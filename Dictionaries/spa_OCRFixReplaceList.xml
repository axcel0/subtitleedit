<ReplaceList>
  <WholeWords>
    <!--  Abreviaturas simples -->
    <Word from="KBs" to="kB" />
    <Word from="Vd" to="Ud" />
    <Word from="N°" to="N.°" />
    <Word from="n°" to="n.°" />
    <Word from="nro." to="n.°" />
    <Word from="Nro." to="N.°" />
    <!-- Ortografía básica -->
    <Word from="victima" to="víctima" />
    <Word from="tambien" to="también" />
    <Word from="aca" to="acá" />
    <Word from="actuas" to="actúas" />
    <Word from="actues" to="actúes" />
    <Word from="adios" to="adiós" />
    <Word from="agarrenla" to="agárrenla" />
    <Word from="agarrenlo" to="agárrenlo" />
    <Word from="agarrandose" to="agarrándose" />
    <Word from="algun" to="algún" />
    <Word from="alli" to="allí" />
    <Word from="alla" to="allá" />
    <Word from="alejate" to="aléjate" />
    <Word from="ahi" to="ahí" />
    <Word from="angel" to="ángel" />
    <Word from="angeles" to="ángeles" />
    <Word from="apagala" to="apágala" />
    <Word from="aqui" to="aquí" />
    <Word from="asi" to="así" />
    <Word from="bahia" to="bahía" />
    <Word from="busqueda" to="búsqueda" />
    <Word from="busquedas" to="búsquedas" />
    <Word from="callate" to="cállate" />
    <Word from="carcel" to="cárcel" />
    <Word from="camara" to="cámara" />
    <Word from="caido" to="caído" />
    <Word from="cabron" to="cabrón" />
    <Word from="camion" to="camión" />
    <Word from="codigo" to="código" />
    <Word from="codigos" to="códigos" />
    <Word from="comence" to="comencé" />
    <Word from="comprate" to="cómprate" />
    <Word from="consegui" to="conseguí" />
    <Word from="confias" to="confías" />
    <Word from="convertira" to="convertirá" />
    <Word from="corazon" to="corazón" />
    <Word from="crei" to="creí" />
    <Word from="creia" to="creía" />
    <Word from="creido" to="creído" />
    <Word from="creiste" to="creíste" />
    <Word from="cubrenos" to="cúbrenos" />
    <Word from="comio" to="comió" />
    <Word from="dara" to="dará" />
    <Word from="dia" to="día" />
    <Word from="dias" to="días" />
    <Word from="debio" to="debió" />
    <Word from="demelo" to="démelo" />
    <Word from="dimelo" to="dímelo" />
    <Word from="denoslo" to="dénoslo" />
    <Word from="deselo" to="déselo" />
    <Word from="decia" to="decía" />
    <Word from="decian" to="decían" />
    <Word from="detras" to="detrás" />
    <Word from="deberia" to="debería" />
    <Word from="deberas" to="deberás" />
    <Word from="deberias" to="deberías" />
    <Word from="deberian" to="deberían" />
    <Word from="deberiamos" to="deberíamos" />
    <Word from="dejame" to="déjame" />
    <Word from="dejate" to="déjate" />
    <Word from="dejalo" to="déjalo" />
    <Word from="dejarian" to="dejarían" />
    <Word from="damela" to="dámela" />
    <Word from="despues" to="después" />
    <Word from="diciendome" to="diciéndome" />
    <Word from="dificil" to="difícil" />
    <Word from="dificiles" to="difíciles" />
    <Word from="disculpate" to="discúlpate" />
    <Word from="dolares" to="dólares" />
    <Word from="hechar" to="echar" />
    <Word from="examenes" to="exámenes" />
    <Word from="empezo" to="empezó" />
    <Word from="empujon" to="empujón" />
    <Word from="empujalo" to="empújalo" />
    <Word from="escondanme" to="escóndanme" />
    <Word from="esperame" to="espérame" />
    <Word from="estara" to="estará" />
    <Word from="estare" to="estaré" />
    <Word from="estaria" to="estaría" />
    <Word from="estan" to="están" />
    <Word from="estaran" to="estarán" />
    <Word from="estabamos" to="estábamos" />
    <Word from="estuvieramos" to="estuviéramos" />
    <Word from="exito" to="éxito" />
    <Word from="facil" to="fácil" />
    <Word from="fiscalia" to="fiscalía" />
    <Word from="fragil" to="frágil" />
    <Word from="fragiles" to="frágiles" />
    <Word from="frances" to="francés" />
    <Word from="gustaria" to="gustaría" />
    <Word from="habia" to="había" />
    <Word from="habias" to="habías" />
    <Word from="habian" to="habían" />
    <Word from="habrian" to="habrían" />
    <Word from="habrias" to="habrías" />
    <Word from="hagalo" to="hágalo" />
    <Word from="haria" to="haría" />
    <Word from="increible" to="increíble" />
    <Word from="incredulo" to="incrédulo" />
    <Word from="intentalo" to="inténtalo" />
    <Word from="ire" to="iré" />
    <Word from="jovenes" to="jóvenes" />
    <Word from="ladron" to="ladrón" />
    <Word from="linea" to="línea" />
    <Word from="llamame" to="llámame" />
    <Word from="llevalo" to="llévalo" />
    <Word from="mama" to="mamá" />
    <Word from="maricon" to="maricón" />
    <Word from="mayoria" to="mayoría" />
    <Word from="metodo" to="método" />
    <Word from="metodos" to="métodos" />
    <Word from="mio" to="mío" />
    <Word from="mostro" to="mostró" />
    <Word from="morira" to="morirá" />
    <Word from="muevete" to="muévete" />
    <Word from="murio" to="murió" />
    <Word from="numero" to="número" />
    <Word from="numeros" to="números" />
    <Word from="ningun" to="ningún" />
    <Word from="oido" to="oído" />
    <Word from="oidos" to="oídos" />
    <Word from="oimos" to="oímos" />
    <Word from="oiste" to="oíste" />
    <Word from="pasale" to="pásale" />
    <Word from="pasame" to="pásame" />
    <Word from="paraiso" to="paraíso" />
    <Word from="parate" to="párate" />
    <Word from="pense" to="pensé" />
    <Word from="peluqueria" to="peluquería" />
    <Word from="platano" to="plátano" />
    <Word from="plastico" to="plástico" />
    <Word from="plasticos" to="plásticos" />
    <Word from="policia" to="policía" />
    <Word from="policias" to="policías" />
    <Word from="poster" to="póster" />
    <Word from="podia" to="podía" />
    <Word from="podias" to="podías" />
    <Word from="podria" to="podría" />
    <Word from="podrian" to="podrían" />
    <Word from="podrias" to="podrías" />
    <Word from="podriamos" to="podríamos" />
    <Word from="prometio" to="prometió" />
    <Word from="proposito" to="propósito" />
    <Word from="pideselo" to="pídeselo" />
    <Word from="ponganse" to="pónganse" />
    <Word from="prometeme" to="prométeme" />
    <Word from="publico" to="público" />
    <Word from="publicos" to="públicos" />
    <Word from="publicamente" to="públicamente" />
    <Word from="quedate" to="quédate" />
    <Word from="queria" to="quería" />
    <Word from="querrias" to="querrías" />
    <Word from="querian" to="querían" />
    <Word from="rapido" to="rápido" />
    <Word from="rapidamente" to="rápidamente" />
    <Word from="razon" to="razón" />
    <Word from="rehusen" to="rehúsen" />
    <Word from="rie" to="ríe" />
    <Word from="rias" to="rías" />
    <Word from="rindete" to="ríndete" />
    <Word from="sacame" to="sácame" />
    <Word from="sentian" to="sentían" />
    <Word from="sientate" to="siéntate" />
    <Word from="sera" to="será" />
    <Word from="soplon" to="soplón" />
    <Word from="sueltalo" to="suéltalo" />
    <Word from="tambien" to="también" />
    <Word from="teoria" to="teoría" />
    <Word from="tendra" to="tendrá" />
    <Word from="telefono" to="teléfono" />
    <Word from="tipica" to="típica" />
    <Word from="todavia" to="todavía" />
    <Word from="tomalo" to="tómalo" />
    <Word from="tonterias" to="tonterías" />
    <Word from="torci" to="torcí" />
    <Word from="traelos" to="tráelos" />
    <Word from="traiganlo" to="tráiganlo" />
    <Word from="traiganlos" to="tráiganlos" />
    <Word from="trio" to="trío" />
    <Word from="tuvieramos" to="tuviéramos" />
    <Word from="union" to="unión" />
    <Word from="ultimo" to="último" />
    <Word from="ultima" to="última" />
    <Word from="ultimos" to="últimos" />
    <Word from="ultimas" to="últimas" />
    <Word from="unica" to="única" />
    <Word from="unico" to="único" />
    <Word from="vamonos" to="vámonos" />
    <Word from="vayanse" to="váyanse" />
    <Word from="vivira" to="vivirá" />
    <Word from="volvio" to="volvió" />
    <Word from="volvia" to="volvía" />
    <Word from="volvian" to="volvían" />
    <!-- Palabras con eír/oír más usadas -->
    <Word from="reir" to="reír" />
    <Word from="freir" to="freír" />
    <Word from="sonreir" to="sonreír" />
    <Word from="hazmerreir" to="hazmerreír" />
    <Word from="oir" to="oír" />
    <Word from="oirlo" to="oírlo" />
    <Word from="oirte" to="oírte" />
    <Word from="oirse" to="oírse" />
    <Word from="oirme" to="oírme" />
    <Word from="oirle" to="oírle" />
    <Word from="oirla" to="oírla" />
    <Word from="oirse" to="oírse" />
    <Word from="oirles" to="oírles" />
    <Word from="oirnos" to="oírnos" />
    <Word from="oirlas" to="oírlas" />
    <!-- Palabras que no llevan acento -->
    <Word from="bién" to="bien" />
    <Word from="crímen" to="crimen" />
    <Word from="fué" to="fue" />
    <Word from="fuí" to="fui" />
    <Word from="quiéres" to="quieres" />
    <Word from="tí" to="ti" />
    <Word from="dí" to="di" />
    <Word from="vá" to="va" />
    <Word from="vé" to="ve" />
    <Word from="ví" to="vi" />
    <Word from="vió" to="vio" />
    <Word from="ó" to="o" />
    <Word from="clón" to="clon" />
    <Word from="dió" to="dio" />
    <Word from="guión" to="guion" />
    <Word from="dón" to="don" />
    <Word from="vé" to="ve" />
    <Word from="fé" to="fe" />
    <Word from="áquel" to="aquel" />
    <!-- Palabras donde se puede prescindir de la tilde diacrítica -->
    <Word from="éste" to="este" />
    <Word from="ésta" to="esta" />
    <Word from="éstos" to="estos" />
    <Word from="éstas" to="estas" />
    <Word from="ése" to="ese" />
    <Word from="ésa" to="esa" />
    <Word from="ésos" to="esos" />
    <Word from="ésas" to="esas" />
    <Word from="sólo" to="solo" />
    <!-- Errores no relacionados con los tildes -->
    <Word from="coktel" to="cóctel" />
    <Word from="cocktel" to="cóctel" />
    <Word from="conciente" to="consciente" />
    <Word from="comenzé" to="comencé" />
    <Word from="desilucionarte" to="desilusionarte" />
    <Word from="dijieron" to="dijeron" />
    <Word from="empezé" to="empecé" />
    <Word from="hize" to="hice" />
    <Word from="ilucionarte" to="ilusionarte" />
    <Word from="inconciente" to="inconsciente" />
    <Word from="quize" to="quise" />
    <Word from="quizo" to="quiso" />
    <Word from="verguenza" to="vergüenza" />
    <!-- Errores en nombres propios o de países -->
    <Word from="Nuñez" to="Núñez" />
    <Word from="Ivan" to="Iván" />
    <Word from="Japon" to="Japón" />
    <Word from="Monica" to="Mónica" />
    <Word from="Maria" to="María" />
    <Word from="Jose" to="José" />
    <Word from="Ramon" to="Ramón" />
    <Word from="Garcia" to="García" />
    <Word from="Gonzalez" to="González" />
    <Word from="Jesus" to="Jesús" />
    <Word from="Alvarez" to="Álvarez" />
    <Word from="Damian" to="Damián" />
    <Word from="Rene" to="René" />
    <Word from="Nicolas" to="Nicolás" />
    <Word from="Jonas" to="Jonás" />
    <Word from="Lopez" to="López" />
    <Word from="Hernandez" to="Hernández" />
    <Word from="Bermudez" to="Bermúdez" />
    <Word from="Fernandez" to="Fernández" />
    <Word from="Suarez" to="Suárez" />
    <Word from="Sofia" to="Sofía" />
    <Word from="Seneca" to="Séneca" />
    <Word from="Tokyo" to="Tokio" />
    <Word from="Canada" to="Canadá" />
    <Word from="Paris" to="París" />
    <Word from="Turquia" to="Turquía" />
    <Word from="Mexico" to="México" />
    <Word from="Mejico" to="México" />
    <Word from="Matias" to="Matías" />
    <Word from="Valentin" to="Valentín" />
    <Word from="mejicano" to="mexicano" />
    <Word from="mejicanos" to="mexicanos" />
    <Word from="mejicana" to="mexicana" />
    <Word from="mejicanas" to="mexicanas" />
    <!--  Creados por SE  -->
    <Word from="io" to="lo" />
    <Word from="ia" to="la" />
    <Word from="ie" to="le" />
    <Word from="Io" to="lo" />
    <Word from="Ia" to="la" />
    <Word from="AI" to="Al" />
    <Word from="Ie" to="le" />
    <Word from="EI" to="El" />
    <Word from="subaﬂuente" to="subafluente" />
    <Word from="aﬂójalo" to="aflójalo" />
    <Word from="Aﬂójalo" to="Aflójalo" />
    <Word from="perdi" to="perdí" />
    <Word from="Podria" to="Podría" />
    <Word from="confia" to="confía" />
    <Word from="pasaria" to="pasaría" />
    <Word from="Podias" to="Podías" />
    <Word from="responsabke" to="responsable" />
    <Word from="Todavia" to="Todavía" />
    <Word from="envien" to="envíen" />
    <Word from="Queria" to="Quería" />
    <Word from="tio" to="tío" />
    <Word from="traido" to="traído" />
    <Word from="Asi" to="Así" />
    <Word from="elegi" to="elegí" />
    <Word from="habria" to="habría" />
    <Word from="encantaria" to="encantaría" />
    <Word from="leido" to="leído" />
    <Word from="conocias" to="conocías" />
    <Word from="harias" to="harías" />
    <Word from="Aqui" to="Aquí" />
    <Word from="decidi" to="decidí" />
    <Word from="mia" to="mía" />
    <Word from="Crei" to="Creí" />
    <Word from="podiamos" to="podíamos" />
    <Word from="avisame" to="avísame" />
    <Word from="debia" to="debía" />
    <Word from="pensarias" to="pensarías" />
    <Word from="reuniamos" to="reuníamos" />
    <Word from="POÏ" to="por" />
    <Word from="vendria" to="vendría" />
    <Word from="caida" to="caída" />
    <Word from="venian" to="venían" />
    <Word from="compañias" to="compañías" />
    <Word from="leiste" to="leíste" />
    <Word from="Leiste" to="Leíste" />
    <Word from="fiaria" to="fiaría" />
    <Word from="Hungria" to="Hungría" />
    <Word from="fotografia" to="fotografía" />
    <Word from="cafeteria" to="cafetería" />
    <Word from="Digame" to="Dígame" />
    <Word from="debias" to="debías" />
    <Word from="tendria" to="tendría" />
    <Word from="CÏGO" to="creo" />
    <Word from="anteg" to="antes" />
    <Word from="SóIo" to="Solo" />
    <Word from="Ilamándola" to="llamándola" />
    <Word from="Cáﬂaté" to="Cállate" />
    <Word from="Ilamaste" to="llamaste" />
    <Word from="daria" to="daría" />
    <Word from="Iargaba" to="largaba" />
    <Word from="Yati" to="Y a ti" />
    <Word from="querias" to="querías" />
    <Word from="Iimpiarlo" to="limpiarlo" />
    <Word from="Iargado" to="largado" />
    <Word from="galeria" to="galería" />
    <Word from="Bartomeu" to="Bertomeu" />
    <Word from="Iocalizarlo" to="localizarlo" />
    <Word from="Ilámame" to="llámame" />
  </WholeWords>
  <PartialWordsAlways />
  <PartialWords />
  <PartialLines>
    <!--  Varios  -->
    <LinePart from="de gratis" to="gratis" />
    <LinePart from="si quiera" to="siquiera" />
    <LinePart from="Cada una de los" to="Cada uno de los" />
    <LinePart from="Cada uno de las" to="Cada una de las" />
    <!--  Uso incorrecto de haber / a ver -->
    <LinePart from="haber que" to="a ver qué" />
    <LinePart from="haber qué" to="a ver qué" />
    <LinePart from="Haber si" to="A ver si" />
    <!--  Ponombres exclamativos o interrogativos Parte 1 -->
    <LinePart from=" que hora" to=" qué hora" />
    <LinePart from="yo que se" to="yo qué sé" />
    <LinePart from="Yo que se" to="Yo qué sé" />
    <!-- Acentos al final de los signos de exclamación -->
    <LinePart from=" tu!" to=" tú!" />
    <LinePart from=" si!" to=" sí!" />
    <LinePart from=" mi!" to=" mí!" />
    <LinePart from=" el!" to=" él!" />
    <!-- Acentos al final de los signos de interrogación -->
    <LinePart from=" tu?" to=" tú?" />
    <LinePart from=" si?" to=" sí?" />
    <LinePart from=" mi?" to=" mí?" />
    <LinePart from=" el?" to=" él?" />
    <LinePart from=" aun?" to=" aún?" />
    <LinePart from=" mas?" to=" más?" />
    <LinePart from=" que?" to=" qué?" />
    <LinePart from=" paso?" to=" pasó?" />
    <LinePart from=" cuando?" to=" cuándo?" />
    <LinePart from=" cuanto?" to=" cuánto?" />
    <LinePart from=" cuanta?" to=" cuánta?" />
    <LinePart from=" cuantas?" to=" cuántas?" />
    <LinePart from=" cuantos?" to=" cuántos?" />
    <LinePart from=" donde?" to=" dónde?" />
    <LinePart from=" quien?" to=" quién?" />
    <LinePart from=" como?" to=" cómo?" />
    <LinePart from=" adonde?" to=" adónde?" />
    <LinePart from=" cual?" to=" cuál?" />
    <!-- Acentos en los signos de interrogación completos -->
    <LinePart from="¿Si?" to="¿Sí?" />
    <LinePart from="¿esta bien?" to="¿está bien?" />
    <!-- Enunciados que son a la vez interrogativos y exclamativos -->
    <LinePart from="¿Pero qué haces?" to="¡¿Pero qué haces?!" />
    <LinePart from="¿pero qué haces?" to="¡¿pero qué haces?!" />
    <LinePart from="¿Es que no me has escuchado?" to="¡¿Es que no me has escuchado?!" />
    <LinePart from="¡¿es que no me has escuchado?!" to="¡¿es que no me has escuchado?!" />
    <!-- Acentos al principio de los signos de interrogación con minúsculas -->
    <LinePart from="¿aun" to="¿aún" />
    <LinePart from="¿tu " to="¿tú " />
    <LinePart from="¿que " to="¿qué " />
    <LinePart from="¿sabes que" to="¿sabes qué" />
    <LinePart from="¿sabes adonde" to="¿sabes adónde" />
    <LinePart from="¿sabes cual" to="¿sabes cuál" />
    <LinePart from="¿sabes quien" to="¿sabes quién" />
    <LinePart from="¿sabes como" to="¿sabes cómo" />
    <LinePart from="¿sabes cuan" to="¿sabes cuán" />
    <LinePart from="¿sabes cuanto" to="¿sabes cuánto" />
    <LinePart from="¿sabes cuanta" to="¿sabes cuánta" />
    <LinePart from="¿sabes cuantos" to="¿sabes cuántos" />
    <LinePart from="¿sabes cuantas" to="¿sabes cuántas" />
    <LinePart from="¿sabes cuando" to="¿sabes cuándo" />
    <LinePart from="¿sabes donde" to="¿sabes dónde" />
    <LinePart from="¿sabe que" to="¿sabe qué" />
    <LinePart from="¿sabe adonde" to="¿sabe adónde" />
    <LinePart from="¿sabe cual" to="¿sabe cuál" />
    <LinePart from="¿sabe quien" to="¿sabe quién" />
    <LinePart from="¿sabe como" to="¿sabe cómo" />
    <LinePart from="¿sabe cuan" to="¿sabe cuán" />
    <LinePart from="¿sabe cuanto" to="¿sabe cuánto" />
    <LinePart from="¿sabe cuanta" to="¿sabe cuánta" />
    <LinePart from="¿sabe cuantos" to="¿sabe cuántos" />
    <LinePart from="¿sabe cuantas" to="¿sabe cuántas" />
    <LinePart from="¿sabe cuando" to="¿sabe cuándo" />
    <LinePart from="¿sabe donde" to="¿sabe dónde" />
    <LinePart from="¿saben que" to="¿saben qué" />
    <LinePart from="¿saben adonde" to="¿saben adónde" />
    <LinePart from="¿saben cual" to="¿saben cuál" />
    <LinePart from="¿saben quien" to="¿saben quién" />
    <LinePart from="¿saben como" to="¿saben cómo" />
    <LinePart from="¿saben cuan" to="¿saben cuán" />
    <LinePart from="¿saben cuanto" to="¿saben cuánto" />
    <LinePart from="¿saben cuanta" to="¿saben cuánta" />
    <LinePart from="¿saben cuantos" to="¿saben cuántos" />
    <LinePart from="¿saben cuantas" to="¿saben cuántas" />
    <LinePart from="¿saben cuando" to="¿saben cuándo" />
    <LinePart from="¿saben donde" to="¿saben dónde" />
    <LinePart from="¿de que" to="¿de qué" />
    <LinePart from="¿de donde" to="¿de dónde" />
    <LinePart from="¿de cual" to="¿de cuál" />
    <LinePart from="¿de quien" to="¿de quién" />
    <LinePart from="¿de cuanto" to="¿de cuánto" />
    <LinePart from="¿de cuanta" to="¿de cuánta" />
    <LinePart from="¿de cuantos" to="¿de cuántos" />
    <LinePart from="¿de cuantas" to="¿de cuántas" />
    <LinePart from="¿de cuando" to="¿de cuándo" />
    <LinePart from="¿a que" to="¿a qué" />
    <LinePart from="¿sobre que" to="¿sobre qué" />
    <LinePart from="¿como " to="¿cómo " />
    <LinePart from="¿cual " to="¿cuál " />
    <LinePart from="¿en cual" to="¿en cuál" />
    <LinePart from="¿cuando" to="¿cuándo" />
    <LinePart from="¿hasta cual" to="¿hasta cuál" />
    <LinePart from="¿hasta quien" to="¿hasta quién" />
    <LinePart from="¿hasta cuanto" to="¿hasta cuánto" />
    <LinePart from="¿hasta cuantas" to="¿hasta cuántas" />
    <LinePart from="¿hasta cuantos" to="¿hasta cuántos" />
    <LinePart from="¿hasta cuando" to="¿hasta cuándo" />
    <LinePart from="¿hasta cuando" to="¿hasta cuándo" />
    <LinePart from="¿hasta donde" to="¿hasta dónde" />
    <LinePart from="¿hasta que" to="¿hasta qué" />
    <LinePart from="¿hasta adonde" to="¿hasta adónde" />
    <LinePart from="¿desde que" to="¿desde qué" />
    <LinePart from="¿desde cuando" to="¿desde cuándo" />
    <LinePart from="¿desde quien" to="¿desde quién" />
    <LinePart from="¿desde donde" to="¿desde dónde" />
    <LinePart from="¿cuanto" to="¿cuánto" />
    <LinePart from="¿cuantos" to="¿cuántos" />
    <LinePart from="¿donde" to="¿dónde" />
    <LinePart from="¿adonde" to="¿adónde" />
    <LinePart from="¿con que" to="¿con qué" />
    <LinePart from="¿con cual" to="¿con cuál" />
    <LinePart from="¿con quien" to="¿con quién" />
    <LinePart from="¿con cuantos" to="¿con cuántos" />
    <LinePart from="¿con cuantas" to="¿con cuántas" />
    <LinePart from="¿con cuanta" to="¿con cuánta" />
    <LinePart from="¿con cuanto" to="¿con cuánto" />
    <LinePart from="¿para donde" to="¿para dónde" />
    <LinePart from="¿para adonde" to="¿para adónde" />
    <LinePart from="¿para cuando" to="¿para cuándo" />
    <LinePart from="¿para que" to="¿para qué" />
    <LinePart from="¿para quien" to="¿para quién" />
    <LinePart from="¿para cuanto" to="¿para cuánto" />
    <LinePart from="¿para cuanta" to="¿para cuánta" />
    <LinePart from="¿para cuantos" to="¿para cuántos" />
    <LinePart from="¿para cuantas" to="¿para cuántas" />
    <LinePart from="¿a donde" to="¿a dónde" />
    <LinePart from="¿a que" to="¿a qué" />
    <LinePart from="¿a cual" to="¿a cuál" />
    <LinePart from="¿a quien" to="¿a quien" />
    <LinePart from="¿a como" to="¿a cómo" />
    <LinePart from="¿a cuanto" to="¿a cuánto" />
    <LinePart from="¿a cuanta" to="¿a cuánta" />
    <LinePart from="¿a cuantos" to="¿a cuántos" />
    <LinePart from="¿a cuantas" to="¿a cuántas" />
    <LinePart from="¿por que" to="¿por qué" />
    <LinePart from="¿por cual" to="¿por cuál" />
    <LinePart from="¿por quien" to="¿por quién" />
    <LinePart from="¿por cuanto" to="¿por cuánto" />
    <LinePart from="¿por cuanta" to="¿por cuánta" />
    <LinePart from="¿por cuantos" to="¿por cuántos" />
    <LinePart from="¿por cuantas" to="¿por cuántas" />
    <LinePart from="¿por donde" to="¿por dónde" />
    <LinePart from="¿porque" to="¿por qué" />
    <LinePart from="¿porqué" to="¿por qué" />
    <LinePart from="¿y que" to="¿y qué" />
    <LinePart from="¿y como" to="¿y cómo" />
    <LinePart from="¿y cuando" to="¿y cuándo" />
    <LinePart from="¿y cual" to="¿y cuál" />
    <LinePart from="¿y quien" to="¿y quién" />
    <LinePart from="¿y cuanto" to="¿y cuánto" />
    <LinePart from="¿y cuanta" to="¿y cuánta" />
    <LinePart from="¿y cuantos" to="¿y cuántos" />
    <LinePart from="¿y cuantas" to="¿y cuántas" />
    <LinePart from="¿y donde" to="¿y dónde" />
    <LinePart from="¿y adonde" to="¿y adónde" />
    <LinePart from="¿quien " to="¿quién " />
    <LinePart from="¿esta " to="¿está " />
    <LinePart from="¿estas " to="¿estás " />
    <!-- Acentos al principio de los signos de interrogación con mayúsculas -->
    <LinePart from="¿Aun" to="¿Aún" />
    <LinePart from="¿Que " to="¿Qué " />
    <LinePart from="¿Sabes que" to="¿Sabes qué" />
    <LinePart from="¿Sabes adonde" to="¿Sabes adónde" />
    <LinePart from="¿Sabes cual" to="¿Sabes cuál" />
    <LinePart from="¿Sabes quien" to="¿Sabes quién" />
    <LinePart from="¿Sabes como" to="¿Sabes cómo" />
    <LinePart from="¿Sabes cuan" to="¿Sabes cuán" />
    <LinePart from="¿Sabes cuanto" to="¿Sabes cuánto" />
    <LinePart from="¿Sabes cuanta" to="¿Sabes cuánta" />
    <LinePart from="¿Sabes cuantos" to="¿Sabes cuántos" />
    <LinePart from="¿Sabes cuantas" to="¿Sabes cuántas" />
    <LinePart from="¿Sabes cuando" to="¿Sabes cuándo" />
    <LinePart from="¿Sabes donde" to="¿Sabes dónde" />
    <LinePart from="¿Sabe que" to="¿Sabe qué" />
    <LinePart from="¿Sabe adonde" to="¿Sabe adónde" />
    <LinePart from="¿Sabe cual" to="¿Sabe cuál" />
    <LinePart from="¿Sabe quien" to="¿Sabe quién" />
    <LinePart from="¿Sabe como" to="¿Sabe cómo" />
    <LinePart from="¿Sabe cuan" to="¿Sabe cuán" />
    <LinePart from="¿Sabe cuanto" to="¿Sabe cuánto" />
    <LinePart from="¿Sabe cuanta" to="¿Sabe cuánta" />
    <LinePart from="¿Sabe cuantos" to="¿Sabe cuántos" />
    <LinePart from="¿Sabe cuantas" to="¿Sabe cuántas" />
    <LinePart from="¿Sabe cuando" to="¿Sabe cuándo" />
    <LinePart from="¿Sabe donde" to="¿Sabe dónde" />
    <LinePart from="¿Saben que" to="¿Saben qué" />
    <LinePart from="¿Saben adonde" to="¿Saben adónde" />
    <LinePart from="¿Saben cual" to="¿Saben cuál" />
    <LinePart from="¿Saben quien" to="¿Saben quién" />
    <LinePart from="¿Saben como" to="¿Saben cómo" />
    <LinePart from="¿Saben cuan" to="¿Saben cuán" />
    <LinePart from="¿Saben cuanto" to="¿Saben cuánto" />
    <LinePart from="¿Saben cuanta" to="¿Saben cuánta" />
    <LinePart from="¿Saben cuantos" to="¿Saben cuántos" />
    <LinePart from="¿Saben cuantas" to="¿Saben cuántas" />
    <LinePart from="¿Saben cuando" to="¿Saben cuándo" />
    <LinePart from="¿Saben donde" to="¿Saben dónde" />
    <LinePart from="¿De que" to="¿De qué" />
    <LinePart from="¿De donde" to="¿De dónde" />
    <LinePart from="¿De cual" to="¿De cuál" />
    <LinePart from="¿De quien" to="¿De quién" />
    <LinePart from="¿De cuanto" to="¿De cuánto" />
    <LinePart from="¿De cuanta" to="¿De cuánta" />
    <LinePart from="¿De cuantos" to="¿De cuántos" />
    <LinePart from="¿De cuantas" to="¿De cuántas" />
    <LinePart from="¿De cuando" to="¿De cuándo" />
    <LinePart from="¿Desde que" to="¿Desde qué" />
    <LinePart from="¿Desde cuando" to="¿Desde cuándo" />
    <LinePart from="¿Desde quien" to="¿Desde quién" />
    <LinePart from="¿Desde donde" to="¿Desde dónde" />
    <LinePart from="¿Sobre que" to="¿Sobre qué" />
    <LinePart from="¿Como " to="¿Cómo " />
    <LinePart from="¿Cual " to="¿Cuál " />
    <LinePart from="¿En cual" to="¿En cuál" />
    <LinePart from="¿Cuando" to="¿Cuándo" />
    <LinePart from="¿Hasta cual" to="¿Hasta cuál" />
    <LinePart from="¿Hasta quien" to="¿Hasta quién" />
    <LinePart from="¿Hasta cuanto" to="¿Hasta cuánto" />
    <LinePart from="¿Hasta cuantas" to="¿Hasta cuántas" />
    <LinePart from="¿Hasta cuantos" to="¿Hasta cuántos" />
    <LinePart from="¿Hasta cuando" to="¿Hasta cuándo" />
    <LinePart from="¿Hasta cuando" to="¿Hasta cuándo" />
    <LinePart from="¿Hasta donde" to="¿Hasta dónde" />
    <LinePart from="¿Hasta que" to="¿Hasta qué" />
    <LinePart from="¿Hasta adonde" to="¿Hasta adónde" />
    <LinePart from="¿Cuanto" to="¿Cuánto" />
    <LinePart from="¿Cuantos" to="¿Cuántos" />
    <LinePart from="¿Donde" to="¿Dónde" />
    <LinePart from="¿Adonde" to="¿Adónde" />
    <LinePart from="¿Con que" to="¿Con qué" />
    <LinePart from="¿Con cual" to="¿Con cuál" />
    <LinePart from="¿Con quien" to="¿Con quién" />
    <LinePart from="¿Con cuantos" to="¿Con cuántos" />
    <LinePart from="¿Con cuanta" to="¿Con cuántas" />
    <LinePart from="¿Con cuanta" to="¿Con cuánta" />
    <LinePart from="¿Con cuanto" to="¿Con cuánto" />
    <LinePart from="¿Para donde" to="¿Para dónde" />
    <LinePart from="¿Para adonde" to="¿Para adónde" />
    <LinePart from="¿Para cuando" to="¿Para cuándo" />
    <LinePart from="¿Para que" to="¿Para qué" />
    <LinePart from="¿Para quien" to="¿Para quién" />
    <LinePart from="¿Para cuanto" to="¿Para cuánto" />
    <LinePart from="¿Para cuanta" to="¿Para cuánta" />
    <LinePart from="¿Para cuantos" to="¿Para cuántos" />
    <LinePart from="¿Para cuantas" to="¿Para cuántas" />
    <LinePart from="¿A donde" to="¿A dónde" />
    <LinePart from="¿A que" to="¿A qué" />
    <LinePart from="¿A cual" to="¿A cuál" />
    <LinePart from="¿A quien" to="¿A quien" />
    <LinePart from="¿A como" to="¿A cómo" />
    <LinePart from="¿A cuanto" to="¿A cuánto" />
    <LinePart from="¿A cuanta" to="¿A cuánta" />
    <LinePart from="¿A cuantos" to="¿A cuántos" />
    <LinePart from="¿A cuantas" to="¿A cuántas" />
    <LinePart from="¿Por que" to="¿Por qué" />
    <LinePart from="¿Por cual" to="¿Por cuál" />
    <LinePart from="¿Por quien" to="¿Por quién" />
    <LinePart from="¿Por cuanto" to="¿Por cuánto" />
    <LinePart from="¿Por cuanta" to="¿Por cuánta" />
    <LinePart from="¿Por cuantos" to="¿Por cuántos" />
    <LinePart from="¿Por cuantas" to="¿Por cuántas" />
    <LinePart from="¿Por donde" to="¿Por dónde" />
    <LinePart from="¿Porque" to="¿Por qué" />
    <LinePart from="¿Porqué" to="¿Por qué" />
    <LinePart from="¿Y que" to="¿Y qué" />
    <LinePart from="¿Y como" to="¿Y cómo" />
    <LinePart from="¿Y cuando" to="¿Y cuándo" />
    <LinePart from="¿Y cual" to="¿Y cuál" />
    <LinePart from="¿Y quien" to="¿Y quién" />
    <LinePart from="¿Y cuanto" to="¿Y cuánto" />
    <LinePart from="¿Y cuanta" to="¿Y cuánta" />
    <LinePart from="¿Y cuantos" to="¿Y cuántos" />
    <LinePart from="¿Y cuantas" to="¿Y cuántas" />
    <LinePart from="¿Y donde" to="¿Y dónde" />
    <LinePart from="¿Y adonde" to="¿Y adónde" />
    <LinePart from="¿Quien " to="¿Quién " />
    <LinePart from="¿Esta " to="¿Está " />
    <!-- Tilde diacrítica en oraciones interrogativas o exclamativas indirectas -->
    <LinePart from="el porque" to="el porqué" />
    <LinePart from="su porque" to="su porqué" />
    <LinePart from="los porqués" to="los porqués" />
    <!-- aún -->
    <LinePart from="aun," to="aún," />
    <LinePart from="aun no" to="aún no" />
    <!-- dé -->
    <LinePart from=" de y " to=" dé y " />
    <LinePart from=" nos de " to=" nos dé " />
    <!-- tú -->
    <LinePart from=" tu ya " to=" tú ya " />
    <LinePart from="Tu ya " to="Tú ya " />
    <!-- casos específicos antes de la coma -->
    <LinePart from=" de, " to=" dé," />
    <LinePart from=" mi, " to=" mí," />
    <LinePart from=" tu, " to=" tú," />
    <LinePart from=" el, " to=" él," />
    <LinePart from=" te, " to=" té," />
    <LinePart from=" mas, " to=" más," />
    <LinePart from=" quien, " to=" quién," />
    <LinePart from=" cual," to=" cuál," />
    <LinePart from="porque, " to="porqué," />
    <LinePart from="cuanto, " to="cuánto," />
    <LinePart from="cuando, " to="cuándo," />
    <!-- sé -->
    <LinePart from=" se," to=" sé," />
    <LinePart from="se donde" to="sé dónde" />
    <LinePart from="se cuando" to="sé cuándo" />
    <LinePart from="se adonde" to="sé adónde" />
    <LinePart from="se como" to="sé cómo" />
    <LinePart from="se cual" to="sé cuál" />
    <LinePart from="se quien" to="sé quién" />
    <LinePart from="se cuanto" to="sé cuánto" />
    <LinePart from="se cuanta" to="sé cuánta" />
    <LinePart from="se cuantos" to="sé cuántos" />
    <LinePart from="se cuantas" to="sé cuántas" />
    <LinePart from="se cuan" to="sé cuán" />
    <!-- si/sí -->
    <LinePart from=" el si " to=" el sí " />
    <LinePart from="si mismo" to="sí mismo" />
    <LinePart from="si misma" to="sí misma" />
    <!-- Errores de "l" en vez de "i" en casos específicos -->
    <LinePart from=" llegal" to=" ilegal" />
    <LinePart from=" lluminar" to=" iluminar" />
    <LinePart from="sllbato" to="silbato" />
    <LinePart from="sllenclo" to="silencio" />
    <LinePart from="clemencla" to="clemencia" />
    <LinePart from="socledad" to="sociedad" />
    <LinePart from="tlene" to="tiene" />
    <LinePart from="tlempo" to="tiempo" />
    <LinePart from="equlvocaba" to="equivocaba" />
    <LinePart from="qulnce" to="quince" />
    <LinePart from="comlen" to="comien" />
    <LinePart from="historl" to="histori" />
    <LinePart from="misterl" to="misteri" />
    <LinePart from="vivencl" to="vivenci" />
  </PartialLines>
  </PartialLines>
  <BeginLines />
  <EndLines>
    <Ending from=".»." to="»." />
  </EndLines>
  <WholeLines>
    <!-- Todas las líneas -->
    <Line from="No" to="No." />
  </WholeLines>
  <RegularExpressions>
    <!--  Abreviaturas compuestas -->
    <RegEx find="\b[Ss](r|ra|rta)\b\.?" replaceWith="S$1." />
    <RegEx find="\b[Dd](r|ra)\b\.?" replaceWith="D$1." />
    <RegEx find="\b[Uu](d|ds)\b\.?" replaceWith="U$1." />
    <RegEx find="(\d)(\s){0,1}([Aa])(\.){0,1}([Mm])(\.){0,1}(\W){0,1}" replaceWith="$1 a. m.$7" />
    <RegEx find="(\d)(\s){0,1}([Pp])(\.){0,1}([Mm])(\.){0,1}(\W){0,1}" replaceWith="$1 p. m.$7" />
    <RegEx find="(\d)(\s){0,1}(h)(s\b|r\b|rs\b){0,1}(\.){0,1}(\W){0,1}" replaceWith="$1 $3$6" />
    <RegEx find="(\d)(\s){0,1}([Kk])(m\b|ms\b)(\.){0,1}(\W){0,1}" replaceWith="$1 km$6" />
    <RegEx find="(\d)(\s){0,1}(s)(g\b|eg\b){0,1}(\.){0,1}(\W){0,1}" replaceWith="$1 s$6" />
    <RegEx find="(\d)(\s){0,1}([Kk])(g\b|gs\b)(\.){0,1}(\W){0,1}" replaceWith="$1 kg$6" />
    <RegEx find="(\d)(\s){0,1}(m)(t\b|ts\b){0,1}(\.){0,1}(\W){0,1}" replaceWith="$1 m$6" />
    <RegEx find="(\d)KBs(\W){0,1}" replaceWith="$1 kB$2" />
    <RegEx find="([Nn])°(\s){0,1}(\d)" replaceWith="$1.° $3" />
    <RegEx find="([Nn])ro(\.){0,1}(\s){0,1}(\d)" replaceWith="$1.° $4" />
    <!--  Signos invertidos -->
    <RegEx find="\?¿(\W|\w)" replaceWith="? ¿$1" />
    <RegEx find="\!¡(\W|\w)" replaceWith="! ¡$1" />
    <RegEx find="\?¿¿(\W|\w)" replaceWith="? ¿$1" />
    <RegEx find="\!¡¡(\W|\w)" replaceWith="! ¡$1" />
    <!--  Inicio de línea  -->
    <RegEx find="^_(\s)" replaceWith="-$1" />
    <RegEx find="^_(\w)" replaceWith="- $1" />
    <!--  Uso de comillas según la recomiendación de la RAE -->
    <RegEx find="[`´]" replaceWith="'" />
    <RegEx find="(\w)(\.)(«|»)" replaceWith="$1»." />
    <RegEx find="«(\?)" replaceWith="»?" />
    <RegEx find="«(\!)" replaceWith="»!" />
    <RegEx find="«\s" replaceWith="» " />
    <RegEx find="«(\))" replaceWith="»)" />
    <RegEx find="(\?)«" replaceWith="?»" />
    <RegEx find="(\!)«" replaceWith="!»" />
    <RegEx find="«(,)" replaceWith="»," />
    <RegEx find="«(;)" replaceWith="»;" />
    <RegEx find="«(:)" replaceWith="»:" />
    <RegEx find="«(\?)" replaceWith="»?" />
    <RegEx find="«(\!)" replaceWith="»!" />
    <RegEx find="(¿)»" replaceWith="¿«" />
    <RegEx find="(¡)»" replaceWith="¡«" />
    <!--  Uso de comillas (ANSI) según la recomiendación de la RAE («\x22» es el carácter «"»)  -->
    <RegEx find="^(\.\.\.)(\s){0,1}\x22" replaceWith="$1«" />
    <RegEx find="«\x22" replaceWith="«" />
    <RegEx find="\x22»" replaceWith="»" />
    <RegEx find="^\x22{2,}" replaceWith="«" />
    <RegEx find="\x22{2,}$" replaceWith="»" />
    <RegEx find="\x22\r" replaceWith="»" />
    <RegEx find="^\x22" replaceWith="«" />
    <RegEx find="\x22$" replaceWith="»." />
    <RegEx find="(\w)(\.)\x22" replaceWith="$1»." />
    <RegEx find="\s\x22" replaceWith=" «" />
    <RegEx find="\x22\s" replaceWith="» " />
    <RegEx find="\x22(,)" replaceWith="»," />
    <RegEx find="\x22(\.)" replaceWith="»." />
    <RegEx find="\x22(;)" replaceWith="»;" />
    <RegEx find="\x22(:)" replaceWith="»:" />
    <RegEx find="(\!)\x22" replaceWith="!»" />
    <RegEx find="\x22(\!)" replaceWith="»!" />
    <RegEx find="(\?)\x22" replaceWith="?»" />
    <RegEx find="\x22(\?)" replaceWith="»?" />
    <RegEx find="\x22(¿)" replaceWith="«¿" />
    <RegEx find="(¿)\x22" replaceWith="¿«" />
    <RegEx find="\x22(¡)" replaceWith="«¡" />
    <RegEx find="(¡)\x22" replaceWith="¡«" />
    <RegEx find="\x22(\))" replaceWith="»)" />
    <RegEx find="(\))\x22" replaceWith=")»" />
    <RegEx find="(\()\x22" replaceWith="(«" />
    <!--  Uso de comillas (Unicode) según la recomiendación de la RAE («\u0022» es el carácter «"»)  -->
    <RegEx find="^(\.\.\.)(\s){0,1}\u0022" replaceWith="$1«" />
    <RegEx find="^\u0022{2,}" replaceWith="«" />
    <RegEx find="\u0022{2,}$" replaceWith="»" />
    <RegEx find="\u0022\r" replaceWith="»" />
    <RegEx find="^\u0022" replaceWith="«" />
    <RegEx find="\u0022$" replaceWith="»" />
    <RegEx find="(\w)(\.)\u0022" replaceWith="$1»." />
    <RegEx find="\s\u0022" replaceWith=" «" />
    <RegEx find="\u0022\s" replaceWith="» " />
    <RegEx find="\u0022(,)" replaceWith="»," />
    <RegEx find="\u0022(\.)" replaceWith="»." />
    <RegEx find="\u0022(;)" replaceWith="»;" />
    <RegEx find="\u0022(:)" replaceWith="»:" />
    <RegEx find="(\!)\u0022" replaceWith="!»" />
    <RegEx find="\u0022(\!)" replaceWith="»!" />
    <RegEx find="(\?)\u0022" replaceWith="?»" />
    <RegEx find="\u0022(\?)" replaceWith="»?" />
    <RegEx find="\u0022(¿)" replaceWith="«¿" />
    <RegEx find="(¿)\u0022" replaceWith="¿«" />
    <RegEx find="\u0022(¡)" replaceWith="«¡" />
    <RegEx find="(¡)\u0022" replaceWith="¡«" />
    <RegEx find="\u0022(\))" replaceWith="»)" />
    <RegEx find="(\))\u0022" replaceWith=")»" />
    <RegEx find="(\()\u0022" replaceWith="(«" />
    <!--  Numeración  -->
    <RegEx find="([0-9])\.([0-9])\b" replaceWith="$1,$2" />
    <RegEx find="(^|\s)([0-9])(,|\.)?([0-9]{3})\b" replaceWith="$1$2$4" />
    <RegEx find="(\d)\s(?=\d{2}\b)" replaceWith="$1-" />
    <!-- "1 :", "2 :"... "n :" a "n:" -->
    <RegEx find="(\d) ([:;])" replaceWith="$1$2" />
    <!--  Corregir las comas y puntos por ej. «, ,» por «,» & «,,,» o similar por «...» -->
    <RegEx find="(\.\.\.+)$" replaceWith="..." />
    <RegEx find="(, ,+)$" replaceWith="," />
    <RegEx find="(,\s),+\s" replaceWith="$1" />
    <RegEx find="(\.\.\.),$" replaceWith="$1" />
    <RegEx find="(\w)(\.\.)$" replaceWith="$1." />
    <!--  Puntos innecesarios (complemento)  -->
    <RegEx find="([\w\W]\.{3})([¡¿])" replaceWith="$1 $2" />
    <RegEx find="(\w)\.\.(\s)" replaceWith="$1.$2" />
    <RegEx find="(\w)\.([\?\!])" replaceWith="$1$2" />
    <RegEx find="([\:\;])\." replaceWith="$1" />
    <RegEx find="\.([\:\;])" replaceWith="$1" />
    <RegEx find="\:+" replaceWith=":" />
    <!--  Terminaciones ción/sión  -->
    <RegEx find="([sc]i)o(n)\b" replaceWith="$1ó$2" />
    <RegEx find="([SC]I)O(N)\b" replaceWith="$1Ó$2" />
    <!--  "i" en vez de "l" en terminaciones «clón»  -->
    <RegEx find="clón\b" replaceWith="ción" />
    <!-- "si" en vez de "sl" -->
    <RegEx find="\b([Ss])(l)\b" replaceWith="$1i" />
    <!-- Para corregir por ej. raclones, perforaclones, opclones, etc  -->
    <RegEx find="([Rr]ac)l(o)" replaceWith="$1i$2" />
    <RegEx find="([Oo]pc)l(o)" replaceWith="$1i$2" />
    <!--  Para corregir por ej. tenldo, víctlmas, olvldarlo, legítlmo, etc  -->
    <RegEx find="([BbCcDdFfHhMmNnRrSsTtVv])l([bcdhmnrstv])" replaceWith="$1i$2" />
    <!--  Corrige los errores en el ripeo de la «o» mayúscula por el cero «0» y viceversa -->
    <RegEx find="(\d)O" replaceWith="$1 0" />
    <RegEx find="(\d)[,\.]O" replaceWith="$1.0" />
    <RegEx find="([A-Z])0" replaceWith="$1O" />
    <RegEx find="\b0([A-Za-z])" replaceWith="O$1" />
    <!--  Signos musicales  -->
    <RegEx find="[♪♫☺☹♥©☮☯Σ∞≡⇒π#](\r\n)[♪♫☺☹♥©☮☯Σ∞≡⇒π#]" replaceWith="$1" />
    <!-- Tilde diacrítica antes del punto -->
    <RegEx find="(\s)([dst])e\.(\s|\$)" replaceWith="$1$2é.$3" />
    <RegEx find="(\s)mi\.(\s|\$)" replaceWith="$1mí.$2" />
    <RegEx find="(\s)el\.(\s|\$)" replaceWith="$1él.$2" />
    <RegEx find="(\s)tu\.(\s|\$)" replaceWith="$1tú.$2" />
    <RegEx find="(\s)si\.(\s|\$)" replaceWith="$1sí.$2" />
    <RegEx find="(\s)aun\.(\s|\$)" replaceWith="$1aún.$2" />
    <RegEx find="(\s)mas\.(\s|\$)" replaceWith="$1más.$2" />
    <RegEx find="(\s)quien\.(\s|\$)" replaceWith="$1quién.$2" />
    <RegEx find="(\s)cual\.(\s|\$)" replaceWith="$1cuál.$2" />
    <RegEx find="(\s)que\.(\s|\$)" replaceWith="$1qué.$2" />
    <RegEx find="(\s)porque\.(\s|\$)" replaceWith="$1porqué.$2" />
    <RegEx find="(\s)cuanto\.(\s|\$)" replaceWith="$1cuánto.$2" />
    <RegEx find="(\s)cuando\.(\s|\$)" replaceWith="$1cuándo.$2" />
    <!-- Prefijos; palabras compuestas (simple) -->
    <RegEx find="(\b[Ee]x|\b[Ss]uper|\b[Aa]nti|\b[Pp]os|\b[Pp]re|\b[Pp]ro|\b[Vv]ice)[\s\x2D]([a-zá-ú]{3,20})(\b)" replaceWith="$1$2" />
    <!-- Prefijos; palabras compuestas (números)  -->
    <RegEx find="(\b[Ss]ub|\b[Ss]uper)[\s\x2D](\d{2})(\b)" replaceWith="$1-$2$3" />
    <!-- Prefijos; palabras compuestas (mayúsculas)  -->
    <RegEx find="(\b[Aa]nti|\b[Mm]ini|\b[Pp]os|\b[Pp]ro)\s([A-Z]{1,10})([A-Z][a-zá-ú]){0,10}(\b)" replaceWith="$1-$2$3" />
    <!--  Casos de mayúsculas con dos puntos  -->
    <RegEx find="([a-z]): «([a-z])" replaceWith="$1: «(Mayúscula)$2" />
    <RegEx find="([A-Z]): ([a-z])" replaceWith="$1: (Mayúscula)$2" />
    <!--  Usos correctos de la coma  -->
    <RegEx find="(\b[Pp]ero),(\s)([¡¿])" replaceWith="$1$2$3" />
    <RegEx find="(\b[Aa]unque),(\s|$)" replaceWith="$1$2" />
    <!--  Vocativos  -->
    <RegEx find="(\bHola|\bBueno|\bBien|\bVen|\bVen acá|\besto|\bBuenos días|\bFeliz cumpleaños|\bsiento)\s([A-Z][a-zá-ú]{3,12}\b|seño(r|ra|rita)\b|hij(o|a) mío\b|amig(o|a)\b)" replaceWith="$1, $2" />
    <!--  «aún» cuando son sinónimos de «incluso» o «hasta»  -->
    <RegEx find="(\W|^)(\b[Aa])ú(n)(\s)(así\b|cuando\b|los\b|las\b|negar(te|se)\b)" replaceWith="$1$2u$3$4$5" />
    <RegEx find="(\b[Nn]i)(\s)(a)ú(n)(\W|$)" replaceWith="$1$2$3u$4$5" />
    <!--  «sí»  -->
    <RegEx find="\b([Ss])i(:|;|\.)" replaceWith="$1í$2" />
    <!--  «sé»  -->
    <RegEx find="(\b[Ll]o|\b[Ll]a|\b[Ll]e)(\s)se(\W|$)" replaceWith="$1$2sé$3" />
    <RegEx find="[Ss]e\s(dónde\b|cuándo\b|adónde\b|cómo\b|cuál\b|quién\b|cuánto\b|cuánta\b|cuántos\b|cuántas\b|cuán\b)" replaceWith="sé $1" />
    <!--  «té»  -->
    <RegEx find="\b([Tt])e\s(verde\b|negro\b|perla\b|manzanilla\b|limón\b|janzmín\b)" replaceWith="$1é $2" />
    <!--  Apóstrofo  -->
    <RegEx find="(\b[A-Z][a-zá-ú]{3,12})\s(’|')(\d\d(\s|$))" replaceWith="$1 $3" />
    <RegEx find="(\b[A-Z]{2,5})(’|')(s)" replaceWith="(Ej. Devedés)$1$3" />
    <RegEx find="(\b\d{1,2})(’|')(\d{2})\s(s|m)(\W|$)" replaceWith="$1,$3 $4$5" />
    <RegEx find="(\b\d{1,2})(’|')(\d{2})\s(h)(\W|$)" replaceWith="$1:$3 $4$5" />
    <!--  Porcentaje (debe llevar espacio)  -->
    <RegEx find="(\b\d{1,3})%(\W)" replaceWith="$1 %$2" />
    <!--  Haz/has  -->
    <RegEx find="(\b)([Hh])as\s(la\b|lo\b|clic\b)(\W)" replaceWith="$1$2az $3$4" />
    <RegEx find="(\b)([Hh])az\s(de\b)(\W)" replaceWith="$1$2as $3$4" />
    <RegEx find="(\b)([Hh])as(le\b|nos\b|me\b)(\W)" replaceWith="$1$2az$3$4" />
    <!--  Quitar itálicas en 3 o menos letras  -->
    <RegEx find="\x3ci\x3e(.{1,3})\x3c\/i\x3e" replaceWith="$1" />
    <!--  Miscelánea  -->
    <RegEx find="(\b[Cc]erca|\b[Ee]ncima|\b[Dd]ebajo|\b[Dd]etrás|\b[Dd]elante)(\s)mío" replaceWith="$1 de mí" />
    <RegEx find="(\b[Cc]erca|\b[Ee]ncima|\b[Dd]ebajo|\b[Dd]etrás|\b[Dd]elante)(\s)tuyo" replaceWith="$1 de ti" />
<<<<<<< HEAD
    <!-- Repeticiones de una palabra más de tres veces -->
    <RegEx find="(([a-zá-ú]+)[\.,]\s[A-ZÁ-Úa-zá-ú]){2,}\1" replaceWith="$1$1" />
=======
    <!--  Repeticiones de palabras o frases (experimental)  -->
    <!--  Ej. «No, no, no, no, no.» por «No, no, no.»  -->
    <RegEx find="(([a-zá-úñ]+)[\.,]\s[A-ZÁ-Úa-zá-úñ]){2,}\1" replaceWith="$1$1" />
    <!--  Ej. «¡está aquí, está aquí, está aquí!» por «¡está aquí!»  -->
    <RegEx find="([\W\S]\s.{2}.+),\s(.+)\1([!?.])" replaceWith="$1$3" />
>>>>>>> efdbf7a1
  </RegularExpressions>
</ReplaceList><|MERGE_RESOLUTION|>--- conflicted
+++ resolved
@@ -905,15 +905,10 @@
     <!--  Miscelánea  -->
     <RegEx find="(\b[Cc]erca|\b[Ee]ncima|\b[Dd]ebajo|\b[Dd]etrás|\b[Dd]elante)(\s)mío" replaceWith="$1 de mí" />
     <RegEx find="(\b[Cc]erca|\b[Ee]ncima|\b[Dd]ebajo|\b[Dd]etrás|\b[Dd]elante)(\s)tuyo" replaceWith="$1 de ti" />
-<<<<<<< HEAD
-    <!-- Repeticiones de una palabra más de tres veces -->
-    <RegEx find="(([a-zá-ú]+)[\.,]\s[A-ZÁ-Úa-zá-ú]){2,}\1" replaceWith="$1$1" />
-=======
     <!--  Repeticiones de palabras o frases (experimental)  -->
     <!--  Ej. «No, no, no, no, no.» por «No, no, no.»  -->
     <RegEx find="(([a-zá-úñ]+)[\.,]\s[A-ZÁ-Úa-zá-úñ]){2,}\1" replaceWith="$1$1" />
     <!--  Ej. «¡está aquí, está aquí, está aquí!» por «¡está aquí!»  -->
     <RegEx find="([\W\S]\s.{2}.+),\s(.+)\1([!?.])" replaceWith="$1$3" />
->>>>>>> efdbf7a1
   </RegularExpressions>
 </ReplaceList>