﻿namespace Nikse.SubtitleEdit.Forms
{
    sealed partial class Main
    {
        /// <summary>
        /// Required designer variable.
        /// </summary>
        private System.ComponentModel.IContainer components = null;

        /// <summary>
        /// Clean up any resources being used.
        /// </summary>
        /// <param name="disposing">true if managed resources should be disposed; otherwise, false.</param>
        protected override void Dispose(bool disposing)
        {
            if (disposing && (components != null))
            {
                components.Dispose();
            }
            if (disposing)
            {
                if (_networkSession != null)
                {
                    _networkSession.Dispose();
                    _networkSession = null;
                }
            }
            base.Dispose(disposing);
        }

        #region Windows Form Designer generated code

        /// <summary>
        /// Required method for Designer support - do not modify
        /// the contents of this method with the code editor.
        /// </summary>
        private void InitializeComponent()
        {
            this.components = new System.ComponentModel.Container();
            System.ComponentModel.ComponentResourceManager resources = new System.ComponentModel.ComponentResourceManager(typeof(Main));
            Nikse.SubtitleEdit.Core.TimeCode timeCode1 = new Nikse.SubtitleEdit.Core.TimeCode();
            this.statusStrip1 = new System.Windows.Forms.StatusStrip();
            this.labelStatus = new System.Windows.Forms.ToolStripStatusLabel();
            this.toolStripSelected = new System.Windows.Forms.ToolStripStatusLabel();
            this.toolStripStatusLabelProgress = new System.Windows.Forms.ToolStripStatusLabel();
            this.toolStripStatusNetworking = new System.Windows.Forms.ToolStripStatusLabel();
            this.toolStrip1 = new System.Windows.Forms.ToolStrip();
            this.toolStripButtonFileNew = new System.Windows.Forms.ToolStripButton();
            this.toolStripButtonFileOpen = new System.Windows.Forms.ToolStripButton();
            this.toolStripButtonSave = new System.Windows.Forms.ToolStripButton();
            this.toolStripButtonSaveAs = new System.Windows.Forms.ToolStripButton();
            this.toolStripSeparatorFindReplace = new System.Windows.Forms.ToolStripSeparator();
            this.toolStripButtonFind = new System.Windows.Forms.ToolStripButton();
            this.toolStripButtonReplace = new System.Windows.Forms.ToolStripButton();
            this.toolStripSeparatorFixSyncSpell = new System.Windows.Forms.ToolStripSeparator();
            this.toolStripButtonFixCommonErrors = new System.Windows.Forms.ToolStripButton();
            this.toolStripButtonRemoveTextForHi = new System.Windows.Forms.ToolStripButton();
            this.toolStripButtonVisualSync = new System.Windows.Forms.ToolStripButton();
            this.toolStripButtonSpellCheck = new System.Windows.Forms.ToolStripButton();
            this.toolStripButtonNetflixQualityCheck = new System.Windows.Forms.ToolStripButton();
            this.toolStripButtonSettings = new System.Windows.Forms.ToolStripButton();
            this.toolStripSeparatorHelp = new System.Windows.Forms.ToolStripSeparator();
            this.toolStripButtonHelp = new System.Windows.Forms.ToolStripButton();
            this.toolStripSeparatorToggle = new System.Windows.Forms.ToolStripSeparator();
            this.toolStripButtonToggleWaveform = new System.Windows.Forms.ToolStripButton();
            this.toolStripButtonToggleVideo = new System.Windows.Forms.ToolStripButton();
            this.toolStripSeparatorSubtitleFormat = new System.Windows.Forms.ToolStripSeparator();
            this.toolStripLabelSubtitleFormat = new System.Windows.Forms.ToolStripLabel();
            this.comboBoxSubtitleFormats = new System.Windows.Forms.ToolStripComboBox();
            this.toolStripSeparatorEncoding = new System.Windows.Forms.ToolStripSeparator();
            this.toolStripLabelEncoding = new System.Windows.Forms.ToolStripLabel();
            this.comboBoxEncoding = new System.Windows.Forms.ToolStripComboBox();
            this.toolStripSeparatorFrameRate = new System.Windows.Forms.ToolStripSeparator();
            this.toolStripLabelFrameRate = new System.Windows.Forms.ToolStripLabel();
            this.toolStripComboBoxFrameRate = new System.Windows.Forms.ToolStripComboBox();
            this.toolStripButtonGetFrameRate = new System.Windows.Forms.ToolStripButton();
            this.menuStrip1 = new System.Windows.Forms.MenuStrip();
            this.fileToolStripMenuItem = new System.Windows.Forms.ToolStripMenuItem();
            this.newToolStripMenuItem = new System.Windows.Forms.ToolStripMenuItem();
            this.openToolStripMenuItem = new System.Windows.Forms.ToolStripMenuItem();
            this.toolStripMenuItemOpenKeepVideo = new System.Windows.Forms.ToolStripMenuItem();
            this.reopenToolStripMenuItem = new System.Windows.Forms.ToolStripMenuItem();
            this.saveToolStripMenuItem = new System.Windows.Forms.ToolStripMenuItem();
            this.saveAsToolStripMenuItem = new System.Windows.Forms.ToolStripMenuItem();
            this.toolStripMenuItemRestoreAutoBackup = new System.Windows.Forms.ToolStripMenuItem();
            this.toolStripMenuItemDCinemaProperties = new System.Windows.Forms.ToolStripMenuItem();
            this.toolStripMenuItemTTProperties = new System.Windows.Forms.ToolStripMenuItem();
            this.toolStripMenuItemNuendoProperties = new System.Windows.Forms.ToolStripMenuItem();
            this.toolStripMenuItemFcpProperties = new System.Windows.Forms.ToolStripMenuItem();
            this.toolStripMenuItemSubStationAlpha = new System.Windows.Forms.ToolStripMenuItem();
            this.toolStripMenuItemEbuProperties = new System.Windows.Forms.ToolStripMenuItem();
            this.toolStripSeparator20 = new System.Windows.Forms.ToolStripSeparator();
            this.openOriginalToolStripMenuItem = new System.Windows.Forms.ToolStripMenuItem();
            this.saveOriginalToolStripMenuItem = new System.Windows.Forms.ToolStripMenuItem();
            this.saveOriginalAstoolStripMenuItem = new System.Windows.Forms.ToolStripMenuItem();
            this.removeOriginalToolStripMenuItem = new System.Windows.Forms.ToolStripMenuItem();
            this.toolStripSeparator12 = new System.Windows.Forms.ToolStripSeparator();
            this.toolStripMenuItemOpenContainingFolder = new System.Windows.Forms.ToolStripMenuItem();
            this.toolStripMenuItemCompare = new System.Windows.Forms.ToolStripMenuItem();
            this.toolStripMenuItemStatistics = new System.Windows.Forms.ToolStripMenuItem();
            this.toolStripMenuItemPlugins = new System.Windows.Forms.ToolStripMenuItem();
            this.toolStripSeparator1 = new System.Windows.Forms.ToolStripSeparator();
            this.toolStripMenuItemImportDvdSubtitles = new System.Windows.Forms.ToolStripMenuItem();
            this.toolStripMenuItemSubIdx = new System.Windows.Forms.ToolStripMenuItem();
            this.toolStripMenuItemImportBluRaySup = new System.Windows.Forms.ToolStripMenuItem();
            this.toolStripMenuItemImportXSub = new System.Windows.Forms.ToolStripMenuItem();
            this.toolStripMenuItemImportOcrHardSub = new System.Windows.Forms.ToolStripMenuItem();
            this.matroskaImportStripMenuItem = new System.Windows.Forms.ToolStripMenuItem();
            this.toolStripMenuItemManualAnsi = new System.Windows.Forms.ToolStripMenuItem();
            this.toolStripMenuItemImportText = new System.Windows.Forms.ToolStripMenuItem();
            this.toolStripMenuItemImportImages = new System.Windows.Forms.ToolStripMenuItem();
            this.toolStripMenuItemImportTimeCodes = new System.Windows.Forms.ToolStripMenuItem();
            this.toolStripSeparator22 = new System.Windows.Forms.ToolStripSeparator();
            this.toolStripMenuItemExport = new System.Windows.Forms.ToolStripMenuItem();
            this.adobeEncoreFABImageScriptToolStripMenuItem = new System.Windows.Forms.ToolStripMenuItem();
            this.toolStripMenuItemAvidStl = new System.Windows.Forms.ToolStripMenuItem();
            this.toolStripMenuItemExportAyato = new System.Windows.Forms.ToolStripMenuItem();
            this.toolStripMenuItemExportPngXml = new System.Windows.Forms.ToolStripMenuItem();
            this.bluraySupToolStripMenuItem = new System.Windows.Forms.ToolStripMenuItem();
            this.toolStripMenuItemExportBdTextSt = new System.Windows.Forms.ToolStripMenuItem();
            this.toolStripMenuItemExportCapMakerPlus = new System.Windows.Forms.ToolStripMenuItem();
            this.toolStripMenuItemExportCaptionInc = new System.Windows.Forms.ToolStripMenuItem();
            this.toolStripMenuItemCavena890 = new System.Windows.Forms.ToolStripMenuItem();
            this.toolStripMenuItemExportCheetahCap = new System.Windows.Forms.ToolStripMenuItem();
            this.toolStripMenuItemExportDcinemaInterop = new System.Windows.Forms.ToolStripMenuItem();
            this.toolStripMenuItemDost = new System.Windows.Forms.ToolStripMenuItem();
            this.DvdStudioProStl = new System.Windows.Forms.ToolStripMenuItem();
            this.eBUSTLToolStripMenuItem = new System.Windows.Forms.ToolStripMenuItem();
            this.toolStripMenuItemEdlClipName = new System.Windows.Forms.ToolStripMenuItem();
            this.toolStripMenuItemExportFcpIImage = new System.Windows.Forms.ToolStripMenuItem();
            this.toolStripMenuItemImagePerFrame = new System.Windows.Forms.ToolStripMenuItem();
            this.toolStripMenuItemTextTimeCodePair = new System.Windows.Forms.ToolStripMenuItem();
            this.pACScreenElectronicsToolStripMenuItem = new System.Windows.Forms.ToolStripMenuItem();
            this.uniPacExportToolStripMenuItem = new System.Windows.Forms.ToolStripMenuItem();
            this.plainTextToolStripMenuItem = new System.Windows.Forms.ToolStripMenuItem();
            this.toolStripMenuItem2 = new System.Windows.Forms.ToolStripMenuItem();
            this.toolStripMenuItemExportUltech130 = new System.Windows.Forms.ToolStripMenuItem();
            this.vobSubsubidxToolStripMenuItem = new System.Windows.Forms.ToolStripMenuItem();
            this.toolStripSeparatorExportCustomText = new System.Windows.Forms.ToolStripSeparator();
            this.exportCustomTextFormatToolStripMenuItem = new System.Windows.Forms.ToolStripMenuItem();
            this.toolStripSeparator10 = new System.Windows.Forms.ToolStripSeparator();
            this.exitToolStripMenuItem = new System.Windows.Forms.ToolStripMenuItem();
            this.editToolStripMenuItem = new System.Windows.Forms.ToolStripMenuItem();
            this.toolStripMenuItemUndo = new System.Windows.Forms.ToolStripMenuItem();
            this.toolStripMenuItemRedo = new System.Windows.Forms.ToolStripMenuItem();
            this.showHistoryforUndoToolStripMenuItem = new System.Windows.Forms.ToolStripMenuItem();
            this.toolStripSeparator14 = new System.Windows.Forms.ToolStripSeparator();
            this.toolStripMenuItemInsertUnicodeCharacter = new System.Windows.Forms.ToolStripMenuItem();
            this.toolStripSeparatorInsertUnicodeCharacter = new System.Windows.Forms.ToolStripSeparator();
            this.findToolStripMenuItem = new System.Windows.Forms.ToolStripMenuItem();
            this.findNextToolStripMenuItem = new System.Windows.Forms.ToolStripMenuItem();
            this.replaceToolStripMenuItem = new System.Windows.Forms.ToolStripMenuItem();
            this.multipleReplaceToolStripMenuItem = new System.Windows.Forms.ToolStripMenuItem();
            this.gotoLineNumberToolStripMenuItem = new System.Windows.Forms.ToolStripMenuItem();
            this.toolStripMenuItemShowOriginalInPreview = new System.Windows.Forms.ToolStripMenuItem();
            this.toolStripSeparator25 = new System.Windows.Forms.ToolStripSeparator();
            this.toolStripMenuItemRightToLeftMode = new System.Windows.Forms.ToolStripMenuItem();
            this.toolStripMenuItemRtlUnicodeControlChars = new System.Windows.Forms.ToolStripMenuItem();
            this.toolStripMenuItemReverseRightToLeftStartEnd = new System.Windows.Forms.ToolStripMenuItem();
            this.toolStripSeparator21 = new System.Windows.Forms.ToolStripSeparator();
            this.toolStripMenuItemModifySelection = new System.Windows.Forms.ToolStripMenuItem();
            this.toolStripMenuItemInverseSelection = new System.Windows.Forms.ToolStripMenuItem();
            this.editSelectAllToolStripMenuItem = new System.Windows.Forms.ToolStripMenuItem();
            this.toolsToolStripMenuItem = new System.Windows.Forms.ToolStripMenuItem();
            this.adjustDisplayTimeToolStripMenuItem = new System.Windows.Forms.ToolStripMenuItem();
            this.toolStripMenuItemApplyDurationLimits = new System.Windows.Forms.ToolStripMenuItem();
            this.toolStripMenuItemDurationBridgeGaps = new System.Windows.Forms.ToolStripMenuItem();
            this.fixToolStripMenuItem = new System.Windows.Forms.ToolStripMenuItem();
            this.startNumberingFromToolStripMenuItem = new System.Windows.Forms.ToolStripMenuItem();
            this.removeTextForHearImpairedToolStripMenuItem = new System.Windows.Forms.ToolStripMenuItem();
            this.ChangeCasingToolStripMenuItem = new System.Windows.Forms.ToolStripMenuItem();
            this.toolStripMenuItemAutoMergeShortLines = new System.Windows.Forms.ToolStripMenuItem();
            this.toolStripMenuItemMergeDuplicateText = new System.Windows.Forms.ToolStripMenuItem();
            this.toolStripMenuItemMergeLinesWithSameTimeCodes = new System.Windows.Forms.ToolStripMenuItem();
            this.toolStripMenuItemAutoSplitLongLines = new System.Windows.Forms.ToolStripMenuItem();
            this.setMinimumDisplayTimeBetweenParagraphsToolStripMenuItem = new System.Windows.Forms.ToolStripMenuItem();
            this.toolStripMenuItem1 = new System.Windows.Forms.ToolStripMenuItem();
            this.sortNumberToolStripMenuItem = new System.Windows.Forms.ToolStripMenuItem();
            this.sortStartTimeToolStripMenuItem = new System.Windows.Forms.ToolStripMenuItem();
            this.sortEndTimeToolStripMenuItem = new System.Windows.Forms.ToolStripMenuItem();
            this.sortDisplayTimeToolStripMenuItem = new System.Windows.Forms.ToolStripMenuItem();
            this.sortTextAlphabeticallytoolStripMenuItem = new System.Windows.Forms.ToolStripMenuItem();
            this.sortTextMaxLineLengthToolStripMenuItem = new System.Windows.Forms.ToolStripMenuItem();
            this.sortTextTotalLengthToolStripMenuItem = new System.Windows.Forms.ToolStripMenuItem();
            this.sortTextNumberOfLinesToolStripMenuItem = new System.Windows.Forms.ToolStripMenuItem();
            this.textCharssecToolStripMenuItem = new System.Windows.Forms.ToolStripMenuItem();
            this.textWordsPerMinutewpmToolStripMenuItem = new System.Windows.Forms.ToolStripMenuItem();
            this.styleToolStripMenuItem = new System.Windows.Forms.ToolStripMenuItem();
            this.toolStripSeparatorAscOrDesc = new System.Windows.Forms.ToolStripSeparator();
            this.AscendingToolStripMenuItem = new System.Windows.Forms.ToolStripMenuItem();
            this.descendingToolStripMenuItem = new System.Windows.Forms.ToolStripMenuItem();
            this.netflixQualityCheckToolStripMenuItem = new System.Windows.Forms.ToolStripMenuItem();
            this.toolStripSeparator23 = new System.Windows.Forms.ToolStripSeparator();
            this.toolStripMenuItemMakeEmptyFromCurrent = new System.Windows.Forms.ToolStripMenuItem();
            this.toolStripMenuItemBatchConvert = new System.Windows.Forms.ToolStripMenuItem();
            this.generateDatetimeInfoFromVideoToolStripMenuItem = new System.Windows.Forms.ToolStripMenuItem();
            this.toolStripMenuItemMeasurementConverter = new System.Windows.Forms.ToolStripMenuItem();
            this.toolStripSeparator3 = new System.Windows.Forms.ToolStripSeparator();
            this.splitToolStripMenuItem = new System.Windows.Forms.ToolStripMenuItem();
            this.appendTextVisuallyToolStripMenuItem = new System.Windows.Forms.ToolStripMenuItem();
            this.joinSubtitlesToolStripMenuItem = new System.Windows.Forms.ToolStripMenuItem();
            this.toolStripMenuItemSpellCheckMain = new System.Windows.Forms.ToolStripMenuItem();
            this.spellCheckToolStripMenuItem = new System.Windows.Forms.ToolStripMenuItem();
            this.toolStripMenuItemSpellCheckFromCurrentLine = new System.Windows.Forms.ToolStripMenuItem();
            this.findDoubleWordsToolStripMenuItem = new System.Windows.Forms.ToolStripMenuItem();
            this.FindDoubleLinesToolStripMenuItem = new System.Windows.Forms.ToolStripMenuItem();
            this.toolStripSeparator9 = new System.Windows.Forms.ToolStripSeparator();
            this.GetDictionariesToolStripMenuItem = new System.Windows.Forms.ToolStripMenuItem();
            this.addWordToNamesetcListToolStripMenuItem = new System.Windows.Forms.ToolStripMenuItem();
            this.toolStripMenuItemVideo = new System.Windows.Forms.ToolStripMenuItem();
            this.openVideoToolStripMenuItem = new System.Windows.Forms.ToolStripMenuItem();
            this.toolStripMenuItemOpenDvd = new System.Windows.Forms.ToolStripMenuItem();
            this.toolStripMenuItemSetAudioTrack = new System.Windows.Forms.ToolStripMenuItem();
            this.closeVideoToolStripMenuItem = new System.Windows.Forms.ToolStripMenuItem();
            this.setVideoOffsetToolStripMenuItem = new System.Windows.Forms.ToolStripMenuItem();
            this.toolStripMenuItemImportSceneChanges = new System.Windows.Forms.ToolStripMenuItem();
            this.toolStripMenuItemRemoveSceneChanges = new System.Windows.Forms.ToolStripMenuItem();
            this.toolStripMenuItemAddWaveformBatch = new System.Windows.Forms.ToolStripMenuItem();
            this.toolStripSeparator5 = new System.Windows.Forms.ToolStripSeparator();
            this.showhideWaveformToolStripMenuItem = new System.Windows.Forms.ToolStripMenuItem();
            this.showhideVideoToolStripMenuItem = new System.Windows.Forms.ToolStripMenuItem();
            this.toolStripSeparator19 = new System.Windows.Forms.ToolStripSeparator();
            this.undockVideoControlsToolStripMenuItem = new System.Windows.Forms.ToolStripMenuItem();
            this.redockVideoControlsToolStripMenuItem = new System.Windows.Forms.ToolStripMenuItem();
            this.toolStripMenuItemSynchronization = new System.Windows.Forms.ToolStripMenuItem();
            this.toolStripMenuItemAdjustAllTimes = new System.Windows.Forms.ToolStripMenuItem();
            this.visualSyncToolStripMenuItem = new System.Windows.Forms.ToolStripMenuItem();
            this.toolStripMenuItemPointSync = new System.Windows.Forms.ToolStripMenuItem();
            this.pointSyncViaOtherSubtitleToolStripMenuItem = new System.Windows.Forms.ToolStripMenuItem();
            this.toolStripMenuItemChangeFrameRate2 = new System.Windows.Forms.ToolStripMenuItem();
            this.changeSpeedInPercentToolStripMenuItem = new System.Windows.Forms.ToolStripMenuItem();
            this.toolStripMenuItemAutoTranslate = new System.Windows.Forms.ToolStripMenuItem();
            this.translateByGoogleToolStripMenuItem = new System.Windows.Forms.ToolStripMenuItem();
            this.translatepoweredByMicrosoftToolStripMenuItem = new System.Windows.Forms.ToolStripMenuItem();
            this.translateFromSwedishToDanishToolStripMenuItem = new System.Windows.Forms.ToolStripMenuItem();
            this.optionsToolStripMenuItem = new System.Windows.Forms.ToolStripMenuItem();
            this.settingsToolStripMenuItem = new System.Windows.Forms.ToolStripMenuItem();
            this.changeLanguageToolStripMenuItem = new System.Windows.Forms.ToolStripMenuItem();
            this.toolStripMenuItemNetworking = new System.Windows.Forms.ToolStripMenuItem();
            this.startServerToolStripMenuItem = new System.Windows.Forms.ToolStripMenuItem();
            this.joinSessionToolStripMenuItem = new System.Windows.Forms.ToolStripMenuItem();
            this.chatToolStripMenuItem = new System.Windows.Forms.ToolStripMenuItem();
            this.showSessionKeyLogToolStripMenuItem = new System.Windows.Forms.ToolStripMenuItem();
            this.leaveSessionToolStripMenuItem = new System.Windows.Forms.ToolStripMenuItem();
            this.helpToolStripMenuItem = new System.Windows.Forms.ToolStripMenuItem();
            this.checkForUpdatesToolStripMenuItem = new System.Windows.Forms.ToolStripMenuItem();
            this.toolStripMenuItemSplitterCheckForUpdates = new System.Windows.Forms.ToolStripSeparator();
            this.helpToolStripMenuItem1 = new System.Windows.Forms.ToolStripMenuItem();
            this.aboutToolStripMenuItem = new System.Windows.Forms.ToolStripMenuItem();
            this.contextMenuStripListview = new System.Windows.Forms.ContextMenuStrip(this.components);
            this.setStylesForSelectedLinesToolStripMenuItem = new System.Windows.Forms.ToolStripMenuItem();
            this.toolStripMenuItemAssStyles = new System.Windows.Forms.ToolStripMenuItem();
            this.toolStripMenuItemSetLanguage = new System.Windows.Forms.ToolStripMenuItem();
            this.toolStripMenuItemWebVTT = new System.Windows.Forms.ToolStripMenuItem();
            this.toolStripMenuItemDelete = new System.Windows.Forms.ToolStripMenuItem();
            this.toolStripMenuItemInsertBefore = new System.Windows.Forms.ToolStripMenuItem();
            this.toolStripMenuItemInsertAfter = new System.Windows.Forms.ToolStripMenuItem();
            this.toolStripMenuItemInsertSubtitle = new System.Windows.Forms.ToolStripMenuItem();
            this.toolStripMenuItemCopySourceText = new System.Windows.Forms.ToolStripMenuItem();
            this.toolStripMenuItemColumn = new System.Windows.Forms.ToolStripMenuItem();
            this.columnDeleteTextOnlyToolStripMenuItem = new System.Windows.Forms.ToolStripMenuItem();
            this.toolStripMenuItemColumnDeleteText = new System.Windows.Forms.ToolStripMenuItem();
            this.ShiftTextCellsDownToolStripMenuItem = new System.Windows.Forms.ToolStripMenuItem();
            this.toolStripMenuItemInsertTextFromSub = new System.Windows.Forms.ToolStripMenuItem();
            this.toolStripMenuItemColumnImportText = new System.Windows.Forms.ToolStripMenuItem();
            this.toolStripMenuItemPasteSpecial = new System.Windows.Forms.ToolStripMenuItem();
            this.copyOriginalTextToCurrentToolStripMenuItem = new System.Windows.Forms.ToolStripMenuItem();
            this.toolStripSeparator7 = new System.Windows.Forms.ToolStripSeparator();
            this.splitLineToolStripMenuItem = new System.Windows.Forms.ToolStripMenuItem();
            this.toolStripMenuItemMergeLines = new System.Windows.Forms.ToolStripMenuItem();
            this.toolStripMenuItemMergeDialog = new System.Windows.Forms.ToolStripMenuItem();
            this.mergeBeforeToolStripMenuItem = new System.Windows.Forms.ToolStripMenuItem();
            this.mergeAfterToolStripMenuItem = new System.Windows.Forms.ToolStripMenuItem();
            this.toolStripSeparator8 = new System.Windows.Forms.ToolStripSeparator();
            this.normalToolStripMenuItem = new System.Windows.Forms.ToolStripMenuItem();
            this.boldToolStripMenuItem = new System.Windows.Forms.ToolStripMenuItem();
            this.italicToolStripMenuItem = new System.Windows.Forms.ToolStripMenuItem();
            this.underlineToolStripMenuItem = new System.Windows.Forms.ToolStripMenuItem();
            this.colorToolStripMenuItem = new System.Windows.Forms.ToolStripMenuItem();
            this.toolStripMenuItemFont = new System.Windows.Forms.ToolStripMenuItem();
            this.toolStripMenuItemAlignment = new System.Windows.Forms.ToolStripMenuItem();
            this.toolStripMenuItemSurroundWithMusicSymbols = new System.Windows.Forms.ToolStripMenuItem();
            this.toolStripSeparator2 = new System.Windows.Forms.ToolStripSeparator();
            this.toolStripMenuItemAutoBreakLines = new System.Windows.Forms.ToolStripMenuItem();
            this.toolStripMenuItemUnbreakLines = new System.Windows.Forms.ToolStripMenuItem();
            this.toolStripSeparatorBreakLines = new System.Windows.Forms.ToolStripSeparator();
            this.typeEffectToolStripMenuItem = new System.Windows.Forms.ToolStripMenuItem();
            this.karokeeEffectToolStripMenuItem = new System.Windows.Forms.ToolStripMenuItem();
            this.toolStripSeparatorAdvancedFunctions = new System.Windows.Forms.ToolStripSeparator();
            this.showSelectedLinesEarlierlaterToolStripMenuItem = new System.Windows.Forms.ToolStripMenuItem();
            this.visualSyncSelectedLinesToolStripMenuItem = new System.Windows.Forms.ToolStripMenuItem();
            this.toolStripMenuItemGoogleMicrosoftTranslateSelLine = new System.Windows.Forms.ToolStripMenuItem();
            this.googleTranslateSelectedLinesToolStripMenuItem = new System.Windows.Forms.ToolStripMenuItem();
            this.adjustDisplayTimeForSelectedLinesToolStripMenuItem = new System.Windows.Forms.ToolStripMenuItem();
            this.fixCommonErrorsInSelectedLinesToolStripMenuItem = new System.Windows.Forms.ToolStripMenuItem();
            this.changeCasingForSelectedLinesToolStripMenuItem = new System.Windows.Forms.ToolStripMenuItem();
            this.toolStripMenuItemSaveSelectedLines = new System.Windows.Forms.ToolStripMenuItem();
            this.openFileDialog1 = new System.Windows.Forms.OpenFileDialog();
            this.saveFileDialog1 = new System.Windows.Forms.SaveFileDialog();
            this.timer1 = new System.Windows.Forms.Timer(this.components);
            this.colorDialog1 = new System.Windows.Forms.ColorDialog();
            this.fontDialog1 = new System.Windows.Forms.FontDialog();
            this.groupBoxVideo = new System.Windows.Forms.GroupBox();
            this.audioVisualizer = new Nikse.SubtitleEdit.Controls.AudioVisualizer();
            this.checkBoxSyncListViewWithVideoWhilePlaying = new System.Windows.Forms.CheckBox();
            this.labelVideoInfo = new System.Windows.Forms.Label();
            this.trackBarWaveformPosition = new System.Windows.Forms.TrackBar();
            this.panelWaveformControls = new System.Windows.Forms.Panel();
            this.toolStripWaveControls = new System.Windows.Forms.ToolStrip();
            this.toolStripButtonWaveformZoomOut = new System.Windows.Forms.ToolStripButton();
            this.toolStripComboBoxWaveform = new System.Windows.Forms.ToolStripComboBox();
            this.toolStripButtonWaveformZoomIn = new System.Windows.Forms.ToolStripButton();
            this.toolStripSeparator16 = new System.Windows.Forms.ToolStripSeparator();
            this.toolStripButtonWaveformPause = new System.Windows.Forms.ToolStripButton();
            this.toolStripButtonWaveformPlay = new System.Windows.Forms.ToolStripButton();
            this.toolStripButtonLockCenter = new System.Windows.Forms.ToolStripButton();
            this.toolStripSplitButtonPlayRate = new System.Windows.Forms.ToolStripSplitButton();
            this.toolStripMenuItemPlayRateSlow = new System.Windows.Forms.ToolStripMenuItem();
            this.toolStripMenuItemPlayRateNormal = new System.Windows.Forms.ToolStripMenuItem();
            this.toolStripMenuItemPlayRateFast = new System.Windows.Forms.ToolStripMenuItem();
            this.toolStripMenuItemPlayRateVeryFast = new System.Windows.Forms.ToolStripMenuItem();
            this.tabControlButtons = new System.Windows.Forms.TabControl();
            this.tabPageTranslate = new System.Windows.Forms.TabPage();
            this.labelTranslateTip = new System.Windows.Forms.Label();
            this.groupBoxTranslateSearch = new System.Windows.Forms.GroupBox();
            this.buttonCustomUrl2 = new System.Windows.Forms.Button();
            this.buttonCustomUrl1 = new System.Windows.Forms.Button();
            this.buttonGoogleTranslateIt = new System.Windows.Forms.Button();
            this.buttonGoogleIt = new System.Windows.Forms.Button();
            this.textBoxSearchWord = new System.Windows.Forms.TextBox();
            this.groupBoxAutoContinue = new System.Windows.Forms.GroupBox();
            this.comboBoxAutoContinue = new System.Windows.Forms.ComboBox();
            this.labelAutoContinueDelay = new System.Windows.Forms.Label();
            this.checkBoxAutoContinue = new System.Windows.Forms.CheckBox();
            this.buttonStop = new System.Windows.Forms.Button();
            this.groupBoxAutoRepeat = new System.Windows.Forms.GroupBox();
            this.comboBoxAutoRepeat = new System.Windows.Forms.ComboBox();
            this.labelAutoRepeatCount = new System.Windows.Forms.Label();
            this.checkBoxAutoRepeatOn = new System.Windows.Forms.CheckBox();
            this.buttonPlayPrevious = new System.Windows.Forms.Button();
            this.buttonPlayCurrent = new System.Windows.Forms.Button();
            this.buttonPlayNext = new System.Windows.Forms.Button();
            this.tabPageCreate = new System.Windows.Forms.TabPage();
            this.timeUpDownVideoPosition = new Nikse.SubtitleEdit.Controls.TimeUpDown();
            this.buttonGotoSub = new System.Windows.Forms.Button();
            this.buttonBeforeText = new System.Windows.Forms.Button();
            this.buttonSetEnd = new System.Windows.Forms.Button();
            this.buttonInsertNewText = new System.Windows.Forms.Button();
            this.buttonSetStartTime = new System.Windows.Forms.Button();
            this.labelCreateF12 = new System.Windows.Forms.Label();
            this.labelCreateF11 = new System.Windows.Forms.Label();
            this.labelCreateF10 = new System.Windows.Forms.Label();
            this.labelCreateF9 = new System.Windows.Forms.Label();
            this.buttonForward2 = new System.Windows.Forms.Button();
            this.numericUpDownSec2 = new System.Windows.Forms.NumericUpDown();
            this.buttonSecBack2 = new System.Windows.Forms.Button();
            this.labelCreateTip = new System.Windows.Forms.Label();
            this.buttonForward1 = new System.Windows.Forms.Button();
            this.numericUpDownSec1 = new System.Windows.Forms.NumericUpDown();
            this.labelVideoPosition = new System.Windows.Forms.Label();
            this.buttonSecBack1 = new System.Windows.Forms.Button();
            this.tabPageAdjust = new System.Windows.Forms.TabPage();
            this.labelAdjustTip = new System.Windows.Forms.Label();
            this.buttonAdjustSetEndTime = new System.Windows.Forms.Button();
            this.buttonSetEndAndGoToNext = new System.Windows.Forms.Button();
            this.buttonSetStartAndOffsetRest = new System.Windows.Forms.Button();
            this.buttonAdjustSetStartTime = new System.Windows.Forms.Button();
            this.labelAdjustF12 = new System.Windows.Forms.Label();
            this.labelAdjustF11 = new System.Windows.Forms.Label();
            this.labelAdjustF10 = new System.Windows.Forms.Label();
            this.labelAdjustF9 = new System.Windows.Forms.Label();
            this.buttonAdjustSecForward2 = new System.Windows.Forms.Button();
            this.numericUpDownSecAdjust2 = new System.Windows.Forms.NumericUpDown();
            this.buttonAdjustSecBack2 = new System.Windows.Forms.Button();
            this.buttonAdjustSecForward1 = new System.Windows.Forms.Button();
            this.numericUpDownSecAdjust1 = new System.Windows.Forms.NumericUpDown();
            this.buttonAdjustSecBack1 = new System.Windows.Forms.Button();
            this.labelVideoPosition2 = new System.Windows.Forms.Label();
            this.buttonAdjustGoToPosAndPause = new System.Windows.Forms.Button();
            this.buttonAdjustPlayBefore = new System.Windows.Forms.Button();
            this.timeUpDownVideoPositionAdjust = new Nikse.SubtitleEdit.Controls.TimeUpDown();
            this.ShowSubtitleTimer = new System.Windows.Forms.Timer(this.components);
            this.timerAutoDuration = new System.Windows.Forms.Timer(this.components);
            this.timerAutoContinue = new System.Windows.Forms.Timer(this.components);
            this.timerStillTyping = new System.Windows.Forms.Timer(this.components);
            this.timerWaveform = new System.Windows.Forms.Timer(this.components);
            this.contextMenuStripWaveform = new System.Windows.Forms.ContextMenuStrip(this.components);
            this.addParagraphHereToolStripMenuItem = new System.Windows.Forms.ToolStripMenuItem();
            this.addParagraphAndPasteToolStripMenuItem = new System.Windows.Forms.ToolStripMenuItem();
            this.toolStripMenuItemFocusTextbox = new System.Windows.Forms.ToolStripMenuItem();
            this.deleteParagraphToolStripMenuItem = new System.Windows.Forms.ToolStripMenuItem();
            this.splitToolStripMenuItem1 = new System.Windows.Forms.ToolStripMenuItem();
            this.mergeWithPreviousToolStripMenuItem = new System.Windows.Forms.ToolStripMenuItem();
            this.mergeWithNextToolStripMenuItem = new System.Windows.Forms.ToolStripMenuItem();
            this.toolStripSeparator11 = new System.Windows.Forms.ToolStripSeparator();
            this.toolStripMenuItemWaveformPlaySelection = new System.Windows.Forms.ToolStripMenuItem();
            this.toolStripSeparator24 = new System.Windows.Forms.ToolStripSeparator();
            this.showWaveformAndSpectrogramToolStripMenuItem = new System.Windows.Forms.ToolStripMenuItem();
            this.showOnlyWaveformToolStripMenuItem = new System.Windows.Forms.ToolStripMenuItem();
            this.showOnlySpectrogramToolStripMenuItem = new System.Windows.Forms.ToolStripMenuItem();
            this.toolStripSeparatorGuessTimeCodes = new System.Windows.Forms.ToolStripSeparator();
            this.removeSceneChangeToolStripMenuItem = new System.Windows.Forms.ToolStripMenuItem();
            this.addSceneChangeToolStripMenuItem = new System.Windows.Forms.ToolStripMenuItem();
            this.guessTimeCodesToolStripMenuItem = new System.Windows.Forms.ToolStripMenuItem();
            this.seekSilenceToolStripMenuItem = new System.Windows.Forms.ToolStripMenuItem();
            this.splitContainerMain = new System.Windows.Forms.SplitContainer();
            this.splitContainer1 = new System.Windows.Forms.SplitContainer();
            this.tabControlSubtitle = new System.Windows.Forms.TabControl();
            this.tabPage1 = new System.Windows.Forms.TabPage();
            this.splitContainerListViewAndText = new System.Windows.Forms.SplitContainer();
            this.SubtitleListview1 = new Nikse.SubtitleEdit.Controls.SubtitleListView();
            this.groupBoxEdit = new System.Windows.Forms.GroupBox();
            this.labelSingleLine = new System.Windows.Forms.Label();
            this.labelAlternateSingleLine = new System.Windows.Forms.Label();
            this.labelDurationWarning = new System.Windows.Forms.Label();
            this.labelStartTimeWarning = new System.Windows.Forms.Label();
            this.buttonSplitLine = new System.Windows.Forms.Button();
            this.labelAlternateCharactersPerSecond = new System.Windows.Forms.Label();
            this.labelTextAlternateLineTotal = new System.Windows.Forms.Label();
            this.labelTextAlternateLineLengths = new System.Windows.Forms.Label();
            this.labelAlternateText = new System.Windows.Forms.Label();
            this.labelText = new System.Windows.Forms.Label();
            this.textBoxListViewTextAlternate = new Nikse.SubtitleEdit.Controls.SETextBox();
            this.contextMenuStripTextBoxListView = new System.Windows.Forms.ContextMenuStrip(this.components);
            this.toolStripMenuItemWebVttVoice = new System.Windows.Forms.ToolStripMenuItem();
            this.toolStripSeparatorWebVTT = new System.Windows.Forms.ToolStripSeparator();
            this.cutToolStripMenuItem = new System.Windows.Forms.ToolStripMenuItem();
            this.copyToolStripMenuItem = new System.Windows.Forms.ToolStripMenuItem();
            this.pasteToolStripMenuItem = new System.Windows.Forms.ToolStripMenuItem();
            this.deleteToolStripMenuItem = new System.Windows.Forms.ToolStripMenuItem();
            this.toolStripMenuItemSplitTextAtCursor = new System.Windows.Forms.ToolStripMenuItem();
            this.toolStripSeparator18 = new System.Windows.Forms.ToolStripSeparator();
            this.selectAllToolStripMenuItem = new System.Windows.Forms.ToolStripMenuItem();
            this.toolStripSeparator17 = new System.Windows.Forms.ToolStripSeparator();
            this.normalToolStripMenuItem1 = new System.Windows.Forms.ToolStripMenuItem();
            this.boldToolStripMenuItem1 = new System.Windows.Forms.ToolStripMenuItem();
            this.italicToolStripMenuItem1 = new System.Windows.Forms.ToolStripMenuItem();
            this.underlineToolStripMenuItem1 = new System.Windows.Forms.ToolStripMenuItem();
            this.colorToolStripMenuItem1 = new System.Windows.Forms.ToolStripMenuItem();
            this.fontNameToolStripMenuItem = new System.Windows.Forms.ToolStripMenuItem();
            this.toolStripSeparator26 = new System.Windows.Forms.ToolStripSeparator();
            this.toolStripMenuItemInsertUnicodeSymbol = new System.Windows.Forms.ToolStripMenuItem();
            this.toolStripMenuItemInsertUnicodeControlCharacters = new System.Windows.Forms.ToolStripMenuItem();
            this.leftToolStripMenuItem = new System.Windows.Forms.ToolStripMenuItem();
            this.righttoleftMarkToolStripMenuItem = new System.Windows.Forms.ToolStripMenuItem();
            this.startOfLefttorightEmbeddingLREToolStripMenuItem = new System.Windows.Forms.ToolStripMenuItem();
            this.startOfRighttoleftEmbeddingRLEToolStripMenuItem = new System.Windows.Forms.ToolStripMenuItem();
            this.startOfLefttorightOverrideLROToolStripMenuItem = new System.Windows.Forms.ToolStripMenuItem();
            this.startOfRighttoleftOverrideRLOToolStripMenuItem = new System.Windows.Forms.ToolStripMenuItem();
            this.superscriptToolStripMenuItem = new System.Windows.Forms.ToolStripMenuItem();
            this.subscriptToolStripMenuItem = new System.Windows.Forms.ToolStripMenuItem();
            this.buttonAutoBreak = new System.Windows.Forms.Button();
            this.labelTextLineLengths = new System.Windows.Forms.Label();
            this.labelTextLineTotal = new System.Windows.Forms.Label();
            this.labelCharactersPerSecond = new System.Windows.Forms.Label();
            this.buttonUnBreak = new System.Windows.Forms.Button();
            this.timeUpDownStartTime = new Nikse.SubtitleEdit.Controls.TimeUpDown();
            this.numericUpDownDuration = new System.Windows.Forms.NumericUpDown();
            this.buttonPrevious = new System.Windows.Forms.Button();
            this.buttonNext = new System.Windows.Forms.Button();
            this.labelStartTime = new System.Windows.Forms.Label();
            this.textBoxListViewText = new Nikse.SubtitleEdit.Controls.SETextBox();
            this.labelDuration = new System.Windows.Forms.Label();
            this.labelAutoDuration = new System.Windows.Forms.Label();
            this.tabPage2 = new System.Windows.Forms.TabPage();
            this.textBoxSource = new System.Windows.Forms.TextBox();
            this.panelVideoPlayer = new System.Windows.Forms.Panel();
            this.mediaPlayer = new Nikse.SubtitleEdit.Controls.VideoPlayerContainer();
            this.contextMenuStripEmpty = new System.Windows.Forms.ContextMenuStrip(this.components);
            this.insertLineToolStripMenuItem = new System.Windows.Forms.ToolStripMenuItem();
            this.imageListPlayRate = new System.Windows.Forms.ImageList(this.components);
            this.timerTextUndo = new System.Windows.Forms.Timer(this.components);
            this.timerAlternateTextUndo = new System.Windows.Forms.Timer(this.components);
            this.toolStripMenuItemEdl = new System.Windows.Forms.ToolStripMenuItem();
            this.statusStrip1.SuspendLayout();
            this.toolStrip1.SuspendLayout();
            this.menuStrip1.SuspendLayout();
            this.contextMenuStripListview.SuspendLayout();
            this.groupBoxVideo.SuspendLayout();
            ((System.ComponentModel.ISupportInitialize)(this.trackBarWaveformPosition)).BeginInit();
            this.panelWaveformControls.SuspendLayout();
            this.toolStripWaveControls.SuspendLayout();
            this.tabControlButtons.SuspendLayout();
            this.tabPageTranslate.SuspendLayout();
            this.groupBoxTranslateSearch.SuspendLayout();
            this.groupBoxAutoContinue.SuspendLayout();
            this.groupBoxAutoRepeat.SuspendLayout();
            this.tabPageCreate.SuspendLayout();
            ((System.ComponentModel.ISupportInitialize)(this.numericUpDownSec2)).BeginInit();
            ((System.ComponentModel.ISupportInitialize)(this.numericUpDownSec1)).BeginInit();
            this.tabPageAdjust.SuspendLayout();
            ((System.ComponentModel.ISupportInitialize)(this.numericUpDownSecAdjust2)).BeginInit();
            ((System.ComponentModel.ISupportInitialize)(this.numericUpDownSecAdjust1)).BeginInit();
            this.contextMenuStripWaveform.SuspendLayout();
            ((System.ComponentModel.ISupportInitialize)(this.splitContainerMain)).BeginInit();
            this.splitContainerMain.Panel1.SuspendLayout();
            this.splitContainerMain.Panel2.SuspendLayout();
            this.splitContainerMain.SuspendLayout();
            ((System.ComponentModel.ISupportInitialize)(this.splitContainer1)).BeginInit();
            this.splitContainer1.Panel1.SuspendLayout();
            this.splitContainer1.Panel2.SuspendLayout();
            this.splitContainer1.SuspendLayout();
            this.tabControlSubtitle.SuspendLayout();
            this.tabPage1.SuspendLayout();
            ((System.ComponentModel.ISupportInitialize)(this.splitContainerListViewAndText)).BeginInit();
            this.splitContainerListViewAndText.Panel1.SuspendLayout();
            this.splitContainerListViewAndText.Panel2.SuspendLayout();
            this.splitContainerListViewAndText.SuspendLayout();
            this.groupBoxEdit.SuspendLayout();
            this.contextMenuStripTextBoxListView.SuspendLayout();
            ((System.ComponentModel.ISupportInitialize)(this.numericUpDownDuration)).BeginInit();
            this.tabPage2.SuspendLayout();
            this.panelVideoPlayer.SuspendLayout();
            this.contextMenuStripEmpty.SuspendLayout();
            this.SuspendLayout();
            // 
            // statusStrip1
            // 
            this.statusStrip1.Font = new System.Drawing.Font("Tahoma", 9F, System.Drawing.FontStyle.Regular, System.Drawing.GraphicsUnit.Point, ((byte)(0)));
            this.statusStrip1.Items.AddRange(new System.Windows.Forms.ToolStripItem[] {
            this.labelStatus,
            this.toolStripSelected,
            this.toolStripStatusLabelProgress,
            this.toolStripStatusNetworking});
            this.statusStrip1.Location = new System.Drawing.Point(0, 624);
            this.statusStrip1.Name = "statusStrip1";
            this.statusStrip1.Size = new System.Drawing.Size(975, 22);
            this.statusStrip1.TabIndex = 4;
            this.statusStrip1.Text = "statusStrip1";
            // 
            // labelStatus
            // 
            this.labelStatus.Name = "labelStatus";
            this.labelStatus.Size = new System.Drawing.Size(0, 17);
            this.labelStatus.TextAlign = System.Drawing.ContentAlignment.MiddleLeft;
            this.labelStatus.Click += new System.EventHandler(this.labelStatus_Click);
            // 
            // toolStripSelected
            // 
            this.toolStripSelected.DisplayStyle = System.Windows.Forms.ToolStripItemDisplayStyle.Text;
            this.toolStripSelected.Name = "toolStripSelected";
            this.toolStripSelected.Size = new System.Drawing.Size(743, 17);
            this.toolStripSelected.Spring = true;
            this.toolStripSelected.Text = "toolStripSelected";
            this.toolStripSelected.TextAlign = System.Drawing.ContentAlignment.MiddleRight;
            this.toolStripSelected.Click += new System.EventHandler(this.toolStripSelected_Click);
            // 
            // toolStripStatusLabelProgress
            // 
            this.toolStripStatusLabelProgress.Name = "toolStripStatusLabelProgress";
            this.toolStripStatusLabelProgress.Size = new System.Drawing.Size(162, 17);
            this.toolStripStatusLabelProgress.Text = "toolStripStatusLabelProgress";
            this.toolStripStatusLabelProgress.Visible = false;
            // 
            // toolStripStatusNetworking
            // 
            this.toolStripStatusNetworking.Image = global::Nikse.SubtitleEdit.Properties.Resources.connect;
            this.toolStripStatusNetworking.Name = "toolStripStatusNetworking";
            this.toolStripStatusNetworking.Padding = new System.Windows.Forms.Padding(50, 0, 0, 0);
            this.toolStripStatusNetworking.Size = new System.Drawing.Size(217, 17);
            this.toolStripStatusNetworking.Text = "toolStripStatusNetworking";
            this.toolStripStatusNetworking.TextAlign = System.Drawing.ContentAlignment.MiddleRight;
            this.toolStripStatusNetworking.TextImageRelation = System.Windows.Forms.TextImageRelation.TextBeforeImage;
            this.toolStripStatusNetworking.Click += new System.EventHandler(this.toolStripStatusNetworking_Click);
            // 
            // toolStrip1
            // 
            this.toolStrip1.AutoSize = false;
            this.toolStrip1.Font = new System.Drawing.Font("Tahoma", 9F, System.Drawing.FontStyle.Regular, System.Drawing.GraphicsUnit.Point, ((byte)(0)));
            this.toolStrip1.GripStyle = System.Windows.Forms.ToolStripGripStyle.Hidden;
            this.toolStrip1.Items.AddRange(new System.Windows.Forms.ToolStripItem[] {
            this.toolStripButtonFileNew,
            this.toolStripButtonFileOpen,
            this.toolStripButtonSave,
            this.toolStripButtonSaveAs,
            this.toolStripSeparatorFindReplace,
            this.toolStripButtonFind,
            this.toolStripButtonReplace,
            this.toolStripSeparatorFixSyncSpell,
            this.toolStripButtonFixCommonErrors,
            this.toolStripButtonRemoveTextForHi,
            this.toolStripButtonVisualSync,
            this.toolStripButtonSpellCheck,
            this.toolStripButtonNetflixQualityCheck,
            this.toolStripButtonSettings,
            this.toolStripSeparatorHelp,
            this.toolStripButtonHelp,
            this.toolStripSeparatorToggle,
            this.toolStripButtonToggleWaveform,
            this.toolStripButtonToggleVideo,
            this.toolStripSeparatorSubtitleFormat,
            this.toolStripLabelSubtitleFormat,
            this.comboBoxSubtitleFormats,
            this.toolStripSeparatorEncoding,
            this.toolStripLabelEncoding,
            this.comboBoxEncoding,
            this.toolStripSeparatorFrameRate,
            this.toolStripLabelFrameRate,
            this.toolStripComboBoxFrameRate,
            this.toolStripButtonGetFrameRate});
            this.toolStrip1.Location = new System.Drawing.Point(0, 24);
            this.toolStrip1.Name = "toolStrip1";
            this.toolStrip1.Size = new System.Drawing.Size(975, 40);
            this.toolStrip1.TabIndex = 5;
            this.toolStrip1.Text = "toolStrip1";
            // 
            // toolStripButtonFileNew
            // 
            this.toolStripButtonFileNew.DisplayStyle = System.Windows.Forms.ToolStripItemDisplayStyle.Image;
            this.toolStripButtonFileNew.Font = new System.Drawing.Font("Tahoma", 8.25F, System.Drawing.FontStyle.Regular, System.Drawing.GraphicsUnit.Point, ((byte)(0)));
            this.toolStripButtonFileNew.Image = ((System.Drawing.Image)(resources.GetObject("toolStripButtonFileNew.Image")));
            this.toolStripButtonFileNew.ImageScaling = System.Windows.Forms.ToolStripItemImageScaling.None;
            this.toolStripButtonFileNew.ImageTransparentColor = System.Drawing.Color.Transparent;
            this.toolStripButtonFileNew.Name = "toolStripButtonFileNew";
            this.toolStripButtonFileNew.Size = new System.Drawing.Size(36, 37);
            this.toolStripButtonFileNew.Text = "New";
            this.toolStripButtonFileNew.ToolTipText = "New";
            this.toolStripButtonFileNew.Click += new System.EventHandler(this.ToolStripButtonFileNewClick);
            // 
            // toolStripButtonFileOpen
            // 
            this.toolStripButtonFileOpen.DisplayStyle = System.Windows.Forms.ToolStripItemDisplayStyle.Image;
            this.toolStripButtonFileOpen.Font = new System.Drawing.Font("Tahoma", 8.25F, System.Drawing.FontStyle.Regular, System.Drawing.GraphicsUnit.Point, ((byte)(0)));
            this.toolStripButtonFileOpen.Image = ((System.Drawing.Image)(resources.GetObject("toolStripButtonFileOpen.Image")));
            this.toolStripButtonFileOpen.ImageScaling = System.Windows.Forms.ToolStripItemImageScaling.None;
            this.toolStripButtonFileOpen.ImageTransparentColor = System.Drawing.Color.Transparent;
            this.toolStripButtonFileOpen.Name = "toolStripButtonFileOpen";
            this.toolStripButtonFileOpen.Size = new System.Drawing.Size(36, 37);
            this.toolStripButtonFileOpen.Text = "toolStripButtonOpen";
            this.toolStripButtonFileOpen.ToolTipText = "Open";
            this.toolStripButtonFileOpen.Click += new System.EventHandler(this.ToolStripButtonFileOpenClick);
            // 
            // toolStripButtonSave
            // 
            this.toolStripButtonSave.DisplayStyle = System.Windows.Forms.ToolStripItemDisplayStyle.Image;
            this.toolStripButtonSave.Font = new System.Drawing.Font("Tahoma", 8.25F, System.Drawing.FontStyle.Regular, System.Drawing.GraphicsUnit.Point, ((byte)(0)));
            this.toolStripButtonSave.Image = ((System.Drawing.Image)(resources.GetObject("toolStripButtonSave.Image")));
            this.toolStripButtonSave.ImageScaling = System.Windows.Forms.ToolStripItemImageScaling.None;
            this.toolStripButtonSave.ImageTransparentColor = System.Drawing.Color.Magenta;
            this.toolStripButtonSave.Name = "toolStripButtonSave";
            this.toolStripButtonSave.Size = new System.Drawing.Size(36, 37);
            this.toolStripButtonSave.Text = "toolStripButtonSave";
            this.toolStripButtonSave.ToolTipText = "Save";
            this.toolStripButtonSave.Click += new System.EventHandler(this.ToolStripButtonSaveClick);
            // 
            // toolStripButtonSaveAs
            // 
            this.toolStripButtonSaveAs.DisplayStyle = System.Windows.Forms.ToolStripItemDisplayStyle.Image;
            this.toolStripButtonSaveAs.Font = new System.Drawing.Font("Tahoma", 8.25F, System.Drawing.FontStyle.Regular, System.Drawing.GraphicsUnit.Point, ((byte)(0)));
            this.toolStripButtonSaveAs.Image = ((System.Drawing.Image)(resources.GetObject("toolStripButtonSaveAs.Image")));
            this.toolStripButtonSaveAs.ImageScaling = System.Windows.Forms.ToolStripItemImageScaling.None;
            this.toolStripButtonSaveAs.ImageTransparentColor = System.Drawing.Color.Magenta;
            this.toolStripButtonSaveAs.Name = "toolStripButtonSaveAs";
            this.toolStripButtonSaveAs.Size = new System.Drawing.Size(36, 37);
            this.toolStripButtonSaveAs.Text = "toolStripButtonSaveAs";
            this.toolStripButtonSaveAs.ToolTipText = "Save as";
            this.toolStripButtonSaveAs.Click += new System.EventHandler(this.ToolStripButtonSaveAsClick);
            // 
            // toolStripSeparatorFindReplace
            // 
            this.toolStripSeparatorFindReplace.Name = "toolStripSeparatorFindReplace";
            this.toolStripSeparatorFindReplace.Size = new System.Drawing.Size(6, 40);
            // 
            // toolStripButtonFind
            // 
            this.toolStripButtonFind.DisplayStyle = System.Windows.Forms.ToolStripItemDisplayStyle.Image;
            this.toolStripButtonFind.Font = new System.Drawing.Font("Tahoma", 8.25F, System.Drawing.FontStyle.Regular, System.Drawing.GraphicsUnit.Point, ((byte)(0)));
            this.toolStripButtonFind.Image = ((System.Drawing.Image)(resources.GetObject("toolStripButtonFind.Image")));
            this.toolStripButtonFind.ImageScaling = System.Windows.Forms.ToolStripItemImageScaling.None;
            this.toolStripButtonFind.ImageTransparentColor = System.Drawing.Color.Magenta;
            this.toolStripButtonFind.Name = "toolStripButtonFind";
            this.toolStripButtonFind.Size = new System.Drawing.Size(36, 37);
            this.toolStripButtonFind.Text = "Find";
            this.toolStripButtonFind.Click += new System.EventHandler(this.ToolStripButtonFindClick);
            // 
            // toolStripButtonReplace
            // 
            this.toolStripButtonReplace.DisplayStyle = System.Windows.Forms.ToolStripItemDisplayStyle.Image;
            this.toolStripButtonReplace.Font = new System.Drawing.Font("Tahoma", 8.25F, System.Drawing.FontStyle.Regular, System.Drawing.GraphicsUnit.Point, ((byte)(0)));
            this.toolStripButtonReplace.Image = ((System.Drawing.Image)(resources.GetObject("toolStripButtonReplace.Image")));
            this.toolStripButtonReplace.ImageScaling = System.Windows.Forms.ToolStripItemImageScaling.None;
            this.toolStripButtonReplace.ImageTransparentColor = System.Drawing.Color.White;
            this.toolStripButtonReplace.Name = "toolStripButtonReplace";
            this.toolStripButtonReplace.Size = new System.Drawing.Size(36, 37);
            this.toolStripButtonReplace.Text = "Replace";
            this.toolStripButtonReplace.ToolTipText = "Replace";
            this.toolStripButtonReplace.Click += new System.EventHandler(this.ToolStripButtonReplaceClick);
            // 
            // toolStripSeparatorFixSyncSpell
            // 
            this.toolStripSeparatorFixSyncSpell.Name = "toolStripSeparatorFixSyncSpell";
            this.toolStripSeparatorFixSyncSpell.Size = new System.Drawing.Size(6, 40);
            // 
            // toolStripButtonFixCommonErrors
            // 
            this.toolStripButtonFixCommonErrors.DisplayStyle = System.Windows.Forms.ToolStripItemDisplayStyle.Image;
            this.toolStripButtonFixCommonErrors.Font = new System.Drawing.Font("Tahoma", 8.25F, System.Drawing.FontStyle.Regular, System.Drawing.GraphicsUnit.Point, ((byte)(0)));
            this.toolStripButtonFixCommonErrors.Image = ((System.Drawing.Image)(resources.GetObject("toolStripButtonFixCommonErrors.Image")));
            this.toolStripButtonFixCommonErrors.ImageScaling = System.Windows.Forms.ToolStripItemImageScaling.None;
            this.toolStripButtonFixCommonErrors.ImageTransparentColor = System.Drawing.Color.Magenta;
            this.toolStripButtonFixCommonErrors.Name = "toolStripButtonFixCommonErrors";
            this.toolStripButtonFixCommonErrors.Size = new System.Drawing.Size(36, 37);
            this.toolStripButtonFixCommonErrors.Text = "Fix common errors";
            this.toolStripButtonFixCommonErrors.ToolTipText = "Fix common errors";
            this.toolStripButtonFixCommonErrors.Click += new System.EventHandler(this.toolStripButtonFixCommonErrors_Click);
            // 
            // toolStripButtonRemoveTextForHi
            // 
            this.toolStripButtonRemoveTextForHi.DisplayStyle = System.Windows.Forms.ToolStripItemDisplayStyle.Image;
            this.toolStripButtonRemoveTextForHi.Font = new System.Drawing.Font("Tahoma", 8.25F, System.Drawing.FontStyle.Regular, System.Drawing.GraphicsUnit.Point, ((byte)(0)));
            this.toolStripButtonRemoveTextForHi.Image = ((System.Drawing.Image)(resources.GetObject("toolStripButtonRemoveTextForHi.Image")));
            this.toolStripButtonRemoveTextForHi.ImageScaling = System.Windows.Forms.ToolStripItemImageScaling.None;
            this.toolStripButtonRemoveTextForHi.ImageTransparentColor = System.Drawing.Color.Magenta;
            this.toolStripButtonRemoveTextForHi.Name = "toolStripButtonRemoveTextForHi";
            this.toolStripButtonRemoveTextForHi.Size = new System.Drawing.Size(36, 37);
            this.toolStripButtonRemoveTextForHi.Text = "Remove text for HI";
            this.toolStripButtonRemoveTextForHi.ToolTipText = "Fix common errors";
            this.toolStripButtonRemoveTextForHi.Click += new System.EventHandler(this.toolStripButtonRemoveTextForHi_Click);
            // 
            // toolStripButtonVisualSync
            // 
            this.toolStripButtonVisualSync.DisplayStyle = System.Windows.Forms.ToolStripItemDisplayStyle.Image;
            this.toolStripButtonVisualSync.Font = new System.Drawing.Font("Tahoma", 8.25F, System.Drawing.FontStyle.Regular, System.Drawing.GraphicsUnit.Point, ((byte)(0)));
            this.toolStripButtonVisualSync.Image = ((System.Drawing.Image)(resources.GetObject("toolStripButtonVisualSync.Image")));
            this.toolStripButtonVisualSync.ImageScaling = System.Windows.Forms.ToolStripItemImageScaling.None;
            this.toolStripButtonVisualSync.ImageTransparentColor = System.Drawing.Color.Magenta;
            this.toolStripButtonVisualSync.Name = "toolStripButtonVisualSync";
            this.toolStripButtonVisualSync.Size = new System.Drawing.Size(36, 37);
            this.toolStripButtonVisualSync.Text = "Visual sync";
            this.toolStripButtonVisualSync.Click += new System.EventHandler(this.ToolStripButtonVisualSyncClick);
            // 
            // toolStripButtonSpellCheck
            // 
            this.toolStripButtonSpellCheck.DisplayStyle = System.Windows.Forms.ToolStripItemDisplayStyle.Image;
            this.toolStripButtonSpellCheck.Font = new System.Drawing.Font("Tahoma", 8.25F);
            this.toolStripButtonSpellCheck.Image = ((System.Drawing.Image)(resources.GetObject("toolStripButtonSpellCheck.Image")));
            this.toolStripButtonSpellCheck.ImageScaling = System.Windows.Forms.ToolStripItemImageScaling.None;
            this.toolStripButtonSpellCheck.ImageTransparentColor = System.Drawing.Color.Magenta;
            this.toolStripButtonSpellCheck.Name = "toolStripButtonSpellCheck";
            this.toolStripButtonSpellCheck.Size = new System.Drawing.Size(36, 37);
            this.toolStripButtonSpellCheck.Text = "Spell check";
            this.toolStripButtonSpellCheck.Click += new System.EventHandler(this.ToolStripButtonSpellCheckClick);
            // 
            // toolStripButtonNetflixQualityCheck
            // 
            this.toolStripButtonNetflixQualityCheck.DisplayStyle = System.Windows.Forms.ToolStripItemDisplayStyle.Image;
            this.toolStripButtonNetflixQualityCheck.Image = ((System.Drawing.Image)(resources.GetObject("toolStripButtonNetflixQualityCheck.Image")));
            this.toolStripButtonNetflixQualityCheck.ImageScaling = System.Windows.Forms.ToolStripItemImageScaling.None;
            this.toolStripButtonNetflixQualityCheck.ImageTransparentColor = System.Drawing.Color.Magenta;
            this.toolStripButtonNetflixQualityCheck.Name = "toolStripButtonNetflixQualityCheck";
            this.toolStripButtonNetflixQualityCheck.Size = new System.Drawing.Size(36, 37);
            this.toolStripButtonNetflixQualityCheck.Text = "Netflix quality check";
            this.toolStripButtonNetflixQualityCheck.Click += new System.EventHandler(this.toolStripButtonNetflixGlyphCheck_Click);
            // 
            // toolStripButtonSettings
            // 
            this.toolStripButtonSettings.DisplayStyle = System.Windows.Forms.ToolStripItemDisplayStyle.Image;
            this.toolStripButtonSettings.Font = new System.Drawing.Font("Tahoma", 8.25F);
            this.toolStripButtonSettings.Image = ((System.Drawing.Image)(resources.GetObject("toolStripButtonSettings.Image")));
            this.toolStripButtonSettings.ImageScaling = System.Windows.Forms.ToolStripItemImageScaling.None;
            this.toolStripButtonSettings.ImageTransparentColor = System.Drawing.Color.Transparent;
            this.toolStripButtonSettings.Name = "toolStripButtonSettings";
            this.toolStripButtonSettings.Size = new System.Drawing.Size(36, 37);
            this.toolStripButtonSettings.Text = "Settings";
            this.toolStripButtonSettings.Click += new System.EventHandler(this.ToolStripButtonSettingsClick);
            // 
            // toolStripSeparatorHelp
            // 
            this.toolStripSeparatorHelp.Name = "toolStripSeparatorHelp";
            this.toolStripSeparatorHelp.Size = new System.Drawing.Size(6, 40);
            // 
            // toolStripButtonHelp
            // 
            this.toolStripButtonHelp.DisplayStyle = System.Windows.Forms.ToolStripItemDisplayStyle.Image;
            this.toolStripButtonHelp.Font = new System.Drawing.Font("Tahoma", 8.25F);
            this.toolStripButtonHelp.Image = ((System.Drawing.Image)(resources.GetObject("toolStripButtonHelp.Image")));
            this.toolStripButtonHelp.ImageScaling = System.Windows.Forms.ToolStripItemImageScaling.None;
            this.toolStripButtonHelp.ImageTransparentColor = System.Drawing.Color.Transparent;
            this.toolStripButtonHelp.Name = "toolStripButtonHelp";
            this.toolStripButtonHelp.Size = new System.Drawing.Size(36, 37);
            this.toolStripButtonHelp.Text = "Help";
            this.toolStripButtonHelp.Click += new System.EventHandler(this.ToolStripButtonHelpClick);
            // 
            // toolStripSeparatorToggle
            // 
            this.toolStripSeparatorToggle.Name = "toolStripSeparatorToggle";
            this.toolStripSeparatorToggle.Size = new System.Drawing.Size(6, 40);
            // 
            // toolStripButtonToggleWaveform
            // 
            this.toolStripButtonToggleWaveform.DisplayStyle = System.Windows.Forms.ToolStripItemDisplayStyle.Image;
            this.toolStripButtonToggleWaveform.Font = new System.Drawing.Font("Tahoma", 8.25F);
            this.toolStripButtonToggleWaveform.Image = ((System.Drawing.Image)(resources.GetObject("toolStripButtonToggleWaveform.Image")));
            this.toolStripButtonToggleWaveform.ImageScaling = System.Windows.Forms.ToolStripItemImageScaling.None;
            this.toolStripButtonToggleWaveform.ImageTransparentColor = System.Drawing.Color.Magenta;
            this.toolStripButtonToggleWaveform.Name = "toolStripButtonToggleWaveform";
            this.toolStripButtonToggleWaveform.Size = new System.Drawing.Size(36, 37);
            this.toolStripButtonToggleWaveform.Text = "Show/hide waveform";
            this.toolStripButtonToggleWaveform.Click += new System.EventHandler(this.toolStripButtonToggleWaveform_Click);
            // 
            // toolStripButtonToggleVideo
            // 
            this.toolStripButtonToggleVideo.Checked = true;
            this.toolStripButtonToggleVideo.CheckState = System.Windows.Forms.CheckState.Checked;
            this.toolStripButtonToggleVideo.DisplayStyle = System.Windows.Forms.ToolStripItemDisplayStyle.Image;
            this.toolStripButtonToggleVideo.Font = new System.Drawing.Font("Tahoma", 8.25F);
            this.toolStripButtonToggleVideo.Image = ((System.Drawing.Image)(resources.GetObject("toolStripButtonToggleVideo.Image")));
            this.toolStripButtonToggleVideo.ImageScaling = System.Windows.Forms.ToolStripItemImageScaling.None;
            this.toolStripButtonToggleVideo.ImageTransparentColor = System.Drawing.Color.Magenta;
            this.toolStripButtonToggleVideo.Name = "toolStripButtonToggleVideo";
            this.toolStripButtonToggleVideo.Size = new System.Drawing.Size(36, 37);
            this.toolStripButtonToggleVideo.Text = "Show/hide video";
            this.toolStripButtonToggleVideo.Click += new System.EventHandler(this.toolStripButtonToggleVideo_Click);
            // 
            // toolStripSeparatorSubtitleFormat
            // 
            this.toolStripSeparatorSubtitleFormat.Name = "toolStripSeparatorSubtitleFormat";
            this.toolStripSeparatorSubtitleFormat.Size = new System.Drawing.Size(6, 40);
            // 
            // toolStripLabelSubtitleFormat
            // 
            this.toolStripLabelSubtitleFormat.Name = "toolStripLabelSubtitleFormat";
            this.toolStripLabelSubtitleFormat.Size = new System.Drawing.Size(89, 37);
            this.toolStripLabelSubtitleFormat.Text = "Subtitle format";
            // 
            // comboBoxSubtitleFormats
            // 
            this.comboBoxSubtitleFormats.DropDownHeight = 215;
            this.comboBoxSubtitleFormats.DropDownStyle = System.Windows.Forms.ComboBoxStyle.DropDownList;
            this.comboBoxSubtitleFormats.FlatStyle = System.Windows.Forms.FlatStyle.Standard;
            this.comboBoxSubtitleFormats.IntegralHeight = false;
            this.comboBoxSubtitleFormats.Name = "comboBoxSubtitleFormats";
            this.comboBoxSubtitleFormats.Size = new System.Drawing.Size(150, 40);
            this.comboBoxSubtitleFormats.DropDown += new System.EventHandler(this.MenuOpened);
            this.comboBoxSubtitleFormats.DropDownClosed += new System.EventHandler(this.MenuClosed);
            this.comboBoxSubtitleFormats.SelectedIndexChanged += new System.EventHandler(this.ComboBoxSubtitleFormatsSelectedIndexChanged);
            this.comboBoxSubtitleFormats.Enter += new System.EventHandler(this.ComboBoxSubtitleFormatsEnter);
            // 
            // toolStripSeparatorEncoding
            // 
            this.toolStripSeparatorEncoding.Name = "toolStripSeparatorEncoding";
            this.toolStripSeparatorEncoding.Size = new System.Drawing.Size(6, 40);
            // 
            // toolStripLabelEncoding
            // 
            this.toolStripLabelEncoding.Name = "toolStripLabelEncoding";
            this.toolStripLabelEncoding.Size = new System.Drawing.Size(78, 37);
            this.toolStripLabelEncoding.Text = "File encoding";
            // 
            // comboBoxEncoding
            // 
            this.comboBoxEncoding.DropDownHeight = 215;
            this.comboBoxEncoding.DropDownStyle = System.Windows.Forms.ComboBoxStyle.DropDownList;
            this.comboBoxEncoding.FlatStyle = System.Windows.Forms.FlatStyle.Standard;
            this.comboBoxEncoding.IntegralHeight = false;
            this.comboBoxEncoding.Items.AddRange(new object[] {
            "ANSI",
            "UTF-7",
            "UTF-8",
            "Unicode",
            "Unicode (big endian)"});
            this.comboBoxEncoding.Name = "comboBoxEncoding";
            this.comboBoxEncoding.Size = new System.Drawing.Size(125, 23);
            this.comboBoxEncoding.DropDown += new System.EventHandler(this.MenuOpened);
            this.comboBoxEncoding.DropDownClosed += new System.EventHandler(this.MenuClosed);
            // 
            // toolStripSeparatorFrameRate
            // 
            this.toolStripSeparatorFrameRate.Name = "toolStripSeparatorFrameRate";
            this.toolStripSeparatorFrameRate.Size = new System.Drawing.Size(6, 40);
            // 
            // toolStripLabelFrameRate
            // 
            this.toolStripLabelFrameRate.Name = "toolStripLabelFrameRate";
            this.toolStripLabelFrameRate.Size = new System.Drawing.Size(66, 14);
            this.toolStripLabelFrameRate.Text = "Frame rate";
            // 
            // toolStripComboBoxFrameRate
            // 
            this.toolStripComboBoxFrameRate.DropDownWidth = 75;
            this.toolStripComboBoxFrameRate.FlatStyle = System.Windows.Forms.FlatStyle.Standard;
            this.toolStripComboBoxFrameRate.Name = "toolStripComboBoxFrameRate";
            this.toolStripComboBoxFrameRate.Size = new System.Drawing.Size(75, 23);
            this.toolStripComboBoxFrameRate.DropDown += new System.EventHandler(this.MenuOpened);
            this.toolStripComboBoxFrameRate.DropDownClosed += new System.EventHandler(this.MenuClosed);
            this.toolStripComboBoxFrameRate.TextChanged += new System.EventHandler(this.ToolStripComboBoxFrameRateTextChanged);
            // 
            // toolStripButtonGetFrameRate
            // 
            this.toolStripButtonGetFrameRate.DisplayStyle = System.Windows.Forms.ToolStripItemDisplayStyle.Text;
            this.toolStripButtonGetFrameRate.Image = ((System.Drawing.Image)(resources.GetObject("toolStripButtonGetFrameRate.Image")));
            this.toolStripButtonGetFrameRate.ImageTransparentColor = System.Drawing.Color.Magenta;
            this.toolStripButtonGetFrameRate.Name = "toolStripButtonGetFrameRate";
            this.toolStripButtonGetFrameRate.Size = new System.Drawing.Size(23, 18);
            this.toolStripButtonGetFrameRate.Text = "...";
            this.toolStripButtonGetFrameRate.ToolTipText = "Get frame rate from video file";
            this.toolStripButtonGetFrameRate.Click += new System.EventHandler(this.ButtonGetFrameRateClick);
            // 
            // menuStrip1
            // 
            this.menuStrip1.Font = new System.Drawing.Font("Tahoma", 9F, System.Drawing.FontStyle.Regular, System.Drawing.GraphicsUnit.Point, ((byte)(0)));
            this.menuStrip1.Items.AddRange(new System.Windows.Forms.ToolStripItem[] {
            this.fileToolStripMenuItem,
            this.editToolStripMenuItem,
            this.toolsToolStripMenuItem,
            this.toolStripMenuItemSpellCheckMain,
            this.toolStripMenuItemVideo,
            this.toolStripMenuItemSynchronization,
            this.toolStripMenuItemAutoTranslate,
            this.optionsToolStripMenuItem,
            this.toolStripMenuItemNetworking,
            this.helpToolStripMenuItem});
            this.menuStrip1.Location = new System.Drawing.Point(0, 0);
            this.menuStrip1.Name = "menuStrip1";
            this.menuStrip1.Size = new System.Drawing.Size(975, 24);
            this.menuStrip1.TabIndex = 6;
            this.menuStrip1.Text = "menuStrip1";
            // 
            // fileToolStripMenuItem
            // 
            this.fileToolStripMenuItem.DropDownItems.AddRange(new System.Windows.Forms.ToolStripItem[] {
            this.newToolStripMenuItem,
            this.openToolStripMenuItem,
            this.toolStripMenuItemOpenKeepVideo,
            this.reopenToolStripMenuItem,
            this.saveToolStripMenuItem,
            this.saveAsToolStripMenuItem,
            this.toolStripMenuItemRestoreAutoBackup,
            this.toolStripMenuItemDCinemaProperties,
            this.toolStripMenuItemTTProperties,
            this.toolStripMenuItemNuendoProperties,
            this.toolStripMenuItemFcpProperties,
            this.toolStripMenuItemSubStationAlpha,
            this.toolStripMenuItemEbuProperties,
            this.toolStripSeparator20,
            this.openOriginalToolStripMenuItem,
            this.saveOriginalToolStripMenuItem,
            this.saveOriginalAstoolStripMenuItem,
            this.removeOriginalToolStripMenuItem,
            this.toolStripSeparator12,
            this.toolStripMenuItemOpenContainingFolder,
            this.toolStripMenuItemCompare,
            this.toolStripMenuItemStatistics,
            this.toolStripMenuItemPlugins,
            this.toolStripSeparator1,
            this.toolStripMenuItemImportDvdSubtitles,
            this.toolStripMenuItemSubIdx,
            this.toolStripMenuItemImportBluRaySup,
            this.toolStripMenuItemImportXSub,
            this.toolStripMenuItemImportOcrHardSub,
            this.matroskaImportStripMenuItem,
            this.toolStripMenuItemManualAnsi,
            this.toolStripMenuItemImportText,
            this.toolStripMenuItemImportImages,
            this.toolStripMenuItemImportTimeCodes,
            this.toolStripSeparator22,
            this.toolStripMenuItemExport,
            this.toolStripSeparator10,
            this.exitToolStripMenuItem});
            this.fileToolStripMenuItem.Name = "fileToolStripMenuItem";
            this.fileToolStripMenuItem.Size = new System.Drawing.Size(36, 20);
            this.fileToolStripMenuItem.Text = "File";
            this.fileToolStripMenuItem.DropDownOpening += new System.EventHandler(this.fileToolStripMenuItem_DropDownOpening);
            // 
            // newToolStripMenuItem
            // 
            this.newToolStripMenuItem.Name = "newToolStripMenuItem";
            this.newToolStripMenuItem.ShortcutKeys = ((System.Windows.Forms.Keys)((System.Windows.Forms.Keys.Control | System.Windows.Forms.Keys.N)));
            this.newToolStripMenuItem.Size = new System.Drawing.Size(337, 22);
            this.newToolStripMenuItem.Text = "New";
            this.newToolStripMenuItem.Click += new System.EventHandler(this.NewToolStripMenuItemClick);
            // 
            // openToolStripMenuItem
            // 
            this.openToolStripMenuItem.Name = "openToolStripMenuItem";
            this.openToolStripMenuItem.ShortcutKeys = ((System.Windows.Forms.Keys)((System.Windows.Forms.Keys.Control | System.Windows.Forms.Keys.O)));
            this.openToolStripMenuItem.Size = new System.Drawing.Size(337, 22);
            this.openToolStripMenuItem.Text = "Open";
            this.openToolStripMenuItem.Click += new System.EventHandler(this.OpenToolStripMenuItemClick);
            // 
            // toolStripMenuItemOpenKeepVideo
            // 
            this.toolStripMenuItemOpenKeepVideo.Name = "toolStripMenuItemOpenKeepVideo";
            this.toolStripMenuItemOpenKeepVideo.Size = new System.Drawing.Size(337, 22);
            this.toolStripMenuItemOpenKeepVideo.Text = "Open (keep video)";
            this.toolStripMenuItemOpenKeepVideo.Click += new System.EventHandler(this.toolStripMenuItemOpenKeepVideo_Click);
            // 
            // reopenToolStripMenuItem
            // 
            this.reopenToolStripMenuItem.Name = "reopenToolStripMenuItem";
            this.reopenToolStripMenuItem.Size = new System.Drawing.Size(337, 22);
            this.reopenToolStripMenuItem.Text = "Reopen";
            // 
            // saveToolStripMenuItem
            // 
            this.saveToolStripMenuItem.Name = "saveToolStripMenuItem";
            this.saveToolStripMenuItem.ShortcutKeys = ((System.Windows.Forms.Keys)((System.Windows.Forms.Keys.Control | System.Windows.Forms.Keys.S)));
            this.saveToolStripMenuItem.Size = new System.Drawing.Size(337, 22);
            this.saveToolStripMenuItem.Text = "Save";
            this.saveToolStripMenuItem.Click += new System.EventHandler(this.SaveToolStripMenuItemClick);
            // 
            // saveAsToolStripMenuItem
            // 
            this.saveAsToolStripMenuItem.Name = "saveAsToolStripMenuItem";
            this.saveAsToolStripMenuItem.Size = new System.Drawing.Size(337, 22);
            this.saveAsToolStripMenuItem.Text = "Save as...";
            this.saveAsToolStripMenuItem.Click += new System.EventHandler(this.SaveAsToolStripMenuItemClick);
            // 
            // toolStripMenuItemRestoreAutoBackup
            // 
            this.toolStripMenuItemRestoreAutoBackup.Name = "toolStripMenuItemRestoreAutoBackup";
            this.toolStripMenuItemRestoreAutoBackup.Size = new System.Drawing.Size(337, 22);
            this.toolStripMenuItemRestoreAutoBackup.Text = "Restore auto-backup...";
            this.toolStripMenuItemRestoreAutoBackup.Click += new System.EventHandler(this.toolStripMenuItemRestoreAutoBackup_Click);
            // 
            // toolStripMenuItemDCinemaProperties
            // 
            this.toolStripMenuItemDCinemaProperties.Name = "toolStripMenuItemDCinemaProperties";
            this.toolStripMenuItemDCinemaProperties.Size = new System.Drawing.Size(337, 22);
            this.toolStripMenuItemDCinemaProperties.Text = "DCinema properties...";
            this.toolStripMenuItemDCinemaProperties.Click += new System.EventHandler(this.toolStripMenuItemDCinemaProperties_Click);
            // 
            // toolStripMenuItemTTProperties
            // 
            this.toolStripMenuItemTTProperties.Name = "toolStripMenuItemTTProperties";
            this.toolStripMenuItemTTProperties.Size = new System.Drawing.Size(337, 22);
            this.toolStripMenuItemTTProperties.Text = "Timed Text properties...";
            this.toolStripMenuItemTTProperties.Click += new System.EventHandler(this.toolStripMenuItemTTPropertiesClick);
            // 
            // toolStripMenuItemNuendoProperties
            // 
            this.toolStripMenuItemNuendoProperties.Name = "toolStripMenuItemNuendoProperties";
            this.toolStripMenuItemNuendoProperties.Size = new System.Drawing.Size(337, 22);
            this.toolStripMenuItemNuendoProperties.Text = "Nuendo properties...";
            this.toolStripMenuItemNuendoProperties.Click += new System.EventHandler(this.ToolStripMenuItemNuendoPropertiesClick);
            // 
            // toolStripMenuItemFcpProperties
            // 
            this.toolStripMenuItemFcpProperties.Name = "toolStripMenuItemFcpProperties";
            this.toolStripMenuItemFcpProperties.Size = new System.Drawing.Size(337, 22);
            this.toolStripMenuItemFcpProperties.Text = "Final Cut Pro properties...";
            this.toolStripMenuItemFcpProperties.Click += new System.EventHandler(this.toolStripMenuItemFcpProperties_Click);
            // 
            // toolStripMenuItemSubStationAlpha
            // 
            this.toolStripMenuItemSubStationAlpha.Name = "toolStripMenuItemSubStationAlpha";
            this.toolStripMenuItemSubStationAlpha.Size = new System.Drawing.Size(337, 22);
            this.toolStripMenuItemSubStationAlpha.Text = "Advanced Sub Station Alpha properties...";
            this.toolStripMenuItemSubStationAlpha.Click += new System.EventHandler(this.toolStripMenuItemSubStationAlpha_Click);
            // 
            // toolStripMenuItemEbuProperties
            // 
            this.toolStripMenuItemEbuProperties.Name = "toolStripMenuItemEbuProperties";
            this.toolStripMenuItemEbuProperties.Size = new System.Drawing.Size(337, 22);
            this.toolStripMenuItemEbuProperties.Text = "Ebu properties...";
            this.toolStripMenuItemEbuProperties.Click += new System.EventHandler(this.toolStripMenuItemEbuProperties_Click);
            // 
            // toolStripSeparator20
            // 
            this.toolStripSeparator20.Name = "toolStripSeparator20";
            this.toolStripSeparator20.Size = new System.Drawing.Size(334, 6);
            // 
            // openOriginalToolStripMenuItem
            // 
            this.openOriginalToolStripMenuItem.Name = "openOriginalToolStripMenuItem";
            this.openOriginalToolStripMenuItem.Size = new System.Drawing.Size(337, 22);
            this.openOriginalToolStripMenuItem.Text = "Open original (translator mode)...";
            this.openOriginalToolStripMenuItem.Click += new System.EventHandler(this.OpenOriginalToolStripMenuItemClick);
            // 
            // saveOriginalToolStripMenuItem
            // 
            this.saveOriginalToolStripMenuItem.Name = "saveOriginalToolStripMenuItem";
            this.saveOriginalToolStripMenuItem.Size = new System.Drawing.Size(337, 22);
            this.saveOriginalToolStripMenuItem.Text = "Save original";
            this.saveOriginalToolStripMenuItem.Click += new System.EventHandler(this.SaveOriginalToolStripMenuItemClick);
            // 
            // saveOriginalAstoolStripMenuItem
            // 
            this.saveOriginalAstoolStripMenuItem.Name = "saveOriginalAstoolStripMenuItem";
            this.saveOriginalAstoolStripMenuItem.Size = new System.Drawing.Size(337, 22);
            this.saveOriginalAstoolStripMenuItem.Text = "Save original as...";
            this.saveOriginalAstoolStripMenuItem.Click += new System.EventHandler(this.SaveOriginalAstoolStripMenuItemClick);
            // 
            // removeOriginalToolStripMenuItem
            // 
            this.removeOriginalToolStripMenuItem.Name = "removeOriginalToolStripMenuItem";
            this.removeOriginalToolStripMenuItem.Size = new System.Drawing.Size(337, 22);
            this.removeOriginalToolStripMenuItem.Text = "Remove original";
            this.removeOriginalToolStripMenuItem.Click += new System.EventHandler(this.RemoveOriginalToolStripMenuItemClick);
            // 
            // toolStripSeparator12
            // 
            this.toolStripSeparator12.Name = "toolStripSeparator12";
            this.toolStripSeparator12.Size = new System.Drawing.Size(334, 6);
            // 
            // toolStripMenuItemOpenContainingFolder
            // 
            this.toolStripMenuItemOpenContainingFolder.Name = "toolStripMenuItemOpenContainingFolder";
            this.toolStripMenuItemOpenContainingFolder.Size = new System.Drawing.Size(337, 22);
            this.toolStripMenuItemOpenContainingFolder.Text = "Open containing folder";
            this.toolStripMenuItemOpenContainingFolder.Click += new System.EventHandler(this.toolStripMenuItemOpenContainingFolder_Click);
            // 
            // toolStripMenuItemCompare
            // 
            this.toolStripMenuItemCompare.Name = "toolStripMenuItemCompare";
            this.toolStripMenuItemCompare.Size = new System.Drawing.Size(337, 22);
            this.toolStripMenuItemCompare.Text = "Compare...";
            this.toolStripMenuItemCompare.Click += new System.EventHandler(this.ToolStripMenuItemCompareClick);
            // 
            // toolStripMenuItemStatistics
            // 
            this.toolStripMenuItemStatistics.Name = "toolStripMenuItemStatistics";
            this.toolStripMenuItemStatistics.Size = new System.Drawing.Size(337, 22);
            this.toolStripMenuItemStatistics.Text = "Statistics...";
            this.toolStripMenuItemStatistics.Click += new System.EventHandler(this.toolStripMenuItemStatistics_Click);
            // 
            // toolStripMenuItemPlugins
            // 
            this.toolStripMenuItemPlugins.Name = "toolStripMenuItemPlugins";
            this.toolStripMenuItemPlugins.Size = new System.Drawing.Size(337, 22);
            this.toolStripMenuItemPlugins.Text = "Plugins...";
            this.toolStripMenuItemPlugins.Click += new System.EventHandler(this.toolStripMenuItemPlugins_Click);
            // 
            // toolStripSeparator1
            // 
            this.toolStripSeparator1.Name = "toolStripSeparator1";
            this.toolStripSeparator1.Size = new System.Drawing.Size(334, 6);
            // 
            // toolStripMenuItemImportDvdSubtitles
            // 
            this.toolStripMenuItemImportDvdSubtitles.Name = "toolStripMenuItemImportDvdSubtitles";
            this.toolStripMenuItemImportDvdSubtitles.Size = new System.Drawing.Size(337, 22);
            this.toolStripMenuItemImportDvdSubtitles.Text = "Import/OCR subtitle from VOB/IFO (DVD) ...";
            this.toolStripMenuItemImportDvdSubtitles.Click += new System.EventHandler(this.ToolStripMenuItemImportDvdSubtitlesClick);
            // 
            // toolStripMenuItemSubIdx
            // 
            this.toolStripMenuItemSubIdx.Name = "toolStripMenuItemSubIdx";
            this.toolStripMenuItemSubIdx.Size = new System.Drawing.Size(337, 22);
            this.toolStripMenuItemSubIdx.Text = "Import/OCR VobSub (sub/idx) subtitle...";
            this.toolStripMenuItemSubIdx.Click += new System.EventHandler(this.ToolStripMenuItemSubIdxClick1);
            // 
            // toolStripMenuItemImportBluRaySup
            // 
            this.toolStripMenuItemImportBluRaySup.Name = "toolStripMenuItemImportBluRaySup";
            this.toolStripMenuItemImportBluRaySup.Size = new System.Drawing.Size(337, 22);
            this.toolStripMenuItemImportBluRaySup.Text = "Import/OCR Blu-ray sup file...";
            this.toolStripMenuItemImportBluRaySup.Click += new System.EventHandler(this.toolStripMenuItemImportBluRaySup_Click);
            // 
            // toolStripMenuItemImportXSub
            // 
            this.toolStripMenuItemImportXSub.Name = "toolStripMenuItemImportXSub";
            this.toolStripMenuItemImportXSub.Size = new System.Drawing.Size(337, 22);
            this.toolStripMenuItemImportXSub.Text = "Import/OCR XSub from divx/avi...";
            this.toolStripMenuItemImportXSub.Click += new System.EventHandler(this.toolStripMenuItemImportXSub_Click);
            // 
            // toolStripMenuItemImportOcrHardSub
            // 
            this.toolStripMenuItemImportOcrHardSub.Name = "toolStripMenuItemImportOcrHardSub";
            this.toolStripMenuItemImportOcrHardSub.Size = new System.Drawing.Size(337, 22);
            this.toolStripMenuItemImportOcrHardSub.Text = "Import/OCR burned-in subtitles from video file...";
            this.toolStripMenuItemImportOcrHardSub.Click += new System.EventHandler(this.toolStripMenuItemImportOcrHardSub_Click);
            // 
            // matroskaImportStripMenuItem
            // 
            this.matroskaImportStripMenuItem.Name = "matroskaImportStripMenuItem";
            this.matroskaImportStripMenuItem.Size = new System.Drawing.Size(337, 22);
            this.matroskaImportStripMenuItem.Text = "Import subtitle from Matroska file...";
            this.matroskaImportStripMenuItem.Click += new System.EventHandler(this.MatroskaImportStripMenuItemClick);
            // 
            // toolStripMenuItemManualAnsi
            // 
            this.toolStripMenuItemManualAnsi.Name = "toolStripMenuItemManualAnsi";
            this.toolStripMenuItemManualAnsi.Size = new System.Drawing.Size(337, 22);
            this.toolStripMenuItemManualAnsi.Text = "Import subtitle with manual chosen encoding...";
            this.toolStripMenuItemManualAnsi.Click += new System.EventHandler(this.ToolStripMenuItemManualAnsiClick);
            // 
            // toolStripMenuItemImportText
            // 
            this.toolStripMenuItemImportText.Name = "toolStripMenuItemImportText";
            this.toolStripMenuItemImportText.Size = new System.Drawing.Size(337, 22);
            this.toolStripMenuItemImportText.Text = "Import text...";
            this.toolStripMenuItemImportText.Click += new System.EventHandler(this.ToolStripMenuItemImportTextClick);
            // 
            // toolStripMenuItemImportImages
            // 
            this.toolStripMenuItemImportImages.Name = "toolStripMenuItemImportImages";
            this.toolStripMenuItemImportImages.Size = new System.Drawing.Size(337, 22);
            this.toolStripMenuItemImportImages.Text = "Import images...";
            this.toolStripMenuItemImportImages.Click += new System.EventHandler(this.toolStripMenuItemImportImages_Click);
            // 
            // toolStripMenuItemImportTimeCodes
            // 
            this.toolStripMenuItemImportTimeCodes.Name = "toolStripMenuItemImportTimeCodes";
            this.toolStripMenuItemImportTimeCodes.Size = new System.Drawing.Size(337, 22);
            this.toolStripMenuItemImportTimeCodes.Text = "Import time codes into existing subtitle...";
            this.toolStripMenuItemImportTimeCodes.Click += new System.EventHandler(this.toolStripMenuItemImportTimeCodes_Click);
            // 
            // toolStripSeparator22
            // 
            this.toolStripSeparator22.Name = "toolStripSeparator22";
            this.toolStripSeparator22.Size = new System.Drawing.Size(334, 6);
            // 
            // toolStripMenuItemExport
            // 
            this.toolStripMenuItemExport.DropDownItems.AddRange(new System.Windows.Forms.ToolStripItem[] {
            this.adobeEncoreFABImageScriptToolStripMenuItem,
            this.toolStripMenuItemAvidStl,
            this.toolStripMenuItemExportAyato,
            this.toolStripMenuItemExportPngXml,
            this.bluraySupToolStripMenuItem,
            this.toolStripMenuItemExportBdTextSt,
            this.toolStripMenuItemExportCapMakerPlus,
            this.toolStripMenuItemExportCaptionInc,
            this.toolStripMenuItemCavena890,
            this.toolStripMenuItemExportCheetahCap,
            this.toolStripMenuItemExportDcinemaInterop,
            this.toolStripMenuItemDost,
            this.DvdStudioProStl,
            this.eBUSTLToolStripMenuItem,
            this.toolStripMenuItemEdl,
            this.toolStripMenuItemEdlClipName,
            this.toolStripMenuItemExportFcpIImage,
            this.toolStripMenuItemImagePerFrame,
            this.toolStripMenuItemTextTimeCodePair,
            this.pACScreenElectronicsToolStripMenuItem,
            this.uniPacExportToolStripMenuItem,
            this.plainTextToolStripMenuItem,
            this.toolStripMenuItem2,
            this.toolStripMenuItemExportUltech130,
            this.vobSubsubidxToolStripMenuItem,
            this.toolStripSeparatorExportCustomText,
            this.exportCustomTextFormatToolStripMenuItem});
            this.toolStripMenuItemExport.Name = "toolStripMenuItemExport";
            this.toolStripMenuItemExport.Size = new System.Drawing.Size(337, 22);
            this.toolStripMenuItemExport.Text = "Export";
            // 
            // adobeEncoreFABImageScriptToolStripMenuItem
            // 
            this.adobeEncoreFABImageScriptToolStripMenuItem.Name = "adobeEncoreFABImageScriptToolStripMenuItem";
            this.adobeEncoreFABImageScriptToolStripMenuItem.Size = new System.Drawing.Size(258, 22);
            this.adobeEncoreFABImageScriptToolStripMenuItem.Text = "Adobe Encore FAB image script...";
            this.adobeEncoreFABImageScriptToolStripMenuItem.Click += new System.EventHandler(this.AdobeEncoreFabImageScriptToolStripMenuItemClick);
            // 
            // toolStripMenuItemAvidStl
            // 
            this.toolStripMenuItemAvidStl.Name = "toolStripMenuItemAvidStl";
            this.toolStripMenuItemAvidStl.Size = new System.Drawing.Size(258, 22);
            this.toolStripMenuItemAvidStl.Text = "Avid STL...";
            this.toolStripMenuItemAvidStl.Click += new System.EventHandler(this.toolStripMenuItemAvidStl_Click);
            // 
            // toolStripMenuItemExportAyato
            // 
            this.toolStripMenuItemExportAyato.Name = "toolStripMenuItemExportAyato";
            this.toolStripMenuItemExportAyato.Size = new System.Drawing.Size(258, 22);
            this.toolStripMenuItemExportAyato.Text = "Ayato...";
            this.toolStripMenuItemExportAyato.Click += new System.EventHandler(this.toolStripMenuItemExportAyato_Click);
            // 
            // toolStripMenuItemExportPngXml
            // 
            this.toolStripMenuItemExportPngXml.Name = "toolStripMenuItemExportPngXml";
            this.toolStripMenuItemExportPngXml.Size = new System.Drawing.Size(258, 22);
            this.toolStripMenuItemExportPngXml.Text = "BDN xml/png...";
            this.toolStripMenuItemExportPngXml.Click += new System.EventHandler(this.ToolStripMenuItemExportPngXmlClick);
            // 
            // bluraySupToolStripMenuItem
            // 
            this.bluraySupToolStripMenuItem.Name = "bluraySupToolStripMenuItem";
            this.bluraySupToolStripMenuItem.Size = new System.Drawing.Size(258, 22);
            this.bluraySupToolStripMenuItem.Text = "Blu-ray sup...";
            this.bluraySupToolStripMenuItem.Click += new System.EventHandler(this.BluraySupToolStripMenuItemClick);
            // 
            // toolStripMenuItemExportBdTextSt
            // 
            this.toolStripMenuItemExportBdTextSt.Name = "toolStripMenuItemExportBdTextSt";
            this.toolStripMenuItemExportBdTextSt.Size = new System.Drawing.Size(258, 22);
            this.toolStripMenuItemExportBdTextSt.Text = "Blu-ray TextST...";
            this.toolStripMenuItemExportBdTextSt.Click += new System.EventHandler(this.toolStripMenuItemExportBdTextSt_Click);
            // 
            // toolStripMenuItemExportCapMakerPlus
            // 
            this.toolStripMenuItemExportCapMakerPlus.Name = "toolStripMenuItemExportCapMakerPlus";
            this.toolStripMenuItemExportCapMakerPlus.Size = new System.Drawing.Size(258, 22);
            this.toolStripMenuItemExportCapMakerPlus.Text = "CapMaker Plus...";
            this.toolStripMenuItemExportCapMakerPlus.Click += new System.EventHandler(this.toolStripMenuItemExportCapMakerPlus_Click);
            // 
            // toolStripMenuItemExportCaptionInc
            // 
            this.toolStripMenuItemExportCaptionInc.Name = "toolStripMenuItemExportCaptionInc";
            this.toolStripMenuItemExportCaptionInc.Size = new System.Drawing.Size(258, 22);
            this.toolStripMenuItemExportCaptionInc.Text = "Captions Inc...";
            this.toolStripMenuItemExportCaptionInc.Click += new System.EventHandler(this.toolStripMenuItemExportCaptionInc_Click);
            // 
            // toolStripMenuItemCavena890
            // 
            this.toolStripMenuItemCavena890.Name = "toolStripMenuItemCavena890";
            this.toolStripMenuItemCavena890.Size = new System.Drawing.Size(258, 22);
            this.toolStripMenuItemCavena890.Text = "Cavena 890...";
            this.toolStripMenuItemCavena890.Click += new System.EventHandler(this.ToolStripMenuItemCavena890Click);
            // 
            // toolStripMenuItemExportCheetahCap
            // 
            this.toolStripMenuItemExportCheetahCap.Name = "toolStripMenuItemExportCheetahCap";
            this.toolStripMenuItemExportCheetahCap.Size = new System.Drawing.Size(258, 22);
            this.toolStripMenuItemExportCheetahCap.Text = "Cheetah CAP...";
            this.toolStripMenuItemExportCheetahCap.Click += new System.EventHandler(this.toolStripMenuItemExportCheetahCap_Click);
            // 
            // toolStripMenuItemExportDcinemaInterop
            // 
            this.toolStripMenuItemExportDcinemaInterop.Name = "toolStripMenuItemExportDcinemaInterop";
            this.toolStripMenuItemExportDcinemaInterop.Size = new System.Drawing.Size(258, 22);
            this.toolStripMenuItemExportDcinemaInterop.Text = "D-Cinema interop/png...";
            this.toolStripMenuItemExportDcinemaInterop.Click += new System.EventHandler(this.toolStripMenuItemExportDcinemaInteropClick);
            // 
            // toolStripMenuItemDost
            // 
            this.toolStripMenuItemDost.Name = "toolStripMenuItemDost";
            this.toolStripMenuItemDost.Size = new System.Drawing.Size(258, 22);
            this.toolStripMenuItemDost.Text = "DOST...";
            this.toolStripMenuItemDost.Click += new System.EventHandler(this.toolStripMenuItemDost_Click);
            // 
            // DvdStudioProStl
            // 
            this.DvdStudioProStl.Name = "DvdStudioProStl";
            this.DvdStudioProStl.Size = new System.Drawing.Size(258, 22);
            this.DvdStudioProStl.Text = "DVD Studio Pro STL";
            this.DvdStudioProStl.Click += new System.EventHandler(this.DvdStudioProStl_Click);
            // 
            // eBUSTLToolStripMenuItem
            // 
            this.eBUSTLToolStripMenuItem.Name = "eBUSTLToolStripMenuItem";
            this.eBUSTLToolStripMenuItem.Size = new System.Drawing.Size(258, 22);
            this.eBUSTLToolStripMenuItem.Text = "EBU STL...";
            this.eBUSTLToolStripMenuItem.Click += new System.EventHandler(this.EBustlToolStripMenuItemClick);
            // 
            // toolStripMenuItemEdlClipName
            // 
            this.toolStripMenuItemEdlClipName.Name = "toolStripMenuItemEdlClipName";
            this.toolStripMenuItemEdlClipName.Size = new System.Drawing.Size(258, 22);
            this.toolStripMenuItemEdlClipName.Text = "EDL/CLIPNAME...";
            this.toolStripMenuItemEdlClipName.Click += new System.EventHandler(this.ExportToEdlWithClipName);
            // 
            // toolStripMenuItemExportFcpIImage
            // 
            this.toolStripMenuItemExportFcpIImage.Name = "toolStripMenuItemExportFcpIImage";
            this.toolStripMenuItemExportFcpIImage.Size = new System.Drawing.Size(258, 22);
            this.toolStripMenuItemExportFcpIImage.Text = "Final Cut Pro + image...";
            this.toolStripMenuItemExportFcpIImage.Click += new System.EventHandler(this.toolStripMenuItemExportFcpIImage_Click);
            // 
            // toolStripMenuItemImagePerFrame
            // 
            this.toolStripMenuItemImagePerFrame.Name = "toolStripMenuItemImagePerFrame";
            this.toolStripMenuItemImagePerFrame.Size = new System.Drawing.Size(258, 22);
            this.toolStripMenuItemImagePerFrame.Text = "Image per frame...";
            this.toolStripMenuItemImagePerFrame.Visible = false;
            this.toolStripMenuItemImagePerFrame.Click += new System.EventHandler(this.ToolStripMenuItemImagePerFrameClick);
            // 
            // toolStripMenuItemTextTimeCodePair
            // 
            this.toolStripMenuItemTextTimeCodePair.Name = "toolStripMenuItemTextTimeCodePair";
            this.toolStripMenuItemTextTimeCodePair.Size = new System.Drawing.Size(258, 22);
            this.toolStripMenuItemTextTimeCodePair.Text = "Korean ATS file pair...";
            this.toolStripMenuItemTextTimeCodePair.Click += new System.EventHandler(this.toolStripMenuItemTextTimeCodePair_Click);
            // 
            // pACScreenElectronicsToolStripMenuItem
            // 
            this.pACScreenElectronicsToolStripMenuItem.Name = "pACScreenElectronicsToolStripMenuItem";
            this.pACScreenElectronicsToolStripMenuItem.Size = new System.Drawing.Size(258, 22);
            this.pACScreenElectronicsToolStripMenuItem.Text = "PAC (Screen Electronics)...";
            this.pACScreenElectronicsToolStripMenuItem.Click += new System.EventHandler(this.PacScreenElectronicsToolStripMenuItemClick);
            // 
            // uniPacExportToolStripMenuItem
            // 
            this.uniPacExportToolStripMenuItem.Name = "uniPacExportToolStripMenuItem";
            this.uniPacExportToolStripMenuItem.Size = new System.Drawing.Size(258, 22);
            this.uniPacExportToolStripMenuItem.Text = "PAC Unicode (UniPac)...";
            this.uniPacExportToolStripMenuItem.Click += new System.EventHandler(this.uniPacExportToolStripMenuItem_Click);
            // 
            // plainTextToolStripMenuItem
            // 
            this.plainTextToolStripMenuItem.Name = "plainTextToolStripMenuItem";
            this.plainTextToolStripMenuItem.Size = new System.Drawing.Size(258, 22);
            this.plainTextToolStripMenuItem.Text = "Plain text...";
            this.plainTextToolStripMenuItem.Click += new System.EventHandler(this.PlainTextToolStripMenuItemClick);
            // 
            // toolStripMenuItem2
            // 
            this.toolStripMenuItem2.Name = "toolStripMenuItem2";
            this.toolStripMenuItem2.Size = new System.Drawing.Size(258, 22);
            this.toolStripMenuItem2.Text = "Spumux...";
            this.toolStripMenuItem2.Click += new System.EventHandler(this.toolStripMenuItem2_Click);
            // 
            // toolStripMenuItemExportUltech130
            // 
            this.toolStripMenuItemExportUltech130.Name = "toolStripMenuItemExportUltech130";
            this.toolStripMenuItemExportUltech130.Size = new System.Drawing.Size(258, 22);
            this.toolStripMenuItemExportUltech130.Text = "Ultech caption...";
            this.toolStripMenuItemExportUltech130.Click += new System.EventHandler(this.toolStripMenuItemExportUltech130_Click);
            // 
            // vobSubsubidxToolStripMenuItem
            // 
            this.vobSubsubidxToolStripMenuItem.Name = "vobSubsubidxToolStripMenuItem";
            this.vobSubsubidxToolStripMenuItem.Size = new System.Drawing.Size(258, 22);
            this.vobSubsubidxToolStripMenuItem.Text = "VobSub (sub/idx)...";
            this.vobSubsubidxToolStripMenuItem.Click += new System.EventHandler(this.VobSubsubidxToolStripMenuItemClick);
            // 
            // toolStripSeparatorExportCustomText
            // 
            this.toolStripSeparatorExportCustomText.Name = "toolStripSeparatorExportCustomText";
            this.toolStripSeparatorExportCustomText.Size = new System.Drawing.Size(255, 6);
            // 
            // exportCustomTextFormatToolStripMenuItem
            // 
            this.exportCustomTextFormatToolStripMenuItem.Name = "exportCustomTextFormatToolStripMenuItem";
            this.exportCustomTextFormatToolStripMenuItem.Size = new System.Drawing.Size(258, 22);
            this.exportCustomTextFormatToolStripMenuItem.Text = "Export custom text format...";
            this.exportCustomTextFormatToolStripMenuItem.Click += new System.EventHandler(this.exportCustomTextFormatToolStripMenuItem_Click);
            // 
            // toolStripSeparator10
            // 
            this.toolStripSeparator10.Name = "toolStripSeparator10";
            this.toolStripSeparator10.Size = new System.Drawing.Size(334, 6);
            // 
            // exitToolStripMenuItem
            // 
            this.exitToolStripMenuItem.Name = "exitToolStripMenuItem";
            this.exitToolStripMenuItem.Size = new System.Drawing.Size(337, 22);
            this.exitToolStripMenuItem.Text = "E&xit";
            this.exitToolStripMenuItem.Click += new System.EventHandler(this.ExitToolStripMenuItemClick);
            // 
            // editToolStripMenuItem
            // 
            this.editToolStripMenuItem.DropDownItems.AddRange(new System.Windows.Forms.ToolStripItem[] {
            this.toolStripMenuItemUndo,
            this.toolStripMenuItemRedo,
            this.showHistoryforUndoToolStripMenuItem,
            this.toolStripSeparator14,
            this.toolStripMenuItemInsertUnicodeCharacter,
            this.toolStripSeparatorInsertUnicodeCharacter,
            this.findToolStripMenuItem,
            this.findNextToolStripMenuItem,
            this.replaceToolStripMenuItem,
            this.multipleReplaceToolStripMenuItem,
            this.gotoLineNumberToolStripMenuItem,
            this.toolStripMenuItemShowOriginalInPreview,
            this.toolStripSeparator25,
            this.toolStripMenuItemRightToLeftMode,
            this.toolStripMenuItemRtlUnicodeControlChars,
            this.toolStripMenuItemReverseRightToLeftStartEnd,
            this.toolStripSeparator21,
            this.toolStripMenuItemModifySelection,
            this.toolStripMenuItemInverseSelection,
            this.editSelectAllToolStripMenuItem});
            this.editToolStripMenuItem.Name = "editToolStripMenuItem";
            this.editToolStripMenuItem.Size = new System.Drawing.Size(40, 20);
            this.editToolStripMenuItem.Text = "Edit";
            this.editToolStripMenuItem.DropDownOpening += new System.EventHandler(this.EditToolStripMenuItemDropDownOpening);
            // 
            // toolStripMenuItemUndo
            // 
            this.toolStripMenuItemUndo.Name = "toolStripMenuItemUndo";
            this.toolStripMenuItemUndo.Size = new System.Drawing.Size(305, 22);
            this.toolStripMenuItemUndo.Text = "Undo";
            this.toolStripMenuItemUndo.Click += new System.EventHandler(this.toolStripMenuItemUndo_Click);
            // 
            // toolStripMenuItemRedo
            // 
            this.toolStripMenuItemRedo.Name = "toolStripMenuItemRedo";
            this.toolStripMenuItemRedo.Size = new System.Drawing.Size(305, 22);
            this.toolStripMenuItemRedo.Text = "Redo";
            this.toolStripMenuItemRedo.Click += new System.EventHandler(this.toolStripMenuItemRedo_Click);
            // 
            // showHistoryforUndoToolStripMenuItem
            // 
            this.showHistoryforUndoToolStripMenuItem.Name = "showHistoryforUndoToolStripMenuItem";
            this.showHistoryforUndoToolStripMenuItem.Size = new System.Drawing.Size(305, 22);
            this.showHistoryforUndoToolStripMenuItem.Text = "Show history (for undo)";
            this.showHistoryforUndoToolStripMenuItem.Click += new System.EventHandler(this.ShowHistoryforUndoToolStripMenuItemClick);
            // 
            // toolStripSeparator14
            // 
            this.toolStripSeparator14.Name = "toolStripSeparator14";
            this.toolStripSeparator14.Size = new System.Drawing.Size(302, 6);
            // 
            // toolStripMenuItemInsertUnicodeCharacter
            // 
            this.toolStripMenuItemInsertUnicodeCharacter.Name = "toolStripMenuItemInsertUnicodeCharacter";
            this.toolStripMenuItemInsertUnicodeCharacter.Size = new System.Drawing.Size(305, 22);
            this.toolStripMenuItemInsertUnicodeCharacter.Text = "Insert unicode character";
            // 
            // toolStripSeparatorInsertUnicodeCharacter
            // 
            this.toolStripSeparatorInsertUnicodeCharacter.Name = "toolStripSeparatorInsertUnicodeCharacter";
            this.toolStripSeparatorInsertUnicodeCharacter.Size = new System.Drawing.Size(302, 6);
            // 
            // findToolStripMenuItem
            // 
            this.findToolStripMenuItem.Name = "findToolStripMenuItem";
            this.findToolStripMenuItem.ShortcutKeys = ((System.Windows.Forms.Keys)((System.Windows.Forms.Keys.Control | System.Windows.Forms.Keys.F)));
            this.findToolStripMenuItem.Size = new System.Drawing.Size(305, 22);
            this.findToolStripMenuItem.Text = "Find";
            this.findToolStripMenuItem.Click += new System.EventHandler(this.FindToolStripMenuItemClick);
            // 
            // findNextToolStripMenuItem
            // 
            this.findNextToolStripMenuItem.Name = "findNextToolStripMenuItem";
            this.findNextToolStripMenuItem.ShortcutKeys = System.Windows.Forms.Keys.F3;
            this.findNextToolStripMenuItem.Size = new System.Drawing.Size(305, 22);
            this.findNextToolStripMenuItem.Text = "Find next";
            this.findNextToolStripMenuItem.Click += new System.EventHandler(this.FindNextToolStripMenuItemClick);
            // 
            // replaceToolStripMenuItem
            // 
            this.replaceToolStripMenuItem.Name = "replaceToolStripMenuItem";
            this.replaceToolStripMenuItem.ShortcutKeys = ((System.Windows.Forms.Keys)((System.Windows.Forms.Keys.Control | System.Windows.Forms.Keys.H)));
            this.replaceToolStripMenuItem.Size = new System.Drawing.Size(305, 22);
            this.replaceToolStripMenuItem.Text = "Replace";
            this.replaceToolStripMenuItem.Click += new System.EventHandler(this.ReplaceToolStripMenuItemClick);
            // 
            // multipleReplaceToolStripMenuItem
            // 
            this.multipleReplaceToolStripMenuItem.Name = "multipleReplaceToolStripMenuItem";
            this.multipleReplaceToolStripMenuItem.Size = new System.Drawing.Size(305, 22);
            this.multipleReplaceToolStripMenuItem.Text = "Multiple replace";
            this.multipleReplaceToolStripMenuItem.Click += new System.EventHandler(this.MultipleReplaceToolStripMenuItemClick);
            // 
            // gotoLineNumberToolStripMenuItem
            // 
            this.gotoLineNumberToolStripMenuItem.Name = "gotoLineNumberToolStripMenuItem";
            this.gotoLineNumberToolStripMenuItem.ShortcutKeys = ((System.Windows.Forms.Keys)((System.Windows.Forms.Keys.Control | System.Windows.Forms.Keys.G)));
            this.gotoLineNumberToolStripMenuItem.Size = new System.Drawing.Size(305, 22);
            this.gotoLineNumberToolStripMenuItem.Text = "Goto line number...";
            this.gotoLineNumberToolStripMenuItem.Click += new System.EventHandler(this.GotoLineNumberToolStripMenuItemClick);
            // 
            // toolStripMenuItemShowOriginalInPreview
            // 
            this.toolStripMenuItemShowOriginalInPreview.Name = "toolStripMenuItemShowOriginalInPreview";
            this.toolStripMenuItemShowOriginalInPreview.Size = new System.Drawing.Size(305, 22);
            this.toolStripMenuItemShowOriginalInPreview.Text = "Show original text in video/audio previews";
            this.toolStripMenuItemShowOriginalInPreview.Click += new System.EventHandler(this.ToolStripMenuItemShowOriginalInPreviewClick);
            // 
            // toolStripSeparator25
            // 
            this.toolStripSeparator25.Name = "toolStripSeparator25";
            this.toolStripSeparator25.Size = new System.Drawing.Size(302, 6);
            // 
            // toolStripMenuItemRightToLeftMode
            // 
            this.toolStripMenuItemRightToLeftMode.Name = "toolStripMenuItemRightToLeftMode";
            this.toolStripMenuItemRightToLeftMode.Size = new System.Drawing.Size(305, 22);
            this.toolStripMenuItemRightToLeftMode.Text = "Right to left mode";
            this.toolStripMenuItemRightToLeftMode.Click += new System.EventHandler(this.ToolStripMenuItemRightToLeftModeClick);
            // 
            // toolStripMenuItemRtlUnicodeControlChars
            // 
            this.toolStripMenuItemRtlUnicodeControlChars.Name = "toolStripMenuItemRtlUnicodeControlChars";
            this.toolStripMenuItemRtlUnicodeControlChars.Size = new System.Drawing.Size(305, 22);
            this.toolStripMenuItemRtlUnicodeControlChars.Text = "Fix RTL via Unicode tags";
            this.toolStripMenuItemRtlUnicodeControlChars.Click += new System.EventHandler(this.toolStripMenuItemRtlUnicodeControlChar_Click);
            // 
            // toolStripMenuItemReverseRightToLeftStartEnd
            // 
            this.toolStripMenuItemReverseRightToLeftStartEnd.Name = "toolStripMenuItemReverseRightToLeftStartEnd";
            this.toolStripMenuItemReverseRightToLeftStartEnd.Size = new System.Drawing.Size(305, 22);
            this.toolStripMenuItemReverseRightToLeftStartEnd.Text = "Reverse RTL start/end";
            this.toolStripMenuItemReverseRightToLeftStartEnd.Click += new System.EventHandler(this.toolStripMenuItemReverseRightToLeftStartEnd_Click);
            // 
            // toolStripSeparator21
            // 
            this.toolStripSeparator21.Name = "toolStripSeparator21";
            this.toolStripSeparator21.Size = new System.Drawing.Size(302, 6);
            // 
            // toolStripMenuItemModifySelection
            // 
            this.toolStripMenuItemModifySelection.Name = "toolStripMenuItemModifySelection";
            this.toolStripMenuItemModifySelection.Size = new System.Drawing.Size(305, 22);
            this.toolStripMenuItemModifySelection.Text = "Create/modify selection...";
            this.toolStripMenuItemModifySelection.Click += new System.EventHandler(this.toolStripMenuItemModifySelection_Click);
            // 
            // toolStripMenuItemInverseSelection
            // 
            this.toolStripMenuItemInverseSelection.Name = "toolStripMenuItemInverseSelection";
            this.toolStripMenuItemInverseSelection.ShortcutKeys = ((System.Windows.Forms.Keys)(((System.Windows.Forms.Keys.Control | System.Windows.Forms.Keys.Shift) 
            | System.Windows.Forms.Keys.I)));
            this.toolStripMenuItemInverseSelection.Size = new System.Drawing.Size(305, 22);
            this.toolStripMenuItemInverseSelection.Text = "Inverse selection";
            this.toolStripMenuItemInverseSelection.Click += new System.EventHandler(this.toolStripMenuItemInverseSelection_Click);
            // 
            // editSelectAllToolStripMenuItem
            // 
            this.editSelectAllToolStripMenuItem.Name = "editSelectAllToolStripMenuItem";
            this.editSelectAllToolStripMenuItem.Size = new System.Drawing.Size(305, 22);
            this.editSelectAllToolStripMenuItem.Text = "Select all";
            this.editSelectAllToolStripMenuItem.Click += new System.EventHandler(this.EditSelectAllToolStripMenuItemClick);
            // 
            // toolsToolStripMenuItem
            // 
            this.toolsToolStripMenuItem.DropDownItems.AddRange(new System.Windows.Forms.ToolStripItem[] {
            this.adjustDisplayTimeToolStripMenuItem,
            this.toolStripMenuItemApplyDurationLimits,
            this.toolStripMenuItemDurationBridgeGaps,
            this.fixToolStripMenuItem,
            this.startNumberingFromToolStripMenuItem,
            this.removeTextForHearImpairedToolStripMenuItem,
            this.ChangeCasingToolStripMenuItem,
            this.toolStripMenuItemAutoMergeShortLines,
            this.toolStripMenuItemMergeDuplicateText,
            this.toolStripMenuItemMergeLinesWithSameTimeCodes,
            this.toolStripMenuItemAutoSplitLongLines,
            this.setMinimumDisplayTimeBetweenParagraphsToolStripMenuItem,
            this.toolStripMenuItem1,
            this.netflixQualityCheckToolStripMenuItem,
            this.toolStripSeparator23,
            this.toolStripMenuItemMakeEmptyFromCurrent,
            this.toolStripMenuItemBatchConvert,
            this.generateDatetimeInfoFromVideoToolStripMenuItem,
            this.toolStripMenuItemMeasurementConverter,
            this.toolStripSeparator3,
            this.splitToolStripMenuItem,
            this.appendTextVisuallyToolStripMenuItem,
            this.joinSubtitlesToolStripMenuItem});
            this.toolsToolStripMenuItem.Name = "toolsToolStripMenuItem";
            this.toolsToolStripMenuItem.Size = new System.Drawing.Size(48, 20);
            this.toolsToolStripMenuItem.Text = "Tools";
            this.toolsToolStripMenuItem.DropDownOpening += new System.EventHandler(this.ToolsToolStripMenuItemDropDownOpening);
            // 
            // adjustDisplayTimeToolStripMenuItem
            // 
            this.adjustDisplayTimeToolStripMenuItem.Name = "adjustDisplayTimeToolStripMenuItem";
            this.adjustDisplayTimeToolStripMenuItem.Size = new System.Drawing.Size(346, 22);
            this.adjustDisplayTimeToolStripMenuItem.Text = "Adjust display time...";
            this.adjustDisplayTimeToolStripMenuItem.Click += new System.EventHandler(this.AdjustDisplayTimeToolStripMenuItemClick);
            // 
            // toolStripMenuItemApplyDurationLimits
            // 
            this.toolStripMenuItemApplyDurationLimits.Name = "toolStripMenuItemApplyDurationLimits";
            this.toolStripMenuItemApplyDurationLimits.Size = new System.Drawing.Size(346, 22);
            this.toolStripMenuItemApplyDurationLimits.Text = "Apply duration limits...";
            this.toolStripMenuItemApplyDurationLimits.Click += new System.EventHandler(this.toolStripMenuItemApplyDisplayTimeLimits_Click);
            // 
            // toolStripMenuItemDurationBridgeGaps
            // 
            this.toolStripMenuItemDurationBridgeGaps.Name = "toolStripMenuItemDurationBridgeGaps";
            this.toolStripMenuItemDurationBridgeGaps.Size = new System.Drawing.Size(346, 22);
            this.toolStripMenuItemDurationBridgeGaps.Text = "Bridge gaps in durations...";
            this.toolStripMenuItemDurationBridgeGaps.Click += new System.EventHandler(this.toolStripMenuItemDurationBridgeGaps_Click);
            // 
            // fixToolStripMenuItem
            // 
            this.fixToolStripMenuItem.Name = "fixToolStripMenuItem";
            this.fixToolStripMenuItem.ShortcutKeys = ((System.Windows.Forms.Keys)(((System.Windows.Forms.Keys.Control | System.Windows.Forms.Keys.Shift) 
            | System.Windows.Forms.Keys.F)));
            this.fixToolStripMenuItem.Size = new System.Drawing.Size(346, 22);
            this.fixToolStripMenuItem.Text = "Fix common errors...";
            this.fixToolStripMenuItem.Click += new System.EventHandler(this.FixToolStripMenuItemClick);
            // 
            // startNumberingFromToolStripMenuItem
            // 
            this.startNumberingFromToolStripMenuItem.Name = "startNumberingFromToolStripMenuItem";
            this.startNumberingFromToolStripMenuItem.ShortcutKeys = ((System.Windows.Forms.Keys)(((System.Windows.Forms.Keys.Control | System.Windows.Forms.Keys.Shift) 
            | System.Windows.Forms.Keys.N)));
            this.startNumberingFromToolStripMenuItem.Size = new System.Drawing.Size(346, 22);
            this.startNumberingFromToolStripMenuItem.Text = "Start numbering from...";
            this.startNumberingFromToolStripMenuItem.Click += new System.EventHandler(this.StartNumberingFromToolStripMenuItemClick);
            // 
            // removeTextForHearImpairedToolStripMenuItem
            // 
            this.removeTextForHearImpairedToolStripMenuItem.Name = "removeTextForHearImpairedToolStripMenuItem";
            this.removeTextForHearImpairedToolStripMenuItem.ShortcutKeys = ((System.Windows.Forms.Keys)(((System.Windows.Forms.Keys.Control | System.Windows.Forms.Keys.Shift) 
            | System.Windows.Forms.Keys.H)));
            this.removeTextForHearImpairedToolStripMenuItem.Size = new System.Drawing.Size(346, 22);
            this.removeTextForHearImpairedToolStripMenuItem.Text = "Remove text for hearing impaired...";
            this.removeTextForHearImpairedToolStripMenuItem.Click += new System.EventHandler(this.RemoveTextForHearImpairedToolStripMenuItemClick);
            // 
            // ChangeCasingToolStripMenuItem
            // 
            this.ChangeCasingToolStripMenuItem.Name = "ChangeCasingToolStripMenuItem";
            this.ChangeCasingToolStripMenuItem.ShortcutKeys = ((System.Windows.Forms.Keys)(((System.Windows.Forms.Keys.Control | System.Windows.Forms.Keys.Shift) 
            | System.Windows.Forms.Keys.C)));
            this.ChangeCasingToolStripMenuItem.Size = new System.Drawing.Size(346, 22);
            this.ChangeCasingToolStripMenuItem.Text = "Change casing...";
            this.ChangeCasingToolStripMenuItem.Click += new System.EventHandler(this.ChangeCasingToolStripMenuItem_Click);
            // 
            // toolStripMenuItemAutoMergeShortLines
            // 
            this.toolStripMenuItemAutoMergeShortLines.Name = "toolStripMenuItemAutoMergeShortLines";
            this.toolStripMenuItemAutoMergeShortLines.Size = new System.Drawing.Size(346, 22);
            this.toolStripMenuItemAutoMergeShortLines.Text = "Merge short lines...";
            this.toolStripMenuItemAutoMergeShortLines.Click += new System.EventHandler(this.ToolStripMenuItemAutoMergeShortLinesClick);
            // 
            // toolStripMenuItemMergeDuplicateText
            // 
            this.toolStripMenuItemMergeDuplicateText.Name = "toolStripMenuItemMergeDuplicateText";
            this.toolStripMenuItemMergeDuplicateText.Size = new System.Drawing.Size(346, 22);
            this.toolStripMenuItemMergeDuplicateText.Text = "Merge lines with same text...";
            this.toolStripMenuItemMergeDuplicateText.Click += new System.EventHandler(this.toolStripMenuItemMergeDuplicateText_Click);
            // 
            // toolStripMenuItemMergeLinesWithSameTimeCodes
            // 
            this.toolStripMenuItemMergeLinesWithSameTimeCodes.Name = "toolStripMenuItemMergeLinesWithSameTimeCodes";
            this.toolStripMenuItemMergeLinesWithSameTimeCodes.Size = new System.Drawing.Size(346, 22);
            this.toolStripMenuItemMergeLinesWithSameTimeCodes.Text = "Merge lines with same time codes...";
            this.toolStripMenuItemMergeLinesWithSameTimeCodes.Click += new System.EventHandler(this.toolStripMenuItemMergeLinesWithSameTimeCodes_Click);
            // 
            // toolStripMenuItemAutoSplitLongLines
            // 
            this.toolStripMenuItemAutoSplitLongLines.Name = "toolStripMenuItemAutoSplitLongLines";
            this.toolStripMenuItemAutoSplitLongLines.Size = new System.Drawing.Size(346, 22);
            this.toolStripMenuItemAutoSplitLongLines.Text = "Split long lines...";
            this.toolStripMenuItemAutoSplitLongLines.Click += new System.EventHandler(this.toolStripMenuItemAutoSplitLongLines_Click);
            // 
            // setMinimumDisplayTimeBetweenParagraphsToolStripMenuItem
            // 
            this.setMinimumDisplayTimeBetweenParagraphsToolStripMenuItem.Name = "setMinimumDisplayTimeBetweenParagraphsToolStripMenuItem";
            this.setMinimumDisplayTimeBetweenParagraphsToolStripMenuItem.Size = new System.Drawing.Size(346, 22);
            this.setMinimumDisplayTimeBetweenParagraphsToolStripMenuItem.Text = "Minimum display time between paragraphs...";
            this.setMinimumDisplayTimeBetweenParagraphsToolStripMenuItem.Click += new System.EventHandler(this.SetMinimalDisplayTimeDifferenceToolStripMenuItemClick);
            // 
            // toolStripMenuItem1
            // 
            this.toolStripMenuItem1.DropDownItems.AddRange(new System.Windows.Forms.ToolStripItem[] {
            this.sortNumberToolStripMenuItem,
            this.sortStartTimeToolStripMenuItem,
            this.sortEndTimeToolStripMenuItem,
            this.sortDisplayTimeToolStripMenuItem,
            this.sortTextAlphabeticallytoolStripMenuItem,
            this.sortTextMaxLineLengthToolStripMenuItem,
            this.sortTextTotalLengthToolStripMenuItem,
            this.sortTextNumberOfLinesToolStripMenuItem,
            this.textCharssecToolStripMenuItem,
            this.textWordsPerMinutewpmToolStripMenuItem,
            this.styleToolStripMenuItem,
            this.toolStripSeparatorAscOrDesc,
            this.AscendingToolStripMenuItem,
            this.descendingToolStripMenuItem});
            this.toolStripMenuItem1.Name = "toolStripMenuItem1";
            this.toolStripMenuItem1.Size = new System.Drawing.Size(346, 22);
            this.toolStripMenuItem1.Text = "Sort by";
            // 
            // sortNumberToolStripMenuItem
            // 
            this.sortNumberToolStripMenuItem.Name = "sortNumberToolStripMenuItem";
            this.sortNumberToolStripMenuItem.Size = new System.Drawing.Size(250, 22);
            this.sortNumberToolStripMenuItem.Text = "Number";
            this.sortNumberToolStripMenuItem.Click += new System.EventHandler(this.SortNumberToolStripMenuItemClick);
            // 
            // sortStartTimeToolStripMenuItem
            // 
            this.sortStartTimeToolStripMenuItem.Name = "sortStartTimeToolStripMenuItem";
            this.sortStartTimeToolStripMenuItem.Size = new System.Drawing.Size(250, 22);
            this.sortStartTimeToolStripMenuItem.Text = "Start time";
            this.sortStartTimeToolStripMenuItem.Click += new System.EventHandler(this.SortStartTimeToolStripMenuItemClick);
            // 
            // sortEndTimeToolStripMenuItem
            // 
            this.sortEndTimeToolStripMenuItem.Name = "sortEndTimeToolStripMenuItem";
            this.sortEndTimeToolStripMenuItem.Size = new System.Drawing.Size(250, 22);
            this.sortEndTimeToolStripMenuItem.Text = "End time";
            this.sortEndTimeToolStripMenuItem.Click += new System.EventHandler(this.SortEndTimeToolStripMenuItemClick);
            // 
            // sortDisplayTimeToolStripMenuItem
            // 
            this.sortDisplayTimeToolStripMenuItem.Name = "sortDisplayTimeToolStripMenuItem";
            this.sortDisplayTimeToolStripMenuItem.Size = new System.Drawing.Size(250, 22);
            this.sortDisplayTimeToolStripMenuItem.Text = "Duration";
            this.sortDisplayTimeToolStripMenuItem.Click += new System.EventHandler(this.SortDisplayTimeToolStripMenuItemClick);
            // 
            // sortTextAlphabeticallytoolStripMenuItem
            // 
            this.sortTextAlphabeticallytoolStripMenuItem.Name = "sortTextAlphabeticallytoolStripMenuItem";
            this.sortTextAlphabeticallytoolStripMenuItem.Size = new System.Drawing.Size(250, 22);
            this.sortTextAlphabeticallytoolStripMenuItem.Text = "Text - alphabetically";
            this.sortTextAlphabeticallytoolStripMenuItem.Click += new System.EventHandler(this.SortTextAlphabeticallytoolStripMenuItemClick);
            // 
            // sortTextMaxLineLengthToolStripMenuItem
            // 
            this.sortTextMaxLineLengthToolStripMenuItem.Name = "sortTextMaxLineLengthToolStripMenuItem";
            this.sortTextMaxLineLengthToolStripMenuItem.Size = new System.Drawing.Size(250, 22);
            this.sortTextMaxLineLengthToolStripMenuItem.Text = "Text - single line max. length";
            this.sortTextMaxLineLengthToolStripMenuItem.Click += new System.EventHandler(this.SortTextMaxLineLengthToolStripMenuItemClick);
            // 
            // sortTextTotalLengthToolStripMenuItem
            // 
            this.sortTextTotalLengthToolStripMenuItem.Name = "sortTextTotalLengthToolStripMenuItem";
            this.sortTextTotalLengthToolStripMenuItem.Size = new System.Drawing.Size(250, 22);
            this.sortTextTotalLengthToolStripMenuItem.Text = "Text - total length";
            this.sortTextTotalLengthToolStripMenuItem.Click += new System.EventHandler(this.SortTextTotalLengthToolStripMenuItemClick);
            // 
            // sortTextNumberOfLinesToolStripMenuItem
            // 
            this.sortTextNumberOfLinesToolStripMenuItem.Name = "sortTextNumberOfLinesToolStripMenuItem";
            this.sortTextNumberOfLinesToolStripMenuItem.Size = new System.Drawing.Size(250, 22);
            this.sortTextNumberOfLinesToolStripMenuItem.Text = "Text - number of lines";
            this.sortTextNumberOfLinesToolStripMenuItem.Click += new System.EventHandler(this.SortTextNumberOfLinesToolStripMenuItemClick);
            // 
            // textCharssecToolStripMenuItem
            // 
            this.textCharssecToolStripMenuItem.Name = "textCharssecToolStripMenuItem";
            this.textCharssecToolStripMenuItem.Size = new System.Drawing.Size(250, 22);
            this.textCharssecToolStripMenuItem.Text = "Text - chars/sec";
            this.textCharssecToolStripMenuItem.Click += new System.EventHandler(this.textCharssecToolStripMenuItem_Click);
            // 
            // textWordsPerMinutewpmToolStripMenuItem
            // 
            this.textWordsPerMinutewpmToolStripMenuItem.Name = "textWordsPerMinutewpmToolStripMenuItem";
            this.textWordsPerMinutewpmToolStripMenuItem.Size = new System.Drawing.Size(250, 22);
            this.textWordsPerMinutewpmToolStripMenuItem.Text = "Text - words per minute (wpm)";
            this.textWordsPerMinutewpmToolStripMenuItem.Click += new System.EventHandler(this.textWordsPerMinutewpmToolStripMenuItem_Click);
            // 
            // styleToolStripMenuItem
            // 
            this.styleToolStripMenuItem.Name = "styleToolStripMenuItem";
            this.styleToolStripMenuItem.Size = new System.Drawing.Size(250, 22);
            this.styleToolStripMenuItem.Text = "Style";
            this.styleToolStripMenuItem.Click += new System.EventHandler(this.styleToolStripMenuItem_Click);
            // 
            // toolStripSeparatorAscOrDesc
            // 
            this.toolStripSeparatorAscOrDesc.Name = "toolStripSeparatorAscOrDesc";
            this.toolStripSeparatorAscOrDesc.Size = new System.Drawing.Size(247, 6);
            // 
            // AscendingToolStripMenuItem
            // 
            this.AscendingToolStripMenuItem.Checked = true;
            this.AscendingToolStripMenuItem.CheckState = System.Windows.Forms.CheckState.Checked;
            this.AscendingToolStripMenuItem.Name = "AscendingToolStripMenuItem";
            this.AscendingToolStripMenuItem.Size = new System.Drawing.Size(250, 22);
            this.AscendingToolStripMenuItem.Text = "Ascending";
            this.AscendingToolStripMenuItem.Click += new System.EventHandler(this.AscendingToolStripMenuItem_Click);
            // 
            // descendingToolStripMenuItem
            // 
            this.descendingToolStripMenuItem.Name = "descendingToolStripMenuItem";
            this.descendingToolStripMenuItem.Size = new System.Drawing.Size(250, 22);
            this.descendingToolStripMenuItem.Text = "Descending";
            this.descendingToolStripMenuItem.Click += new System.EventHandler(this.descendingToolStripMenuItem_Click);
            // 
            // netflixQualityCheckToolStripMenuItem
            // 
            this.netflixQualityCheckToolStripMenuItem.Name = "netflixQualityCheckToolStripMenuItem";
            this.netflixQualityCheckToolStripMenuItem.Size = new System.Drawing.Size(346, 22);
            this.netflixQualityCheckToolStripMenuItem.Text = "Netflix quality check";
            this.netflixQualityCheckToolStripMenuItem.Click += new System.EventHandler(this.netflixGlyphCheckToolStripMenuItem_Click);
            // 
            // toolStripSeparator23
            // 
            this.toolStripSeparator23.Name = "toolStripSeparator23";
            this.toolStripSeparator23.Size = new System.Drawing.Size(343, 6);
            // 
            // toolStripMenuItemMakeEmptyFromCurrent
            // 
            this.toolStripMenuItemMakeEmptyFromCurrent.Name = "toolStripMenuItemMakeEmptyFromCurrent";
            this.toolStripMenuItemMakeEmptyFromCurrent.Size = new System.Drawing.Size(346, 22);
            this.toolStripMenuItemMakeEmptyFromCurrent.Text = "Make new empty translation from current subtitle";
            this.toolStripMenuItemMakeEmptyFromCurrent.Click += new System.EventHandler(this.ToolStripMenuItemMakeEmptyFromCurrentClick);
            // 
            // toolStripMenuItemBatchConvert
            // 
            this.toolStripMenuItemBatchConvert.Name = "toolStripMenuItemBatchConvert";
            this.toolStripMenuItemBatchConvert.Size = new System.Drawing.Size(346, 22);
            this.toolStripMenuItemBatchConvert.Text = "Batch convert...";
            this.toolStripMenuItemBatchConvert.Click += new System.EventHandler(this.toolStripMenuItemBatchConvert_Click);
            // 
            // generateDatetimeInfoFromVideoToolStripMenuItem
            // 
            this.generateDatetimeInfoFromVideoToolStripMenuItem.Name = "generateDatetimeInfoFromVideoToolStripMenuItem";
            this.generateDatetimeInfoFromVideoToolStripMenuItem.Size = new System.Drawing.Size(346, 22);
            this.generateDatetimeInfoFromVideoToolStripMenuItem.Text = "Generate date/time info from video...";
            this.generateDatetimeInfoFromVideoToolStripMenuItem.Click += new System.EventHandler(this.generateDatetimeInfoFromVideoToolStripMenuItem_Click);
            // 
            // toolStripMenuItemMeasurementConverter
            // 
            this.toolStripMenuItemMeasurementConverter.Name = "toolStripMenuItemMeasurementConverter";
            this.toolStripMenuItemMeasurementConverter.Size = new System.Drawing.Size(346, 22);
            this.toolStripMenuItemMeasurementConverter.Text = "Measurement converter...";
            this.toolStripMenuItemMeasurementConverter.Click += new System.EventHandler(this.toolStripMenuItemMeasurementConverter_Click);
            // 
            // toolStripSeparator3
            // 
            this.toolStripSeparator3.Name = "toolStripSeparator3";
            this.toolStripSeparator3.Size = new System.Drawing.Size(343, 6);
            // 
            // splitToolStripMenuItem
            // 
            this.splitToolStripMenuItem.Name = "splitToolStripMenuItem";
            this.splitToolStripMenuItem.Size = new System.Drawing.Size(346, 22);
            this.splitToolStripMenuItem.Text = "Split subtitle...";
            this.splitToolStripMenuItem.Click += new System.EventHandler(this.SplitToolStripMenuItemClick);
            // 
            // appendTextVisuallyToolStripMenuItem
            // 
            this.appendTextVisuallyToolStripMenuItem.Name = "appendTextVisuallyToolStripMenuItem";
            this.appendTextVisuallyToolStripMenuItem.Size = new System.Drawing.Size(346, 22);
            this.appendTextVisuallyToolStripMenuItem.Text = "Append subtitle...";
            this.appendTextVisuallyToolStripMenuItem.Click += new System.EventHandler(this.AppendTextVisuallyToolStripMenuItemClick);
            // 
            // joinSubtitlesToolStripMenuItem
            // 
            this.joinSubtitlesToolStripMenuItem.Name = "joinSubtitlesToolStripMenuItem";
            this.joinSubtitlesToolStripMenuItem.Size = new System.Drawing.Size(346, 22);
            this.joinSubtitlesToolStripMenuItem.Text = "Join subtitles...";
            this.joinSubtitlesToolStripMenuItem.Click += new System.EventHandler(this.joinSubtitlesToolStripMenuItem_Click);
            // 
            // toolStripMenuItemSpellCheckMain
            // 
            this.toolStripMenuItemSpellCheckMain.DropDownItems.AddRange(new System.Windows.Forms.ToolStripItem[] {
            this.spellCheckToolStripMenuItem,
            this.toolStripMenuItemSpellCheckFromCurrentLine,
            this.findDoubleWordsToolStripMenuItem,
            this.FindDoubleLinesToolStripMenuItem,
            this.toolStripSeparator9,
            this.GetDictionariesToolStripMenuItem,
            this.addWordToNamesetcListToolStripMenuItem});
            this.toolStripMenuItemSpellCheckMain.Name = "toolStripMenuItemSpellCheckMain";
            this.toolStripMenuItemSpellCheckMain.Size = new System.Drawing.Size(80, 20);
            this.toolStripMenuItemSpellCheckMain.Text = "Spell check";
            this.toolStripMenuItemSpellCheckMain.DropDownOpening += new System.EventHandler(this.ToolStripMenuItemSpellCheckMainDropDownOpening);
            // 
            // spellCheckToolStripMenuItem
            // 
            this.spellCheckToolStripMenuItem.Name = "spellCheckToolStripMenuItem";
            this.spellCheckToolStripMenuItem.ShortcutKeys = ((System.Windows.Forms.Keys)(((System.Windows.Forms.Keys.Control | System.Windows.Forms.Keys.Shift) 
            | System.Windows.Forms.Keys.S)));
            this.spellCheckToolStripMenuItem.Size = new System.Drawing.Size(296, 22);
            this.spellCheckToolStripMenuItem.Text = "Spell check...";
            this.spellCheckToolStripMenuItem.Click += new System.EventHandler(this.SpellCheckToolStripMenuItemClick);
            // 
            // toolStripMenuItemSpellCheckFromCurrentLine
            // 
            this.toolStripMenuItemSpellCheckFromCurrentLine.Name = "toolStripMenuItemSpellCheckFromCurrentLine";
            this.toolStripMenuItemSpellCheckFromCurrentLine.Size = new System.Drawing.Size(296, 22);
            this.toolStripMenuItemSpellCheckFromCurrentLine.Text = "Spell check from current line...";
            this.toolStripMenuItemSpellCheckFromCurrentLine.Click += new System.EventHandler(this.toolStripMenuItemSpellCheckFromCurrentLine_Click);
            // 
            // findDoubleWordsToolStripMenuItem
            // 
            this.findDoubleWordsToolStripMenuItem.Name = "findDoubleWordsToolStripMenuItem";
            this.findDoubleWordsToolStripMenuItem.ShortcutKeys = ((System.Windows.Forms.Keys)(((System.Windows.Forms.Keys.Control | System.Windows.Forms.Keys.Shift) 
            | System.Windows.Forms.Keys.D)));
            this.findDoubleWordsToolStripMenuItem.Size = new System.Drawing.Size(296, 22);
            this.findDoubleWordsToolStripMenuItem.Text = "Find double words";
            this.findDoubleWordsToolStripMenuItem.Click += new System.EventHandler(this.FindDoubleWordsToolStripMenuItemClick);
            // 
            // FindDoubleLinesToolStripMenuItem
            // 
            this.FindDoubleLinesToolStripMenuItem.Name = "FindDoubleLinesToolStripMenuItem";
            this.FindDoubleLinesToolStripMenuItem.Size = new System.Drawing.Size(296, 22);
            this.FindDoubleLinesToolStripMenuItem.Text = "Find double lines";
            this.FindDoubleLinesToolStripMenuItem.Click += new System.EventHandler(this.FindDoubleLinesToolStripMenuItemClick);
            // 
            // toolStripSeparator9
            // 
            this.toolStripSeparator9.Name = "toolStripSeparator9";
            this.toolStripSeparator9.Size = new System.Drawing.Size(293, 6);
            // 
            // GetDictionariesToolStripMenuItem
            // 
            this.GetDictionariesToolStripMenuItem.Name = "GetDictionariesToolStripMenuItem";
            this.GetDictionariesToolStripMenuItem.Size = new System.Drawing.Size(296, 22);
            this.GetDictionariesToolStripMenuItem.Text = "Get dictionary...";
            this.GetDictionariesToolStripMenuItem.Click += new System.EventHandler(this.GetDictionariesToolStripMenuItem_Click);
            // 
            // addWordToNamesetcListToolStripMenuItem
            // 
            this.addWordToNamesetcListToolStripMenuItem.Name = "addWordToNamesetcListToolStripMenuItem";
            this.addWordToNamesetcListToolStripMenuItem.ShortcutKeys = ((System.Windows.Forms.Keys)(((System.Windows.Forms.Keys.Control | System.Windows.Forms.Keys.Shift) 
            | System.Windows.Forms.Keys.L)));
            this.addWordToNamesetcListToolStripMenuItem.Size = new System.Drawing.Size(296, 22);
            this.addWordToNamesetcListToolStripMenuItem.Text = "Add word to names/etc list";
            this.addWordToNamesetcListToolStripMenuItem.Click += new System.EventHandler(this.AddWordToNamesetcListToolStripMenuItemClick);
            // 
            // toolStripMenuItemVideo
            // 
            this.toolStripMenuItemVideo.DropDownItems.AddRange(new System.Windows.Forms.ToolStripItem[] {
            this.openVideoToolStripMenuItem,
            this.toolStripMenuItemOpenDvd,
            this.toolStripMenuItemSetAudioTrack,
            this.closeVideoToolStripMenuItem,
            this.setVideoOffsetToolStripMenuItem,
            this.toolStripMenuItemImportSceneChanges,
            this.toolStripMenuItemRemoveSceneChanges,
            this.toolStripMenuItemAddWaveformBatch,
            this.toolStripSeparator5,
            this.showhideWaveformToolStripMenuItem,
            this.showhideVideoToolStripMenuItem,
            this.toolStripSeparator19,
            this.undockVideoControlsToolStripMenuItem,
            this.redockVideoControlsToolStripMenuItem});
            this.toolStripMenuItemVideo.Name = "toolStripMenuItemVideo";
            this.toolStripMenuItemVideo.Size = new System.Drawing.Size(50, 20);
            this.toolStripMenuItemVideo.Text = "Video";
            this.toolStripMenuItemVideo.DropDownClosed += new System.EventHandler(this.ToolStripMenuItemVideoDropDownClosed);
            this.toolStripMenuItemVideo.DropDownOpening += new System.EventHandler(this.ToolStripMenuItemVideoDropDownOpening);
            // 
            // openVideoToolStripMenuItem
            // 
            this.openVideoToolStripMenuItem.Name = "openVideoToolStripMenuItem";
            this.openVideoToolStripMenuItem.Size = new System.Drawing.Size(208, 22);
            this.openVideoToolStripMenuItem.Text = "Open video...";
            this.openVideoToolStripMenuItem.Click += new System.EventHandler(this.buttonOpenVideo_Click);
            // 
            // toolStripMenuItemOpenDvd
            // 
            this.toolStripMenuItemOpenDvd.Name = "toolStripMenuItemOpenDvd";
            this.toolStripMenuItemOpenDvd.Size = new System.Drawing.Size(208, 22);
            this.toolStripMenuItemOpenDvd.Text = "Open DVD...";
            this.toolStripMenuItemOpenDvd.Click += new System.EventHandler(this.toolStripMenuItemOpenDvd_Click);
            // 
            // toolStripMenuItemSetAudioTrack
            // 
            this.toolStripMenuItemSetAudioTrack.Name = "toolStripMenuItemSetAudioTrack";
            this.toolStripMenuItemSetAudioTrack.Size = new System.Drawing.Size(208, 22);
            this.toolStripMenuItemSetAudioTrack.Text = "Choose audio track";
            // 
            // closeVideoToolStripMenuItem
            // 
            this.closeVideoToolStripMenuItem.Name = "closeVideoToolStripMenuItem";
            this.closeVideoToolStripMenuItem.Size = new System.Drawing.Size(208, 22);
            this.closeVideoToolStripMenuItem.Text = "Close video";
            this.closeVideoToolStripMenuItem.Click += new System.EventHandler(this.CloseVideoToolStripMenuItemClick);
            // 
            // setVideoOffsetToolStripMenuItem
            // 
            this.setVideoOffsetToolStripMenuItem.Name = "setVideoOffsetToolStripMenuItem";
            this.setVideoOffsetToolStripMenuItem.Size = new System.Drawing.Size(208, 22);
            this.setVideoOffsetToolStripMenuItem.Text = "Set video offset...";
            this.setVideoOffsetToolStripMenuItem.Click += new System.EventHandler(this.setVideoOffsetToolStripMenuItem_Click);
            // 
            // toolStripMenuItemImportSceneChanges
            // 
            this.toolStripMenuItemImportSceneChanges.Name = "toolStripMenuItemImportSceneChanges";
            this.toolStripMenuItemImportSceneChanges.Size = new System.Drawing.Size(208, 22);
            this.toolStripMenuItemImportSceneChanges.Text = "Import scene changes...";
            this.toolStripMenuItemImportSceneChanges.Click += new System.EventHandler(this.toolStripMenuItemImportSceneChanges_Click);
            // 
            // toolStripMenuItemRemoveSceneChanges
            // 
            this.toolStripMenuItemRemoveSceneChanges.Name = "toolStripMenuItemRemoveSceneChanges";
            this.toolStripMenuItemRemoveSceneChanges.Size = new System.Drawing.Size(208, 22);
            this.toolStripMenuItemRemoveSceneChanges.Text = "Remove scene changes";
            this.toolStripMenuItemRemoveSceneChanges.Click += new System.EventHandler(this.toolStripMenuItemRemoveSceneChanges_Click);
            // 
            // toolStripMenuItemAddWaveformBatch
            // 
            this.toolStripMenuItemAddWaveformBatch.Name = "toolStripMenuItemAddWaveformBatch";
            this.toolStripMenuItemAddWaveformBatch.Size = new System.Drawing.Size(208, 22);
            this.toolStripMenuItemAddWaveformBatch.Text = "Add waveform batch...";
            this.toolStripMenuItemAddWaveformBatch.Click += new System.EventHandler(this.ToolStripMenuItemAddWaveformBatchClick);
            // 
            // toolStripSeparator5
            // 
            this.toolStripSeparator5.Name = "toolStripSeparator5";
            this.toolStripSeparator5.Size = new System.Drawing.Size(205, 6);
            // 
            // showhideWaveformToolStripMenuItem
            // 
            this.showhideWaveformToolStripMenuItem.Name = "showhideWaveformToolStripMenuItem";
            this.showhideWaveformToolStripMenuItem.Size = new System.Drawing.Size(208, 22);
            this.showhideWaveformToolStripMenuItem.Text = "Show/hide waveform";
            this.showhideWaveformToolStripMenuItem.Click += new System.EventHandler(this.ShowhideWaveformToolStripMenuItemClick);
            // 
            // showhideVideoToolStripMenuItem
            // 
            this.showhideVideoToolStripMenuItem.Name = "showhideVideoToolStripMenuItem";
            this.showhideVideoToolStripMenuItem.Size = new System.Drawing.Size(208, 22);
            this.showhideVideoToolStripMenuItem.Text = "Show/hide video";
            this.showhideVideoToolStripMenuItem.Click += new System.EventHandler(this.toolStripButtonToggleVideo_Click);
            // 
            // toolStripSeparator19
            // 
            this.toolStripSeparator19.Name = "toolStripSeparator19";
            this.toolStripSeparator19.Size = new System.Drawing.Size(205, 6);
            // 
            // undockVideoControlsToolStripMenuItem
            // 
            this.undockVideoControlsToolStripMenuItem.Name = "undockVideoControlsToolStripMenuItem";
            this.undockVideoControlsToolStripMenuItem.Size = new System.Drawing.Size(208, 22);
            this.undockVideoControlsToolStripMenuItem.Text = "Un-dock video controls";
            this.undockVideoControlsToolStripMenuItem.Click += new System.EventHandler(this.UndockVideoControlsToolStripMenuItemClick);
            // 
            // redockVideoControlsToolStripMenuItem
            // 
            this.redockVideoControlsToolStripMenuItem.Name = "redockVideoControlsToolStripMenuItem";
            this.redockVideoControlsToolStripMenuItem.Size = new System.Drawing.Size(208, 22);
            this.redockVideoControlsToolStripMenuItem.Text = "Re-dock video controls";
            this.redockVideoControlsToolStripMenuItem.Visible = false;
            this.redockVideoControlsToolStripMenuItem.Click += new System.EventHandler(this.RedockVideoControlsToolStripMenuItemClick);
            // 
            // toolStripMenuItemSynchronization
            // 
            this.toolStripMenuItemSynchronization.DropDownItems.AddRange(new System.Windows.Forms.ToolStripItem[] {
            this.toolStripMenuItemAdjustAllTimes,
            this.visualSyncToolStripMenuItem,
            this.toolStripMenuItemPointSync,
            this.pointSyncViaOtherSubtitleToolStripMenuItem,
            this.toolStripMenuItemChangeFrameRate2,
            this.changeSpeedInPercentToolStripMenuItem});
            this.toolStripMenuItemSynchronization.Name = "toolStripMenuItemSynchronization";
            this.toolStripMenuItemSynchronization.Size = new System.Drawing.Size(104, 20);
            this.toolStripMenuItemSynchronization.Text = "Synchronization";
            // 
            // toolStripMenuItemAdjustAllTimes
            // 
            this.toolStripMenuItemAdjustAllTimes.Name = "toolStripMenuItemAdjustAllTimes";
            this.toolStripMenuItemAdjustAllTimes.ShortcutKeys = ((System.Windows.Forms.Keys)(((System.Windows.Forms.Keys.Control | System.Windows.Forms.Keys.Shift) 
            | System.Windows.Forms.Keys.A)));
            this.toolStripMenuItemAdjustAllTimes.Size = new System.Drawing.Size(336, 22);
            this.toolStripMenuItemAdjustAllTimes.Text = "Adjust times (show earlier/later)...";
            this.toolStripMenuItemAdjustAllTimes.Click += new System.EventHandler(this.toolStripMenuItemAdjustAllTimes_Click);
            // 
            // visualSyncToolStripMenuItem
            // 
            this.visualSyncToolStripMenuItem.Name = "visualSyncToolStripMenuItem";
            this.visualSyncToolStripMenuItem.ShortcutKeys = ((System.Windows.Forms.Keys)(((System.Windows.Forms.Keys.Control | System.Windows.Forms.Keys.Shift) 
            | System.Windows.Forms.Keys.V)));
            this.visualSyncToolStripMenuItem.Size = new System.Drawing.Size(336, 22);
            this.visualSyncToolStripMenuItem.Text = "Visual sync...";
            this.visualSyncToolStripMenuItem.Click += new System.EventHandler(this.VisualSyncToolStripMenuItemClick);
            // 
            // toolStripMenuItemPointSync
            // 
            this.toolStripMenuItemPointSync.Name = "toolStripMenuItemPointSync";
            this.toolStripMenuItemPointSync.ShortcutKeys = ((System.Windows.Forms.Keys)(((System.Windows.Forms.Keys.Control | System.Windows.Forms.Keys.Shift) 
            | System.Windows.Forms.Keys.P)));
            this.toolStripMenuItemPointSync.Size = new System.Drawing.Size(336, 22);
            this.toolStripMenuItemPointSync.Text = "Point sync...";
            this.toolStripMenuItemPointSync.Click += new System.EventHandler(this.toolStripMenuItemPointSync_Click);
            // 
            // pointSyncViaOtherSubtitleToolStripMenuItem
            // 
            this.pointSyncViaOtherSubtitleToolStripMenuItem.Name = "pointSyncViaOtherSubtitleToolStripMenuItem";
            this.pointSyncViaOtherSubtitleToolStripMenuItem.Size = new System.Drawing.Size(336, 22);
            this.pointSyncViaOtherSubtitleToolStripMenuItem.Text = "Point sync via other subtitle...";
            this.pointSyncViaOtherSubtitleToolStripMenuItem.Click += new System.EventHandler(this.pointSyncViaOtherSubtitleToolStripMenuItem_Click);
            // 
            // toolStripMenuItemChangeFrameRate2
            // 
            this.toolStripMenuItemChangeFrameRate2.Name = "toolStripMenuItemChangeFrameRate2";
            this.toolStripMenuItemChangeFrameRate2.Size = new System.Drawing.Size(336, 22);
            this.toolStripMenuItemChangeFrameRate2.Text = "Change frame rate...";
            this.toolStripMenuItemChangeFrameRate2.Click += new System.EventHandler(this.ToolStripMenuItemChangeFrameRateClick);
            // 
            // changeSpeedInPercentToolStripMenuItem
            // 
            this.changeSpeedInPercentToolStripMenuItem.Name = "changeSpeedInPercentToolStripMenuItem";
            this.changeSpeedInPercentToolStripMenuItem.Size = new System.Drawing.Size(336, 22);
            this.changeSpeedInPercentToolStripMenuItem.Text = "Change speed in percent...";
            this.changeSpeedInPercentToolStripMenuItem.Click += new System.EventHandler(this.changeSpeedInPercentToolStripMenuItem_Click);
            // 
            // toolStripMenuItemAutoTranslate
            // 
            this.toolStripMenuItemAutoTranslate.DropDownItems.AddRange(new System.Windows.Forms.ToolStripItem[] {
            this.translateByGoogleToolStripMenuItem,
            this.translatepoweredByMicrosoftToolStripMenuItem,
            this.translateFromSwedishToDanishToolStripMenuItem});
            this.toolStripMenuItemAutoTranslate.Name = "toolStripMenuItemAutoTranslate";
            this.toolStripMenuItemAutoTranslate.Size = new System.Drawing.Size(97, 20);
            this.toolStripMenuItemAutoTranslate.Text = "Auto-translate";
            // 
            // translateByGoogleToolStripMenuItem
            // 
            this.translateByGoogleToolStripMenuItem.Name = "translateByGoogleToolStripMenuItem";
            this.translateByGoogleToolStripMenuItem.ShortcutKeys = ((System.Windows.Forms.Keys)(((System.Windows.Forms.Keys.Control | System.Windows.Forms.Keys.Shift) 
            | System.Windows.Forms.Keys.G)));
            this.translateByGoogleToolStripMenuItem.Size = new System.Drawing.Size(414, 22);
            this.translateByGoogleToolStripMenuItem.Text = "Translate (powered by Google)...";
            this.translateByGoogleToolStripMenuItem.Click += new System.EventHandler(this.TranslateByGoogleToolStripMenuItemClick);
            // 
            // translatepoweredByMicrosoftToolStripMenuItem
            // 
            this.translatepoweredByMicrosoftToolStripMenuItem.Name = "translatepoweredByMicrosoftToolStripMenuItem";
            this.translatepoweredByMicrosoftToolStripMenuItem.Size = new System.Drawing.Size(414, 22);
            this.translatepoweredByMicrosoftToolStripMenuItem.Text = "Translate (powered by Microsoft)...";
            this.translatepoweredByMicrosoftToolStripMenuItem.Click += new System.EventHandler(this.translatepoweredByMicrosoftToolStripMenuItem_Click);
            // 
            // translateFromSwedishToDanishToolStripMenuItem
            // 
            this.translateFromSwedishToDanishToolStripMenuItem.Name = "translateFromSwedishToDanishToolStripMenuItem";
            this.translateFromSwedishToDanishToolStripMenuItem.Size = new System.Drawing.Size(414, 22);
            this.translateFromSwedishToDanishToolStripMenuItem.Text = "Translate from swedish to danish (powered by nikse.dk/mt)...";
            this.translateFromSwedishToDanishToolStripMenuItem.Click += new System.EventHandler(this.TranslateFromSwedishToDanishToolStripMenuItemClick);
            // 
            // optionsToolStripMenuItem
            // 
            this.optionsToolStripMenuItem.DropDownItems.AddRange(new System.Windows.Forms.ToolStripItem[] {
            this.settingsToolStripMenuItem,
            this.changeLanguageToolStripMenuItem});
            this.optionsToolStripMenuItem.Name = "optionsToolStripMenuItem";
            this.optionsToolStripMenuItem.Size = new System.Drawing.Size(61, 20);
            this.optionsToolStripMenuItem.Text = "Options";
            // 
            // settingsToolStripMenuItem
            // 
            this.settingsToolStripMenuItem.Name = "settingsToolStripMenuItem";
            this.settingsToolStripMenuItem.Size = new System.Drawing.Size(180, 22);
            this.settingsToolStripMenuItem.Text = "Settings";
            this.settingsToolStripMenuItem.Click += new System.EventHandler(this.SettingsToolStripMenuItemClick);
            // 
            // changeLanguageToolStripMenuItem
            // 
            this.changeLanguageToolStripMenuItem.Name = "changeLanguageToolStripMenuItem";
            this.changeLanguageToolStripMenuItem.Size = new System.Drawing.Size(180, 22);
            this.changeLanguageToolStripMenuItem.Text = "Change language...";
            this.changeLanguageToolStripMenuItem.Click += new System.EventHandler(this.ChangeLanguageToolStripMenuItemClick);
            // 
            // toolStripMenuItemNetworking
            // 
            this.toolStripMenuItemNetworking.DropDownItems.AddRange(new System.Windows.Forms.ToolStripItem[] {
            this.startServerToolStripMenuItem,
            this.joinSessionToolStripMenuItem,
            this.chatToolStripMenuItem,
            this.showSessionKeyLogToolStripMenuItem,
            this.leaveSessionToolStripMenuItem});
            this.toolStripMenuItemNetworking.Name = "toolStripMenuItemNetworking";
            this.toolStripMenuItemNetworking.Size = new System.Drawing.Size(82, 20);
            this.toolStripMenuItemNetworking.Text = "Networking";
            this.toolStripMenuItemNetworking.DropDownOpening += new System.EventHandler(this.toolStripMenuItemNetworking_DropDownOpening);
            // 
            // startServerToolStripMenuItem
            // 
            this.startServerToolStripMenuItem.Name = "startServerToolStripMenuItem";
            this.startServerToolStripMenuItem.Size = new System.Drawing.Size(215, 22);
            this.startServerToolStripMenuItem.Text = "Start new session";
            this.startServerToolStripMenuItem.Click += new System.EventHandler(this.startServerToolStripMenuItem_Click);
            // 
            // joinSessionToolStripMenuItem
            // 
            this.joinSessionToolStripMenuItem.Name = "joinSessionToolStripMenuItem";
            this.joinSessionToolStripMenuItem.Size = new System.Drawing.Size(215, 22);
            this.joinSessionToolStripMenuItem.Text = "Join session";
            this.joinSessionToolStripMenuItem.Click += new System.EventHandler(this.joinSessionToolStripMenuItem_Click);
            // 
            // chatToolStripMenuItem
            // 
            this.chatToolStripMenuItem.Name = "chatToolStripMenuItem";
            this.chatToolStripMenuItem.Size = new System.Drawing.Size(215, 22);
            this.chatToolStripMenuItem.Text = "Chat";
            this.chatToolStripMenuItem.Click += new System.EventHandler(this.chatToolStripMenuItem_Click);
            // 
            // showSessionKeyLogToolStripMenuItem
            // 
            this.showSessionKeyLogToolStripMenuItem.Name = "showSessionKeyLogToolStripMenuItem";
            this.showSessionKeyLogToolStripMenuItem.Size = new System.Drawing.Size(215, 22);
            this.showSessionKeyLogToolStripMenuItem.Text = "Show session info and log";
            this.showSessionKeyLogToolStripMenuItem.Click += new System.EventHandler(this.showSessionKeyLogToolStripMenuItem_Click);
            // 
            // leaveSessionToolStripMenuItem
            // 
            this.leaveSessionToolStripMenuItem.Name = "leaveSessionToolStripMenuItem";
            this.leaveSessionToolStripMenuItem.Size = new System.Drawing.Size(215, 22);
            this.leaveSessionToolStripMenuItem.Text = "Leave session";
            this.leaveSessionToolStripMenuItem.Click += new System.EventHandler(this.LeaveSessionToolStripMenuItemClick);
            // 
            // helpToolStripMenuItem
            // 
            this.helpToolStripMenuItem.DropDownItems.AddRange(new System.Windows.Forms.ToolStripItem[] {
            this.checkForUpdatesToolStripMenuItem,
            this.toolStripMenuItemSplitterCheckForUpdates,
            this.helpToolStripMenuItem1,
            this.aboutToolStripMenuItem});
            this.helpToolStripMenuItem.Name = "helpToolStripMenuItem";
            this.helpToolStripMenuItem.Size = new System.Drawing.Size(43, 20);
            this.helpToolStripMenuItem.Text = "Help";
            this.helpToolStripMenuItem.DropDownClosed += new System.EventHandler(this.MenuClosed);
            this.helpToolStripMenuItem.DropDownOpening += new System.EventHandler(this.MenuOpened);
            // 
            // checkForUpdatesToolStripMenuItem
            // 
            this.checkForUpdatesToolStripMenuItem.Name = "checkForUpdatesToolStripMenuItem";
            this.checkForUpdatesToolStripMenuItem.Size = new System.Drawing.Size(186, 22);
            this.checkForUpdatesToolStripMenuItem.Text = "Check for updates...";
            this.checkForUpdatesToolStripMenuItem.Click += new System.EventHandler(this.checkForUpdatesToolStripMenuItem_Click);
            // 
            // toolStripMenuItemSplitterCheckForUpdates
            // 
            this.toolStripMenuItemSplitterCheckForUpdates.Name = "toolStripMenuItemSplitterCheckForUpdates";
            this.toolStripMenuItemSplitterCheckForUpdates.Size = new System.Drawing.Size(183, 6);
            // 
            // helpToolStripMenuItem1
            // 
            this.helpToolStripMenuItem1.Name = "helpToolStripMenuItem1";
            this.helpToolStripMenuItem1.ShortcutKeys = System.Windows.Forms.Keys.F1;
            this.helpToolStripMenuItem1.Size = new System.Drawing.Size(186, 22);
            this.helpToolStripMenuItem1.Text = "Help";
            this.helpToolStripMenuItem1.Click += new System.EventHandler(this.HelpToolStripMenuItem1Click);
            // 
            // aboutToolStripMenuItem
            // 
            this.aboutToolStripMenuItem.Name = "aboutToolStripMenuItem";
            this.aboutToolStripMenuItem.Size = new System.Drawing.Size(186, 22);
            this.aboutToolStripMenuItem.Text = "About";
            this.aboutToolStripMenuItem.Click += new System.EventHandler(this.AboutToolStripMenuItemClick);
            // 
            // contextMenuStripListview
            // 
            this.contextMenuStripListview.Items.AddRange(new System.Windows.Forms.ToolStripItem[] {
            this.setStylesForSelectedLinesToolStripMenuItem,
            this.toolStripMenuItemAssStyles,
            this.toolStripMenuItemSetLanguage,
            this.toolStripMenuItemWebVTT,
            this.toolStripMenuItemDelete,
            this.toolStripMenuItemInsertBefore,
            this.toolStripMenuItemInsertAfter,
            this.toolStripMenuItemInsertSubtitle,
            this.toolStripMenuItemCopySourceText,
            this.toolStripMenuItemColumn,
            this.toolStripSeparator7,
            this.splitLineToolStripMenuItem,
            this.toolStripMenuItemMergeLines,
            this.toolStripMenuItemMergeDialog,
            this.mergeBeforeToolStripMenuItem,
            this.mergeAfterToolStripMenuItem,
            this.toolStripSeparator8,
            this.normalToolStripMenuItem,
            this.boldToolStripMenuItem,
            this.italicToolStripMenuItem,
            this.underlineToolStripMenuItem,
            this.colorToolStripMenuItem,
            this.toolStripMenuItemFont,
            this.toolStripMenuItemAlignment,
            this.toolStripMenuItemSurroundWithMusicSymbols,
            this.toolStripSeparator2,
            this.toolStripMenuItemAutoBreakLines,
            this.toolStripMenuItemUnbreakLines,
            this.toolStripSeparatorBreakLines,
            this.typeEffectToolStripMenuItem,
            this.karokeeEffectToolStripMenuItem,
            this.toolStripSeparatorAdvancedFunctions,
            this.showSelectedLinesEarlierlaterToolStripMenuItem,
            this.visualSyncSelectedLinesToolStripMenuItem,
            this.toolStripMenuItemGoogleMicrosoftTranslateSelLine,
            this.googleTranslateSelectedLinesToolStripMenuItem,
            this.adjustDisplayTimeForSelectedLinesToolStripMenuItem,
            this.fixCommonErrorsInSelectedLinesToolStripMenuItem,
            this.changeCasingForSelectedLinesToolStripMenuItem,
            this.toolStripMenuItemSaveSelectedLines});
            this.contextMenuStripListview.Name = "contextMenuStripListview";
            this.contextMenuStripListview.Size = new System.Drawing.Size(285, 804);
            this.contextMenuStripListview.Closed += new System.Windows.Forms.ToolStripDropDownClosedEventHandler(this.MenuClosed);
            this.contextMenuStripListview.Opening += new System.ComponentModel.CancelEventHandler(this.ContextMenuStripListviewOpening);
            this.contextMenuStripListview.Opened += new System.EventHandler(this.MenuOpened);
            // 
            // setStylesForSelectedLinesToolStripMenuItem
            // 
            this.setStylesForSelectedLinesToolStripMenuItem.Name = "setStylesForSelectedLinesToolStripMenuItem";
            this.setStylesForSelectedLinesToolStripMenuItem.Size = new System.Drawing.Size(284, 22);
            this.setStylesForSelectedLinesToolStripMenuItem.Text = "ASS: Set styles for selected lines...";
            // 
            // toolStripMenuItemAssStyles
            // 
            this.toolStripMenuItemAssStyles.Name = "toolStripMenuItemAssStyles";
            this.toolStripMenuItemAssStyles.Size = new System.Drawing.Size(284, 22);
            this.toolStripMenuItemAssStyles.Text = "ASS: Styles...";
            this.toolStripMenuItemAssStyles.Click += new System.EventHandler(this.toolStripMenuItemAssStyles_Click);
            // 
            // toolStripMenuItemSetLanguage
            // 
            this.toolStripMenuItemSetLanguage.Name = "toolStripMenuItemSetLanguage";
            this.toolStripMenuItemSetLanguage.Size = new System.Drawing.Size(284, 22);
            this.toolStripMenuItemSetLanguage.Text = "Timed text - set language";
            // 
            // toolStripMenuItemWebVTT
            // 
            this.toolStripMenuItemWebVTT.Name = "toolStripMenuItemWebVTT";
            this.toolStripMenuItemWebVTT.Size = new System.Drawing.Size(284, 22);
            this.toolStripMenuItemWebVTT.Text = "WebVTT voice";
            // 
            // toolStripMenuItemDelete
            // 
            this.toolStripMenuItemDelete.Name = "toolStripMenuItemDelete";
            this.toolStripMenuItemDelete.Size = new System.Drawing.Size(284, 22);
            this.toolStripMenuItemDelete.Text = "Delete";
            this.toolStripMenuItemDelete.Click += new System.EventHandler(this.ToolStripMenuItemDeleteClick);
            // 
            // toolStripMenuItemInsertBefore
            // 
            this.toolStripMenuItemInsertBefore.Name = "toolStripMenuItemInsertBefore";
            this.toolStripMenuItemInsertBefore.Size = new System.Drawing.Size(284, 22);
            this.toolStripMenuItemInsertBefore.Text = "Insert before";
            this.toolStripMenuItemInsertBefore.Click += new System.EventHandler(this.ToolStripMenuItemInsertBeforeClick);
            // 
            // toolStripMenuItemInsertAfter
            // 
            this.toolStripMenuItemInsertAfter.Name = "toolStripMenuItemInsertAfter";
            this.toolStripMenuItemInsertAfter.Size = new System.Drawing.Size(284, 22);
            this.toolStripMenuItemInsertAfter.Text = "Insert after";
            this.toolStripMenuItemInsertAfter.Click += new System.EventHandler(this.ToolStripMenuItemInsertAfterClick);
            // 
            // toolStripMenuItemInsertSubtitle
            // 
            this.toolStripMenuItemInsertSubtitle.Name = "toolStripMenuItemInsertSubtitle";
            this.toolStripMenuItemInsertSubtitle.Size = new System.Drawing.Size(284, 22);
            this.toolStripMenuItemInsertSubtitle.Text = "Insert subtitle file after this line...";
            this.toolStripMenuItemInsertSubtitle.Click += new System.EventHandler(this.ToolStripMenuItemInsertSubtitleClick);
            // 
            // toolStripMenuItemCopySourceText
            // 
            this.toolStripMenuItemCopySourceText.Name = "toolStripMenuItemCopySourceText";
            this.toolStripMenuItemCopySourceText.Size = new System.Drawing.Size(284, 22);
            this.toolStripMenuItemCopySourceText.Text = "Copy as text to clipboard";
            this.toolStripMenuItemCopySourceText.Click += new System.EventHandler(this.ToolStripMenuItemCopySourceTextClick);
            // 
            // toolStripMenuItemColumn
            // 
            this.toolStripMenuItemColumn.DropDownItems.AddRange(new System.Windows.Forms.ToolStripItem[] {
            this.columnDeleteTextOnlyToolStripMenuItem,
            this.toolStripMenuItemColumnDeleteText,
            this.ShiftTextCellsDownToolStripMenuItem,
            this.toolStripMenuItemInsertTextFromSub,
            this.toolStripMenuItemColumnImportText,
            this.toolStripMenuItemPasteSpecial,
            this.copyOriginalTextToCurrentToolStripMenuItem});
            this.toolStripMenuItemColumn.Name = "toolStripMenuItemColumn";
            this.toolStripMenuItemColumn.Size = new System.Drawing.Size(284, 22);
            this.toolStripMenuItemColumn.Text = "Column";
            this.toolStripMenuItemColumn.DropDownOpening += new System.EventHandler(this.toolStripMenuItemColumn_DropDownOpening);
            // 
            // columnDeleteTextOnlyToolStripMenuItem
            // 
            this.columnDeleteTextOnlyToolStripMenuItem.Name = "columnDeleteTextOnlyToolStripMenuItem";
            this.columnDeleteTextOnlyToolStripMenuItem.Size = new System.Drawing.Size(313, 22);
            this.columnDeleteTextOnlyToolStripMenuItem.Text = "Delete text";
            this.columnDeleteTextOnlyToolStripMenuItem.Click += new System.EventHandler(this.columnDeleteTextOnlyToolStripMenuItem_Click);
            // 
            // toolStripMenuItemColumnDeleteText
            // 
            this.toolStripMenuItemColumnDeleteText.Name = "toolStripMenuItemColumnDeleteText";
            this.toolStripMenuItemColumnDeleteText.Size = new System.Drawing.Size(313, 22);
            this.toolStripMenuItemColumnDeleteText.Text = "Delete text and shift text cells up";
            this.toolStripMenuItemColumnDeleteText.Click += new System.EventHandler(this.deleteAndShiftCellsUpToolStripMenuItem_Click);
            // 
            // ShiftTextCellsDownToolStripMenuItem
            // 
            this.ShiftTextCellsDownToolStripMenuItem.Name = "ShiftTextCellsDownToolStripMenuItem";
            this.ShiftTextCellsDownToolStripMenuItem.Size = new System.Drawing.Size(313, 22);
            this.ShiftTextCellsDownToolStripMenuItem.Text = "Insert and shift text cells down";
            this.ShiftTextCellsDownToolStripMenuItem.Click += new System.EventHandler(this.ShiftTextCellsDownToolStripMenuItem_Click);
            // 
            // toolStripMenuItemInsertTextFromSub
            // 
            this.toolStripMenuItemInsertTextFromSub.Name = "toolStripMenuItemInsertTextFromSub";
            this.toolStripMenuItemInsertTextFromSub.Size = new System.Drawing.Size(313, 22);
            this.toolStripMenuItemInsertTextFromSub.Text = "Insert text from subtitle and shift cells down...";
            this.toolStripMenuItemInsertTextFromSub.Click += new System.EventHandler(this.toolStripMenuItemInsertTextFromSub_Click);
            // 
            // toolStripMenuItemColumnImportText
            // 
            this.toolStripMenuItemColumnImportText.Name = "toolStripMenuItemColumnImportText";
            this.toolStripMenuItemColumnImportText.Size = new System.Drawing.Size(313, 22);
            this.toolStripMenuItemColumnImportText.Text = "Import text and shift text cells down...";
            this.toolStripMenuItemColumnImportText.Click += new System.EventHandler(this.toolStripMenuItemColumnImportText_Click);
            // 
            // toolStripMenuItemPasteSpecial
            // 
            this.toolStripMenuItemPasteSpecial.Name = "toolStripMenuItemPasteSpecial";
            this.toolStripMenuItemPasteSpecial.Size = new System.Drawing.Size(313, 22);
            this.toolStripMenuItemPasteSpecial.Text = "Paste from clipboard...";
            this.toolStripMenuItemPasteSpecial.Click += new System.EventHandler(this.toolStripMenuItemPasteSpecial_Click);
            // 
            // copyOriginalTextToCurrentToolStripMenuItem
            // 
            this.copyOriginalTextToCurrentToolStripMenuItem.Name = "copyOriginalTextToCurrentToolStripMenuItem";
            this.copyOriginalTextToCurrentToolStripMenuItem.Size = new System.Drawing.Size(313, 22);
            this.copyOriginalTextToCurrentToolStripMenuItem.Text = "Copy original text to current";
            this.copyOriginalTextToCurrentToolStripMenuItem.Click += new System.EventHandler(this.copyOriginalTextToCurrentToolStripMenuItem_Click);
            // 
            // toolStripSeparator7
            // 
            this.toolStripSeparator7.Name = "toolStripSeparator7";
            this.toolStripSeparator7.Size = new System.Drawing.Size(281, 6);
            // 
            // splitLineToolStripMenuItem
            // 
            this.splitLineToolStripMenuItem.Name = "splitLineToolStripMenuItem";
            this.splitLineToolStripMenuItem.Size = new System.Drawing.Size(284, 22);
            this.splitLineToolStripMenuItem.Text = "Split";
            this.splitLineToolStripMenuItem.Click += new System.EventHandler(this.SplitLineToolStripMenuItemClick);
            // 
            // toolStripMenuItemMergeLines
            // 
            this.toolStripMenuItemMergeLines.Name = "toolStripMenuItemMergeLines";
            this.toolStripMenuItemMergeLines.ShortcutKeys = ((System.Windows.Forms.Keys)(((System.Windows.Forms.Keys.Control | System.Windows.Forms.Keys.Shift) 
            | System.Windows.Forms.Keys.M)));
            this.toolStripMenuItemMergeLines.Size = new System.Drawing.Size(284, 22);
            this.toolStripMenuItemMergeLines.Text = "Merge selected lines";
            this.toolStripMenuItemMergeLines.Click += new System.EventHandler(this.ToolStripMenuItemMergeLinesClick);
            // 
            // toolStripMenuItemMergeDialog
            // 
            this.toolStripMenuItemMergeDialog.Name = "toolStripMenuItemMergeDialog";
            this.toolStripMenuItemMergeDialog.Size = new System.Drawing.Size(284, 22);
            this.toolStripMenuItemMergeDialog.Text = "Merge selected lines as dialog";
            this.toolStripMenuItemMergeDialog.Click += new System.EventHandler(this.ToolStripMenuItemMergeDialogClick);
            // 
            // mergeBeforeToolStripMenuItem
            // 
            this.mergeBeforeToolStripMenuItem.Name = "mergeBeforeToolStripMenuItem";
            this.mergeBeforeToolStripMenuItem.Size = new System.Drawing.Size(284, 22);
            this.mergeBeforeToolStripMenuItem.Text = "Merge with line before";
            this.mergeBeforeToolStripMenuItem.Click += new System.EventHandler(this.MergeBeforeToolStripMenuItemClick);
            // 
            // mergeAfterToolStripMenuItem
            // 
            this.mergeAfterToolStripMenuItem.Name = "mergeAfterToolStripMenuItem";
            this.mergeAfterToolStripMenuItem.Size = new System.Drawing.Size(284, 22);
            this.mergeAfterToolStripMenuItem.Text = "Merge with line after";
            this.mergeAfterToolStripMenuItem.Click += new System.EventHandler(this.MergeAfterToolStripMenuItemClick);
            // 
            // toolStripSeparator8
            // 
            this.toolStripSeparator8.Name = "toolStripSeparator8";
            this.toolStripSeparator8.Size = new System.Drawing.Size(281, 6);
            // 
            // normalToolStripMenuItem
            // 
            this.normalToolStripMenuItem.Name = "normalToolStripMenuItem";
            this.normalToolStripMenuItem.Size = new System.Drawing.Size(284, 22);
            this.normalToolStripMenuItem.Text = "Normal";
            this.normalToolStripMenuItem.Click += new System.EventHandler(this.NormalToolStripMenuItemClick);
            // 
            // boldToolStripMenuItem
            // 
            this.boldToolStripMenuItem.Name = "boldToolStripMenuItem";
            this.boldToolStripMenuItem.Size = new System.Drawing.Size(284, 22);
            this.boldToolStripMenuItem.Text = "Bold";
            this.boldToolStripMenuItem.Click += new System.EventHandler(this.BoldToolStripMenuItemClick);
            // 
            // italicToolStripMenuItem
            // 
            this.italicToolStripMenuItem.Name = "italicToolStripMenuItem";
            this.italicToolStripMenuItem.ShortcutKeys = ((System.Windows.Forms.Keys)((System.Windows.Forms.Keys.Control | System.Windows.Forms.Keys.I)));
            this.italicToolStripMenuItem.Size = new System.Drawing.Size(284, 22);
            this.italicToolStripMenuItem.Text = "Italic";
            this.italicToolStripMenuItem.Click += new System.EventHandler(this.ItalicToolStripMenuItemClick);
            // 
            // underlineToolStripMenuItem
            // 
            this.underlineToolStripMenuItem.Name = "underlineToolStripMenuItem";
            this.underlineToolStripMenuItem.Size = new System.Drawing.Size(284, 22);
            this.underlineToolStripMenuItem.Text = "Underline";
            this.underlineToolStripMenuItem.Click += new System.EventHandler(this.UnderlineToolStripMenuItemClick);
            // 
            // colorToolStripMenuItem
            // 
            this.colorToolStripMenuItem.Name = "colorToolStripMenuItem";
            this.colorToolStripMenuItem.Size = new System.Drawing.Size(284, 22);
            this.colorToolStripMenuItem.Text = "Color...";
            this.colorToolStripMenuItem.Click += new System.EventHandler(this.ColorToolStripMenuItemClick);
            // 
            // toolStripMenuItemFont
            // 
            this.toolStripMenuItemFont.Name = "toolStripMenuItemFont";
            this.toolStripMenuItemFont.Size = new System.Drawing.Size(284, 22);
            this.toolStripMenuItemFont.Text = "Font name...";
            this.toolStripMenuItemFont.Click += new System.EventHandler(this.toolStripMenuItemFont_Click);
            // 
            // toolStripMenuItemAlignment
            // 
            this.toolStripMenuItemAlignment.Name = "toolStripMenuItemAlignment";
            this.toolStripMenuItemAlignment.Size = new System.Drawing.Size(284, 22);
            this.toolStripMenuItemAlignment.Text = "Alignment";
            this.toolStripMenuItemAlignment.Click += new System.EventHandler(this.toolStripMenuItemAlignment_Click);
            // 
            // toolStripMenuItemSurroundWithMusicSymbols
            // 
            this.toolStripMenuItemSurroundWithMusicSymbols.Name = "toolStripMenuItemSurroundWithMusicSymbols";
            this.toolStripMenuItemSurroundWithMusicSymbols.Size = new System.Drawing.Size(284, 22);
            this.toolStripMenuItemSurroundWithMusicSymbols.Text = "♪";
            this.toolStripMenuItemSurroundWithMusicSymbols.Click += new System.EventHandler(this.ToolStripMenuItemSurroundWithMusicSymbolsClick);
            // 
            // toolStripSeparator2
            // 
            this.toolStripSeparator2.Name = "toolStripSeparator2";
            this.toolStripSeparator2.Size = new System.Drawing.Size(281, 6);
            // 
            // toolStripMenuItemAutoBreakLines
            // 
            this.toolStripMenuItemAutoBreakLines.Name = "toolStripMenuItemAutoBreakLines";
            this.toolStripMenuItemAutoBreakLines.Size = new System.Drawing.Size(284, 22);
            this.toolStripMenuItemAutoBreakLines.Text = "Auto balance selected lines...";
            this.toolStripMenuItemAutoBreakLines.Click += new System.EventHandler(this.ToolStripMenuItemAutoBreakLinesClick);
            // 
            // toolStripMenuItemUnbreakLines
            // 
            this.toolStripMenuItemUnbreakLines.Name = "toolStripMenuItemUnbreakLines";
            this.toolStripMenuItemUnbreakLines.Size = new System.Drawing.Size(284, 22);
            this.toolStripMenuItemUnbreakLines.Text = "Remove line-breaks in selected lines...";
            this.toolStripMenuItemUnbreakLines.Click += new System.EventHandler(this.ToolStripMenuItemUnbreakLinesClick);
            // 
            // toolStripSeparatorBreakLines
            // 
            this.toolStripSeparatorBreakLines.Name = "toolStripSeparatorBreakLines";
            this.toolStripSeparatorBreakLines.Size = new System.Drawing.Size(281, 6);
            // 
            // typeEffectToolStripMenuItem
            // 
            this.typeEffectToolStripMenuItem.Name = "typeEffectToolStripMenuItem";
            this.typeEffectToolStripMenuItem.Size = new System.Drawing.Size(284, 22);
            this.typeEffectToolStripMenuItem.Text = "Typewriter effect...";
            this.typeEffectToolStripMenuItem.Click += new System.EventHandler(this.TypeEffectToolStripMenuItemClick);
            // 
            // karokeeEffectToolStripMenuItem
            // 
            this.karokeeEffectToolStripMenuItem.Name = "karokeeEffectToolStripMenuItem";
            this.karokeeEffectToolStripMenuItem.Size = new System.Drawing.Size(284, 22);
            this.karokeeEffectToolStripMenuItem.Text = "Karaoke effect...";
            this.karokeeEffectToolStripMenuItem.Click += new System.EventHandler(this.KarokeeEffectToolStripMenuItemClick);
            // 
            // toolStripSeparatorAdvancedFunctions
            // 
            this.toolStripSeparatorAdvancedFunctions.Name = "toolStripSeparatorAdvancedFunctions";
            this.toolStripSeparatorAdvancedFunctions.Size = new System.Drawing.Size(281, 6);
            // 
            // showSelectedLinesEarlierlaterToolStripMenuItem
            // 
            this.showSelectedLinesEarlierlaterToolStripMenuItem.Name = "showSelectedLinesEarlierlaterToolStripMenuItem";
            this.showSelectedLinesEarlierlaterToolStripMenuItem.Size = new System.Drawing.Size(284, 22);
            this.showSelectedLinesEarlierlaterToolStripMenuItem.Text = "Show selected lines earlier/later...";
            this.showSelectedLinesEarlierlaterToolStripMenuItem.Click += new System.EventHandler(this.ShowSelectedLinesEarlierlaterToolStripMenuItemClick);
            // 
            // visualSyncSelectedLinesToolStripMenuItem
            // 
            this.visualSyncSelectedLinesToolStripMenuItem.Name = "visualSyncSelectedLinesToolStripMenuItem";
            this.visualSyncSelectedLinesToolStripMenuItem.Size = new System.Drawing.Size(284, 22);
            this.visualSyncSelectedLinesToolStripMenuItem.Text = "Visual sync selected lines...";
            this.visualSyncSelectedLinesToolStripMenuItem.Click += new System.EventHandler(this.VisualSyncSelectedLinesToolStripMenuItemClick);
            // 
            // toolStripMenuItemGoogleMicrosoftTranslateSelLine
            // 
            this.toolStripMenuItemGoogleMicrosoftTranslateSelLine.Name = "toolStripMenuItemGoogleMicrosoftTranslateSelLine";
            this.toolStripMenuItemGoogleMicrosoftTranslateSelLine.Size = new System.Drawing.Size(284, 22);
            this.toolStripMenuItemGoogleMicrosoftTranslateSelLine.Text = "Google/Microsoft translate selected line";
            this.toolStripMenuItemGoogleMicrosoftTranslateSelLine.Click += new System.EventHandler(this.ToolStripMenuItemGoogleMicrosoftTranslateSelLineClick);
            // 
            // googleTranslateSelectedLinesToolStripMenuItem
            // 
            this.googleTranslateSelectedLinesToolStripMenuItem.Name = "googleTranslateSelectedLinesToolStripMenuItem";
            this.googleTranslateSelectedLinesToolStripMenuItem.Size = new System.Drawing.Size(284, 22);
            this.googleTranslateSelectedLinesToolStripMenuItem.Text = "Google translate selected lines...";
            this.googleTranslateSelectedLinesToolStripMenuItem.Click += new System.EventHandler(this.GoogleTranslateSelectedLinesToolStripMenuItemClick);
            // 
            // adjustDisplayTimeForSelectedLinesToolStripMenuItem
            // 
            this.adjustDisplayTimeForSelectedLinesToolStripMenuItem.Name = "adjustDisplayTimeForSelectedLinesToolStripMenuItem";
            this.adjustDisplayTimeForSelectedLinesToolStripMenuItem.Size = new System.Drawing.Size(284, 22);
            this.adjustDisplayTimeForSelectedLinesToolStripMenuItem.Text = "Adjust display time for selected lines...";
            this.adjustDisplayTimeForSelectedLinesToolStripMenuItem.Click += new System.EventHandler(this.AdjustDisplayTimeForSelectedLinesToolStripMenuItemClick);
            // 
            // fixCommonErrorsInSelectedLinesToolStripMenuItem
            // 
            this.fixCommonErrorsInSelectedLinesToolStripMenuItem.Name = "fixCommonErrorsInSelectedLinesToolStripMenuItem";
            this.fixCommonErrorsInSelectedLinesToolStripMenuItem.Size = new System.Drawing.Size(284, 22);
            this.fixCommonErrorsInSelectedLinesToolStripMenuItem.Text = "Fix common errors in selected lines...";
            this.fixCommonErrorsInSelectedLinesToolStripMenuItem.Click += new System.EventHandler(this.FixCommonErrorsInSelectedLinesToolStripMenuItemClick);
            // 
            // changeCasingForSelectedLinesToolStripMenuItem
            // 
            this.changeCasingForSelectedLinesToolStripMenuItem.Name = "changeCasingForSelectedLinesToolStripMenuItem";
            this.changeCasingForSelectedLinesToolStripMenuItem.Size = new System.Drawing.Size(284, 22);
            this.changeCasingForSelectedLinesToolStripMenuItem.Text = "Change casing for selected lines...";
            this.changeCasingForSelectedLinesToolStripMenuItem.Click += new System.EventHandler(this.ChangeCasingForSelectedLinesToolStripMenuItemClick);
            // 
            // toolStripMenuItemSaveSelectedLines
            // 
            this.toolStripMenuItemSaveSelectedLines.Name = "toolStripMenuItemSaveSelectedLines";
            this.toolStripMenuItemSaveSelectedLines.Size = new System.Drawing.Size(284, 22);
            this.toolStripMenuItemSaveSelectedLines.Text = "Save selected lines as...";
            this.toolStripMenuItemSaveSelectedLines.Click += new System.EventHandler(this.ToolStripMenuItemSaveSelectedLinesClick);
            // 
            // openFileDialog1
            // 
            this.openFileDialog1.FileName = "openFileDialog1";
            // 
            // timer1
            // 
            this.timer1.Tick += new System.EventHandler(this.timer1_Tick);
            // 
            // fontDialog1
            // 
            this.fontDialog1.Color = System.Drawing.SystemColors.ControlText;
            // 
            // groupBoxVideo
            // 
            this.groupBoxVideo.Controls.Add(this.audioVisualizer);
            this.groupBoxVideo.Controls.Add(this.checkBoxSyncListViewWithVideoWhilePlaying);
            this.groupBoxVideo.Controls.Add(this.labelVideoInfo);
            this.groupBoxVideo.Controls.Add(this.trackBarWaveformPosition);
            this.groupBoxVideo.Controls.Add(this.panelWaveformControls);
            this.groupBoxVideo.Controls.Add(this.tabControlButtons);
            this.groupBoxVideo.Dock = System.Windows.Forms.DockStyle.Fill;
            this.groupBoxVideo.Font = new System.Drawing.Font("Tahoma", 8.25F, System.Drawing.FontStyle.Regular, System.Drawing.GraphicsUnit.Point, ((byte)(0)));
            this.groupBoxVideo.Location = new System.Drawing.Point(0, 0);
            this.groupBoxVideo.Margin = new System.Windows.Forms.Padding(0);
            this.groupBoxVideo.Name = "groupBoxVideo";
            this.groupBoxVideo.Padding = new System.Windows.Forms.Padding(0);
            this.groupBoxVideo.Size = new System.Drawing.Size(975, 305);
            this.groupBoxVideo.TabIndex = 1;
            this.groupBoxVideo.TabStop = false;
            // 
            // audioVisualizer
            // 
            this.audioVisualizer.AllowDrop = true;
            this.audioVisualizer.AllowNewSelection = true;
            this.audioVisualizer.AllowOverlap = false;
            this.audioVisualizer.Anchor = ((System.Windows.Forms.AnchorStyles)((((System.Windows.Forms.AnchorStyles.Top | System.Windows.Forms.AnchorStyles.Bottom) 
            | System.Windows.Forms.AnchorStyles.Left) 
            | System.Windows.Forms.AnchorStyles.Right)));
            this.audioVisualizer.BackColor = System.Drawing.Color.Black;
            this.audioVisualizer.BackgroundColor = System.Drawing.Color.Black;
            this.audioVisualizer.Color = System.Drawing.Color.GreenYellow;
            this.audioVisualizer.GridColor = System.Drawing.Color.FromArgb(((int)(((byte)(20)))), ((int)(((byte)(20)))), ((int)(((byte)(18)))));
            this.audioVisualizer.Location = new System.Drawing.Point(472, 32);
            this.audioVisualizer.Margin = new System.Windows.Forms.Padding(0);
            this.audioVisualizer.Name = "audioVisualizer";
            this.audioVisualizer.NewSelectionParagraph = null;
            this.audioVisualizer.ParagraphColor = System.Drawing.Color.LimeGreen;
            this.audioVisualizer.SceneChanges = ((System.Collections.Generic.List<double>)(resources.GetObject("audioVisualizer.SceneChanges")));
            this.audioVisualizer.SelectedColor = System.Drawing.Color.Red;
            this.audioVisualizer.ShowGridLines = true;
            this.audioVisualizer.ShowSpectrogram = false;
            this.audioVisualizer.ShowWaveform = true;
            this.audioVisualizer.Size = new System.Drawing.Size(499, 229);
            this.audioVisualizer.StartPositionSeconds = 0D;
            this.audioVisualizer.TabIndex = 6;
            this.audioVisualizer.TextBold = true;
            this.audioVisualizer.TextColor = System.Drawing.Color.Gray;
            this.audioVisualizer.TextSize = 9F;
            this.audioVisualizer.VerticalZoomFactor = 1D;
            this.audioVisualizer.WaveformNotLoadedText = "Click to add waveform";
            this.audioVisualizer.WavePeaks = null;
            this.audioVisualizer.ZoomFactor = 1D;
            this.audioVisualizer.Click += new System.EventHandler(this.AudioWaveform_Click);
            this.audioVisualizer.DragDrop += new System.Windows.Forms.DragEventHandler(this.AudioWaveformDragDrop);
            this.audioVisualizer.DragEnter += new System.Windows.Forms.DragEventHandler(this.AudioWaveformDragEnter);
            this.audioVisualizer.MouseEnter += new System.EventHandler(this.audioVisualizer_MouseEnter);
            // 
            // checkBoxSyncListViewWithVideoWhilePlaying
            // 
            this.checkBoxSyncListViewWithVideoWhilePlaying.AutoSize = true;
            this.checkBoxSyncListViewWithVideoWhilePlaying.Location = new System.Drawing.Point(558, 11);
            this.checkBoxSyncListViewWithVideoWhilePlaying.Name = "checkBoxSyncListViewWithVideoWhilePlaying";
            this.checkBoxSyncListViewWithVideoWhilePlaying.Size = new System.Drawing.Size(207, 17);
            this.checkBoxSyncListViewWithVideoWhilePlaying.TabIndex = 1;
            this.checkBoxSyncListViewWithVideoWhilePlaying.Text = "Sync listview with movie when playing";
            this.checkBoxSyncListViewWithVideoWhilePlaying.UseVisualStyleBackColor = true;
            // 
            // labelVideoInfo
            // 
            this.labelVideoInfo.Anchor = ((System.Windows.Forms.AnchorStyles)((System.Windows.Forms.AnchorStyles.Top | System.Windows.Forms.AnchorStyles.Right)));
            this.labelVideoInfo.Location = new System.Drawing.Point(603, 12);
            this.labelVideoInfo.Name = "labelVideoInfo";
            this.labelVideoInfo.Size = new System.Drawing.Size(369, 19);
            this.labelVideoInfo.TabIndex = 12;
            this.labelVideoInfo.Text = "No video file loaded";
            this.labelVideoInfo.TextAlign = System.Drawing.ContentAlignment.TopRight;
            // 
            // trackBarWaveformPosition
            // 
            this.trackBarWaveformPosition.Anchor = ((System.Windows.Forms.AnchorStyles)(((System.Windows.Forms.AnchorStyles.Bottom | System.Windows.Forms.AnchorStyles.Left) 
            | System.Windows.Forms.AnchorStyles.Right)));
            this.trackBarWaveformPosition.AutoSize = false;
            this.trackBarWaveformPosition.Location = new System.Drawing.Point(674, 267);
            this.trackBarWaveformPosition.Maximum = 1000;
            this.trackBarWaveformPosition.Name = "trackBarWaveformPosition";
            this.trackBarWaveformPosition.Size = new System.Drawing.Size(297, 20);
            this.trackBarWaveformPosition.TabIndex = 11;
            this.trackBarWaveformPosition.TickStyle = System.Windows.Forms.TickStyle.None;
            this.trackBarWaveformPosition.ValueChanged += new System.EventHandler(this.trackBarWaveformPosition_ValueChanged);
            // 
            // panelWaveformControls
            // 
            this.panelWaveformControls.Anchor = ((System.Windows.Forms.AnchorStyles)((System.Windows.Forms.AnchorStyles.Bottom | System.Windows.Forms.AnchorStyles.Left)));
            this.panelWaveformControls.Controls.Add(this.toolStripWaveControls);
            this.panelWaveformControls.Location = new System.Drawing.Point(474, 265);
            this.panelWaveformControls.Name = "panelWaveformControls";
            this.panelWaveformControls.Size = new System.Drawing.Size(205, 30);
            this.panelWaveformControls.TabIndex = 10;
            // 
            // toolStripWaveControls
            // 
            this.toolStripWaveControls.Anchor = ((System.Windows.Forms.AnchorStyles)((System.Windows.Forms.AnchorStyles.Bottom | System.Windows.Forms.AnchorStyles.Left)));
            this.toolStripWaveControls.Dock = System.Windows.Forms.DockStyle.None;
            this.toolStripWaveControls.GripStyle = System.Windows.Forms.ToolStripGripStyle.Hidden;
            this.toolStripWaveControls.Items.AddRange(new System.Windows.Forms.ToolStripItem[] {
            this.toolStripButtonWaveformZoomOut,
            this.toolStripComboBoxWaveform,
            this.toolStripButtonWaveformZoomIn,
            this.toolStripSeparator16,
            this.toolStripButtonWaveformPause,
            this.toolStripButtonWaveformPlay,
            this.toolStripButtonLockCenter,
            this.toolStripSplitButtonPlayRate});
            this.toolStripWaveControls.Location = new System.Drawing.Point(0, 3);
            this.toolStripWaveControls.Name = "toolStripWaveControls";
            this.toolStripWaveControls.Size = new System.Drawing.Size(197, 25);
            this.toolStripWaveControls.TabIndex = 0;
            this.toolStripWaveControls.Text = "toolStrip2";
            // 
            // toolStripButtonWaveformZoomOut
            // 
            this.toolStripButtonWaveformZoomOut.DisplayStyle = System.Windows.Forms.ToolStripItemDisplayStyle.Image;
            this.toolStripButtonWaveformZoomOut.Image = ((System.Drawing.Image)(resources.GetObject("toolStripButtonWaveformZoomOut.Image")));
            this.toolStripButtonWaveformZoomOut.ImageTransparentColor = System.Drawing.Color.Magenta;
            this.toolStripButtonWaveformZoomOut.Name = "toolStripButtonWaveformZoomOut";
            this.toolStripButtonWaveformZoomOut.Size = new System.Drawing.Size(23, 22);
            this.toolStripButtonWaveformZoomOut.Text = "toolStripButton3";
            this.toolStripButtonWaveformZoomOut.Click += new System.EventHandler(this.toolStripButtonWaveformZoomOut_Click);
            // 
            // toolStripComboBoxWaveform
            // 
            this.toolStripComboBoxWaveform.AutoSize = false;
            this.toolStripComboBoxWaveform.DropDownStyle = System.Windows.Forms.ComboBoxStyle.DropDownList;
            this.toolStripComboBoxWaveform.Name = "toolStripComboBoxWaveform";
            this.toolStripComboBoxWaveform.Size = new System.Drawing.Size(62, 23);
            // 
            // toolStripButtonWaveformZoomIn
            // 
            this.toolStripButtonWaveformZoomIn.DisplayStyle = System.Windows.Forms.ToolStripItemDisplayStyle.Image;
            this.toolStripButtonWaveformZoomIn.Image = ((System.Drawing.Image)(resources.GetObject("toolStripButtonWaveformZoomIn.Image")));
            this.toolStripButtonWaveformZoomIn.ImageTransparentColor = System.Drawing.Color.Magenta;
            this.toolStripButtonWaveformZoomIn.Name = "toolStripButtonWaveformZoomIn";
            this.toolStripButtonWaveformZoomIn.Size = new System.Drawing.Size(23, 22);
            this.toolStripButtonWaveformZoomIn.Text = "toolStripButton1";
            this.toolStripButtonWaveformZoomIn.Click += new System.EventHandler(this.toolStripButtonWaveformZoomIn_Click);
            // 
            // toolStripSeparator16
            // 
            this.toolStripSeparator16.Name = "toolStripSeparator16";
            this.toolStripSeparator16.Size = new System.Drawing.Size(6, 25);
            // 
            // toolStripButtonWaveformPause
            // 
            this.toolStripButtonWaveformPause.AutoToolTip = false;
            this.toolStripButtonWaveformPause.DisplayStyle = System.Windows.Forms.ToolStripItemDisplayStyle.Image;
            this.toolStripButtonWaveformPause.Image = ((System.Drawing.Image)(resources.GetObject("toolStripButtonWaveformPause.Image")));
            this.toolStripButtonWaveformPause.ImageTransparentColor = System.Drawing.Color.Magenta;
            this.toolStripButtonWaveformPause.Name = "toolStripButtonWaveformPause";
            this.toolStripButtonWaveformPause.Size = new System.Drawing.Size(23, 22);
            this.toolStripButtonWaveformPause.Text = "toolStripButton1";
            this.toolStripButtonWaveformPause.Visible = false;
            this.toolStripButtonWaveformPause.Click += new System.EventHandler(this.toolStripButtonWaveformPause_Click);
            // 
            // toolStripButtonWaveformPlay
            // 
            this.toolStripButtonWaveformPlay.AutoToolTip = false;
            this.toolStripButtonWaveformPlay.DisplayStyle = System.Windows.Forms.ToolStripItemDisplayStyle.Image;
            this.toolStripButtonWaveformPlay.Image = ((System.Drawing.Image)(resources.GetObject("toolStripButtonWaveformPlay.Image")));
            this.toolStripButtonWaveformPlay.ImageTransparentColor = System.Drawing.Color.Magenta;
            this.toolStripButtonWaveformPlay.Name = "toolStripButtonWaveformPlay";
            this.toolStripButtonWaveformPlay.Size = new System.Drawing.Size(23, 22);
            this.toolStripButtonWaveformPlay.Text = "toolStripButton1";
            this.toolStripButtonWaveformPlay.Click += new System.EventHandler(this.toolStripButtonWaveformPlay_Click);
            // 
            // toolStripButtonLockCenter
            // 
            this.toolStripButtonLockCenter.DisplayStyle = System.Windows.Forms.ToolStripItemDisplayStyle.Image;
            this.toolStripButtonLockCenter.Image = ((System.Drawing.Image)(resources.GetObject("toolStripButtonLockCenter.Image")));
            this.toolStripButtonLockCenter.ImageTransparentColor = System.Drawing.Color.Magenta;
            this.toolStripButtonLockCenter.Name = "toolStripButtonLockCenter";
            this.toolStripButtonLockCenter.Size = new System.Drawing.Size(23, 22);
            this.toolStripButtonLockCenter.Text = "Center";
            this.toolStripButtonLockCenter.Click += new System.EventHandler(this.toolStripButtonLockCenter_Click);
            // 
            // toolStripSplitButtonPlayRate
            // 
            this.toolStripSplitButtonPlayRate.DisplayStyle = System.Windows.Forms.ToolStripItemDisplayStyle.Image;
            this.toolStripSplitButtonPlayRate.DropDownItems.AddRange(new System.Windows.Forms.ToolStripItem[] {
            this.toolStripMenuItemPlayRateSlow,
            this.toolStripMenuItemPlayRateNormal,
            this.toolStripMenuItemPlayRateFast,
            this.toolStripMenuItemPlayRateVeryFast});
            this.toolStripSplitButtonPlayRate.Image = ((System.Drawing.Image)(resources.GetObject("toolStripSplitButtonPlayRate.Image")));
            this.toolStripSplitButtonPlayRate.ImageTransparentColor = System.Drawing.Color.Magenta;
            this.toolStripSplitButtonPlayRate.Name = "toolStripSplitButtonPlayRate";
            this.toolStripSplitButtonPlayRate.Size = new System.Drawing.Size(32, 22);
            this.toolStripSplitButtonPlayRate.Text = "Play rate (speed)";
            // 
            // toolStripMenuItemPlayRateSlow
            // 
            this.toolStripMenuItemPlayRateSlow.Name = "toolStripMenuItemPlayRateSlow";
            this.toolStripMenuItemPlayRateSlow.Size = new System.Drawing.Size(148, 22);
            this.toolStripMenuItemPlayRateSlow.Text = "Slow";
            this.toolStripMenuItemPlayRateSlow.Click += new System.EventHandler(this.ToolStripMenuItemPlayRateSlowClick);
            // 
            // toolStripMenuItemPlayRateNormal
            // 
            this.toolStripMenuItemPlayRateNormal.Checked = true;
            this.toolStripMenuItemPlayRateNormal.CheckState = System.Windows.Forms.CheckState.Checked;
            this.toolStripMenuItemPlayRateNormal.Name = "toolStripMenuItemPlayRateNormal";
            this.toolStripMenuItemPlayRateNormal.Size = new System.Drawing.Size(148, 22);
            this.toolStripMenuItemPlayRateNormal.Text = "Normal speed";
            this.toolStripMenuItemPlayRateNormal.Click += new System.EventHandler(this.ToolStripMenuItemPlayRateNormalClick);
            // 
            // toolStripMenuItemPlayRateFast
            // 
            this.toolStripMenuItemPlayRateFast.Name = "toolStripMenuItemPlayRateFast";
            this.toolStripMenuItemPlayRateFast.Size = new System.Drawing.Size(148, 22);
            this.toolStripMenuItemPlayRateFast.Text = "Fast ";
            this.toolStripMenuItemPlayRateFast.Click += new System.EventHandler(this.ToolStripMenuItemPlayRateFastClick);
            // 
            // toolStripMenuItemPlayRateVeryFast
            // 
            this.toolStripMenuItemPlayRateVeryFast.Name = "toolStripMenuItemPlayRateVeryFast";
            this.toolStripMenuItemPlayRateVeryFast.Size = new System.Drawing.Size(148, 22);
            this.toolStripMenuItemPlayRateVeryFast.Text = "Very fast";
            this.toolStripMenuItemPlayRateVeryFast.Click += new System.EventHandler(this.VeryFastToolStripMenuItemClick);
            // 
            // tabControlButtons
            // 
            this.tabControlButtons.Controls.Add(this.tabPageTranslate);
            this.tabControlButtons.Controls.Add(this.tabPageCreate);
            this.tabControlButtons.Controls.Add(this.tabPageAdjust);
            this.tabControlButtons.DrawMode = System.Windows.Forms.TabDrawMode.OwnerDrawFixed;
            this.tabControlButtons.Location = new System.Drawing.Point(6, 12);
            this.tabControlButtons.Name = "tabControlButtons";
            this.tabControlButtons.SelectedIndex = 0;
            this.tabControlButtons.Size = new System.Drawing.Size(467, 283);
            this.tabControlButtons.TabIndex = 0;
            this.tabControlButtons.DrawItem += new System.Windows.Forms.DrawItemEventHandler(this.TabControlButtonsDrawItem);
            this.tabControlButtons.SelectedIndexChanged += new System.EventHandler(this.tabControl1_SelectedIndexChanged);
            // 
            // tabPageTranslate
            // 
            this.tabPageTranslate.Controls.Add(this.labelTranslateTip);
            this.tabPageTranslate.Controls.Add(this.groupBoxTranslateSearch);
            this.tabPageTranslate.Controls.Add(this.groupBoxAutoContinue);
            this.tabPageTranslate.Controls.Add(this.buttonStop);
            this.tabPageTranslate.Controls.Add(this.groupBoxAutoRepeat);
            this.tabPageTranslate.Controls.Add(this.buttonPlayPrevious);
            this.tabPageTranslate.Controls.Add(this.buttonPlayCurrent);
            this.tabPageTranslate.Controls.Add(this.buttonPlayNext);
            this.tabPageTranslate.Location = new System.Drawing.Point(4, 22);
            this.tabPageTranslate.Name = "tabPageTranslate";
            this.tabPageTranslate.Padding = new System.Windows.Forms.Padding(3);
            this.tabPageTranslate.Size = new System.Drawing.Size(459, 257);
            this.tabPageTranslate.TabIndex = 0;
            this.tabPageTranslate.Text = "Translate";
            this.tabPageTranslate.UseVisualStyleBackColor = true;
            // 
            // labelTranslateTip
            // 
            this.labelTranslateTip.AutoSize = true;
            this.labelTranslateTip.ForeColor = System.Drawing.Color.Gray;
            this.labelTranslateTip.Location = new System.Drawing.Point(16, 225);
            this.labelTranslateTip.Name = "labelTranslateTip";
            this.labelTranslateTip.Size = new System.Drawing.Size(307, 13);
            this.labelTranslateTip.TabIndex = 7;
            this.labelTranslateTip.Text = "Tip: Use <alt+arrow up/down> to go to previous/next subtitle";
            // 
            // groupBoxTranslateSearch
            // 
            this.groupBoxTranslateSearch.Controls.Add(this.buttonCustomUrl2);
            this.groupBoxTranslateSearch.Controls.Add(this.buttonCustomUrl1);
            this.groupBoxTranslateSearch.Controls.Add(this.buttonGoogleTranslateIt);
            this.groupBoxTranslateSearch.Controls.Add(this.buttonGoogleIt);
            this.groupBoxTranslateSearch.Controls.Add(this.textBoxSearchWord);
            this.groupBoxTranslateSearch.Location = new System.Drawing.Point(198, 68);
            this.groupBoxTranslateSearch.Name = "groupBoxTranslateSearch";
            this.groupBoxTranslateSearch.Size = new System.Drawing.Size(256, 150);
            this.groupBoxTranslateSearch.TabIndex = 6;
            this.groupBoxTranslateSearch.TabStop = false;
            this.groupBoxTranslateSearch.Text = "Search text online";
            // 
            // buttonCustomUrl2
            // 
            this.buttonCustomUrl2.ImeMode = System.Windows.Forms.ImeMode.NoControl;
            this.buttonCustomUrl2.Location = new System.Drawing.Point(6, 116);
            this.buttonCustomUrl2.Name = "buttonCustomUrl2";
            this.buttonCustomUrl2.Size = new System.Drawing.Size(244, 21);
            this.buttonCustomUrl2.TabIndex = 4;
            this.buttonCustomUrl2.Text = "Custom URL";
            this.buttonCustomUrl2.UseVisualStyleBackColor = true;
            this.buttonCustomUrl2.Click += new System.EventHandler(this.buttonCustomUrl2_Click);
            // 
            // buttonCustomUrl1
            // 
            this.buttonCustomUrl1.ImeMode = System.Windows.Forms.ImeMode.NoControl;
            this.buttonCustomUrl1.Location = new System.Drawing.Point(6, 90);
            this.buttonCustomUrl1.Name = "buttonCustomUrl1";
            this.buttonCustomUrl1.Size = new System.Drawing.Size(244, 21);
            this.buttonCustomUrl1.TabIndex = 3;
            this.buttonCustomUrl1.Text = "Custom URL";
            this.buttonCustomUrl1.UseVisualStyleBackColor = true;
            this.buttonCustomUrl1.Click += new System.EventHandler(this.buttonCustomUrl_Click);
            // 
            // buttonGoogleTranslateIt
            // 
            this.buttonGoogleTranslateIt.ImeMode = System.Windows.Forms.ImeMode.NoControl;
            this.buttonGoogleTranslateIt.Location = new System.Drawing.Point(132, 63);
            this.buttonGoogleTranslateIt.Name = "buttonGoogleTranslateIt";
            this.buttonGoogleTranslateIt.Size = new System.Drawing.Size(118, 21);
            this.buttonGoogleTranslateIt.TabIndex = 2;
            this.buttonGoogleTranslateIt.Text = "Google translate it";
            this.buttonGoogleTranslateIt.UseVisualStyleBackColor = true;
            this.buttonGoogleTranslateIt.Click += new System.EventHandler(this.buttonGoogleTranslateIt_Click);
            // 
            // buttonGoogleIt
            // 
            this.buttonGoogleIt.ImeMode = System.Windows.Forms.ImeMode.NoControl;
            this.buttonGoogleIt.Location = new System.Drawing.Point(6, 63);
            this.buttonGoogleIt.Name = "buttonGoogleIt";
            this.buttonGoogleIt.Size = new System.Drawing.Size(120, 21);
            this.buttonGoogleIt.TabIndex = 1;
            this.buttonGoogleIt.Text = "Google it";
            this.buttonGoogleIt.UseVisualStyleBackColor = true;
            this.buttonGoogleIt.Click += new System.EventHandler(this.buttonGoogleIt_Click);
            // 
            // textBoxSearchWord
            // 
            this.textBoxSearchWord.Location = new System.Drawing.Point(6, 18);
            this.textBoxSearchWord.Multiline = true;
            this.textBoxSearchWord.Name = "textBoxSearchWord";
            this.textBoxSearchWord.Size = new System.Drawing.Size(244, 39);
            this.textBoxSearchWord.TabIndex = 0;
            // 
            // groupBoxAutoContinue
            // 
            this.groupBoxAutoContinue.Controls.Add(this.comboBoxAutoContinue);
            this.groupBoxAutoContinue.Controls.Add(this.labelAutoContinueDelay);
            this.groupBoxAutoContinue.Controls.Add(this.checkBoxAutoContinue);
            this.groupBoxAutoContinue.Location = new System.Drawing.Point(12, 126);
            this.groupBoxAutoContinue.Name = "groupBoxAutoContinue";
            this.groupBoxAutoContinue.Size = new System.Drawing.Size(182, 92);
            this.groupBoxAutoContinue.TabIndex = 1;
            this.groupBoxAutoContinue.TabStop = false;
            this.groupBoxAutoContinue.Text = "Auto continue";
            // 
            // comboBoxAutoContinue
            // 
            this.comboBoxAutoContinue.DropDownStyle = System.Windows.Forms.ComboBoxStyle.DropDownList;
            this.comboBoxAutoContinue.FormattingEnabled = true;
            this.comboBoxAutoContinue.Items.AddRange(new object[] {
            "1",
            "2",
            "3",
            "4",
            "5",
            "6",
            "7",
            "8",
            "9",
            "10",
            "11",
            "12",
            "13",
            "14",
            "15"});
            this.comboBoxAutoContinue.Location = new System.Drawing.Point(6, 59);
            this.comboBoxAutoContinue.Name = "comboBoxAutoContinue";
            this.comboBoxAutoContinue.Size = new System.Drawing.Size(96, 21);
            this.comboBoxAutoContinue.TabIndex = 2;
            // 
            // labelAutoContinueDelay
            // 
            this.labelAutoContinueDelay.AutoSize = true;
            this.labelAutoContinueDelay.Location = new System.Drawing.Point(7, 43);
            this.labelAutoContinueDelay.Name = "labelAutoContinueDelay";
            this.labelAutoContinueDelay.Size = new System.Drawing.Size(84, 13);
            this.labelAutoContinueDelay.TabIndex = 1;
            this.labelAutoContinueDelay.Text = "Delay (seconds)";
            // 
            // checkBoxAutoContinue
            // 
            this.checkBoxAutoContinue.AutoSize = true;
            this.checkBoxAutoContinue.Location = new System.Drawing.Point(10, 19);
            this.checkBoxAutoContinue.Name = "checkBoxAutoContinue";
            this.checkBoxAutoContinue.Size = new System.Drawing.Size(108, 17);
            this.checkBoxAutoContinue.TabIndex = 0;
            this.checkBoxAutoContinue.Text = "Auto continue on";
            this.checkBoxAutoContinue.UseVisualStyleBackColor = true;
            // 
            // buttonStop
            // 
            this.buttonStop.ImeMode = System.Windows.Forms.ImeMode.NoControl;
            this.buttonStop.Location = new System.Drawing.Point(288, 41);
            this.buttonStop.Name = "buttonStop";
            this.buttonStop.Size = new System.Drawing.Size(75, 21);
            this.buttonStop.TabIndex = 5;
            this.buttonStop.Text = "Pa&use";
            this.buttonStop.UseVisualStyleBackColor = true;
            this.buttonStop.Click += new System.EventHandler(this.buttonStop_Click);
            // 
            // groupBoxAutoRepeat
            // 
            this.groupBoxAutoRepeat.Controls.Add(this.comboBoxAutoRepeat);
            this.groupBoxAutoRepeat.Controls.Add(this.labelAutoRepeatCount);
            this.groupBoxAutoRepeat.Controls.Add(this.checkBoxAutoRepeatOn);
            this.groupBoxAutoRepeat.Location = new System.Drawing.Point(12, 14);
            this.groupBoxAutoRepeat.Name = "groupBoxAutoRepeat";
            this.groupBoxAutoRepeat.Size = new System.Drawing.Size(182, 111);
            this.groupBoxAutoRepeat.TabIndex = 0;
            this.groupBoxAutoRepeat.TabStop = false;
            this.groupBoxAutoRepeat.Text = "Auto repeat";
            // 
            // comboBoxAutoRepeat
            // 
            this.comboBoxAutoRepeat.DropDownStyle = System.Windows.Forms.ComboBoxStyle.DropDownList;
            this.comboBoxAutoRepeat.FormattingEnabled = true;
            this.comboBoxAutoRepeat.Items.AddRange(new object[] {
            "0",
            "1",
            "2",
            "3",
            "4",
            "5",
            "6",
            "7",
            "8",
            "9"});
            this.comboBoxAutoRepeat.Location = new System.Drawing.Point(6, 60);
            this.comboBoxAutoRepeat.Name = "comboBoxAutoRepeat";
            this.comboBoxAutoRepeat.Size = new System.Drawing.Size(96, 21);
            this.comboBoxAutoRepeat.TabIndex = 2;
            // 
            // labelAutoRepeatCount
            // 
            this.labelAutoRepeatCount.AutoSize = true;
            this.labelAutoRepeatCount.Location = new System.Drawing.Point(6, 44);
            this.labelAutoRepeatCount.Name = "labelAutoRepeatCount";
            this.labelAutoRepeatCount.Size = new System.Drawing.Size(108, 13);
            this.labelAutoRepeatCount.TabIndex = 1;
            this.labelAutoRepeatCount.Text = "Repeat count (times)";
            // 
            // checkBoxAutoRepeatOn
            // 
            this.checkBoxAutoRepeatOn.AutoSize = true;
            this.checkBoxAutoRepeatOn.Checked = true;
            this.checkBoxAutoRepeatOn.CheckState = System.Windows.Forms.CheckState.Checked;
            this.checkBoxAutoRepeatOn.Location = new System.Drawing.Point(10, 19);
            this.checkBoxAutoRepeatOn.Name = "checkBoxAutoRepeatOn";
            this.checkBoxAutoRepeatOn.Size = new System.Drawing.Size(99, 17);
            this.checkBoxAutoRepeatOn.TabIndex = 0;
            this.checkBoxAutoRepeatOn.Text = "Auto repeat on";
            this.checkBoxAutoRepeatOn.UseVisualStyleBackColor = true;
            // 
            // buttonPlayPrevious
            // 
            this.buttonPlayPrevious.ImeMode = System.Windows.Forms.ImeMode.NoControl;
            this.buttonPlayPrevious.Location = new System.Drawing.Point(207, 14);
            this.buttonPlayPrevious.Name = "buttonPlayPrevious";
            this.buttonPlayPrevious.Size = new System.Drawing.Size(75, 21);
            this.buttonPlayPrevious.TabIndex = 2;
            this.buttonPlayPrevious.Text = "<< Previous";
            this.buttonPlayPrevious.UseVisualStyleBackColor = true;
            this.buttonPlayPrevious.Click += new System.EventHandler(this.buttonPlayPrevious_Click);
            // 
            // buttonPlayCurrent
            // 
            this.buttonPlayCurrent.ImeMode = System.Windows.Forms.ImeMode.NoControl;
            this.buttonPlayCurrent.Location = new System.Drawing.Point(288, 14);
            this.buttonPlayCurrent.Name = "buttonPlayCurrent";
            this.buttonPlayCurrent.Size = new System.Drawing.Size(75, 21);
            this.buttonPlayCurrent.TabIndex = 3;
            this.buttonPlayCurrent.Text = "&Play current";
            this.buttonPlayCurrent.UseVisualStyleBackColor = true;
            this.buttonPlayCurrent.Click += new System.EventHandler(this.ButtonPlayCurrentClick);
            // 
            // buttonPlayNext
            // 
            this.buttonPlayNext.ImeMode = System.Windows.Forms.ImeMode.NoControl;
            this.buttonPlayNext.Location = new System.Drawing.Point(369, 14);
            this.buttonPlayNext.Name = "buttonPlayNext";
            this.buttonPlayNext.Size = new System.Drawing.Size(75, 21);
            this.buttonPlayNext.TabIndex = 4;
            this.buttonPlayNext.Text = "Next >>";
            this.buttonPlayNext.UseVisualStyleBackColor = true;
            this.buttonPlayNext.Click += new System.EventHandler(this.buttonPlayNext_Click);
            // 
            // tabPageCreate
            // 
            this.tabPageCreate.Controls.Add(this.timeUpDownVideoPosition);
            this.tabPageCreate.Controls.Add(this.buttonGotoSub);
            this.tabPageCreate.Controls.Add(this.buttonBeforeText);
            this.tabPageCreate.Controls.Add(this.buttonSetEnd);
            this.tabPageCreate.Controls.Add(this.buttonInsertNewText);
            this.tabPageCreate.Controls.Add(this.buttonSetStartTime);
            this.tabPageCreate.Controls.Add(this.labelCreateF12);
            this.tabPageCreate.Controls.Add(this.labelCreateF11);
            this.tabPageCreate.Controls.Add(this.labelCreateF10);
            this.tabPageCreate.Controls.Add(this.labelCreateF9);
            this.tabPageCreate.Controls.Add(this.buttonForward2);
            this.tabPageCreate.Controls.Add(this.numericUpDownSec2);
            this.tabPageCreate.Controls.Add(this.buttonSecBack2);
            this.tabPageCreate.Controls.Add(this.labelCreateTip);
            this.tabPageCreate.Controls.Add(this.buttonForward1);
            this.tabPageCreate.Controls.Add(this.numericUpDownSec1);
            this.tabPageCreate.Controls.Add(this.labelVideoPosition);
            this.tabPageCreate.Controls.Add(this.buttonSecBack1);
            this.tabPageCreate.Location = new System.Drawing.Point(4, 22);
            this.tabPageCreate.Name = "tabPageCreate";
            this.tabPageCreate.Padding = new System.Windows.Forms.Padding(3);
            this.tabPageCreate.Size = new System.Drawing.Size(459, 257);
            this.tabPageCreate.TabIndex = 1;
            this.tabPageCreate.Text = "Create";
            this.tabPageCreate.UseVisualStyleBackColor = true;
            // 
            // timeUpDownVideoPosition
            // 
            this.timeUpDownVideoPosition.AutoSize = true;
            this.timeUpDownVideoPosition.AutoSizeMode = System.Windows.Forms.AutoSizeMode.GrowAndShrink;
            this.timeUpDownVideoPosition.Location = new System.Drawing.Point(96, 191);
            this.timeUpDownVideoPosition.Margin = new System.Windows.Forms.Padding(4);
            this.timeUpDownVideoPosition.Name = "timeUpDownVideoPosition";
            this.timeUpDownVideoPosition.Size = new System.Drawing.Size(96, 25);
            this.timeUpDownVideoPosition.TabIndex = 12;
            timeCode1.Hours = 99;
            timeCode1.Milliseconds = 999;
            timeCode1.Minutes = 59;
            timeCode1.Seconds = 59;
            timeCode1.TimeSpan = System.TimeSpan.Parse("4.03:59:59.9990000");
            timeCode1.TotalMilliseconds = 359999999D;
            timeCode1.TotalSeconds = 359999.999D;
            this.timeUpDownVideoPosition.TimeCode = timeCode1;
            this.timeUpDownVideoPosition.UseVideoOffset = false;
            // 
            // buttonGotoSub
            // 
            this.buttonGotoSub.Location = new System.Drawing.Point(6, 58);
            this.buttonGotoSub.Name = "buttonGotoSub";
            this.buttonGotoSub.Size = new System.Drawing.Size(180, 21);
            this.buttonGotoSub.TabIndex = 2;
            this.buttonGotoSub.Text = "Goto subposition and pause";
            this.buttonGotoSub.UseVisualStyleBackColor = true;
            this.buttonGotoSub.Click += new System.EventHandler(this.buttonGotoSub_Click);
            // 
            // buttonBeforeText
            // 
            this.buttonBeforeText.Location = new System.Drawing.Point(6, 32);
            this.buttonBeforeText.Name = "buttonBeforeText";
            this.buttonBeforeText.Size = new System.Drawing.Size(180, 21);
            this.buttonBeforeText.TabIndex = 1;
            this.buttonBeforeText.Text = "Play from just before &text";
            this.buttonBeforeText.UseVisualStyleBackColor = true;
            this.buttonBeforeText.Click += new System.EventHandler(this.buttonBeforeText_Click);
            // 
            // buttonSetEnd
            // 
            this.buttonSetEnd.Location = new System.Drawing.Point(6, 110);
            this.buttonSetEnd.Name = "buttonSetEnd";
            this.buttonSetEnd.Size = new System.Drawing.Size(180, 21);
            this.buttonSetEnd.TabIndex = 4;
            this.buttonSetEnd.Text = "Set &end time";
            this.buttonSetEnd.UseVisualStyleBackColor = true;
            this.buttonSetEnd.Click += new System.EventHandler(this.ButtonSetEndClick);
            // 
            // buttonInsertNewText
            // 
            this.buttonInsertNewText.Location = new System.Drawing.Point(6, 6);
            this.buttonInsertNewText.Name = "buttonInsertNewText";
            this.buttonInsertNewText.Size = new System.Drawing.Size(180, 21);
            this.buttonInsertNewText.TabIndex = 0;
            this.buttonInsertNewText.Text = "&Insert new subtitle at vpos";
            this.buttonInsertNewText.UseVisualStyleBackColor = true;
            this.buttonInsertNewText.Click += new System.EventHandler(this.ButtonInsertNewTextClick);
            // 
            // buttonSetStartTime
            // 
            this.buttonSetStartTime.Location = new System.Drawing.Point(6, 84);
            this.buttonSetStartTime.Name = "buttonSetStartTime";
            this.buttonSetStartTime.Size = new System.Drawing.Size(180, 21);
            this.buttonSetStartTime.TabIndex = 3;
            this.buttonSetStartTime.Text = "Set &start time";
            this.buttonSetStartTime.UseVisualStyleBackColor = true;
            this.buttonSetStartTime.Click += new System.EventHandler(this.buttonSetStartTime_Click);
            // 
            // labelCreateF12
            // 
            this.labelCreateF12.AutoSize = true;
            this.labelCreateF12.ForeColor = System.Drawing.Color.Gray;
            this.labelCreateF12.Location = new System.Drawing.Point(188, 114);
            this.labelCreateF12.Name = "labelCreateF12";
            this.labelCreateF12.Size = new System.Drawing.Size(25, 13);
            this.labelCreateF12.TabIndex = 65;
            this.labelCreateF12.Text = "F12";
            // 
            // labelCreateF11
            // 
            this.labelCreateF11.AutoSize = true;
            this.labelCreateF11.ForeColor = System.Drawing.Color.Gray;
            this.labelCreateF11.Location = new System.Drawing.Point(188, 88);
            this.labelCreateF11.Name = "labelCreateF11";
            this.labelCreateF11.Size = new System.Drawing.Size(25, 13);
            this.labelCreateF11.TabIndex = 64;
            this.labelCreateF11.Text = "F11";
            // 
            // labelCreateF10
            // 
            this.labelCreateF10.AutoSize = true;
            this.labelCreateF10.ForeColor = System.Drawing.Color.Gray;
            this.labelCreateF10.Location = new System.Drawing.Point(188, 36);
            this.labelCreateF10.Name = "labelCreateF10";
            this.labelCreateF10.Size = new System.Drawing.Size(25, 13);
            this.labelCreateF10.TabIndex = 63;
            this.labelCreateF10.Text = "F10";
            // 
            // labelCreateF9
            // 
            this.labelCreateF9.AutoSize = true;
            this.labelCreateF9.ForeColor = System.Drawing.Color.Gray;
            this.labelCreateF9.Location = new System.Drawing.Point(188, 10);
            this.labelCreateF9.Name = "labelCreateF9";
            this.labelCreateF9.Size = new System.Drawing.Size(19, 13);
            this.labelCreateF9.TabIndex = 62;
            this.labelCreateF9.Text = "F9";
            // 
            // buttonForward2
            // 
            this.buttonForward2.Location = new System.Drawing.Point(128, 163);
            this.buttonForward2.Name = "buttonForward2";
            this.buttonForward2.Size = new System.Drawing.Size(58, 21);
            this.buttonForward2.TabIndex = 10;
            this.buttonForward2.Text = " >>";
            this.buttonForward2.UseVisualStyleBackColor = true;
            this.buttonForward2.Click += new System.EventHandler(this.buttonForward2_Click);
            // 
            // numericUpDownSec2
            // 
            this.numericUpDownSec2.DecimalPlaces = 3;
            this.numericUpDownSec2.Increment = new decimal(new int[] {
            1,
            0,
            0,
            65536});
            this.numericUpDownSec2.Location = new System.Drawing.Point(70, 163);
            this.numericUpDownSec2.Maximum = new decimal(new int[] {
            60,
            0,
            0,
            0});
            this.numericUpDownSec2.Name = "numericUpDownSec2";
            this.numericUpDownSec2.Size = new System.Drawing.Size(51, 21);
            this.numericUpDownSec2.TabIndex = 9;
            this.numericUpDownSec2.Value = new decimal(new int[] {
            5000,
            0,
            0,
            196608});
            this.numericUpDownSec2.ValueChanged += new System.EventHandler(this.NumericUpDownSec2ValueChanged);
            // 
            // buttonSecBack2
            // 
            this.buttonSecBack2.Location = new System.Drawing.Point(6, 163);
            this.buttonSecBack2.Name = "buttonSecBack2";
            this.buttonSecBack2.Size = new System.Drawing.Size(58, 21);
            this.buttonSecBack2.TabIndex = 8;
            this.buttonSecBack2.Text = "<<";
            this.buttonSecBack2.UseVisualStyleBackColor = true;
            this.buttonSecBack2.Click += new System.EventHandler(this.buttonSecBack2_Click);
            // 
            // labelCreateTip
            // 
            this.labelCreateTip.AutoSize = true;
            this.labelCreateTip.ForeColor = System.Drawing.Color.Gray;
            this.labelCreateTip.Location = new System.Drawing.Point(6, 222);
            this.labelCreateTip.Name = "labelCreateTip";
            this.labelCreateTip.Size = new System.Drawing.Size(186, 13);
            this.labelCreateTip.TabIndex = 13;
            this.labelCreateTip.Text = "Tip: Use <ctrl+arrow left/right> keys";
            // 
            // buttonForward1
            // 
            this.buttonForward1.Location = new System.Drawing.Point(128, 137);
            this.buttonForward1.Name = "buttonForward1";
            this.buttonForward1.Size = new System.Drawing.Size(58, 21);
            this.buttonForward1.TabIndex = 7;
            this.buttonForward1.Text = ">>";
            this.buttonForward1.UseVisualStyleBackColor = true;
            this.buttonForward1.Click += new System.EventHandler(this.buttonForward1_Click);
            // 
            // numericUpDownSec1
            // 
            this.numericUpDownSec1.DecimalPlaces = 3;
            this.numericUpDownSec1.Increment = new decimal(new int[] {
            1,
            0,
            0,
            65536});
            this.numericUpDownSec1.Location = new System.Drawing.Point(70, 137);
            this.numericUpDownSec1.Maximum = new decimal(new int[] {
            60,
            0,
            0,
            0});
            this.numericUpDownSec1.Name = "numericUpDownSec1";
            this.numericUpDownSec1.Size = new System.Drawing.Size(51, 21);
            this.numericUpDownSec1.TabIndex = 6;
            this.numericUpDownSec1.Value = new decimal(new int[] {
            500,
            0,
            0,
            196608});
            this.numericUpDownSec1.ValueChanged += new System.EventHandler(this.NumericUpDownSec1ValueChanged);
            // 
            // labelVideoPosition
            // 
            this.labelVideoPosition.AutoSize = true;
            this.labelVideoPosition.Location = new System.Drawing.Point(6, 196);
            this.labelVideoPosition.Name = "labelVideoPosition";
            this.labelVideoPosition.Size = new System.Drawing.Size(77, 13);
            this.labelVideoPosition.TabIndex = 11;
            this.labelVideoPosition.Text = "Video position:";
            this.labelVideoPosition.TextAlign = System.Drawing.ContentAlignment.TopRight;
            // 
            // buttonSecBack1
            // 
            this.buttonSecBack1.Location = new System.Drawing.Point(6, 137);
            this.buttonSecBack1.Name = "buttonSecBack1";
            this.buttonSecBack1.Size = new System.Drawing.Size(58, 21);
            this.buttonSecBack1.TabIndex = 5;
            this.buttonSecBack1.Text = "<<";
            this.buttonSecBack1.UseVisualStyleBackColor = true;
            this.buttonSecBack1.Click += new System.EventHandler(this.buttonSecBack1_Click);
            // 
            // tabPageAdjust
            // 
            this.tabPageAdjust.Controls.Add(this.labelAdjustTip);
            this.tabPageAdjust.Controls.Add(this.buttonAdjustSetEndTime);
            this.tabPageAdjust.Controls.Add(this.buttonSetEndAndGoToNext);
            this.tabPageAdjust.Controls.Add(this.buttonSetStartAndOffsetRest);
            this.tabPageAdjust.Controls.Add(this.buttonAdjustSetStartTime);
            this.tabPageAdjust.Controls.Add(this.labelAdjustF12);
            this.tabPageAdjust.Controls.Add(this.labelAdjustF11);
            this.tabPageAdjust.Controls.Add(this.labelAdjustF10);
            this.tabPageAdjust.Controls.Add(this.labelAdjustF9);
            this.tabPageAdjust.Controls.Add(this.buttonAdjustSecForward2);
            this.tabPageAdjust.Controls.Add(this.numericUpDownSecAdjust2);
            this.tabPageAdjust.Controls.Add(this.buttonAdjustSecBack2);
            this.tabPageAdjust.Controls.Add(this.buttonAdjustSecForward1);
            this.tabPageAdjust.Controls.Add(this.numericUpDownSecAdjust1);
            this.tabPageAdjust.Controls.Add(this.buttonAdjustSecBack1);
            this.tabPageAdjust.Controls.Add(this.labelVideoPosition2);
            this.tabPageAdjust.Controls.Add(this.buttonAdjustGoToPosAndPause);
            this.tabPageAdjust.Controls.Add(this.buttonAdjustPlayBefore);
            this.tabPageAdjust.Controls.Add(this.timeUpDownVideoPositionAdjust);
            this.tabPageAdjust.Location = new System.Drawing.Point(4, 22);
            this.tabPageAdjust.Name = "tabPageAdjust";
            this.tabPageAdjust.Size = new System.Drawing.Size(459, 257);
            this.tabPageAdjust.TabIndex = 2;
            this.tabPageAdjust.Text = "Adjust";
            this.tabPageAdjust.UseVisualStyleBackColor = true;
            // 
            // labelAdjustTip
            // 
            this.labelAdjustTip.AutoSize = true;
            this.labelAdjustTip.ForeColor = System.Drawing.Color.Gray;
            this.labelAdjustTip.Location = new System.Drawing.Point(6, 238);
            this.labelAdjustTip.Name = "labelAdjustTip";
            this.labelAdjustTip.Size = new System.Drawing.Size(186, 13);
            this.labelAdjustTip.TabIndex = 14;
            this.labelAdjustTip.Text = "Tip: Use <ctrl+arrow left/right> keys";
            // 
            // buttonAdjustSetEndTime
            // 
            this.buttonAdjustSetEndTime.Location = new System.Drawing.Point(6, 84);
            this.buttonAdjustSetEndTime.Name = "buttonAdjustSetEndTime";
            this.buttonAdjustSetEndTime.Size = new System.Drawing.Size(180, 21);
            this.buttonAdjustSetEndTime.TabIndex = 3;
            this.buttonAdjustSetEndTime.Text = "Set end time";
            this.buttonAdjustSetEndTime.UseVisualStyleBackColor = true;
            this.buttonAdjustSetEndTime.Click += new System.EventHandler(this.ButtonSetEndClick);
            // 
            // buttonSetEndAndGoToNext
            // 
            this.buttonSetEndAndGoToNext.Location = new System.Drawing.Point(6, 32);
            this.buttonSetEndAndGoToNext.Name = "buttonSetEndAndGoToNext";
            this.buttonSetEndAndGoToNext.Size = new System.Drawing.Size(180, 21);
            this.buttonSetEndAndGoToNext.TabIndex = 1;
            this.buttonSetEndAndGoToNext.Text = "Set e&nd && goto next";
            this.buttonSetEndAndGoToNext.UseVisualStyleBackColor = true;
            this.buttonSetEndAndGoToNext.Click += new System.EventHandler(this.ButtonSetEndAndGoToNextClick);
            // 
            // buttonSetStartAndOffsetRest
            // 
            this.buttonSetStartAndOffsetRest.Location = new System.Drawing.Point(6, 6);
            this.buttonSetStartAndOffsetRest.Name = "buttonSetStartAndOffsetRest";
            this.buttonSetStartAndOffsetRest.Size = new System.Drawing.Size(180, 21);
            this.buttonSetStartAndOffsetRest.TabIndex = 0;
            this.buttonSetStartAndOffsetRest.Text = "Set sta&rt and offset the rest";
            this.buttonSetStartAndOffsetRest.UseVisualStyleBackColor = true;
            this.buttonSetStartAndOffsetRest.Click += new System.EventHandler(this.ButtonSetStartAndOffsetRestClick);
            // 
            // buttonAdjustSetStartTime
            // 
            this.buttonAdjustSetStartTime.Location = new System.Drawing.Point(6, 58);
            this.buttonAdjustSetStartTime.Name = "buttonAdjustSetStartTime";
            this.buttonAdjustSetStartTime.Size = new System.Drawing.Size(180, 21);
            this.buttonAdjustSetStartTime.TabIndex = 2;
            this.buttonAdjustSetStartTime.Text = "Set start time";
            this.buttonAdjustSetStartTime.UseVisualStyleBackColor = true;
            this.buttonAdjustSetStartTime.Click += new System.EventHandler(this.buttonSetStartTime_Click);
            // 
            // labelAdjustF12
            // 
            this.labelAdjustF12.AutoSize = true;
            this.labelAdjustF12.ForeColor = System.Drawing.Color.Gray;
            this.labelAdjustF12.Location = new System.Drawing.Point(188, 88);
            this.labelAdjustF12.Name = "labelAdjustF12";
            this.labelAdjustF12.Size = new System.Drawing.Size(25, 13);
            this.labelAdjustF12.TabIndex = 64;
            this.labelAdjustF12.Text = "F12";
            // 
            // labelAdjustF11
            // 
            this.labelAdjustF11.AutoSize = true;
            this.labelAdjustF11.ForeColor = System.Drawing.Color.Gray;
            this.labelAdjustF11.Location = new System.Drawing.Point(188, 62);
            this.labelAdjustF11.Name = "labelAdjustF11";
            this.labelAdjustF11.Size = new System.Drawing.Size(25, 13);
            this.labelAdjustF11.TabIndex = 63;
            this.labelAdjustF11.Text = "F11";
            // 
            // labelAdjustF10
            // 
            this.labelAdjustF10.AutoSize = true;
            this.labelAdjustF10.ForeColor = System.Drawing.Color.Gray;
            this.labelAdjustF10.Location = new System.Drawing.Point(188, 36);
            this.labelAdjustF10.Name = "labelAdjustF10";
            this.labelAdjustF10.Size = new System.Drawing.Size(25, 13);
            this.labelAdjustF10.TabIndex = 62;
            this.labelAdjustF10.Text = "F10";
            // 
            // labelAdjustF9
            // 
            this.labelAdjustF9.AutoSize = true;
            this.labelAdjustF9.ForeColor = System.Drawing.Color.Gray;
            this.labelAdjustF9.Location = new System.Drawing.Point(188, 10);
            this.labelAdjustF9.Name = "labelAdjustF9";
            this.labelAdjustF9.Size = new System.Drawing.Size(19, 13);
            this.labelAdjustF9.TabIndex = 61;
            this.labelAdjustF9.Text = "F9";
            // 
            // buttonAdjustSecForward2
            // 
            this.buttonAdjustSecForward2.Location = new System.Drawing.Point(128, 188);
            this.buttonAdjustSecForward2.Name = "buttonAdjustSecForward2";
            this.buttonAdjustSecForward2.Size = new System.Drawing.Size(58, 21);
            this.buttonAdjustSecForward2.TabIndex = 11;
            this.buttonAdjustSecForward2.Text = ">>";
            this.buttonAdjustSecForward2.UseVisualStyleBackColor = true;
            this.buttonAdjustSecForward2.Click += new System.EventHandler(this.buttonAdjustSecForward2_Click);
            // 
            // numericUpDownSecAdjust2
            // 
            this.numericUpDownSecAdjust2.DecimalPlaces = 3;
            this.numericUpDownSecAdjust2.Increment = new decimal(new int[] {
            1,
            0,
            0,
            65536});
            this.numericUpDownSecAdjust2.Location = new System.Drawing.Point(70, 188);
            this.numericUpDownSecAdjust2.Maximum = new decimal(new int[] {
            60,
            0,
            0,
            0});
            this.numericUpDownSecAdjust2.Name = "numericUpDownSecAdjust2";
            this.numericUpDownSecAdjust2.Size = new System.Drawing.Size(51, 21);
            this.numericUpDownSecAdjust2.TabIndex = 10;
            this.numericUpDownSecAdjust2.Value = new decimal(new int[] {
            5000,
            0,
            0,
            196608});
            this.numericUpDownSecAdjust2.ValueChanged += new System.EventHandler(this.NumericUpDownSecAdjust2ValueChanged);
            // 
            // buttonAdjustSecBack2
            // 
            this.buttonAdjustSecBack2.Location = new System.Drawing.Point(6, 188);
            this.buttonAdjustSecBack2.Name = "buttonAdjustSecBack2";
            this.buttonAdjustSecBack2.Size = new System.Drawing.Size(58, 21);
            this.buttonAdjustSecBack2.TabIndex = 9;
            this.buttonAdjustSecBack2.Text = "<<";
            this.buttonAdjustSecBack2.UseVisualStyleBackColor = true;
            this.buttonAdjustSecBack2.Click += new System.EventHandler(this.buttonAdjustSecBack2_Click);
            // 
            // buttonAdjustSecForward1
            // 
            this.buttonAdjustSecForward1.Location = new System.Drawing.Point(128, 162);
            this.buttonAdjustSecForward1.Name = "buttonAdjustSecForward1";
            this.buttonAdjustSecForward1.Size = new System.Drawing.Size(58, 21);
            this.buttonAdjustSecForward1.TabIndex = 8;
            this.buttonAdjustSecForward1.Text = ">>";
            this.buttonAdjustSecForward1.UseVisualStyleBackColor = true;
            this.buttonAdjustSecForward1.Click += new System.EventHandler(this.ButtonAdjustSecForwardClick);
            // 
            // numericUpDownSecAdjust1
            // 
            this.numericUpDownSecAdjust1.DecimalPlaces = 3;
            this.numericUpDownSecAdjust1.Increment = new decimal(new int[] {
            1,
            0,
            0,
            65536});
            this.numericUpDownSecAdjust1.Location = new System.Drawing.Point(70, 162);
            this.numericUpDownSecAdjust1.Maximum = new decimal(new int[] {
            60,
            0,
            0,
            0});
            this.numericUpDownSecAdjust1.Name = "numericUpDownSecAdjust1";
            this.numericUpDownSecAdjust1.Size = new System.Drawing.Size(51, 21);
            this.numericUpDownSecAdjust1.TabIndex = 7;
            this.numericUpDownSecAdjust1.Value = new decimal(new int[] {
            500,
            0,
            0,
            196608});
            this.numericUpDownSecAdjust1.ValueChanged += new System.EventHandler(this.NumericUpDownSecAdjust1ValueChanged);
            // 
            // buttonAdjustSecBack1
            // 
            this.buttonAdjustSecBack1.Location = new System.Drawing.Point(6, 162);
            this.buttonAdjustSecBack1.Name = "buttonAdjustSecBack1";
            this.buttonAdjustSecBack1.Size = new System.Drawing.Size(58, 21);
            this.buttonAdjustSecBack1.TabIndex = 6;
            this.buttonAdjustSecBack1.Text = "<<";
            this.buttonAdjustSecBack1.UseVisualStyleBackColor = true;
            this.buttonAdjustSecBack1.Click += new System.EventHandler(this.ButtonAdjustSecBackClick);
            // 
            // labelVideoPosition2
            // 
            this.labelVideoPosition2.AutoSize = true;
            this.labelVideoPosition2.Location = new System.Drawing.Point(6, 219);
            this.labelVideoPosition2.Name = "labelVideoPosition2";
            this.labelVideoPosition2.Size = new System.Drawing.Size(77, 13);
            this.labelVideoPosition2.TabIndex = 12;
            this.labelVideoPosition2.Text = "Video position:";
            this.labelVideoPosition2.TextAlign = System.Drawing.ContentAlignment.TopRight;
            // 
            // buttonAdjustGoToPosAndPause
            // 
            this.buttonAdjustGoToPosAndPause.Location = new System.Drawing.Point(6, 136);
            this.buttonAdjustGoToPosAndPause.Name = "buttonAdjustGoToPosAndPause";
            this.buttonAdjustGoToPosAndPause.Size = new System.Drawing.Size(180, 21);
            this.buttonAdjustGoToPosAndPause.TabIndex = 5;
            this.buttonAdjustGoToPosAndPause.Text = "&Goto subposition and pause";
            this.buttonAdjustGoToPosAndPause.UseVisualStyleBackColor = true;
            this.buttonAdjustGoToPosAndPause.Click += new System.EventHandler(this.buttonGotoSub_Click);
            // 
            // buttonAdjustPlayBefore
            // 
            this.buttonAdjustPlayBefore.Location = new System.Drawing.Point(6, 110);
            this.buttonAdjustPlayBefore.Name = "buttonAdjustPlayBefore";
            this.buttonAdjustPlayBefore.Size = new System.Drawing.Size(180, 21);
            this.buttonAdjustPlayBefore.TabIndex = 4;
            this.buttonAdjustPlayBefore.Text = "&Play from just before text";
            this.buttonAdjustPlayBefore.UseVisualStyleBackColor = true;
            this.buttonAdjustPlayBefore.Click += new System.EventHandler(this.buttonBeforeText_Click);
            // 
            // timeUpDownVideoPositionAdjust
            // 
            this.timeUpDownVideoPositionAdjust.AutoSize = true;
            this.timeUpDownVideoPositionAdjust.AutoSizeMode = System.Windows.Forms.AutoSizeMode.GrowAndShrink;
            this.timeUpDownVideoPositionAdjust.Location = new System.Drawing.Point(96, 213);
            this.timeUpDownVideoPositionAdjust.Margin = new System.Windows.Forms.Padding(4);
            this.timeUpDownVideoPositionAdjust.Name = "timeUpDownVideoPositionAdjust";
            this.timeUpDownVideoPositionAdjust.Size = new System.Drawing.Size(96, 25);
            this.timeUpDownVideoPositionAdjust.TabIndex = 13;
            this.timeUpDownVideoPositionAdjust.TimeCode = timeCode1;
            this.timeUpDownVideoPositionAdjust.UseVideoOffset = false;
            // 
            // ShowSubtitleTimer
            // 
            this.ShowSubtitleTimer.Enabled = true;
            this.ShowSubtitleTimer.Interval = 16;
            this.ShowSubtitleTimer.Tick += new System.EventHandler(this.ShowSubtitleTimerTick);
            // 
            // timerAutoDuration
            // 
            this.timerAutoDuration.Interval = 300;
            this.timerAutoDuration.Tick += new System.EventHandler(this.timerAutoDuration_Tick);
            // 
            // timerAutoContinue
            // 
            this.timerAutoContinue.Interval = 1000;
            this.timerAutoContinue.Tick += new System.EventHandler(this.timerAutoContinue_Tick);
            // 
            // timerStillTyping
            // 
            this.timerStillTyping.Interval = 1500;
            this.timerStillTyping.Tick += new System.EventHandler(this.timerStillTyping_Tick);
            // 
            // timerWaveform
            // 
            this.timerWaveform.Tick += new System.EventHandler(this.timerWaveform_Tick);
            // 
            // contextMenuStripWaveform
            // 
            this.contextMenuStripWaveform.Items.AddRange(new System.Windows.Forms.ToolStripItem[] {
            this.addParagraphHereToolStripMenuItem,
            this.addParagraphAndPasteToolStripMenuItem,
            this.toolStripMenuItemFocusTextbox,
            this.deleteParagraphToolStripMenuItem,
            this.splitToolStripMenuItem1,
            this.mergeWithPreviousToolStripMenuItem,
            this.mergeWithNextToolStripMenuItem,
            this.toolStripSeparator11,
            this.toolStripMenuItemWaveformPlaySelection,
            this.toolStripSeparator24,
            this.showWaveformAndSpectrogramToolStripMenuItem,
            this.showOnlyWaveformToolStripMenuItem,
            this.showOnlySpectrogramToolStripMenuItem,
            this.toolStripSeparatorGuessTimeCodes,
            this.removeSceneChangeToolStripMenuItem,
            this.addSceneChangeToolStripMenuItem,
            this.guessTimeCodesToolStripMenuItem,
            this.seekSilenceToolStripMenuItem});
            this.contextMenuStripWaveform.Name = "contextMenuStripWaveform";
            this.contextMenuStripWaveform.Size = new System.Drawing.Size(275, 352);
            this.contextMenuStripWaveform.Closing += new System.Windows.Forms.ToolStripDropDownClosingEventHandler(this.contextMenuStripWaveform_Closing);
            this.contextMenuStripWaveform.Opening += new System.ComponentModel.CancelEventHandler(this.ContextMenuStripWaveformOpening);
            // 
            // addParagraphHereToolStripMenuItem
            // 
            this.addParagraphHereToolStripMenuItem.Name = "addParagraphHereToolStripMenuItem";
            this.addParagraphHereToolStripMenuItem.Size = new System.Drawing.Size(274, 22);
            this.addParagraphHereToolStripMenuItem.Text = "Add paragraph here";
            this.addParagraphHereToolStripMenuItem.Click += new System.EventHandler(this.addParagraphHereToolStripMenuItem_Click);
            // 
            // addParagraphAndPasteToolStripMenuItem
            // 
            this.addParagraphAndPasteToolStripMenuItem.Name = "addParagraphAndPasteToolStripMenuItem";
            this.addParagraphAndPasteToolStripMenuItem.Size = new System.Drawing.Size(274, 22);
            this.addParagraphAndPasteToolStripMenuItem.Text = "Add paragraph here + paste clipboard";
            this.addParagraphAndPasteToolStripMenuItem.Click += new System.EventHandler(this.addParagraphAndPasteToolStripMenuItem_Click);
            // 
            // toolStripMenuItemFocusTextbox
            // 
            this.toolStripMenuItemFocusTextbox.Name = "toolStripMenuItemFocusTextbox";
            this.toolStripMenuItemFocusTextbox.Size = new System.Drawing.Size(274, 22);
            this.toolStripMenuItemFocusTextbox.Text = "Focus textbox";
            this.toolStripMenuItemFocusTextbox.Click += new System.EventHandler(this.toolStripMenuItemFocusTextbox_Click);
            // 
            // deleteParagraphToolStripMenuItem
            // 
            this.deleteParagraphToolStripMenuItem.Name = "deleteParagraphToolStripMenuItem";
            this.deleteParagraphToolStripMenuItem.Size = new System.Drawing.Size(274, 22);
            this.deleteParagraphToolStripMenuItem.Text = "Delete paragraph";
            this.deleteParagraphToolStripMenuItem.Click += new System.EventHandler(this.deleteParagraphToolStripMenuItem_Click);
            // 
            // splitToolStripMenuItem1
            // 
            this.splitToolStripMenuItem1.Name = "splitToolStripMenuItem1";
            this.splitToolStripMenuItem1.Size = new System.Drawing.Size(274, 22);
            this.splitToolStripMenuItem1.Text = "Split";
            this.splitToolStripMenuItem1.Click += new System.EventHandler(this.splitToolStripMenuItem1_Click);
            // 
            // mergeWithPreviousToolStripMenuItem
            // 
            this.mergeWithPreviousToolStripMenuItem.Name = "mergeWithPreviousToolStripMenuItem";
            this.mergeWithPreviousToolStripMenuItem.Size = new System.Drawing.Size(274, 22);
            this.mergeWithPreviousToolStripMenuItem.Text = "Merge with previous";
            this.mergeWithPreviousToolStripMenuItem.Click += new System.EventHandler(this.mergeWithPreviousToolStripMenuItem_Click);
            // 
            // mergeWithNextToolStripMenuItem
            // 
            this.mergeWithNextToolStripMenuItem.Name = "mergeWithNextToolStripMenuItem";
            this.mergeWithNextToolStripMenuItem.Size = new System.Drawing.Size(274, 22);
            this.mergeWithNextToolStripMenuItem.Text = "Merge with next";
            this.mergeWithNextToolStripMenuItem.Click += new System.EventHandler(this.mergeWithNextToolStripMenuItem_Click);
            // 
            // toolStripSeparator11
            // 
            this.toolStripSeparator11.Name = "toolStripSeparator11";
            this.toolStripSeparator11.Size = new System.Drawing.Size(271, 6);
            // 
            // toolStripMenuItemWaveformPlaySelection
            // 
            this.toolStripMenuItemWaveformPlaySelection.Name = "toolStripMenuItemWaveformPlaySelection";
            this.toolStripMenuItemWaveformPlaySelection.Size = new System.Drawing.Size(274, 22);
            this.toolStripMenuItemWaveformPlaySelection.Text = "Play selection";
            this.toolStripMenuItemWaveformPlaySelection.Click += new System.EventHandler(this.toolStripMenuItemWaveformPlaySelection_Click);
            // 
            // toolStripSeparator24
            // 
            this.toolStripSeparator24.Name = "toolStripSeparator24";
            this.toolStripSeparator24.Size = new System.Drawing.Size(271, 6);
            // 
            // showWaveformAndSpectrogramToolStripMenuItem
            // 
            this.showWaveformAndSpectrogramToolStripMenuItem.Name = "showWaveformAndSpectrogramToolStripMenuItem";
            this.showWaveformAndSpectrogramToolStripMenuItem.Size = new System.Drawing.Size(274, 22);
            this.showWaveformAndSpectrogramToolStripMenuItem.Text = "Show waveform and spectrogram";
            this.showWaveformAndSpectrogramToolStripMenuItem.Click += new System.EventHandler(this.ShowWaveformAndSpectrogramToolStripMenuItemClick);
            // 
            // showOnlyWaveformToolStripMenuItem
            // 
            this.showOnlyWaveformToolStripMenuItem.Name = "showOnlyWaveformToolStripMenuItem";
            this.showOnlyWaveformToolStripMenuItem.Size = new System.Drawing.Size(274, 22);
            this.showOnlyWaveformToolStripMenuItem.Text = "Show only waveform";
            this.showOnlyWaveformToolStripMenuItem.Click += new System.EventHandler(this.ShowOnlyWaveformToolStripMenuItemClick);
            // 
            // showOnlySpectrogramToolStripMenuItem
            // 
            this.showOnlySpectrogramToolStripMenuItem.Name = "showOnlySpectrogramToolStripMenuItem";
            this.showOnlySpectrogramToolStripMenuItem.Size = new System.Drawing.Size(274, 22);
            this.showOnlySpectrogramToolStripMenuItem.Text = "Show only spectrogram";
            this.showOnlySpectrogramToolStripMenuItem.Click += new System.EventHandler(this.ShowOnlySpectrogramToolStripMenuItemClick);
            // 
            // toolStripSeparatorGuessTimeCodes
            // 
            this.toolStripSeparatorGuessTimeCodes.Name = "toolStripSeparatorGuessTimeCodes";
            this.toolStripSeparatorGuessTimeCodes.Size = new System.Drawing.Size(271, 6);
            // 
            // removeSceneChangeToolStripMenuItem
            // 
            this.removeSceneChangeToolStripMenuItem.Name = "removeSceneChangeToolStripMenuItem";
            this.removeSceneChangeToolStripMenuItem.Size = new System.Drawing.Size(274, 22);
            this.removeSceneChangeToolStripMenuItem.Text = "Remove scene change";
            this.removeSceneChangeToolStripMenuItem.Click += new System.EventHandler(this.removeSceneChangeToolStripMenuItem_Click);
            // 
            // addSceneChangeToolStripMenuItem
            // 
            this.addSceneChangeToolStripMenuItem.Name = "addSceneChangeToolStripMenuItem";
            this.addSceneChangeToolStripMenuItem.Size = new System.Drawing.Size(274, 22);
            this.addSceneChangeToolStripMenuItem.Text = "Add scene change";
            this.addSceneChangeToolStripMenuItem.Click += new System.EventHandler(this.addSceneChangeToolStripMenuItem_Click);
            // 
            // guessTimeCodesToolStripMenuItem
            // 
            this.guessTimeCodesToolStripMenuItem.Name = "guessTimeCodesToolStripMenuItem";
            this.guessTimeCodesToolStripMenuItem.Size = new System.Drawing.Size(274, 22);
            this.guessTimeCodesToolStripMenuItem.Text = "Guess time codes...";
            this.guessTimeCodesToolStripMenuItem.Click += new System.EventHandler(this.GuessTimeCodesToolStripMenuItemClick);
            // 
            // seekSilenceToolStripMenuItem
            // 
            this.seekSilenceToolStripMenuItem.Name = "seekSilenceToolStripMenuItem";
            this.seekSilenceToolStripMenuItem.Size = new System.Drawing.Size(274, 22);
            this.seekSilenceToolStripMenuItem.Text = "Seek silence...";
            this.seekSilenceToolStripMenuItem.Click += new System.EventHandler(this.seekSilenceToolStripMenuItem_Click);
            // 
            // splitContainerMain
            // 
            this.splitContainerMain.Dock = System.Windows.Forms.DockStyle.Fill;
            this.splitContainerMain.FixedPanel = System.Windows.Forms.FixedPanel.Panel2;
            this.splitContainerMain.Location = new System.Drawing.Point(0, 64);
            this.splitContainerMain.Name = "splitContainerMain";
            this.splitContainerMain.Orientation = System.Windows.Forms.Orientation.Horizontal;
            // 
            // splitContainerMain.Panel1
            // 
            this.splitContainerMain.Panel1.Controls.Add(this.splitContainer1);
            // 
            // splitContainerMain.Panel2
            // 
            this.splitContainerMain.Panel2.Controls.Add(this.groupBoxVideo);
            this.splitContainerMain.Size = new System.Drawing.Size(975, 560);
            this.splitContainerMain.SplitterDistance = 251;
            this.splitContainerMain.TabIndex = 8;
            this.splitContainerMain.SplitterMoved += new System.Windows.Forms.SplitterEventHandler(this.SplitContainerMainSplitterMoved);
            // 
            // splitContainer1
            // 
            this.splitContainer1.Dock = System.Windows.Forms.DockStyle.Fill;
            this.splitContainer1.Location = new System.Drawing.Point(0, 0);
            this.splitContainer1.Name = "splitContainer1";
            // 
            // splitContainer1.Panel1
            // 
            this.splitContainer1.Panel1.Controls.Add(this.tabControlSubtitle);
            // 
            // splitContainer1.Panel2
            // 
            this.splitContainer1.Panel2.Controls.Add(this.panelVideoPlayer);
            this.splitContainer1.Size = new System.Drawing.Size(975, 251);
            this.splitContainer1.SplitterDistance = 743;
            this.splitContainer1.TabIndex = 7;
            this.splitContainer1.SplitterMoved += new System.Windows.Forms.SplitterEventHandler(this.SplitContainer1SplitterMoved);
            // 
            // tabControlSubtitle
            // 
            this.tabControlSubtitle.Anchor = ((System.Windows.Forms.AnchorStyles)((((System.Windows.Forms.AnchorStyles.Top | System.Windows.Forms.AnchorStyles.Bottom) 
            | System.Windows.Forms.AnchorStyles.Left) 
            | System.Windows.Forms.AnchorStyles.Right)));
            this.tabControlSubtitle.Controls.Add(this.tabPage1);
            this.tabControlSubtitle.Controls.Add(this.tabPage2);
            this.tabControlSubtitle.Font = new System.Drawing.Font("Tahoma", 8.25F, System.Drawing.FontStyle.Regular, System.Drawing.GraphicsUnit.Point, ((byte)(0)));
            this.tabControlSubtitle.Location = new System.Drawing.Point(3, 3);
            this.tabControlSubtitle.Name = "tabControlSubtitle";
            this.tabControlSubtitle.SelectedIndex = 0;
            this.tabControlSubtitle.Size = new System.Drawing.Size(738, 248);
            this.tabControlSubtitle.TabIndex = 0;
            this.tabControlSubtitle.SelectedIndexChanged += new System.EventHandler(this.TabControlSubtitleSelectedIndexChanged);
            this.tabControlSubtitle.Selecting += new System.Windows.Forms.TabControlCancelEventHandler(this.TabControlSubtitleSelecting);
            // 
            // tabPage1
            // 
            this.tabPage1.Controls.Add(this.splitContainerListViewAndText);
            this.tabPage1.Location = new System.Drawing.Point(4, 22);
            this.tabPage1.Name = "tabPage1";
            this.tabPage1.Padding = new System.Windows.Forms.Padding(3);
            this.tabPage1.Size = new System.Drawing.Size(730, 222);
            this.tabPage1.TabIndex = 0;
            this.tabPage1.Text = "List view";
            this.tabPage1.UseVisualStyleBackColor = true;
            // 
            // splitContainerListViewAndText
            // 
            this.splitContainerListViewAndText.Dock = System.Windows.Forms.DockStyle.Fill;
            this.splitContainerListViewAndText.Location = new System.Drawing.Point(3, 3);
            this.splitContainerListViewAndText.Name = "splitContainerListViewAndText";
            this.splitContainerListViewAndText.Orientation = System.Windows.Forms.Orientation.Horizontal;
            // 
            // splitContainerListViewAndText.Panel1
            // 
            this.splitContainerListViewAndText.Panel1.Controls.Add(this.SubtitleListview1);
            this.splitContainerListViewAndText.Panel1MinSize = 50;
            // 
            // splitContainerListViewAndText.Panel2
            // 
            this.splitContainerListViewAndText.Panel2.Controls.Add(this.groupBoxEdit);
            this.splitContainerListViewAndText.Panel2MinSize = 105;
            this.splitContainerListViewAndText.Size = new System.Drawing.Size(724, 216);
            this.splitContainerListViewAndText.SplitterDistance = 91;
            this.splitContainerListViewAndText.TabIndex = 2;
            // 
            // SubtitleListview1
            // 
            this.SubtitleListview1.AllowDrop = true;
            this.SubtitleListview1.ContextMenuStrip = this.contextMenuStripListview;
            this.SubtitleListview1.DisplayExtraFromExtra = false;
            this.SubtitleListview1.Dock = System.Windows.Forms.DockStyle.Fill;
            this.SubtitleListview1.FirstVisibleIndex = -1;
            this.SubtitleListview1.Font = new System.Drawing.Font("Tahoma", 8.25F, System.Drawing.FontStyle.Regular, System.Drawing.GraphicsUnit.Point, ((byte)(0)));
            this.SubtitleListview1.FullRowSelect = true;
            this.SubtitleListview1.GridLines = true;
            this.SubtitleListview1.HideSelection = false;
            this.SubtitleListview1.Location = new System.Drawing.Point(0, 0);
            this.SubtitleListview1.Name = "SubtitleListview1";
            this.SubtitleListview1.OwnerDraw = true;
            this.SubtitleListview1.Size = new System.Drawing.Size(724, 91);
            this.SubtitleListview1.SubtitleFontBold = false;
            this.SubtitleListview1.SubtitleFontName = "Tahoma";
            this.SubtitleListview1.SubtitleFontSize = 8;
            this.SubtitleListview1.TabIndex = 0;
            this.SubtitleListview1.UseCompatibleStateImageBehavior = false;
            this.SubtitleListview1.UseSyntaxColoring = true;
            this.SubtitleListview1.View = System.Windows.Forms.View.Details;
            this.SubtitleListview1.SelectedIndexChanged += new System.EventHandler(this.SubtitleListview1_SelectedIndexChanged);
            this.SubtitleListview1.DragDrop += new System.Windows.Forms.DragEventHandler(this.SubtitleListview1_DragDrop);
            this.SubtitleListview1.DragEnter += new System.Windows.Forms.DragEventHandler(this.SubtitleListview1_DragEnter);
            this.SubtitleListview1.KeyDown += new System.Windows.Forms.KeyEventHandler(this.SubtitleListview1KeyDown);
            this.SubtitleListview1.MouseDoubleClick += new System.Windows.Forms.MouseEventHandler(this.SubtitleListview1_MouseDoubleClick);
            this.SubtitleListview1.MouseEnter += new System.EventHandler(this.SubtitleListview1_MouseEnter);
            // 
            // groupBoxEdit
            // 
            this.groupBoxEdit.Controls.Add(this.labelSingleLine);
            this.groupBoxEdit.Controls.Add(this.labelAlternateSingleLine);
            this.groupBoxEdit.Controls.Add(this.labelDurationWarning);
            this.groupBoxEdit.Controls.Add(this.labelStartTimeWarning);
            this.groupBoxEdit.Controls.Add(this.buttonSplitLine);
            this.groupBoxEdit.Controls.Add(this.labelAlternateCharactersPerSecond);
            this.groupBoxEdit.Controls.Add(this.labelTextAlternateLineTotal);
            this.groupBoxEdit.Controls.Add(this.labelTextAlternateLineLengths);
            this.groupBoxEdit.Controls.Add(this.labelAlternateText);
            this.groupBoxEdit.Controls.Add(this.labelText);
            this.groupBoxEdit.Controls.Add(this.textBoxListViewTextAlternate);
            this.groupBoxEdit.Controls.Add(this.buttonAutoBreak);
            this.groupBoxEdit.Controls.Add(this.labelTextLineLengths);
            this.groupBoxEdit.Controls.Add(this.labelTextLineTotal);
            this.groupBoxEdit.Controls.Add(this.labelCharactersPerSecond);
            this.groupBoxEdit.Controls.Add(this.buttonUnBreak);
            this.groupBoxEdit.Controls.Add(this.timeUpDownStartTime);
            this.groupBoxEdit.Controls.Add(this.numericUpDownDuration);
            this.groupBoxEdit.Controls.Add(this.buttonPrevious);
            this.groupBoxEdit.Controls.Add(this.buttonNext);
            this.groupBoxEdit.Controls.Add(this.labelStartTime);
            this.groupBoxEdit.Controls.Add(this.textBoxListViewText);
            this.groupBoxEdit.Controls.Add(this.labelDuration);
            this.groupBoxEdit.Controls.Add(this.labelAutoDuration);
            this.groupBoxEdit.Dock = System.Windows.Forms.DockStyle.Fill;
            this.groupBoxEdit.Location = new System.Drawing.Point(0, 0);
            this.groupBoxEdit.Name = "groupBoxEdit";
            this.groupBoxEdit.Size = new System.Drawing.Size(724, 121);
            this.groupBoxEdit.TabIndex = 1;
            this.groupBoxEdit.TabStop = false;
            // 
            // labelSingleLine
            // 
            this.labelSingleLine.Anchor = ((System.Windows.Forms.AnchorStyles)((System.Windows.Forms.AnchorStyles.Bottom | System.Windows.Forms.AnchorStyles.Left)));
            this.labelSingleLine.AutoSize = true;
            this.labelSingleLine.Location = new System.Drawing.Point(346, 94);
            this.labelSingleLine.Name = "labelSingleLine";
            this.labelSingleLine.Size = new System.Drawing.Size(76, 13);
            this.labelSingleLine.TabIndex = 32;
            this.labelSingleLine.Text = "labelSingleLine";
            // 
            // labelAlternateSingleLine
            // 
            this.labelAlternateSingleLine.Anchor = ((System.Windows.Forms.AnchorStyles)((System.Windows.Forms.AnchorStyles.Bottom | System.Windows.Forms.AnchorStyles.Left)));
            this.labelAlternateSingleLine.AutoSize = true;
            this.labelAlternateSingleLine.Location = new System.Drawing.Point(839, 94);
            this.labelAlternateSingleLine.Name = "labelAlternateSingleLine";
            this.labelAlternateSingleLine.Size = new System.Drawing.Size(47, 13);
            this.labelAlternateSingleLine.TabIndex = 36;
            this.labelAlternateSingleLine.Text = "AltSinLin";
            // 
            // labelDurationWarning
            // 
            this.labelDurationWarning.AutoSize = true;
            this.labelDurationWarning.ForeColor = System.Drawing.Color.Red;
            this.labelDurationWarning.Location = new System.Drawing.Point(123, 64);
            this.labelDurationWarning.Name = "labelDurationWarning";
            this.labelDurationWarning.Size = new System.Drawing.Size(110, 13);
            this.labelDurationWarning.TabIndex = 17;
            this.labelDurationWarning.Text = "labelDurationWarning";
            // 
            // labelStartTimeWarning
            // 
            this.labelStartTimeWarning.AutoSize = true;
            this.labelStartTimeWarning.ForeColor = System.Drawing.Color.Red;
            this.labelStartTimeWarning.Location = new System.Drawing.Point(9, 50);
            this.labelStartTimeWarning.Name = "labelStartTimeWarning";
            this.labelStartTimeWarning.Size = new System.Drawing.Size(115, 13);
            this.labelStartTimeWarning.TabIndex = 18;
            this.labelStartTimeWarning.Text = "labelStartTimeWarning";
            // 
            // buttonSplitLine
            // 
            this.buttonSplitLine.Anchor = ((System.Windows.Forms.AnchorStyles)((System.Windows.Forms.AnchorStyles.Top | System.Windows.Forms.AnchorStyles.Right)));
            this.buttonSplitLine.ForeColor = System.Drawing.Color.Red;
            this.buttonSplitLine.Location = new System.Drawing.Point(604, 81);
            this.buttonSplitLine.Name = "buttonSplitLine";
            this.buttonSplitLine.Size = new System.Drawing.Size(115, 21);
            this.buttonSplitLine.TabIndex = 39;
            this.buttonSplitLine.Text = "Split line";
            this.buttonSplitLine.UseVisualStyleBackColor = true;
            this.buttonSplitLine.Visible = false;
            this.buttonSplitLine.Click += new System.EventHandler(this.ButtonSplitLineClick);
            // 
            // labelAlternateCharactersPerSecond
            // 
            this.labelAlternateCharactersPerSecond.Anchor = ((System.Windows.Forms.AnchorStyles)((System.Windows.Forms.AnchorStyles.Top | System.Windows.Forms.AnchorStyles.Right)));
            this.labelAlternateCharactersPerSecond.AutoSize = true;
            this.labelAlternateCharactersPerSecond.Location = new System.Drawing.Point(636, 11);
            this.labelAlternateCharactersPerSecond.Name = "labelAlternateCharactersPerSecond";
            this.labelAlternateCharactersPerSecond.Size = new System.Drawing.Size(64, 13);
            this.labelAlternateCharactersPerSecond.TabIndex = 38;
            this.labelAlternateCharactersPerSecond.Text = "altCharsSec";
            // 
            // labelTextAlternateLineTotal
            // 
            this.labelTextAlternateLineTotal.Anchor = ((System.Windows.Forms.AnchorStyles)((System.Windows.Forms.AnchorStyles.Bottom | System.Windows.Forms.AnchorStyles.Right)));
            this.labelTextAlternateLineTotal.AutoSize = true;
            this.labelTextAlternateLineTotal.Location = new System.Drawing.Point(682, 101);
            this.labelTextAlternateLineTotal.Name = "labelTextAlternateLineTotal";
            this.labelTextAlternateLineTotal.Size = new System.Drawing.Size(36, 13);
            this.labelTextAlternateLineTotal.TabIndex = 37;
            this.labelTextAlternateLineTotal.Text = "AltTot";
            // 
            // labelTextAlternateLineLengths
            // 
            this.labelTextAlternateLineLengths.Anchor = ((System.Windows.Forms.AnchorStyles)((System.Windows.Forms.AnchorStyles.Bottom | System.Windows.Forms.AnchorStyles.Left)));
            this.labelTextAlternateLineLengths.AutoSize = true;
            this.labelTextAlternateLineLengths.Location = new System.Drawing.Point(786, 94);
            this.labelTextAlternateLineLengths.Name = "labelTextAlternateLineLengths";
            this.labelTextAlternateLineLengths.Size = new System.Drawing.Size(56, 13);
            this.labelTextAlternateLineLengths.TabIndex = 35;
            this.labelTextAlternateLineLengths.Text = "AltLineLen";
            // 
            // labelAlternateText
            // 
            this.labelAlternateText.AutoSize = true;
            this.labelAlternateText.Location = new System.Drawing.Point(803, 11);
            this.labelAlternateText.Name = "labelAlternateText";
            this.labelAlternateText.Size = new System.Drawing.Size(29, 13);
            this.labelAlternateText.TabIndex = 34;
            this.labelAlternateText.Text = "Text";
            this.labelAlternateText.Visible = false;
            // 
            // labelText
            // 
            this.labelText.AutoSize = true;
            this.labelText.Location = new System.Drawing.Point(239, 11);
            this.labelText.Name = "labelText";
            this.labelText.Size = new System.Drawing.Size(29, 13);
            this.labelText.TabIndex = 5;
            this.labelText.Text = "Text";
            // 
            // textBoxListViewTextAlternate
            // 
            this.textBoxListViewTextAlternate.AllowDrop = true;
            this.textBoxListViewTextAlternate.Anchor = ((System.Windows.Forms.AnchorStyles)((((System.Windows.Forms.AnchorStyles.Top | System.Windows.Forms.AnchorStyles.Bottom) 
            | System.Windows.Forms.AnchorStyles.Left) 
            | System.Windows.Forms.AnchorStyles.Right)));
            this.textBoxListViewTextAlternate.ContextMenuStrip = this.contextMenuStripTextBoxListView;
            this.textBoxListViewTextAlternate.Enabled = false;
            this.textBoxListViewTextAlternate.HideSelection = false;
            this.textBoxListViewTextAlternate.Location = new System.Drawing.Point(946, 28);
            this.textBoxListViewTextAlternate.Multiline = true;
            this.textBoxListViewTextAlternate.Name = "textBoxListViewTextAlternate";
            this.textBoxListViewTextAlternate.Size = new System.Drawing.Size(0, 63);
            this.textBoxListViewTextAlternate.TabIndex = 33;
            this.textBoxListViewTextAlternate.Visible = false;
            this.textBoxListViewTextAlternate.MouseClick += new System.Windows.Forms.MouseEventHandler(this.TextBoxListViewTextAlternateMouseClick);
            this.textBoxListViewTextAlternate.TextChanged += new System.EventHandler(this.textBoxListViewTextAlternate_TextChanged);
            this.textBoxListViewTextAlternate.Enter += new System.EventHandler(this.TextBoxListViewTextAlternateEnter);
            this.textBoxListViewTextAlternate.KeyDown += new System.Windows.Forms.KeyEventHandler(this.TextBoxListViewTextAlternateKeyDown);
            this.textBoxListViewTextAlternate.KeyUp += new System.Windows.Forms.KeyEventHandler(this.TextBoxListViewTextAlternateKeyUp);
            this.textBoxListViewTextAlternate.MouseMove += new System.Windows.Forms.MouseEventHandler(this.TextBoxListViewTextAlternateMouseMove);
            // 
            // contextMenuStripTextBoxListView
            // 
            this.contextMenuStripTextBoxListView.Items.AddRange(new System.Windows.Forms.ToolStripItem[] {
            this.toolStripMenuItemWebVttVoice,
            this.toolStripSeparatorWebVTT,
            this.cutToolStripMenuItem,
            this.copyToolStripMenuItem,
            this.pasteToolStripMenuItem,
            this.deleteToolStripMenuItem,
            this.toolStripMenuItemSplitTextAtCursor,
            this.toolStripSeparator18,
            this.selectAllToolStripMenuItem,
            this.toolStripSeparator17,
            this.normalToolStripMenuItem1,
            this.boldToolStripMenuItem1,
            this.italicToolStripMenuItem1,
            this.underlineToolStripMenuItem1,
            this.colorToolStripMenuItem1,
            this.fontNameToolStripMenuItem,
            this.toolStripSeparator26,
            this.toolStripMenuItemInsertUnicodeSymbol,
            this.toolStripMenuItemInsertUnicodeControlCharacters,
            this.superscriptToolStripMenuItem,
            this.subscriptToolStripMenuItem});
            this.contextMenuStripTextBoxListView.Name = "contextMenuStripTextBoxListView";
            this.contextMenuStripTextBoxListView.Size = new System.Drawing.Size(243, 402);
            this.contextMenuStripTextBoxListView.Closed += new System.Windows.Forms.ToolStripDropDownClosedEventHandler(this.MenuClosed);
            this.contextMenuStripTextBoxListView.Opening += new System.ComponentModel.CancelEventHandler(this.ContextMenuStripTextBoxListViewOpening);
            this.contextMenuStripTextBoxListView.Opened += new System.EventHandler(this.MenuOpened);
            // 
            // toolStripMenuItemWebVttVoice
            // 
            this.toolStripMenuItemWebVttVoice.Name = "toolStripMenuItemWebVttVoice";
            this.toolStripMenuItemWebVttVoice.Size = new System.Drawing.Size(242, 22);
            this.toolStripMenuItemWebVttVoice.Text = "WebVTT voice";
            // 
            // toolStripSeparatorWebVTT
            // 
            this.toolStripSeparatorWebVTT.Name = "toolStripSeparatorWebVTT";
            this.toolStripSeparatorWebVTT.Size = new System.Drawing.Size(239, 6);
            // 
            // cutToolStripMenuItem
            // 
            this.cutToolStripMenuItem.Name = "cutToolStripMenuItem";
            this.cutToolStripMenuItem.ShortcutKeys = ((System.Windows.Forms.Keys)((System.Windows.Forms.Keys.Control | System.Windows.Forms.Keys.X)));
            this.cutToolStripMenuItem.Size = new System.Drawing.Size(242, 22);
            this.cutToolStripMenuItem.Text = "Cut";
            this.cutToolStripMenuItem.Click += new System.EventHandler(this.cutToolStripMenuItem_Click);
            // 
            // copyToolStripMenuItem
            // 
            this.copyToolStripMenuItem.Name = "copyToolStripMenuItem";
            this.copyToolStripMenuItem.ShortcutKeys = ((System.Windows.Forms.Keys)((System.Windows.Forms.Keys.Control | System.Windows.Forms.Keys.C)));
            this.copyToolStripMenuItem.Size = new System.Drawing.Size(242, 22);
            this.copyToolStripMenuItem.Text = "Copy";
            this.copyToolStripMenuItem.Click += new System.EventHandler(this.copyToolStripMenuItem_Click);
            // 
            // pasteToolStripMenuItem
            // 
            this.pasteToolStripMenuItem.Name = "pasteToolStripMenuItem";
            this.pasteToolStripMenuItem.ShortcutKeys = ((System.Windows.Forms.Keys)((System.Windows.Forms.Keys.Control | System.Windows.Forms.Keys.V)));
            this.pasteToolStripMenuItem.Size = new System.Drawing.Size(242, 22);
            this.pasteToolStripMenuItem.Text = "Paste";
            this.pasteToolStripMenuItem.Click += new System.EventHandler(this.PasteToolStripMenuItemClick);
            // 
            // deleteToolStripMenuItem
            // 
            this.deleteToolStripMenuItem.Name = "deleteToolStripMenuItem";
            this.deleteToolStripMenuItem.Size = new System.Drawing.Size(242, 22);
            this.deleteToolStripMenuItem.Text = "Delete";
            this.deleteToolStripMenuItem.Click += new System.EventHandler(this.DeleteToolStripMenuItemClick);
            // 
            // toolStripMenuItemSplitTextAtCursor
            // 
            this.toolStripMenuItemSplitTextAtCursor.Name = "toolStripMenuItemSplitTextAtCursor";
            this.toolStripMenuItemSplitTextAtCursor.Size = new System.Drawing.Size(242, 22);
            this.toolStripMenuItemSplitTextAtCursor.Text = "Split text at cursor position";
            this.toolStripMenuItemSplitTextAtCursor.Click += new System.EventHandler(this.ToolStripMenuItemSplitTextAtCursorClick);
            // 
            // toolStripSeparator18
            // 
            this.toolStripSeparator18.Name = "toolStripSeparator18";
            this.toolStripSeparator18.Size = new System.Drawing.Size(239, 6);
            // 
            // selectAllToolStripMenuItem
            // 
            this.selectAllToolStripMenuItem.Name = "selectAllToolStripMenuItem";
            this.selectAllToolStripMenuItem.ShortcutKeys = ((System.Windows.Forms.Keys)((System.Windows.Forms.Keys.Control | System.Windows.Forms.Keys.A)));
            this.selectAllToolStripMenuItem.Size = new System.Drawing.Size(242, 22);
            this.selectAllToolStripMenuItem.Text = "Select all";
            this.selectAllToolStripMenuItem.Click += new System.EventHandler(this.selectAllToolStripMenuItem_Click);
            // 
            // toolStripSeparator17
            // 
            this.toolStripSeparator17.Name = "toolStripSeparator17";
            this.toolStripSeparator17.Size = new System.Drawing.Size(239, 6);
            // 
            // normalToolStripMenuItem1
            // 
            this.normalToolStripMenuItem1.Name = "normalToolStripMenuItem1";
            this.normalToolStripMenuItem1.Size = new System.Drawing.Size(242, 22);
            this.normalToolStripMenuItem1.Text = "Normal";
            this.normalToolStripMenuItem1.Click += new System.EventHandler(this.NormalToolStripMenuItem1Click);
            // 
            // boldToolStripMenuItem1
            // 
            this.boldToolStripMenuItem1.Name = "boldToolStripMenuItem1";
            this.boldToolStripMenuItem1.Size = new System.Drawing.Size(242, 22);
            this.boldToolStripMenuItem1.Text = "Bold";
            this.boldToolStripMenuItem1.Click += new System.EventHandler(this.BoldToolStripMenuItem1Click);
            // 
            // italicToolStripMenuItem1
            // 
            this.italicToolStripMenuItem1.Name = "italicToolStripMenuItem1";
            this.italicToolStripMenuItem1.ShortcutKeys = ((System.Windows.Forms.Keys)((System.Windows.Forms.Keys.Control | System.Windows.Forms.Keys.I)));
            this.italicToolStripMenuItem1.Size = new System.Drawing.Size(242, 22);
            this.italicToolStripMenuItem1.Text = "Italic";
            this.italicToolStripMenuItem1.Click += new System.EventHandler(this.ItalicToolStripMenuItem1Click);
            // 
            // underlineToolStripMenuItem1
            // 
            this.underlineToolStripMenuItem1.Name = "underlineToolStripMenuItem1";
            this.underlineToolStripMenuItem1.Size = new System.Drawing.Size(242, 22);
            this.underlineToolStripMenuItem1.Text = "Underline";
            this.underlineToolStripMenuItem1.Click += new System.EventHandler(this.UnderlineToolStripMenuItem1Click);
            // 
            // colorToolStripMenuItem1
            // 
            this.colorToolStripMenuItem1.Name = "colorToolStripMenuItem1";
            this.colorToolStripMenuItem1.Size = new System.Drawing.Size(242, 22);
            this.colorToolStripMenuItem1.Text = "Color...";
            this.colorToolStripMenuItem1.Click += new System.EventHandler(this.ColorToolStripMenuItem1Click);
            // 
            // fontNameToolStripMenuItem
            // 
            this.fontNameToolStripMenuItem.Name = "fontNameToolStripMenuItem";
            this.fontNameToolStripMenuItem.Size = new System.Drawing.Size(242, 22);
            this.fontNameToolStripMenuItem.Text = "Font name...";
            this.fontNameToolStripMenuItem.Click += new System.EventHandler(this.FontNameToolStripMenuItemClick);
            // 
            // toolStripSeparator26
            // 
            this.toolStripSeparator26.Name = "toolStripSeparator26";
            this.toolStripSeparator26.Size = new System.Drawing.Size(239, 6);
            // 
            // toolStripMenuItemInsertUnicodeSymbol
            // 
            this.toolStripMenuItemInsertUnicodeSymbol.Name = "toolStripMenuItemInsertUnicodeSymbol";
            this.toolStripMenuItemInsertUnicodeSymbol.Size = new System.Drawing.Size(242, 22);
            this.toolStripMenuItemInsertUnicodeSymbol.Text = "Insert unicode character";
            // 
            // toolStripMenuItemInsertUnicodeControlCharacters
            // 
            this.toolStripMenuItemInsertUnicodeControlCharacters.DropDownItems.AddRange(new System.Windows.Forms.ToolStripItem[] {
            this.leftToolStripMenuItem,
            this.righttoleftMarkToolStripMenuItem,
            this.startOfLefttorightEmbeddingLREToolStripMenuItem,
            this.startOfRighttoleftEmbeddingRLEToolStripMenuItem,
            this.startOfLefttorightOverrideLROToolStripMenuItem,
            this.startOfRighttoleftOverrideRLOToolStripMenuItem});
            this.toolStripMenuItemInsertUnicodeControlCharacters.Name = "toolStripMenuItemInsertUnicodeControlCharacters";
            this.toolStripMenuItemInsertUnicodeControlCharacters.Size = new System.Drawing.Size(242, 22);
            this.toolStripMenuItemInsertUnicodeControlCharacters.Text = "Insert unicode control character";
            // 
            // leftToolStripMenuItem
            // 
            this.leftToolStripMenuItem.Name = "leftToolStripMenuItem";
            this.leftToolStripMenuItem.Size = new System.Drawing.Size(272, 22);
            this.leftToolStripMenuItem.Text = "Left-to-right mark (LRM)";
            this.leftToolStripMenuItem.Click += new System.EventHandler(this.leftToolStripMenuItem_Click);
            // 
            // righttoleftMarkToolStripMenuItem
            // 
            this.righttoleftMarkToolStripMenuItem.Name = "righttoleftMarkToolStripMenuItem";
            this.righttoleftMarkToolStripMenuItem.Size = new System.Drawing.Size(272, 22);
            this.righttoleftMarkToolStripMenuItem.Text = "Right-to-left mark (RLM)";
            this.righttoleftMarkToolStripMenuItem.Click += new System.EventHandler(this.righttoleftMarkToolStripMenuItem_Click);
            // 
            // startOfLefttorightEmbeddingLREToolStripMenuItem
            // 
            this.startOfLefttorightEmbeddingLREToolStripMenuItem.Name = "startOfLefttorightEmbeddingLREToolStripMenuItem";
            this.startOfLefttorightEmbeddingLREToolStripMenuItem.Size = new System.Drawing.Size(272, 22);
            this.startOfLefttorightEmbeddingLREToolStripMenuItem.Text = "Start of left-to-right embedding (LRE)";
            this.startOfLefttorightEmbeddingLREToolStripMenuItem.Click += new System.EventHandler(this.startOfLefttorightEmbeddingLREToolStripMenuItem_Click);
            // 
            // startOfRighttoleftEmbeddingRLEToolStripMenuItem
            // 
            this.startOfRighttoleftEmbeddingRLEToolStripMenuItem.Name = "startOfRighttoleftEmbeddingRLEToolStripMenuItem";
            this.startOfRighttoleftEmbeddingRLEToolStripMenuItem.Size = new System.Drawing.Size(272, 22);
            this.startOfRighttoleftEmbeddingRLEToolStripMenuItem.Text = "Start of right-to-left embedding (RLE)";
            this.startOfRighttoleftEmbeddingRLEToolStripMenuItem.Click += new System.EventHandler(this.startOfRighttoleftEmbeddingRLEToolStripMenuItem_Click);
            // 
            // startOfLefttorightOverrideLROToolStripMenuItem
            // 
            this.startOfLefttorightOverrideLROToolStripMenuItem.Name = "startOfLefttorightOverrideLROToolStripMenuItem";
            this.startOfLefttorightOverrideLROToolStripMenuItem.Size = new System.Drawing.Size(272, 22);
            this.startOfLefttorightOverrideLROToolStripMenuItem.Text = "Start of left-to-right override (LRO)";
            this.startOfLefttorightOverrideLROToolStripMenuItem.Click += new System.EventHandler(this.startOfLefttorightOverrideLROToolStripMenuItem_Click);
            // 
            // startOfRighttoleftOverrideRLOToolStripMenuItem
            // 
            this.startOfRighttoleftOverrideRLOToolStripMenuItem.Name = "startOfRighttoleftOverrideRLOToolStripMenuItem";
            this.startOfRighttoleftOverrideRLOToolStripMenuItem.Size = new System.Drawing.Size(272, 22);
            this.startOfRighttoleftOverrideRLOToolStripMenuItem.Text = "Start of right-to-left override (RLO)";
            this.startOfRighttoleftOverrideRLOToolStripMenuItem.Click += new System.EventHandler(this.startOfRighttoleftOverrideRLOToolStripMenuItem_Click);
            // 
            // superscriptToolStripMenuItem
            // 
            this.superscriptToolStripMenuItem.Name = "superscriptToolStripMenuItem";
            this.superscriptToolStripMenuItem.Size = new System.Drawing.Size(242, 22);
            this.superscriptToolStripMenuItem.Text = "Superscript";
            this.superscriptToolStripMenuItem.Click += new System.EventHandler(this.SuperscriptToolStripMenuItemClick);
            // 
            // subscriptToolStripMenuItem
            // 
            this.subscriptToolStripMenuItem.Name = "subscriptToolStripMenuItem";
            this.subscriptToolStripMenuItem.Size = new System.Drawing.Size(242, 22);
            this.subscriptToolStripMenuItem.Text = "Subscript";
            this.subscriptToolStripMenuItem.Click += new System.EventHandler(this.SubscriptToolStripMenuItemClick);
            // 
            // buttonAutoBreak
            // 
            this.buttonAutoBreak.Anchor = ((System.Windows.Forms.AnchorStyles)((System.Windows.Forms.AnchorStyles.Top | System.Windows.Forms.AnchorStyles.Right)));
            this.buttonAutoBreak.Location = new System.Drawing.Point(604, 56);
            this.buttonAutoBreak.Name = "buttonAutoBreak";
            this.buttonAutoBreak.Size = new System.Drawing.Size(115, 21);
            this.buttonAutoBreak.TabIndex = 7;
            this.buttonAutoBreak.Text = "Auto br";
            this.buttonAutoBreak.UseVisualStyleBackColor = true;
            this.buttonAutoBreak.Click += new System.EventHandler(this.ButtonAutoBreakClick);
            // 
            // labelTextLineLengths
            // 
            this.labelTextLineLengths.Anchor = ((System.Windows.Forms.AnchorStyles)((System.Windows.Forms.AnchorStyles.Bottom | System.Windows.Forms.AnchorStyles.Left)));
            this.labelTextLineLengths.AutoSize = true;
            this.labelTextLineLengths.Location = new System.Drawing.Point(239, 94);
            this.labelTextLineLengths.Name = "labelTextLineLengths";
            this.labelTextLineLengths.Size = new System.Drawing.Size(108, 13);
            this.labelTextLineLengths.TabIndex = 12;
            this.labelTextLineLengths.Text = "labelTextLineLengths";
            // 
            // labelTextLineTotal
            // 
            this.labelTextLineTotal.Anchor = ((System.Windows.Forms.AnchorStyles)((System.Windows.Forms.AnchorStyles.Bottom | System.Windows.Forms.AnchorStyles.Left)));
            this.labelTextLineTotal.AutoSize = true;
            this.labelTextLineTotal.Location = new System.Drawing.Point(1001, 94);
            this.labelTextLineTotal.Name = "labelTextLineTotal";
            this.labelTextLineTotal.Size = new System.Drawing.Size(94, 13);
            this.labelTextLineTotal.TabIndex = 21;
            this.labelTextLineTotal.Text = "labelTextLineTotal";
            // 
            // labelCharactersPerSecond
            // 
            this.labelCharactersPerSecond.Anchor = ((System.Windows.Forms.AnchorStyles)((System.Windows.Forms.AnchorStyles.Top | System.Windows.Forms.AnchorStyles.Right)));
            this.labelCharactersPerSecond.AutoSize = true;
            this.labelCharactersPerSecond.Location = new System.Drawing.Point(432, 11);
            this.labelCharactersPerSecond.Name = "labelCharactersPerSecond";
            this.labelCharactersPerSecond.Size = new System.Drawing.Size(133, 13);
            this.labelCharactersPerSecond.TabIndex = 31;
            this.labelCharactersPerSecond.Text = "labelCharactersPerSecond";
            // 
            // buttonUnBreak
            // 
            this.buttonUnBreak.Anchor = ((System.Windows.Forms.AnchorStyles)((System.Windows.Forms.AnchorStyles.Top | System.Windows.Forms.AnchorStyles.Right)));
            this.buttonUnBreak.Location = new System.Drawing.Point(604, 30);
            this.buttonUnBreak.Name = "buttonUnBreak";
            this.buttonUnBreak.Size = new System.Drawing.Size(115, 21);
            this.buttonUnBreak.TabIndex = 6;
            this.buttonUnBreak.Text = "Unbreak";
            this.buttonUnBreak.UseVisualStyleBackColor = true;
            this.buttonUnBreak.Click += new System.EventHandler(this.ButtonUnBreakClick);
            // 
            // timeUpDownStartTime
            // 
            this.timeUpDownStartTime.AutoSize = true;
            this.timeUpDownStartTime.AutoSizeMode = System.Windows.Forms.AutoSizeMode.GrowAndShrink;
            this.timeUpDownStartTime.Location = new System.Drawing.Point(9, 26);
            this.timeUpDownStartTime.Margin = new System.Windows.Forms.Padding(4);
            this.timeUpDownStartTime.Name = "timeUpDownStartTime";
            this.timeUpDownStartTime.Size = new System.Drawing.Size(96, 25);
            this.timeUpDownStartTime.TabIndex = 0;
            this.timeUpDownStartTime.TimeCode = timeCode1;
            this.timeUpDownStartTime.UseVideoOffset = false;
            // 
            // numericUpDownDuration
            // 
            this.numericUpDownDuration.DecimalPlaces = 3;
            this.numericUpDownDuration.Increment = new decimal(new int[] {
            1,
            0,
            0,
            65536});
            this.numericUpDownDuration.Location = new System.Drawing.Point(123, 27);
            this.numericUpDownDuration.Maximum = new decimal(new int[] {
            999999999,
            0,
            0,
            0});
            this.numericUpDownDuration.Minimum = new decimal(new int[] {
            99999,
            0,
            0,
            -2147483648});
            this.numericUpDownDuration.Name = "numericUpDownDuration";
            this.numericUpDownDuration.Size = new System.Drawing.Size(56, 21);
            this.numericUpDownDuration.TabIndex = 1;
            this.numericUpDownDuration.ValueChanged += new System.EventHandler(this.NumericUpDownDurationValueChanged);
            // 
            // buttonPrevious
            // 
            this.buttonPrevious.Location = new System.Drawing.Point(9, 78);
            this.buttonPrevious.Name = "buttonPrevious";
            this.buttonPrevious.Size = new System.Drawing.Size(64, 21);
            this.buttonPrevious.TabIndex = 2;
            this.buttonPrevious.Text = "< Prev ";
            this.buttonPrevious.UseVisualStyleBackColor = true;
            this.buttonPrevious.Click += new System.EventHandler(this.ButtonPreviousClick);
            // 
            // buttonNext
            // 
            this.buttonNext.Location = new System.Drawing.Point(75, 78);
            this.buttonNext.Name = "buttonNext";
            this.buttonNext.Size = new System.Drawing.Size(64, 21);
            this.buttonNext.TabIndex = 3;
            this.buttonNext.Text = "Next >";
            this.buttonNext.UseVisualStyleBackColor = true;
            this.buttonNext.Click += new System.EventHandler(this.ButtonNextClick);
            // 
            // labelStartTime
            // 
            this.labelStartTime.AutoSize = true;
            this.labelStartTime.Location = new System.Drawing.Point(9, 11);
            this.labelStartTime.Name = "labelStartTime";
            this.labelStartTime.Size = new System.Drawing.Size(54, 13);
            this.labelStartTime.TabIndex = 3;
            this.labelStartTime.Text = "Start time";
            // 
            // textBoxListViewText
            // 
            this.textBoxListViewText.AllowDrop = true;
            this.textBoxListViewText.Anchor = ((System.Windows.Forms.AnchorStyles)((((System.Windows.Forms.AnchorStyles.Top | System.Windows.Forms.AnchorStyles.Bottom) 
            | System.Windows.Forms.AnchorStyles.Left) 
            | System.Windows.Forms.AnchorStyles.Right)));
            this.textBoxListViewText.ContextMenuStrip = this.contextMenuStripTextBoxListView;
            this.textBoxListViewText.Enabled = false;
            this.textBoxListViewText.HideSelection = false;
            this.textBoxListViewText.Location = new System.Drawing.Point(236, 28);
            this.textBoxListViewText.Multiline = true;
            this.textBoxListViewText.Name = "textBoxListViewText";
            this.textBoxListViewText.Size = new System.Drawing.Size(362, 63);
            this.textBoxListViewText.TabIndex = 5;
            this.textBoxListViewText.MouseClick += new System.Windows.Forms.MouseEventHandler(this.TextBoxListViewTextMouseClick);
            this.textBoxListViewText.TextChanged += new System.EventHandler(this.TextBoxListViewTextTextChanged);
            this.textBoxListViewText.Enter += new System.EventHandler(this.TextBoxListViewTextEnter);
            this.textBoxListViewText.KeyDown += new System.Windows.Forms.KeyEventHandler(this.TextBoxListViewTextKeyDown);
            this.textBoxListViewText.KeyUp += new System.Windows.Forms.KeyEventHandler(this.textBoxListViewText_KeyUp);
            this.textBoxListViewText.Leave += new System.EventHandler(this.textBoxListViewText_Leave);
            this.textBoxListViewText.MouseMove += new System.Windows.Forms.MouseEventHandler(this.textBoxListViewText_MouseMove);
            // 
            // labelDuration
            // 
            this.labelDuration.AutoSize = true;
            this.labelDuration.Location = new System.Drawing.Point(123, 11);
            this.labelDuration.Name = "labelDuration";
            this.labelDuration.Size = new System.Drawing.Size(48, 13);
            this.labelDuration.TabIndex = 4;
            this.labelDuration.Text = "Duration";
            // 
            // labelAutoDuration
            // 
            this.labelAutoDuration.AutoSize = true;
            this.labelAutoDuration.Location = new System.Drawing.Point(94, 11);
            this.labelAutoDuration.Name = "labelAutoDuration";
            this.labelAutoDuration.Size = new System.Drawing.Size(30, 13);
            this.labelAutoDuration.TabIndex = 30;
            this.labelAutoDuration.Text = "Auto";
            // 
            // tabPage2
            // 
            this.tabPage2.Controls.Add(this.textBoxSource);
            this.tabPage2.Location = new System.Drawing.Point(4, 22);
            this.tabPage2.Name = "tabPage2";
            this.tabPage2.Padding = new System.Windows.Forms.Padding(3);
            this.tabPage2.Size = new System.Drawing.Size(730, 222);
            this.tabPage2.TabIndex = 1;
            this.tabPage2.Text = "Source view";
            this.tabPage2.UseVisualStyleBackColor = true;
            // 
            // textBoxSource
            // 
            this.textBoxSource.AllowDrop = true;
            this.textBoxSource.Dock = System.Windows.Forms.DockStyle.Fill;
            this.textBoxSource.HideSelection = false;
            this.textBoxSource.Location = new System.Drawing.Point(3, 3);
            this.textBoxSource.MaxLength = 0;
            this.textBoxSource.Multiline = true;
            this.textBoxSource.Name = "textBoxSource";
            this.textBoxSource.ScrollBars = System.Windows.Forms.ScrollBars.Both;
            this.textBoxSource.Size = new System.Drawing.Size(724, 216);
            this.textBoxSource.TabIndex = 12;
            this.textBoxSource.WordWrap = false;
            this.textBoxSource.Click += new System.EventHandler(this.TextBoxSourceClick);
            this.textBoxSource.TextChanged += new System.EventHandler(this.TextBoxSourceTextChanged);
            this.textBoxSource.DragDrop += new System.Windows.Forms.DragEventHandler(this.TextBoxSourceDragDrop);
            this.textBoxSource.DragEnter += new System.Windows.Forms.DragEventHandler(this.TextBoxSourceDragEnter);
            this.textBoxSource.KeyDown += new System.Windows.Forms.KeyEventHandler(this.TextBoxSourceKeyDown);
            this.textBoxSource.KeyUp += new System.Windows.Forms.KeyEventHandler(this.textBoxSource_KeyUp);
            this.textBoxSource.Leave += new System.EventHandler(this.TextBoxSourceLeave);
            // 
            // panelVideoPlayer
            // 
            this.panelVideoPlayer.Anchor = ((System.Windows.Forms.AnchorStyles)((((System.Windows.Forms.AnchorStyles.Top | System.Windows.Forms.AnchorStyles.Bottom) 
            | System.Windows.Forms.AnchorStyles.Left) 
            | System.Windows.Forms.AnchorStyles.Right)));
            this.panelVideoPlayer.Controls.Add(this.mediaPlayer);
            this.panelVideoPlayer.Location = new System.Drawing.Point(1, 1);
            this.panelVideoPlayer.Name = "panelVideoPlayer";
            this.panelVideoPlayer.Size = new System.Drawing.Size(220, 246);
            this.panelVideoPlayer.TabIndex = 5;
            // 
            // mediaPlayer
            // 
            this.mediaPlayer.AllowDrop = true;
            this.mediaPlayer.Anchor = ((System.Windows.Forms.AnchorStyles)((((System.Windows.Forms.AnchorStyles.Top | System.Windows.Forms.AnchorStyles.Bottom) 
            | System.Windows.Forms.AnchorStyles.Left) 
            | System.Windows.Forms.AnchorStyles.Right)));
            this.mediaPlayer.BackColor = System.Drawing.Color.FromArgb(((int)(((byte)(18)))), ((int)(((byte)(18)))), ((int)(((byte)(18)))));
            this.mediaPlayer.CurrentPosition = 0D;
            this.mediaPlayer.FontSizeFactor = 1F;
            this.mediaPlayer.Location = new System.Drawing.Point(0, 0);
            this.mediaPlayer.Margin = new System.Windows.Forms.Padding(0);
            this.mediaPlayer.Name = "mediaPlayer";
            this.mediaPlayer.ShowFullscreenButton = true;
            this.mediaPlayer.ShowMuteButton = true;
            this.mediaPlayer.ShowStopButton = true;
            this.mediaPlayer.Size = new System.Drawing.Size(219, 246);
            this.mediaPlayer.SubtitleText = "";
            this.mediaPlayer.TabIndex = 5;
            this.mediaPlayer.TextRightToLeft = System.Windows.Forms.RightToLeft.No;
            this.mediaPlayer.VideoHeight = 0;
            this.mediaPlayer.VideoPlayer = null;
            this.mediaPlayer.VideoWidth = 0;
            this.mediaPlayer.Volume = 0D;
            this.mediaPlayer.DragDrop += new System.Windows.Forms.DragEventHandler(this.mediaPlayer_DragDrop);
            this.mediaPlayer.DragEnter += new System.Windows.Forms.DragEventHandler(this.mediaPlayer_DragEnter);
            // 
            // contextMenuStripEmpty
            // 
            this.contextMenuStripEmpty.Items.AddRange(new System.Windows.Forms.ToolStripItem[] {
            this.insertLineToolStripMenuItem});
            this.contextMenuStripEmpty.Name = "contextMenuStripEmpty";
            this.contextMenuStripEmpty.Size = new System.Drawing.Size(126, 26);
            // 
            // insertLineToolStripMenuItem
            // 
            this.insertLineToolStripMenuItem.Name = "insertLineToolStripMenuItem";
            this.insertLineToolStripMenuItem.Size = new System.Drawing.Size(125, 22);
            this.insertLineToolStripMenuItem.Text = "Insert line";
            this.insertLineToolStripMenuItem.Click += new System.EventHandler(this.InsertLineToolStripMenuItemClick);
            // 
            // imageListPlayRate
            // 
            this.imageListPlayRate.ImageStream = ((System.Windows.Forms.ImageListStreamer)(resources.GetObject("imageListPlayRate.ImageStream")));
            this.imageListPlayRate.TransparentColor = System.Drawing.Color.Transparent;
            this.imageListPlayRate.Images.SetKeyName(0, "FastForward.png");
            this.imageListPlayRate.Images.SetKeyName(1, "FastForwardHighLight.png");
            // 
            // timerTextUndo
            // 
            this.timerTextUndo.Interval = 700;
            this.timerTextUndo.Tick += new System.EventHandler(this.TimerTextUndoTick);
            // 
            // timerAlternateTextUndo
            // 
            this.timerAlternateTextUndo.Interval = 700;
            this.timerAlternateTextUndo.Tick += new System.EventHandler(this.TimerAlternateTextUndoTick);
            // 
            // toolStripMenuItemEdl
            // 
            this.toolStripMenuItemEdl.Name = "toolStripMenuItemEdl";
            this.toolStripMenuItemEdl.Size = new System.Drawing.Size(258, 22);
            this.toolStripMenuItemEdl.Text = "EDL...";
            this.toolStripMenuItemEdl.Click += new System.EventHandler(this.ExportToEdl);
            // 
            // Main
            // 
            this.AutoScaleDimensions = new System.Drawing.SizeF(6F, 13F);
            this.AutoScaleMode = System.Windows.Forms.AutoScaleMode.Font;
            this.ClientSize = new System.Drawing.Size(975, 646);
            this.Controls.Add(this.splitContainerMain);
            this.Controls.Add(this.toolStrip1);
            this.Controls.Add(this.statusStrip1);
            this.Controls.Add(this.menuStrip1);
            this.Font = new System.Drawing.Font("Tahoma", 8.25F, System.Drawing.FontStyle.Regular, System.Drawing.GraphicsUnit.Point, ((byte)(0)));
            this.KeyPreview = true;
            this.MainMenuStrip = this.menuStrip1;
            this.MinimumSize = new System.Drawing.Size(800, 554);
            this.Name = "Main";
            this.FormClosing += new System.Windows.Forms.FormClosingEventHandler(this.FormMain_FormClosing);
            this.Load += new System.EventHandler(this.Main_Load);
            this.Shown += new System.EventHandler(this.Main_Shown);
            this.KeyDown += new System.Windows.Forms.KeyEventHandler(this.MainKeyDown);
            this.KeyUp += new System.Windows.Forms.KeyEventHandler(this.MainKeyUp);
            this.Resize += new System.EventHandler(this.Main_Resize);
            this.statusStrip1.ResumeLayout(false);
            this.statusStrip1.PerformLayout();
            this.toolStrip1.ResumeLayout(false);
            this.toolStrip1.PerformLayout();
            this.menuStrip1.ResumeLayout(false);
            this.menuStrip1.PerformLayout();
            this.contextMenuStripListview.ResumeLayout(false);
            this.groupBoxVideo.ResumeLayout(false);
            this.groupBoxVideo.PerformLayout();
            ((System.ComponentModel.ISupportInitialize)(this.trackBarWaveformPosition)).EndInit();
            this.panelWaveformControls.ResumeLayout(false);
            this.panelWaveformControls.PerformLayout();
            this.toolStripWaveControls.ResumeLayout(false);
            this.toolStripWaveControls.PerformLayout();
            this.tabControlButtons.ResumeLayout(false);
            this.tabPageTranslate.ResumeLayout(false);
            this.tabPageTranslate.PerformLayout();
            this.groupBoxTranslateSearch.ResumeLayout(false);
            this.groupBoxTranslateSearch.PerformLayout();
            this.groupBoxAutoContinue.ResumeLayout(false);
            this.groupBoxAutoContinue.PerformLayout();
            this.groupBoxAutoRepeat.ResumeLayout(false);
            this.groupBoxAutoRepeat.PerformLayout();
            this.tabPageCreate.ResumeLayout(false);
            this.tabPageCreate.PerformLayout();
            ((System.ComponentModel.ISupportInitialize)(this.numericUpDownSec2)).EndInit();
            ((System.ComponentModel.ISupportInitialize)(this.numericUpDownSec1)).EndInit();
            this.tabPageAdjust.ResumeLayout(false);
            this.tabPageAdjust.PerformLayout();
            ((System.ComponentModel.ISupportInitialize)(this.numericUpDownSecAdjust2)).EndInit();
            ((System.ComponentModel.ISupportInitialize)(this.numericUpDownSecAdjust1)).EndInit();
            this.contextMenuStripWaveform.ResumeLayout(false);
            this.splitContainerMain.Panel1.ResumeLayout(false);
            this.splitContainerMain.Panel2.ResumeLayout(false);
            ((System.ComponentModel.ISupportInitialize)(this.splitContainerMain)).EndInit();
            this.splitContainerMain.ResumeLayout(false);
            this.splitContainer1.Panel1.ResumeLayout(false);
            this.splitContainer1.Panel2.ResumeLayout(false);
            ((System.ComponentModel.ISupportInitialize)(this.splitContainer1)).EndInit();
            this.splitContainer1.ResumeLayout(false);
            this.tabControlSubtitle.ResumeLayout(false);
            this.tabPage1.ResumeLayout(false);
            this.splitContainerListViewAndText.Panel1.ResumeLayout(false);
            this.splitContainerListViewAndText.Panel2.ResumeLayout(false);
            ((System.ComponentModel.ISupportInitialize)(this.splitContainerListViewAndText)).EndInit();
            this.splitContainerListViewAndText.ResumeLayout(false);
            this.groupBoxEdit.ResumeLayout(false);
            this.groupBoxEdit.PerformLayout();
            this.contextMenuStripTextBoxListView.ResumeLayout(false);
            ((System.ComponentModel.ISupportInitialize)(this.numericUpDownDuration)).EndInit();
            this.tabPage2.ResumeLayout(false);
            this.tabPage2.PerformLayout();
            this.panelVideoPlayer.ResumeLayout(false);
            this.contextMenuStripEmpty.ResumeLayout(false);
            this.ResumeLayout(false);
            this.PerformLayout();

        }

        #endregion

        private System.Windows.Forms.StatusStrip statusStrip1;
        private System.Windows.Forms.ToolStrip toolStrip1;
        private System.Windows.Forms.MenuStrip menuStrip1;
        private System.Windows.Forms.ToolStripMenuItem fileToolStripMenuItem;
        private System.Windows.Forms.ToolStripMenuItem editToolStripMenuItem;
        private System.Windows.Forms.ToolStripMenuItem toolsToolStripMenuItem;
        private System.Windows.Forms.ToolStripMenuItem optionsToolStripMenuItem;
        private System.Windows.Forms.ToolStripMenuItem helpToolStripMenuItem;
        private System.Windows.Forms.ToolStripMenuItem helpToolStripMenuItem1;
        private System.Windows.Forms.ToolStripMenuItem aboutToolStripMenuItem;
        private System.Windows.Forms.ToolStripMenuItem newToolStripMenuItem;
        private System.Windows.Forms.ToolStripMenuItem openToolStripMenuItem;
        private System.Windows.Forms.ToolStripMenuItem reopenToolStripMenuItem;
        private System.Windows.Forms.ToolStripMenuItem saveToolStripMenuItem;
        private System.Windows.Forms.ToolStripMenuItem saveAsToolStripMenuItem;
        private System.Windows.Forms.ToolStripMenuItem exitToolStripMenuItem;
        private System.Windows.Forms.ToolStripSeparator toolStripSeparator1;
        private System.Windows.Forms.ToolStripMenuItem findToolStripMenuItem;
        private System.Windows.Forms.ToolStripMenuItem findNextToolStripMenuItem;
        private System.Windows.Forms.ToolStripMenuItem replaceToolStripMenuItem;
        private System.Windows.Forms.ToolStripMenuItem gotoLineNumberToolStripMenuItem;
        private System.Windows.Forms.ToolStripMenuItem settingsToolStripMenuItem;
        private System.Windows.Forms.TabControl tabControlSubtitle;
        private System.Windows.Forms.TabPage tabPage1;
        private Nikse.SubtitleEdit.Controls.SubtitleListView SubtitleListview1;
        private System.Windows.Forms.TabPage tabPage2;
        private System.Windows.Forms.TextBox textBoxSource;
        private System.Windows.Forms.OpenFileDialog openFileDialog1;
        private System.Windows.Forms.SaveFileDialog saveFileDialog1;
        private System.Windows.Forms.ToolStripButton toolStripButtonFileOpen;
        private System.Windows.Forms.ToolStripButton toolStripButtonFileNew;
        private System.Windows.Forms.ToolStripButton toolStripButtonSave;
        private System.Windows.Forms.ToolStripButton toolStripButtonSaveAs;
        private System.Windows.Forms.ToolStripButton toolStripButtonFind;
        private System.Windows.Forms.ToolStripButton toolStripButtonReplace;
        private System.Windows.Forms.ToolStripButton toolStripButtonSpellCheck;
        private System.Windows.Forms.ToolStripButton toolStripButtonSettings;
        private System.Windows.Forms.ToolStripButton toolStripButtonVisualSync;
        private System.Windows.Forms.ToolStripSeparator toolStripSeparatorFindReplace;
        private System.Windows.Forms.ToolStripSeparator toolStripSeparatorFixSyncSpell;
        private System.Windows.Forms.ToolStripSeparator toolStripSeparatorHelp;
        private System.Windows.Forms.ToolStripButton toolStripButtonHelp;
        private System.Windows.Forms.Timer timer1;
        private System.Windows.Forms.ToolStripStatusLabel labelStatus;
        private System.Windows.Forms.ToolStripMenuItem adjustDisplayTimeToolStripMenuItem;
        private System.Windows.Forms.ToolStripMenuItem fixToolStripMenuItem;
        private System.Windows.Forms.ToolStripMenuItem startNumberingFromToolStripMenuItem;
        private System.Windows.Forms.ToolStripMenuItem removeTextForHearImpairedToolStripMenuItem;
        private System.Windows.Forms.ToolStripSeparator toolStripSeparator3;
        private System.Windows.Forms.ToolStripMenuItem splitToolStripMenuItem;
        private System.Windows.Forms.ToolStripMenuItem appendTextVisuallyToolStripMenuItem;
        private System.Windows.Forms.ToolStripMenuItem showHistoryforUndoToolStripMenuItem;
        private System.Windows.Forms.ContextMenuStrip contextMenuStripListview;
        private System.Windows.Forms.ToolStripMenuItem toolStripMenuItemDelete;
        private System.Windows.Forms.ToolStripMenuItem toolStripMenuItemInsertBefore;
        private System.Windows.Forms.ToolStripMenuItem toolStripMenuItemInsertAfter;
        private System.Windows.Forms.ToolStripSeparator toolStripSeparator7;
        private System.Windows.Forms.ToolStripMenuItem boldToolStripMenuItem;
        private System.Windows.Forms.ToolStripMenuItem italicToolStripMenuItem;
        private System.Windows.Forms.ToolStripMenuItem underlineToolStripMenuItem;
        private System.Windows.Forms.GroupBox groupBoxEdit;
        private System.Windows.Forms.Label labelText;
        private System.Windows.Forms.Label labelDuration;
        private System.Windows.Forms.Label labelStartTime;
        //private System.Windows.Forms.TextBox textBoxListViewText;
        Nikse.SubtitleEdit.Controls.SETextBox textBoxListViewText;
        private System.Windows.Forms.Button buttonPrevious;
        private System.Windows.Forms.Button buttonNext;
        private System.Windows.Forms.ToolStripMenuItem splitLineToolStripMenuItem;
        private System.Windows.Forms.ToolStripMenuItem mergeBeforeToolStripMenuItem;
        private System.Windows.Forms.ToolStripMenuItem mergeAfterToolStripMenuItem;
        private System.Windows.Forms.ToolStripSeparator toolStripSeparator8;
        private System.Windows.Forms.Button buttonAutoBreak;
        private System.Windows.Forms.ToolStripMenuItem normalToolStripMenuItem;
        private System.Windows.Forms.Label labelTextLineLengths;
        private System.Windows.Forms.NumericUpDown numericUpDownDuration;
        private System.Windows.Forms.Label labelDurationWarning;
        private System.Windows.Forms.Label labelStartTimeWarning;
        private System.Windows.Forms.Button buttonUnBreak;
        private System.Windows.Forms.ToolStripMenuItem colorToolStripMenuItem;
        private System.Windows.Forms.ColorDialog colorDialog1;
        private System.Windows.Forms.Label labelTextLineTotal;
        private System.Windows.Forms.ToolStripSeparator toolStripSeparator2;
        private System.Windows.Forms.ToolStripMenuItem typeEffectToolStripMenuItem;
        private System.Windows.Forms.ToolStripMenuItem karokeeEffectToolStripMenuItem;
        private System.Windows.Forms.ToolStripMenuItem matroskaImportStripMenuItem;
        private System.Windows.Forms.ToolStripSeparator toolStripSeparator10;
        private Nikse.SubtitleEdit.Controls.TimeUpDown timeUpDownStartTime;
        private System.Windows.Forms.ToolStripMenuItem toolStripMenuItemManualAnsi;
        private System.Windows.Forms.ToolStripMenuItem ChangeCasingToolStripMenuItem;
        private System.Windows.Forms.ToolStripMenuItem toolStripMenuItemMergeLines;
        private System.Windows.Forms.ToolStripSeparator toolStripSeparatorAdvancedFunctions;
        private System.Windows.Forms.ToolStripMenuItem visualSyncSelectedLinesToolStripMenuItem;
        private System.Windows.Forms.ToolStripMenuItem googleTranslateSelectedLinesToolStripMenuItem;
        private System.Windows.Forms.ToolStripMenuItem showSelectedLinesEarlierlaterToolStripMenuItem;
        private System.Windows.Forms.ToolStripMenuItem adjustDisplayTimeForSelectedLinesToolStripMenuItem;
        private System.Windows.Forms.ToolStripMenuItem fixCommonErrorsInSelectedLinesToolStripMenuItem;
        private System.Windows.Forms.ToolStripMenuItem changeCasingForSelectedLinesToolStripMenuItem;
        private System.Windows.Forms.ToolStripMenuItem toolStripMenuItem1;
        private System.Windows.Forms.ToolStripMenuItem sortNumberToolStripMenuItem;
        private System.Windows.Forms.ToolStripMenuItem sortStartTimeToolStripMenuItem;
        private System.Windows.Forms.ToolStripMenuItem sortEndTimeToolStripMenuItem;
        private System.Windows.Forms.ToolStripMenuItem sortDisplayTimeToolStripMenuItem;
        private System.Windows.Forms.ToolStripMenuItem sortTextMaxLineLengthToolStripMenuItem;
        private System.Windows.Forms.ToolStripMenuItem sortTextTotalLengthToolStripMenuItem;
        private System.Windows.Forms.ToolStripMenuItem sortTextNumberOfLinesToolStripMenuItem;
        private System.Windows.Forms.ToolStripMenuItem sortTextAlphabeticallytoolStripMenuItem;
        private System.Windows.Forms.ToolStripMenuItem changeLanguageToolStripMenuItem;
        private System.Windows.Forms.ToolStripSeparator toolStripSeparator12;
        private System.Windows.Forms.ToolStripMenuItem toolStripMenuItemCompare;
        private System.Windows.Forms.ToolStripMenuItem toolStripMenuItemUnbreakLines;
        private System.Windows.Forms.ToolStripMenuItem toolStripMenuItemAutoBreakLines;
        private System.Windows.Forms.ToolStripSeparator toolStripSeparatorBreakLines;
        private System.Windows.Forms.ToolStripMenuItem multipleReplaceToolStripMenuItem;
        private System.Windows.Forms.ToolStripMenuItem toolStripMenuItemImportDvdSubtitles;
        private System.Windows.Forms.ToolStripMenuItem toolStripMenuItemSubIdx;
        private System.Windows.Forms.ToolStripStatusLabel toolStripSelected;
        private System.Windows.Forms.ToolStripMenuItem toolStripMenuItemInsertUnicodeCharacter;
        private System.Windows.Forms.ToolStripSeparator toolStripSeparatorInsertUnicodeCharacter;
        private System.Windows.Forms.ToolStripMenuItem toolStripMenuItemAutoMergeShortLines;
        private System.Windows.Forms.ToolStripMenuItem setMinimumDisplayTimeBetweenParagraphsToolStripMenuItem;
        private System.Windows.Forms.ToolStripMenuItem toolStripMenuItemImportText;
        private System.Windows.Forms.ToolStripMenuItem toolStripMenuItemImportTimeCodes;
        private System.Windows.Forms.ToolStripMenuItem toolStripMenuItemFont;
        private System.Windows.Forms.FontDialog fontDialog1;
        private System.Windows.Forms.ToolStripSeparator toolStripSeparator14;
        private System.Windows.Forms.GroupBox groupBoxVideo;
        private System.Windows.Forms.Button buttonGotoSub;
        private System.Windows.Forms.Button buttonBeforeText;
        private System.Windows.Forms.Button buttonSetEnd;
        private System.Windows.Forms.Button buttonSetStartTime;
        private System.Windows.Forms.Button buttonInsertNewText;
        private System.Windows.Forms.Button buttonSecBack1;
        private System.Windows.Forms.Timer ShowSubtitleTimer;
        private System.Windows.Forms.Timer timerAutoDuration;
        private System.Windows.Forms.Label labelAutoDuration;
        private System.Windows.Forms.Timer timerAutoContinue;
        private System.Windows.Forms.ToolStripComboBox comboBoxSubtitleFormats;
        private System.Windows.Forms.ToolStripSeparator toolStripSeparatorToggle;
        private System.Windows.Forms.ToolStripSeparator toolStripSeparatorSubtitleFormat;
        private System.Windows.Forms.ToolStripLabel toolStripLabelSubtitleFormat;
        private System.Windows.Forms.ToolStripLabel toolStripLabelEncoding;
        private System.Windows.Forms.ToolStripComboBox comboBoxEncoding;
        private System.Windows.Forms.ToolStripButton toolStripButtonToggleVideo;
        private System.Windows.Forms.ToolStripSeparator toolStripSeparatorEncoding;
        private System.Windows.Forms.ToolStripSeparator toolStripSeparatorFrameRate;
        private System.Windows.Forms.ToolStripLabel toolStripLabelFrameRate;
        private System.Windows.Forms.ToolStripComboBox toolStripComboBoxFrameRate;
        private System.Windows.Forms.ToolStripButton toolStripButtonGetFrameRate;
        private System.Windows.Forms.ToolStripMenuItem toolStripMenuItemSpellCheckMain;
        private System.Windows.Forms.ToolStripMenuItem spellCheckToolStripMenuItem;
        private System.Windows.Forms.ToolStripMenuItem findDoubleWordsToolStripMenuItem;
        private System.Windows.Forms.ToolStripSeparator toolStripSeparator9;
        private System.Windows.Forms.ToolStripMenuItem GetDictionariesToolStripMenuItem;
        private System.Windows.Forms.ToolStripMenuItem addWordToNamesetcListToolStripMenuItem;
        private System.Windows.Forms.ToolStripMenuItem toolStripMenuItemSynchronization;
        private System.Windows.Forms.ToolStripMenuItem visualSyncToolStripMenuItem;
        private System.Windows.Forms.ToolStripMenuItem toolStripMenuItemPointSync;
        private System.Windows.Forms.ToolStripMenuItem toolStripMenuItemAdjustAllTimes;
        private System.Windows.Forms.ToolStripMenuItem toolStripMenuItemAutoTranslate;
        private System.Windows.Forms.ToolStripMenuItem translateByGoogleToolStripMenuItem;
        private System.Windows.Forms.ToolStripMenuItem translateFromSwedishToDanishToolStripMenuItem;
        private System.Windows.Forms.Timer timerStillTyping;
        private System.Windows.Forms.ToolStripMenuItem toolStripMenuItemVideo;
        private System.Windows.Forms.ToolStripMenuItem openVideoToolStripMenuItem;
        private System.Windows.Forms.ToolStripSeparator toolStripSeparator5;
        private System.Windows.Forms.ToolStripMenuItem showhideVideoToolStripMenuItem;
        private System.Windows.Forms.Label labelVideoPosition;
        private Controls.TimeUpDown timeUpDownVideoPosition;
        private System.Windows.Forms.TabControl tabControlButtons;
        private System.Windows.Forms.TabPage tabPageTranslate;
        private System.Windows.Forms.GroupBox groupBoxTranslateSearch;
        private System.Windows.Forms.Button buttonGoogleTranslateIt;
        private System.Windows.Forms.Button buttonGoogleIt;
        private System.Windows.Forms.TextBox textBoxSearchWord;
        private System.Windows.Forms.GroupBox groupBoxAutoContinue;
        private System.Windows.Forms.ComboBox comboBoxAutoContinue;
        private System.Windows.Forms.Label labelAutoContinueDelay;
        private System.Windows.Forms.CheckBox checkBoxAutoContinue;
        private System.Windows.Forms.GroupBox groupBoxAutoRepeat;
        private System.Windows.Forms.ComboBox comboBoxAutoRepeat;
        private System.Windows.Forms.Label labelAutoRepeatCount;
        private System.Windows.Forms.CheckBox checkBoxAutoRepeatOn;
        private System.Windows.Forms.Button buttonStop;
        private System.Windows.Forms.Button buttonPlayPrevious;
        private System.Windows.Forms.Button buttonPlayCurrent;
        private System.Windows.Forms.Button buttonPlayNext;
        private System.Windows.Forms.TabPage tabPageCreate;
        private System.Windows.Forms.TabPage tabPageAdjust;
        private System.Windows.Forms.Button buttonAdjustGoToPosAndPause;
        private System.Windows.Forms.Button buttonAdjustPlayBefore;
        private System.Windows.Forms.Button buttonAdjustSetEndTime;
        private System.Windows.Forms.Button buttonSetEndAndGoToNext;
        private System.Windows.Forms.Button buttonSetStartAndOffsetRest;
        private System.Windows.Forms.Button buttonAdjustSetStartTime;
        private System.Windows.Forms.Label labelTranslateTip;
        private System.Windows.Forms.Button buttonCustomUrl1;
        private System.Windows.Forms.ToolStripMenuItem toolStripMenuItemOpenContainingFolder;
        private System.Windows.Forms.NumericUpDown numericUpDownSec1;
        private System.Windows.Forms.Button buttonForward1;
        private System.Windows.Forms.Label labelCreateTip;
        private System.Windows.Forms.Label labelVideoPosition2;
        private Controls.TimeUpDown timeUpDownVideoPositionAdjust;
        private System.Windows.Forms.Button buttonAdjustSecForward1;
        private System.Windows.Forms.NumericUpDown numericUpDownSecAdjust1;
        private System.Windows.Forms.Button buttonAdjustSecBack1;
        private System.Windows.Forms.Button buttonForward2;
        private System.Windows.Forms.NumericUpDown numericUpDownSec2;
        private System.Windows.Forms.Button buttonSecBack2;
        private System.Windows.Forms.Button buttonAdjustSecForward2;
        private System.Windows.Forms.NumericUpDown numericUpDownSecAdjust2;
        private System.Windows.Forms.Button buttonAdjustSecBack2;
        private System.Windows.Forms.CheckBox checkBoxSyncListViewWithVideoWhilePlaying;
        private System.Windows.Forms.Label labelAdjustF10;
        private System.Windows.Forms.Label labelAdjustF9;
        private System.Windows.Forms.Label labelAdjustF11;
        private System.Windows.Forms.Label labelAdjustF12;
        private System.Windows.Forms.Label labelCreateF12;
        private System.Windows.Forms.Label labelCreateF11;
        private System.Windows.Forms.Label labelCreateF10;
        private System.Windows.Forms.Label labelCreateF9;
        private System.Windows.Forms.Label labelAdjustTip;
        private System.Windows.Forms.ToolStripMenuItem translatepoweredByMicrosoftToolStripMenuItem;
        private System.Windows.Forms.ToolStripButton toolStripButtonToggleWaveform;
        private Controls.VideoPlayerContainer mediaPlayer;
        private System.Windows.Forms.Panel panelVideoPlayer;
        private Controls.AudioVisualizer audioVisualizer;
        private System.Windows.Forms.Timer timerWaveform;
        private System.Windows.Forms.ContextMenuStrip contextMenuStripWaveform;
        private System.Windows.Forms.ToolStripMenuItem addParagraphHereToolStripMenuItem;
        private System.Windows.Forms.ToolStripMenuItem deleteParagraphToolStripMenuItem;
        private System.Windows.Forms.ToolStripMenuItem splitToolStripMenuItem1;
        private System.Windows.Forms.ToolStripMenuItem mergeWithPreviousToolStripMenuItem;
        private System.Windows.Forms.ToolStripMenuItem mergeWithNextToolStripMenuItem;
        private System.Windows.Forms.ToolStripMenuItem toolStripMenuItemWaveformPlaySelection;
        private System.Windows.Forms.ToolStripSeparator toolStripSeparator11;
        private System.Windows.Forms.Panel panelWaveformControls;
        private System.Windows.Forms.ToolStrip toolStripWaveControls;
        private System.Windows.Forms.ToolStripButton toolStripButtonWaveformZoomIn;
        private System.Windows.Forms.ToolStripComboBox toolStripComboBoxWaveform;
        private System.Windows.Forms.ToolStripButton toolStripButtonWaveformZoomOut;
        private System.Windows.Forms.ToolStripSeparator toolStripSeparator16;
        private System.Windows.Forms.ToolStripButton toolStripButtonWaveformPause;
        private System.Windows.Forms.ToolStripButton toolStripButtonWaveformPlay;
        private System.Windows.Forms.TrackBar trackBarWaveformPosition;
        private System.Windows.Forms.Label labelVideoInfo;
        private System.Windows.Forms.ToolStripMenuItem showhideWaveformToolStripMenuItem;
        private System.Windows.Forms.ToolStripMenuItem toolStripMenuItemImportBluRaySup;
        private System.Windows.Forms.Label labelCharactersPerSecond;
        private System.Windows.Forms.ToolStripMenuItem toolStripMenuItemNetworking;
        private System.Windows.Forms.ToolStripMenuItem startServerToolStripMenuItem;
        private System.Windows.Forms.ToolStripMenuItem joinSessionToolStripMenuItem;
        private System.Windows.Forms.ToolStripStatusLabel toolStripStatusNetworking;
        private System.Windows.Forms.ToolStripMenuItem leaveSessionToolStripMenuItem;
        private System.Windows.Forms.ToolStripMenuItem showSessionKeyLogToolStripMenuItem;
        private System.Windows.Forms.ToolStripMenuItem chatToolStripMenuItem;
        private System.Windows.Forms.SplitContainer splitContainer1;
        private System.Windows.Forms.SplitContainer splitContainerMain;
        private System.Windows.Forms.ToolStripMenuItem undockVideoControlsToolStripMenuItem;
        private System.Windows.Forms.ToolStripMenuItem redockVideoControlsToolStripMenuItem;
        private System.Windows.Forms.ToolStripSeparator toolStripSeparator19;
        private System.Windows.Forms.ToolStripButton toolStripButtonLockCenter;
        private System.Windows.Forms.ToolStripMenuItem toolStripMenuItemInsertSubtitle;
        private System.Windows.Forms.ToolStripMenuItem toolStripMenuItemAutoSplitLongLines;
        private System.Windows.Forms.ContextMenuStrip contextMenuStripEmpty;
        private System.Windows.Forms.ToolStripMenuItem insertLineToolStripMenuItem;
        private System.Windows.Forms.ToolStripMenuItem closeVideoToolStripMenuItem;
        private System.Windows.Forms.Label labelSingleLine;
        private System.Windows.Forms.Label labelAlternateText;
        private System.Windows.Forms.Label labelAlternateCharactersPerSecond;
        private System.Windows.Forms.Label labelTextAlternateLineTotal;
        private System.Windows.Forms.Label labelAlternateSingleLine;
        private System.Windows.Forms.Label labelTextAlternateLineLengths;
        private System.Windows.Forms.ToolStripSeparator toolStripSeparator20;
        private System.Windows.Forms.ToolStripMenuItem saveOriginalToolStripMenuItem;
        private System.Windows.Forms.ToolStripMenuItem saveOriginalAstoolStripMenuItem;
        private System.Windows.Forms.ToolStripMenuItem openOriginalToolStripMenuItem;
        private System.Windows.Forms.ToolStripMenuItem removeOriginalToolStripMenuItem;
        private System.Windows.Forms.ToolStripSplitButton toolStripSplitButtonPlayRate;
        private System.Windows.Forms.ToolStripMenuItem toolStripMenuItemPlayRateNormal;
        private System.Windows.Forms.ToolStripMenuItem toolStripMenuItemPlayRateSlow;
        private System.Windows.Forms.ToolStripMenuItem toolStripMenuItemPlayRateFast;
        private System.Windows.Forms.ImageList imageListPlayRate;
        private System.Windows.Forms.ToolStripMenuItem toolStripMenuItemPlayRateVeryFast;
        private System.Windows.Forms.ToolStripMenuItem toolStripMenuItemSetAudioTrack;
        private System.Windows.Forms.Button buttonSplitLine;
        private System.Windows.Forms.ToolStripMenuItem toolStripMenuItemChangeFrameRate2;
        private System.Windows.Forms.ToolStripMenuItem toolStripMenuItemCopySourceText;
        private System.Windows.Forms.ToolStripSeparator toolStripSeparator21;
        private System.Windows.Forms.ToolStripMenuItem editSelectAllToolStripMenuItem;
        private System.Windows.Forms.ContextMenuStrip contextMenuStripTextBoxListView;
        private System.Windows.Forms.ToolStripMenuItem cutToolStripMenuItem;
        private System.Windows.Forms.ToolStripMenuItem copyToolStripMenuItem;
        private System.Windows.Forms.ToolStripMenuItem pasteToolStripMenuItem;
        private System.Windows.Forms.ToolStripMenuItem deleteToolStripMenuItem;
        private System.Windows.Forms.ToolStripMenuItem toolStripMenuItemSplitTextAtCursor;
        private System.Windows.Forms.ToolStripSeparator toolStripSeparator18;
        private System.Windows.Forms.ToolStripMenuItem selectAllToolStripMenuItem;
        private System.Windows.Forms.ToolStripSeparator toolStripSeparator17;
        private System.Windows.Forms.ToolStripMenuItem normalToolStripMenuItem1;
        private System.Windows.Forms.ToolStripMenuItem boldToolStripMenuItem1;
        private System.Windows.Forms.ToolStripMenuItem italicToolStripMenuItem1;
        private System.Windows.Forms.ToolStripMenuItem underlineToolStripMenuItem1;
        private System.Windows.Forms.ToolStripMenuItem colorToolStripMenuItem1;
        private System.Windows.Forms.ToolStripMenuItem fontNameToolStripMenuItem;
        private System.Windows.Forms.ToolStripSeparator toolStripSeparator22;
        private System.Windows.Forms.ToolStripMenuItem toolStripMenuItemExport;
        private System.Windows.Forms.ToolStripMenuItem toolStripMenuItemExportPngXml;
        private System.Windows.Forms.ToolStripMenuItem pointSyncViaOtherSubtitleToolStripMenuItem;
        private System.Windows.Forms.ToolStripMenuItem toolStripMenuItemGoogleMicrosoftTranslateSelLine;
        private System.Windows.Forms.ToolStripSeparator toolStripSeparator23;
        private System.Windows.Forms.ToolStripMenuItem toolStripMenuItemMakeEmptyFromCurrent;
        private System.Windows.Forms.ToolStripSeparator toolStripSeparator24;
        private System.Windows.Forms.ToolStripMenuItem showWaveformAndSpectrogramToolStripMenuItem;
        private System.Windows.Forms.ToolStripMenuItem showOnlyWaveformToolStripMenuItem;
        private System.Windows.Forms.ToolStripMenuItem showOnlySpectrogramToolStripMenuItem;
        private System.Windows.Forms.ToolStripSeparator toolStripSeparator26;
        private System.Windows.Forms.ToolStripMenuItem toolStripMenuItemInsertUnicodeSymbol;
        private System.Windows.Forms.ToolStripMenuItem setStylesForSelectedLinesToolStripMenuItem;
        private System.Windows.Forms.ToolStripMenuItem FindDoubleLinesToolStripMenuItem;
        private System.Windows.Forms.ToolStripMenuItem eBUSTLToolStripMenuItem;
        private System.Windows.Forms.ToolStripMenuItem pACScreenElectronicsToolStripMenuItem;
        private System.Windows.Forms.ToolStripMenuItem toolStripMenuItemCavena890;
        private Controls.SETextBox textBoxListViewTextAlternate;
        private System.Windows.Forms.ToolStripMenuItem textCharssecToolStripMenuItem;
        private System.Windows.Forms.ToolStripMenuItem plainTextToolStripMenuItem;
        private System.Windows.Forms.ToolStripMenuItem bluraySupToolStripMenuItem;
        private System.Windows.Forms.ToolStripMenuItem vobSubsubidxToolStripMenuItem;
        private System.Windows.Forms.Timer timerTextUndo;
        private System.Windows.Forms.Timer timerAlternateTextUndo;
        private System.Windows.Forms.ToolStripMenuItem adobeEncoreFABImageScriptToolStripMenuItem;
        private System.Windows.Forms.ToolStripMenuItem toolStripMenuItemMergeDialog;
        private System.Windows.Forms.ToolStripMenuItem toolStripMenuItemSurroundWithMusicSymbols;
        private System.Windows.Forms.ToolStripMenuItem superscriptToolStripMenuItem;
        private System.Windows.Forms.ToolStripMenuItem subscriptToolStripMenuItem;
        private System.Windows.Forms.ToolStripMenuItem toolStripMenuItemImagePerFrame;
        private System.Windows.Forms.ToolStripMenuItem toolStripMenuItemApplyDurationLimits;
        private System.Windows.Forms.ToolStripMenuItem generateDatetimeInfoFromVideoToolStripMenuItem;
        private System.Windows.Forms.ToolStripSeparator toolStripSeparator25;
        private System.Windows.Forms.ToolStripMenuItem toolStripMenuItemRightToLeftMode;
        private System.Windows.Forms.ToolStripMenuItem joinSubtitlesToolStripMenuItem;
        private System.Windows.Forms.ToolStripMenuItem toolStripMenuItemReverseRightToLeftStartEnd;
        private System.Windows.Forms.ToolStripMenuItem toolStripMenuItemExportCapMakerPlus;
        private System.Windows.Forms.ToolStripMenuItem toolStripMenuItemExportCheetahCap;
        private System.Windows.Forms.ToolStripMenuItem toolStripMenuItemExportCaptionInc;
        private System.Windows.Forms.ToolStripMenuItem toolStripMenuItemExportUltech130;
        private System.Windows.Forms.ToolStripMenuItem toolStripMenuItemAssStyles;
        private System.Windows.Forms.ToolStripMenuItem toolStripMenuItemSubStationAlpha;
        private System.Windows.Forms.ToolStripMenuItem toolStripMenuItemAlignment;
        private System.Windows.Forms.ToolStripMenuItem toolStripMenuItemRestoreAutoBackup;
        private System.Windows.Forms.ToolStripMenuItem toolStripMenuItemStatistics;
        private System.Windows.Forms.ToolStripMenuItem toolStripMenuItemDCinemaProperties;
        private System.Windows.Forms.ToolStripMenuItem toolStripMenuItemTextTimeCodePair;
        private System.Windows.Forms.ToolStripMenuItem textWordsPerMinutewpmToolStripMenuItem;
        private System.Windows.Forms.ToolStripMenuItem toolStripMenuItemTTProperties;
        private System.Windows.Forms.ToolStripMenuItem toolStripMenuItemSaveSelectedLines;
        private System.Windows.Forms.Button buttonCustomUrl2;
        private System.Windows.Forms.ToolStripMenuItem addParagraphAndPasteToolStripMenuItem;
        private System.Windows.Forms.ToolStripSeparator toolStripSeparatorGuessTimeCodes;
        private System.Windows.Forms.ToolStripMenuItem guessTimeCodesToolStripMenuItem;
        private System.Windows.Forms.ToolStripMenuItem DvdStudioProStl;
        private System.Windows.Forms.ToolStripMenuItem toolStripMenuItemUndo;
        private System.Windows.Forms.ToolStripMenuItem toolStripMenuItemRedo;
        private System.Windows.Forms.ToolStripMenuItem toolStripMenuItemShowOriginalInPreview;
        private System.Windows.Forms.ToolStripMenuItem toolStripMenuItemPlugins;
        private System.Windows.Forms.ToolStripMenuItem seekSilenceToolStripMenuItem;
        private System.Windows.Forms.SplitContainer splitContainerListViewAndText;
        private System.Windows.Forms.ToolStripMenuItem toolStripMenuItemColumn;
        private System.Windows.Forms.ToolStripMenuItem toolStripMenuItemColumnDeleteText;
        private System.Windows.Forms.ToolStripMenuItem ShiftTextCellsDownToolStripMenuItem;
        private System.Windows.Forms.ToolStripMenuItem toolStripMenuItemPasteSpecial;
        private System.Windows.Forms.ToolStripMenuItem toolStripMenuItemColumnImportText;
        private System.Windows.Forms.ToolStripMenuItem toolStripMenuItemInsertTextFromSub;
        private System.Windows.Forms.ToolStripMenuItem toolStripMenuItemOpenKeepVideo;
        private System.Windows.Forms.ToolStripMenuItem changeSpeedInPercentToolStripMenuItem;
        private System.Windows.Forms.ToolStripMenuItem toolStripMenuItemAvidStl;
        private System.Windows.Forms.ToolStripMenuItem columnDeleteTextOnlyToolStripMenuItem;
        private System.Windows.Forms.ToolStripMenuItem toolStripMenuItemBatchConvert;
        private System.Windows.Forms.ToolStripMenuItem copyOriginalTextToCurrentToolStripMenuItem;
        private System.Windows.Forms.ToolStripMenuItem toolStripMenuItemMergeDuplicateText;
        private System.Windows.Forms.ToolStripMenuItem toolStripMenuItem2;
        private System.Windows.Forms.ToolStripMenuItem toolStripMenuItemWebVTT;
        private System.Windows.Forms.ToolStripMenuItem toolStripMenuItemWebVttVoice;
        private System.Windows.Forms.ToolStripSeparator toolStripSeparatorWebVTT;
        private System.Windows.Forms.ToolStripMenuItem toolStripMenuItemModifySelection;
        private System.Windows.Forms.ToolStripMenuItem toolStripMenuItemInverseSelection;
        private System.Windows.Forms.ToolStripMenuItem toolStripMenuItemSpellCheckFromCurrentLine;
        private System.Windows.Forms.ToolStripMenuItem toolStripMenuItemImportXSub;
        private System.Windows.Forms.ToolStripMenuItem toolStripMenuItemImportOcrHardSub;
        private System.Windows.Forms.ToolStripMenuItem toolStripMenuItemExportFcpIImage;
        private System.Windows.Forms.ToolStripMenuItem toolStripMenuItemNuendoProperties;
        private System.Windows.Forms.ToolStripMenuItem toolStripMenuItemDost;
        private System.Windows.Forms.ToolStripMenuItem toolStripMenuItemMeasurementConverter;
        private System.Windows.Forms.ToolStripMenuItem toolStripMenuItemImportSceneChanges;
        private System.Windows.Forms.ToolStripMenuItem toolStripMenuItemRemoveSceneChanges;
        private System.Windows.Forms.ToolStripMenuItem toolStripMenuItemDurationBridgeGaps;
        private System.Windows.Forms.ToolStripMenuItem toolStripMenuItemOpenDvd;
        private System.Windows.Forms.ToolStripMenuItem toolStripMenuItemFcpProperties;
        private System.Windows.Forms.ToolStripMenuItem styleToolStripMenuItem;
        private System.Windows.Forms.ToolStripMenuItem toolStripMenuItemFocusTextbox;
        private System.Windows.Forms.ToolStripSeparator toolStripSeparatorAscOrDesc;
        private System.Windows.Forms.ToolStripMenuItem AscendingToolStripMenuItem;
        private System.Windows.Forms.ToolStripMenuItem descendingToolStripMenuItem;
        private System.Windows.Forms.ToolStripSeparator toolStripSeparatorExportCustomText;
        private System.Windows.Forms.ToolStripMenuItem exportCustomTextFormatToolStripMenuItem;
        private System.Windows.Forms.ToolStripMenuItem toolStripMenuItemSetLanguage;
        private System.Windows.Forms.ToolStripMenuItem toolStripMenuItemInsertUnicodeControlCharacters;
        private System.Windows.Forms.ToolStripMenuItem leftToolStripMenuItem;
        private System.Windows.Forms.ToolStripMenuItem righttoleftMarkToolStripMenuItem;
        private System.Windows.Forms.ToolStripMenuItem startOfLefttorightEmbeddingLREToolStripMenuItem;
        private System.Windows.Forms.ToolStripMenuItem startOfRighttoleftEmbeddingRLEToolStripMenuItem;
        private System.Windows.Forms.ToolStripMenuItem startOfLefttorightOverrideLROToolStripMenuItem;
        private System.Windows.Forms.ToolStripMenuItem startOfRighttoleftOverrideRLOToolStripMenuItem;
        private System.Windows.Forms.ToolStripMenuItem toolStripMenuItemRtlUnicodeControlChars;
        private System.Windows.Forms.ToolStripMenuItem toolStripMenuItemImportImages;
        private System.Windows.Forms.ToolStripButton toolStripButtonRemoveTextForHi;
        private System.Windows.Forms.ToolStripMenuItem toolStripMenuItemExportDcinemaInterop;
        private System.Windows.Forms.ToolStripMenuItem toolStripMenuItemMergeLinesWithSameTimeCodes;
        private System.Windows.Forms.ToolStripMenuItem checkForUpdatesToolStripMenuItem;
        private System.Windows.Forms.ToolStripSeparator toolStripMenuItemSplitterCheckForUpdates;
        private System.Windows.Forms.ToolStripMenuItem setVideoOffsetToolStripMenuItem;
        private System.Windows.Forms.ToolStripMenuItem toolStripMenuItemEbuProperties;
        private System.Windows.Forms.ToolStripMenuItem toolStripMenuItemEdlClipName;
        private System.Windows.Forms.ToolStripMenuItem toolStripMenuItemAddWaveformBatch;
        private System.Windows.Forms.ToolStripMenuItem toolStripMenuItemExportBdTextSt;
        private System.Windows.Forms.ToolStripStatusLabel toolStripStatusLabelProgress;
        private System.Windows.Forms.ToolStripMenuItem uniPacExportToolStripMenuItem;
        private System.Windows.Forms.ToolStripMenuItem toolStripMenuItemExportAyato;
        private System.Windows.Forms.ToolStripButton toolStripButtonFixCommonErrors;
        private System.Windows.Forms.ToolStripMenuItem removeSceneChangeToolStripMenuItem;
        private System.Windows.Forms.ToolStripMenuItem addSceneChangeToolStripMenuItem;
<<<<<<< HEAD
        private System.Windows.Forms.ToolStripMenuItem netflixQualityCheckToolStripMenuItem;
        private System.Windows.Forms.ToolStripButton toolStripButtonNetflixQualityCheck;
=======
        private System.Windows.Forms.ToolStripMenuItem toolStripMenuItemEdl;
>>>>>>> de4a82ad
    }
}<|MERGE_RESOLUTION|>--- conflicted
+++ resolved
@@ -1,5107 +1,5105 @@
-﻿namespace Nikse.SubtitleEdit.Forms
-{
-    sealed partial class Main
-    {
-        /// <summary>
-        /// Required designer variable.
-        /// </summary>
-        private System.ComponentModel.IContainer components = null;
-
-        /// <summary>
-        /// Clean up any resources being used.
-        /// </summary>
-        /// <param name="disposing">true if managed resources should be disposed; otherwise, false.</param>
-        protected override void Dispose(bool disposing)
-        {
-            if (disposing && (components != null))
-            {
-                components.Dispose();
-            }
-            if (disposing)
-            {
-                if (_networkSession != null)
-                {
-                    _networkSession.Dispose();
-                    _networkSession = null;
-                }
-            }
-            base.Dispose(disposing);
-        }
-
-        #region Windows Form Designer generated code
-
-        /// <summary>
-        /// Required method for Designer support - do not modify
-        /// the contents of this method with the code editor.
-        /// </summary>
-        private void InitializeComponent()
-        {
-            this.components = new System.ComponentModel.Container();
-            System.ComponentModel.ComponentResourceManager resources = new System.ComponentModel.ComponentResourceManager(typeof(Main));
-            Nikse.SubtitleEdit.Core.TimeCode timeCode1 = new Nikse.SubtitleEdit.Core.TimeCode();
-            this.statusStrip1 = new System.Windows.Forms.StatusStrip();
-            this.labelStatus = new System.Windows.Forms.ToolStripStatusLabel();
-            this.toolStripSelected = new System.Windows.Forms.ToolStripStatusLabel();
-            this.toolStripStatusLabelProgress = new System.Windows.Forms.ToolStripStatusLabel();
-            this.toolStripStatusNetworking = new System.Windows.Forms.ToolStripStatusLabel();
-            this.toolStrip1 = new System.Windows.Forms.ToolStrip();
-            this.toolStripButtonFileNew = new System.Windows.Forms.ToolStripButton();
-            this.toolStripButtonFileOpen = new System.Windows.Forms.ToolStripButton();
-            this.toolStripButtonSave = new System.Windows.Forms.ToolStripButton();
-            this.toolStripButtonSaveAs = new System.Windows.Forms.ToolStripButton();
-            this.toolStripSeparatorFindReplace = new System.Windows.Forms.ToolStripSeparator();
-            this.toolStripButtonFind = new System.Windows.Forms.ToolStripButton();
-            this.toolStripButtonReplace = new System.Windows.Forms.ToolStripButton();
-            this.toolStripSeparatorFixSyncSpell = new System.Windows.Forms.ToolStripSeparator();
-            this.toolStripButtonFixCommonErrors = new System.Windows.Forms.ToolStripButton();
-            this.toolStripButtonRemoveTextForHi = new System.Windows.Forms.ToolStripButton();
-            this.toolStripButtonVisualSync = new System.Windows.Forms.ToolStripButton();
-            this.toolStripButtonSpellCheck = new System.Windows.Forms.ToolStripButton();
-            this.toolStripButtonNetflixQualityCheck = new System.Windows.Forms.ToolStripButton();
-            this.toolStripButtonSettings = new System.Windows.Forms.ToolStripButton();
-            this.toolStripSeparatorHelp = new System.Windows.Forms.ToolStripSeparator();
-            this.toolStripButtonHelp = new System.Windows.Forms.ToolStripButton();
-            this.toolStripSeparatorToggle = new System.Windows.Forms.ToolStripSeparator();
-            this.toolStripButtonToggleWaveform = new System.Windows.Forms.ToolStripButton();
-            this.toolStripButtonToggleVideo = new System.Windows.Forms.ToolStripButton();
-            this.toolStripSeparatorSubtitleFormat = new System.Windows.Forms.ToolStripSeparator();
-            this.toolStripLabelSubtitleFormat = new System.Windows.Forms.ToolStripLabel();
-            this.comboBoxSubtitleFormats = new System.Windows.Forms.ToolStripComboBox();
-            this.toolStripSeparatorEncoding = new System.Windows.Forms.ToolStripSeparator();
-            this.toolStripLabelEncoding = new System.Windows.Forms.ToolStripLabel();
-            this.comboBoxEncoding = new System.Windows.Forms.ToolStripComboBox();
-            this.toolStripSeparatorFrameRate = new System.Windows.Forms.ToolStripSeparator();
-            this.toolStripLabelFrameRate = new System.Windows.Forms.ToolStripLabel();
-            this.toolStripComboBoxFrameRate = new System.Windows.Forms.ToolStripComboBox();
-            this.toolStripButtonGetFrameRate = new System.Windows.Forms.ToolStripButton();
-            this.menuStrip1 = new System.Windows.Forms.MenuStrip();
-            this.fileToolStripMenuItem = new System.Windows.Forms.ToolStripMenuItem();
-            this.newToolStripMenuItem = new System.Windows.Forms.ToolStripMenuItem();
-            this.openToolStripMenuItem = new System.Windows.Forms.ToolStripMenuItem();
-            this.toolStripMenuItemOpenKeepVideo = new System.Windows.Forms.ToolStripMenuItem();
-            this.reopenToolStripMenuItem = new System.Windows.Forms.ToolStripMenuItem();
-            this.saveToolStripMenuItem = new System.Windows.Forms.ToolStripMenuItem();
-            this.saveAsToolStripMenuItem = new System.Windows.Forms.ToolStripMenuItem();
-            this.toolStripMenuItemRestoreAutoBackup = new System.Windows.Forms.ToolStripMenuItem();
-            this.toolStripMenuItemDCinemaProperties = new System.Windows.Forms.ToolStripMenuItem();
-            this.toolStripMenuItemTTProperties = new System.Windows.Forms.ToolStripMenuItem();
-            this.toolStripMenuItemNuendoProperties = new System.Windows.Forms.ToolStripMenuItem();
-            this.toolStripMenuItemFcpProperties = new System.Windows.Forms.ToolStripMenuItem();
-            this.toolStripMenuItemSubStationAlpha = new System.Windows.Forms.ToolStripMenuItem();
-            this.toolStripMenuItemEbuProperties = new System.Windows.Forms.ToolStripMenuItem();
-            this.toolStripSeparator20 = new System.Windows.Forms.ToolStripSeparator();
-            this.openOriginalToolStripMenuItem = new System.Windows.Forms.ToolStripMenuItem();
-            this.saveOriginalToolStripMenuItem = new System.Windows.Forms.ToolStripMenuItem();
-            this.saveOriginalAstoolStripMenuItem = new System.Windows.Forms.ToolStripMenuItem();
-            this.removeOriginalToolStripMenuItem = new System.Windows.Forms.ToolStripMenuItem();
-            this.toolStripSeparator12 = new System.Windows.Forms.ToolStripSeparator();
-            this.toolStripMenuItemOpenContainingFolder = new System.Windows.Forms.ToolStripMenuItem();
-            this.toolStripMenuItemCompare = new System.Windows.Forms.ToolStripMenuItem();
-            this.toolStripMenuItemStatistics = new System.Windows.Forms.ToolStripMenuItem();
-            this.toolStripMenuItemPlugins = new System.Windows.Forms.ToolStripMenuItem();
-            this.toolStripSeparator1 = new System.Windows.Forms.ToolStripSeparator();
-            this.toolStripMenuItemImportDvdSubtitles = new System.Windows.Forms.ToolStripMenuItem();
-            this.toolStripMenuItemSubIdx = new System.Windows.Forms.ToolStripMenuItem();
-            this.toolStripMenuItemImportBluRaySup = new System.Windows.Forms.ToolStripMenuItem();
-            this.toolStripMenuItemImportXSub = new System.Windows.Forms.ToolStripMenuItem();
-            this.toolStripMenuItemImportOcrHardSub = new System.Windows.Forms.ToolStripMenuItem();
-            this.matroskaImportStripMenuItem = new System.Windows.Forms.ToolStripMenuItem();
-            this.toolStripMenuItemManualAnsi = new System.Windows.Forms.ToolStripMenuItem();
-            this.toolStripMenuItemImportText = new System.Windows.Forms.ToolStripMenuItem();
-            this.toolStripMenuItemImportImages = new System.Windows.Forms.ToolStripMenuItem();
-            this.toolStripMenuItemImportTimeCodes = new System.Windows.Forms.ToolStripMenuItem();
-            this.toolStripSeparator22 = new System.Windows.Forms.ToolStripSeparator();
-            this.toolStripMenuItemExport = new System.Windows.Forms.ToolStripMenuItem();
-            this.adobeEncoreFABImageScriptToolStripMenuItem = new System.Windows.Forms.ToolStripMenuItem();
-            this.toolStripMenuItemAvidStl = new System.Windows.Forms.ToolStripMenuItem();
-            this.toolStripMenuItemExportAyato = new System.Windows.Forms.ToolStripMenuItem();
-            this.toolStripMenuItemExportPngXml = new System.Windows.Forms.ToolStripMenuItem();
-            this.bluraySupToolStripMenuItem = new System.Windows.Forms.ToolStripMenuItem();
-            this.toolStripMenuItemExportBdTextSt = new System.Windows.Forms.ToolStripMenuItem();
-            this.toolStripMenuItemExportCapMakerPlus = new System.Windows.Forms.ToolStripMenuItem();
-            this.toolStripMenuItemExportCaptionInc = new System.Windows.Forms.ToolStripMenuItem();
-            this.toolStripMenuItemCavena890 = new System.Windows.Forms.ToolStripMenuItem();
-            this.toolStripMenuItemExportCheetahCap = new System.Windows.Forms.ToolStripMenuItem();
-            this.toolStripMenuItemExportDcinemaInterop = new System.Windows.Forms.ToolStripMenuItem();
-            this.toolStripMenuItemDost = new System.Windows.Forms.ToolStripMenuItem();
-            this.DvdStudioProStl = new System.Windows.Forms.ToolStripMenuItem();
-            this.eBUSTLToolStripMenuItem = new System.Windows.Forms.ToolStripMenuItem();
-            this.toolStripMenuItemEdlClipName = new System.Windows.Forms.ToolStripMenuItem();
-            this.toolStripMenuItemExportFcpIImage = new System.Windows.Forms.ToolStripMenuItem();
-            this.toolStripMenuItemImagePerFrame = new System.Windows.Forms.ToolStripMenuItem();
-            this.toolStripMenuItemTextTimeCodePair = new System.Windows.Forms.ToolStripMenuItem();
-            this.pACScreenElectronicsToolStripMenuItem = new System.Windows.Forms.ToolStripMenuItem();
-            this.uniPacExportToolStripMenuItem = new System.Windows.Forms.ToolStripMenuItem();
-            this.plainTextToolStripMenuItem = new System.Windows.Forms.ToolStripMenuItem();
-            this.toolStripMenuItem2 = new System.Windows.Forms.ToolStripMenuItem();
-            this.toolStripMenuItemExportUltech130 = new System.Windows.Forms.ToolStripMenuItem();
-            this.vobSubsubidxToolStripMenuItem = new System.Windows.Forms.ToolStripMenuItem();
-            this.toolStripSeparatorExportCustomText = new System.Windows.Forms.ToolStripSeparator();
-            this.exportCustomTextFormatToolStripMenuItem = new System.Windows.Forms.ToolStripMenuItem();
-            this.toolStripSeparator10 = new System.Windows.Forms.ToolStripSeparator();
-            this.exitToolStripMenuItem = new System.Windows.Forms.ToolStripMenuItem();
-            this.editToolStripMenuItem = new System.Windows.Forms.ToolStripMenuItem();
-            this.toolStripMenuItemUndo = new System.Windows.Forms.ToolStripMenuItem();
-            this.toolStripMenuItemRedo = new System.Windows.Forms.ToolStripMenuItem();
-            this.showHistoryforUndoToolStripMenuItem = new System.Windows.Forms.ToolStripMenuItem();
-            this.toolStripSeparator14 = new System.Windows.Forms.ToolStripSeparator();
-            this.toolStripMenuItemInsertUnicodeCharacter = new System.Windows.Forms.ToolStripMenuItem();
-            this.toolStripSeparatorInsertUnicodeCharacter = new System.Windows.Forms.ToolStripSeparator();
-            this.findToolStripMenuItem = new System.Windows.Forms.ToolStripMenuItem();
-            this.findNextToolStripMenuItem = new System.Windows.Forms.ToolStripMenuItem();
-            this.replaceToolStripMenuItem = new System.Windows.Forms.ToolStripMenuItem();
-            this.multipleReplaceToolStripMenuItem = new System.Windows.Forms.ToolStripMenuItem();
-            this.gotoLineNumberToolStripMenuItem = new System.Windows.Forms.ToolStripMenuItem();
-            this.toolStripMenuItemShowOriginalInPreview = new System.Windows.Forms.ToolStripMenuItem();
-            this.toolStripSeparator25 = new System.Windows.Forms.ToolStripSeparator();
-            this.toolStripMenuItemRightToLeftMode = new System.Windows.Forms.ToolStripMenuItem();
-            this.toolStripMenuItemRtlUnicodeControlChars = new System.Windows.Forms.ToolStripMenuItem();
-            this.toolStripMenuItemReverseRightToLeftStartEnd = new System.Windows.Forms.ToolStripMenuItem();
-            this.toolStripSeparator21 = new System.Windows.Forms.ToolStripSeparator();
-            this.toolStripMenuItemModifySelection = new System.Windows.Forms.ToolStripMenuItem();
-            this.toolStripMenuItemInverseSelection = new System.Windows.Forms.ToolStripMenuItem();
-            this.editSelectAllToolStripMenuItem = new System.Windows.Forms.ToolStripMenuItem();
-            this.toolsToolStripMenuItem = new System.Windows.Forms.ToolStripMenuItem();
-            this.adjustDisplayTimeToolStripMenuItem = new System.Windows.Forms.ToolStripMenuItem();
-            this.toolStripMenuItemApplyDurationLimits = new System.Windows.Forms.ToolStripMenuItem();
-            this.toolStripMenuItemDurationBridgeGaps = new System.Windows.Forms.ToolStripMenuItem();
-            this.fixToolStripMenuItem = new System.Windows.Forms.ToolStripMenuItem();
-            this.startNumberingFromToolStripMenuItem = new System.Windows.Forms.ToolStripMenuItem();
-            this.removeTextForHearImpairedToolStripMenuItem = new System.Windows.Forms.ToolStripMenuItem();
-            this.ChangeCasingToolStripMenuItem = new System.Windows.Forms.ToolStripMenuItem();
-            this.toolStripMenuItemAutoMergeShortLines = new System.Windows.Forms.ToolStripMenuItem();
-            this.toolStripMenuItemMergeDuplicateText = new System.Windows.Forms.ToolStripMenuItem();
-            this.toolStripMenuItemMergeLinesWithSameTimeCodes = new System.Windows.Forms.ToolStripMenuItem();
-            this.toolStripMenuItemAutoSplitLongLines = new System.Windows.Forms.ToolStripMenuItem();
-            this.setMinimumDisplayTimeBetweenParagraphsToolStripMenuItem = new System.Windows.Forms.ToolStripMenuItem();
-            this.toolStripMenuItem1 = new System.Windows.Forms.ToolStripMenuItem();
-            this.sortNumberToolStripMenuItem = new System.Windows.Forms.ToolStripMenuItem();
-            this.sortStartTimeToolStripMenuItem = new System.Windows.Forms.ToolStripMenuItem();
-            this.sortEndTimeToolStripMenuItem = new System.Windows.Forms.ToolStripMenuItem();
-            this.sortDisplayTimeToolStripMenuItem = new System.Windows.Forms.ToolStripMenuItem();
-            this.sortTextAlphabeticallytoolStripMenuItem = new System.Windows.Forms.ToolStripMenuItem();
-            this.sortTextMaxLineLengthToolStripMenuItem = new System.Windows.Forms.ToolStripMenuItem();
-            this.sortTextTotalLengthToolStripMenuItem = new System.Windows.Forms.ToolStripMenuItem();
-            this.sortTextNumberOfLinesToolStripMenuItem = new System.Windows.Forms.ToolStripMenuItem();
-            this.textCharssecToolStripMenuItem = new System.Windows.Forms.ToolStripMenuItem();
-            this.textWordsPerMinutewpmToolStripMenuItem = new System.Windows.Forms.ToolStripMenuItem();
-            this.styleToolStripMenuItem = new System.Windows.Forms.ToolStripMenuItem();
-            this.toolStripSeparatorAscOrDesc = new System.Windows.Forms.ToolStripSeparator();
-            this.AscendingToolStripMenuItem = new System.Windows.Forms.ToolStripMenuItem();
-            this.descendingToolStripMenuItem = new System.Windows.Forms.ToolStripMenuItem();
-            this.netflixQualityCheckToolStripMenuItem = new System.Windows.Forms.ToolStripMenuItem();
-            this.toolStripSeparator23 = new System.Windows.Forms.ToolStripSeparator();
-            this.toolStripMenuItemMakeEmptyFromCurrent = new System.Windows.Forms.ToolStripMenuItem();
-            this.toolStripMenuItemBatchConvert = new System.Windows.Forms.ToolStripMenuItem();
-            this.generateDatetimeInfoFromVideoToolStripMenuItem = new System.Windows.Forms.ToolStripMenuItem();
-            this.toolStripMenuItemMeasurementConverter = new System.Windows.Forms.ToolStripMenuItem();
-            this.toolStripSeparator3 = new System.Windows.Forms.ToolStripSeparator();
-            this.splitToolStripMenuItem = new System.Windows.Forms.ToolStripMenuItem();
-            this.appendTextVisuallyToolStripMenuItem = new System.Windows.Forms.ToolStripMenuItem();
-            this.joinSubtitlesToolStripMenuItem = new System.Windows.Forms.ToolStripMenuItem();
-            this.toolStripMenuItemSpellCheckMain = new System.Windows.Forms.ToolStripMenuItem();
-            this.spellCheckToolStripMenuItem = new System.Windows.Forms.ToolStripMenuItem();
-            this.toolStripMenuItemSpellCheckFromCurrentLine = new System.Windows.Forms.ToolStripMenuItem();
-            this.findDoubleWordsToolStripMenuItem = new System.Windows.Forms.ToolStripMenuItem();
-            this.FindDoubleLinesToolStripMenuItem = new System.Windows.Forms.ToolStripMenuItem();
-            this.toolStripSeparator9 = new System.Windows.Forms.ToolStripSeparator();
-            this.GetDictionariesToolStripMenuItem = new System.Windows.Forms.ToolStripMenuItem();
-            this.addWordToNamesetcListToolStripMenuItem = new System.Windows.Forms.ToolStripMenuItem();
-            this.toolStripMenuItemVideo = new System.Windows.Forms.ToolStripMenuItem();
-            this.openVideoToolStripMenuItem = new System.Windows.Forms.ToolStripMenuItem();
-            this.toolStripMenuItemOpenDvd = new System.Windows.Forms.ToolStripMenuItem();
-            this.toolStripMenuItemSetAudioTrack = new System.Windows.Forms.ToolStripMenuItem();
-            this.closeVideoToolStripMenuItem = new System.Windows.Forms.ToolStripMenuItem();
-            this.setVideoOffsetToolStripMenuItem = new System.Windows.Forms.ToolStripMenuItem();
-            this.toolStripMenuItemImportSceneChanges = new System.Windows.Forms.ToolStripMenuItem();
-            this.toolStripMenuItemRemoveSceneChanges = new System.Windows.Forms.ToolStripMenuItem();
-            this.toolStripMenuItemAddWaveformBatch = new System.Windows.Forms.ToolStripMenuItem();
-            this.toolStripSeparator5 = new System.Windows.Forms.ToolStripSeparator();
-            this.showhideWaveformToolStripMenuItem = new System.Windows.Forms.ToolStripMenuItem();
-            this.showhideVideoToolStripMenuItem = new System.Windows.Forms.ToolStripMenuItem();
-            this.toolStripSeparator19 = new System.Windows.Forms.ToolStripSeparator();
-            this.undockVideoControlsToolStripMenuItem = new System.Windows.Forms.ToolStripMenuItem();
-            this.redockVideoControlsToolStripMenuItem = new System.Windows.Forms.ToolStripMenuItem();
-            this.toolStripMenuItemSynchronization = new System.Windows.Forms.ToolStripMenuItem();
-            this.toolStripMenuItemAdjustAllTimes = new System.Windows.Forms.ToolStripMenuItem();
-            this.visualSyncToolStripMenuItem = new System.Windows.Forms.ToolStripMenuItem();
-            this.toolStripMenuItemPointSync = new System.Windows.Forms.ToolStripMenuItem();
-            this.pointSyncViaOtherSubtitleToolStripMenuItem = new System.Windows.Forms.ToolStripMenuItem();
-            this.toolStripMenuItemChangeFrameRate2 = new System.Windows.Forms.ToolStripMenuItem();
-            this.changeSpeedInPercentToolStripMenuItem = new System.Windows.Forms.ToolStripMenuItem();
-            this.toolStripMenuItemAutoTranslate = new System.Windows.Forms.ToolStripMenuItem();
-            this.translateByGoogleToolStripMenuItem = new System.Windows.Forms.ToolStripMenuItem();
-            this.translatepoweredByMicrosoftToolStripMenuItem = new System.Windows.Forms.ToolStripMenuItem();
-            this.translateFromSwedishToDanishToolStripMenuItem = new System.Windows.Forms.ToolStripMenuItem();
-            this.optionsToolStripMenuItem = new System.Windows.Forms.ToolStripMenuItem();
-            this.settingsToolStripMenuItem = new System.Windows.Forms.ToolStripMenuItem();
-            this.changeLanguageToolStripMenuItem = new System.Windows.Forms.ToolStripMenuItem();
-            this.toolStripMenuItemNetworking = new System.Windows.Forms.ToolStripMenuItem();
-            this.startServerToolStripMenuItem = new System.Windows.Forms.ToolStripMenuItem();
-            this.joinSessionToolStripMenuItem = new System.Windows.Forms.ToolStripMenuItem();
-            this.chatToolStripMenuItem = new System.Windows.Forms.ToolStripMenuItem();
-            this.showSessionKeyLogToolStripMenuItem = new System.Windows.Forms.ToolStripMenuItem();
-            this.leaveSessionToolStripMenuItem = new System.Windows.Forms.ToolStripMenuItem();
-            this.helpToolStripMenuItem = new System.Windows.Forms.ToolStripMenuItem();
-            this.checkForUpdatesToolStripMenuItem = new System.Windows.Forms.ToolStripMenuItem();
-            this.toolStripMenuItemSplitterCheckForUpdates = new System.Windows.Forms.ToolStripSeparator();
-            this.helpToolStripMenuItem1 = new System.Windows.Forms.ToolStripMenuItem();
-            this.aboutToolStripMenuItem = new System.Windows.Forms.ToolStripMenuItem();
-            this.contextMenuStripListview = new System.Windows.Forms.ContextMenuStrip(this.components);
-            this.setStylesForSelectedLinesToolStripMenuItem = new System.Windows.Forms.ToolStripMenuItem();
-            this.toolStripMenuItemAssStyles = new System.Windows.Forms.ToolStripMenuItem();
-            this.toolStripMenuItemSetLanguage = new System.Windows.Forms.ToolStripMenuItem();
-            this.toolStripMenuItemWebVTT = new System.Windows.Forms.ToolStripMenuItem();
-            this.toolStripMenuItemDelete = new System.Windows.Forms.ToolStripMenuItem();
-            this.toolStripMenuItemInsertBefore = new System.Windows.Forms.ToolStripMenuItem();
-            this.toolStripMenuItemInsertAfter = new System.Windows.Forms.ToolStripMenuItem();
-            this.toolStripMenuItemInsertSubtitle = new System.Windows.Forms.ToolStripMenuItem();
-            this.toolStripMenuItemCopySourceText = new System.Windows.Forms.ToolStripMenuItem();
-            this.toolStripMenuItemColumn = new System.Windows.Forms.ToolStripMenuItem();
-            this.columnDeleteTextOnlyToolStripMenuItem = new System.Windows.Forms.ToolStripMenuItem();
-            this.toolStripMenuItemColumnDeleteText = new System.Windows.Forms.ToolStripMenuItem();
-            this.ShiftTextCellsDownToolStripMenuItem = new System.Windows.Forms.ToolStripMenuItem();
-            this.toolStripMenuItemInsertTextFromSub = new System.Windows.Forms.ToolStripMenuItem();
-            this.toolStripMenuItemColumnImportText = new System.Windows.Forms.ToolStripMenuItem();
-            this.toolStripMenuItemPasteSpecial = new System.Windows.Forms.ToolStripMenuItem();
-            this.copyOriginalTextToCurrentToolStripMenuItem = new System.Windows.Forms.ToolStripMenuItem();
-            this.toolStripSeparator7 = new System.Windows.Forms.ToolStripSeparator();
-            this.splitLineToolStripMenuItem = new System.Windows.Forms.ToolStripMenuItem();
-            this.toolStripMenuItemMergeLines = new System.Windows.Forms.ToolStripMenuItem();
-            this.toolStripMenuItemMergeDialog = new System.Windows.Forms.ToolStripMenuItem();
-            this.mergeBeforeToolStripMenuItem = new System.Windows.Forms.ToolStripMenuItem();
-            this.mergeAfterToolStripMenuItem = new System.Windows.Forms.ToolStripMenuItem();
-            this.toolStripSeparator8 = new System.Windows.Forms.ToolStripSeparator();
-            this.normalToolStripMenuItem = new System.Windows.Forms.ToolStripMenuItem();
-            this.boldToolStripMenuItem = new System.Windows.Forms.ToolStripMenuItem();
-            this.italicToolStripMenuItem = new System.Windows.Forms.ToolStripMenuItem();
-            this.underlineToolStripMenuItem = new System.Windows.Forms.ToolStripMenuItem();
-            this.colorToolStripMenuItem = new System.Windows.Forms.ToolStripMenuItem();
-            this.toolStripMenuItemFont = new System.Windows.Forms.ToolStripMenuItem();
-            this.toolStripMenuItemAlignment = new System.Windows.Forms.ToolStripMenuItem();
-            this.toolStripMenuItemSurroundWithMusicSymbols = new System.Windows.Forms.ToolStripMenuItem();
-            this.toolStripSeparator2 = new System.Windows.Forms.ToolStripSeparator();
-            this.toolStripMenuItemAutoBreakLines = new System.Windows.Forms.ToolStripMenuItem();
-            this.toolStripMenuItemUnbreakLines = new System.Windows.Forms.ToolStripMenuItem();
-            this.toolStripSeparatorBreakLines = new System.Windows.Forms.ToolStripSeparator();
-            this.typeEffectToolStripMenuItem = new System.Windows.Forms.ToolStripMenuItem();
-            this.karokeeEffectToolStripMenuItem = new System.Windows.Forms.ToolStripMenuItem();
-            this.toolStripSeparatorAdvancedFunctions = new System.Windows.Forms.ToolStripSeparator();
-            this.showSelectedLinesEarlierlaterToolStripMenuItem = new System.Windows.Forms.ToolStripMenuItem();
-            this.visualSyncSelectedLinesToolStripMenuItem = new System.Windows.Forms.ToolStripMenuItem();
-            this.toolStripMenuItemGoogleMicrosoftTranslateSelLine = new System.Windows.Forms.ToolStripMenuItem();
-            this.googleTranslateSelectedLinesToolStripMenuItem = new System.Windows.Forms.ToolStripMenuItem();
-            this.adjustDisplayTimeForSelectedLinesToolStripMenuItem = new System.Windows.Forms.ToolStripMenuItem();
-            this.fixCommonErrorsInSelectedLinesToolStripMenuItem = new System.Windows.Forms.ToolStripMenuItem();
-            this.changeCasingForSelectedLinesToolStripMenuItem = new System.Windows.Forms.ToolStripMenuItem();
-            this.toolStripMenuItemSaveSelectedLines = new System.Windows.Forms.ToolStripMenuItem();
-            this.openFileDialog1 = new System.Windows.Forms.OpenFileDialog();
-            this.saveFileDialog1 = new System.Windows.Forms.SaveFileDialog();
-            this.timer1 = new System.Windows.Forms.Timer(this.components);
-            this.colorDialog1 = new System.Windows.Forms.ColorDialog();
-            this.fontDialog1 = new System.Windows.Forms.FontDialog();
-            this.groupBoxVideo = new System.Windows.Forms.GroupBox();
-            this.audioVisualizer = new Nikse.SubtitleEdit.Controls.AudioVisualizer();
-            this.checkBoxSyncListViewWithVideoWhilePlaying = new System.Windows.Forms.CheckBox();
-            this.labelVideoInfo = new System.Windows.Forms.Label();
-            this.trackBarWaveformPosition = new System.Windows.Forms.TrackBar();
-            this.panelWaveformControls = new System.Windows.Forms.Panel();
-            this.toolStripWaveControls = new System.Windows.Forms.ToolStrip();
-            this.toolStripButtonWaveformZoomOut = new System.Windows.Forms.ToolStripButton();
-            this.toolStripComboBoxWaveform = new System.Windows.Forms.ToolStripComboBox();
-            this.toolStripButtonWaveformZoomIn = new System.Windows.Forms.ToolStripButton();
-            this.toolStripSeparator16 = new System.Windows.Forms.ToolStripSeparator();
-            this.toolStripButtonWaveformPause = new System.Windows.Forms.ToolStripButton();
-            this.toolStripButtonWaveformPlay = new System.Windows.Forms.ToolStripButton();
-            this.toolStripButtonLockCenter = new System.Windows.Forms.ToolStripButton();
-            this.toolStripSplitButtonPlayRate = new System.Windows.Forms.ToolStripSplitButton();
-            this.toolStripMenuItemPlayRateSlow = new System.Windows.Forms.ToolStripMenuItem();
-            this.toolStripMenuItemPlayRateNormal = new System.Windows.Forms.ToolStripMenuItem();
-            this.toolStripMenuItemPlayRateFast = new System.Windows.Forms.ToolStripMenuItem();
-            this.toolStripMenuItemPlayRateVeryFast = new System.Windows.Forms.ToolStripMenuItem();
-            this.tabControlButtons = new System.Windows.Forms.TabControl();
-            this.tabPageTranslate = new System.Windows.Forms.TabPage();
-            this.labelTranslateTip = new System.Windows.Forms.Label();
-            this.groupBoxTranslateSearch = new System.Windows.Forms.GroupBox();
-            this.buttonCustomUrl2 = new System.Windows.Forms.Button();
-            this.buttonCustomUrl1 = new System.Windows.Forms.Button();
-            this.buttonGoogleTranslateIt = new System.Windows.Forms.Button();
-            this.buttonGoogleIt = new System.Windows.Forms.Button();
-            this.textBoxSearchWord = new System.Windows.Forms.TextBox();
-            this.groupBoxAutoContinue = new System.Windows.Forms.GroupBox();
-            this.comboBoxAutoContinue = new System.Windows.Forms.ComboBox();
-            this.labelAutoContinueDelay = new System.Windows.Forms.Label();
-            this.checkBoxAutoContinue = new System.Windows.Forms.CheckBox();
-            this.buttonStop = new System.Windows.Forms.Button();
-            this.groupBoxAutoRepeat = new System.Windows.Forms.GroupBox();
-            this.comboBoxAutoRepeat = new System.Windows.Forms.ComboBox();
-            this.labelAutoRepeatCount = new System.Windows.Forms.Label();
-            this.checkBoxAutoRepeatOn = new System.Windows.Forms.CheckBox();
-            this.buttonPlayPrevious = new System.Windows.Forms.Button();
-            this.buttonPlayCurrent = new System.Windows.Forms.Button();
-            this.buttonPlayNext = new System.Windows.Forms.Button();
-            this.tabPageCreate = new System.Windows.Forms.TabPage();
-            this.timeUpDownVideoPosition = new Nikse.SubtitleEdit.Controls.TimeUpDown();
-            this.buttonGotoSub = new System.Windows.Forms.Button();
-            this.buttonBeforeText = new System.Windows.Forms.Button();
-            this.buttonSetEnd = new System.Windows.Forms.Button();
-            this.buttonInsertNewText = new System.Windows.Forms.Button();
-            this.buttonSetStartTime = new System.Windows.Forms.Button();
-            this.labelCreateF12 = new System.Windows.Forms.Label();
-            this.labelCreateF11 = new System.Windows.Forms.Label();
-            this.labelCreateF10 = new System.Windows.Forms.Label();
-            this.labelCreateF9 = new System.Windows.Forms.Label();
-            this.buttonForward2 = new System.Windows.Forms.Button();
-            this.numericUpDownSec2 = new System.Windows.Forms.NumericUpDown();
-            this.buttonSecBack2 = new System.Windows.Forms.Button();
-            this.labelCreateTip = new System.Windows.Forms.Label();
-            this.buttonForward1 = new System.Windows.Forms.Button();
-            this.numericUpDownSec1 = new System.Windows.Forms.NumericUpDown();
-            this.labelVideoPosition = new System.Windows.Forms.Label();
-            this.buttonSecBack1 = new System.Windows.Forms.Button();
-            this.tabPageAdjust = new System.Windows.Forms.TabPage();
-            this.labelAdjustTip = new System.Windows.Forms.Label();
-            this.buttonAdjustSetEndTime = new System.Windows.Forms.Button();
-            this.buttonSetEndAndGoToNext = new System.Windows.Forms.Button();
-            this.buttonSetStartAndOffsetRest = new System.Windows.Forms.Button();
-            this.buttonAdjustSetStartTime = new System.Windows.Forms.Button();
-            this.labelAdjustF12 = new System.Windows.Forms.Label();
-            this.labelAdjustF11 = new System.Windows.Forms.Label();
-            this.labelAdjustF10 = new System.Windows.Forms.Label();
-            this.labelAdjustF9 = new System.Windows.Forms.Label();
-            this.buttonAdjustSecForward2 = new System.Windows.Forms.Button();
-            this.numericUpDownSecAdjust2 = new System.Windows.Forms.NumericUpDown();
-            this.buttonAdjustSecBack2 = new System.Windows.Forms.Button();
-            this.buttonAdjustSecForward1 = new System.Windows.Forms.Button();
-            this.numericUpDownSecAdjust1 = new System.Windows.Forms.NumericUpDown();
-            this.buttonAdjustSecBack1 = new System.Windows.Forms.Button();
-            this.labelVideoPosition2 = new System.Windows.Forms.Label();
-            this.buttonAdjustGoToPosAndPause = new System.Windows.Forms.Button();
-            this.buttonAdjustPlayBefore = new System.Windows.Forms.Button();
-            this.timeUpDownVideoPositionAdjust = new Nikse.SubtitleEdit.Controls.TimeUpDown();
-            this.ShowSubtitleTimer = new System.Windows.Forms.Timer(this.components);
-            this.timerAutoDuration = new System.Windows.Forms.Timer(this.components);
-            this.timerAutoContinue = new System.Windows.Forms.Timer(this.components);
-            this.timerStillTyping = new System.Windows.Forms.Timer(this.components);
-            this.timerWaveform = new System.Windows.Forms.Timer(this.components);
-            this.contextMenuStripWaveform = new System.Windows.Forms.ContextMenuStrip(this.components);
-            this.addParagraphHereToolStripMenuItem = new System.Windows.Forms.ToolStripMenuItem();
-            this.addParagraphAndPasteToolStripMenuItem = new System.Windows.Forms.ToolStripMenuItem();
-            this.toolStripMenuItemFocusTextbox = new System.Windows.Forms.ToolStripMenuItem();
-            this.deleteParagraphToolStripMenuItem = new System.Windows.Forms.ToolStripMenuItem();
-            this.splitToolStripMenuItem1 = new System.Windows.Forms.ToolStripMenuItem();
-            this.mergeWithPreviousToolStripMenuItem = new System.Windows.Forms.ToolStripMenuItem();
-            this.mergeWithNextToolStripMenuItem = new System.Windows.Forms.ToolStripMenuItem();
-            this.toolStripSeparator11 = new System.Windows.Forms.ToolStripSeparator();
-            this.toolStripMenuItemWaveformPlaySelection = new System.Windows.Forms.ToolStripMenuItem();
-            this.toolStripSeparator24 = new System.Windows.Forms.ToolStripSeparator();
-            this.showWaveformAndSpectrogramToolStripMenuItem = new System.Windows.Forms.ToolStripMenuItem();
-            this.showOnlyWaveformToolStripMenuItem = new System.Windows.Forms.ToolStripMenuItem();
-            this.showOnlySpectrogramToolStripMenuItem = new System.Windows.Forms.ToolStripMenuItem();
-            this.toolStripSeparatorGuessTimeCodes = new System.Windows.Forms.ToolStripSeparator();
-            this.removeSceneChangeToolStripMenuItem = new System.Windows.Forms.ToolStripMenuItem();
-            this.addSceneChangeToolStripMenuItem = new System.Windows.Forms.ToolStripMenuItem();
-            this.guessTimeCodesToolStripMenuItem = new System.Windows.Forms.ToolStripMenuItem();
-            this.seekSilenceToolStripMenuItem = new System.Windows.Forms.ToolStripMenuItem();
-            this.splitContainerMain = new System.Windows.Forms.SplitContainer();
-            this.splitContainer1 = new System.Windows.Forms.SplitContainer();
-            this.tabControlSubtitle = new System.Windows.Forms.TabControl();
-            this.tabPage1 = new System.Windows.Forms.TabPage();
-            this.splitContainerListViewAndText = new System.Windows.Forms.SplitContainer();
-            this.SubtitleListview1 = new Nikse.SubtitleEdit.Controls.SubtitleListView();
-            this.groupBoxEdit = new System.Windows.Forms.GroupBox();
-            this.labelSingleLine = new System.Windows.Forms.Label();
-            this.labelAlternateSingleLine = new System.Windows.Forms.Label();
-            this.labelDurationWarning = new System.Windows.Forms.Label();
-            this.labelStartTimeWarning = new System.Windows.Forms.Label();
-            this.buttonSplitLine = new System.Windows.Forms.Button();
-            this.labelAlternateCharactersPerSecond = new System.Windows.Forms.Label();
-            this.labelTextAlternateLineTotal = new System.Windows.Forms.Label();
-            this.labelTextAlternateLineLengths = new System.Windows.Forms.Label();
-            this.labelAlternateText = new System.Windows.Forms.Label();
-            this.labelText = new System.Windows.Forms.Label();
-            this.textBoxListViewTextAlternate = new Nikse.SubtitleEdit.Controls.SETextBox();
-            this.contextMenuStripTextBoxListView = new System.Windows.Forms.ContextMenuStrip(this.components);
-            this.toolStripMenuItemWebVttVoice = new System.Windows.Forms.ToolStripMenuItem();
-            this.toolStripSeparatorWebVTT = new System.Windows.Forms.ToolStripSeparator();
-            this.cutToolStripMenuItem = new System.Windows.Forms.ToolStripMenuItem();
-            this.copyToolStripMenuItem = new System.Windows.Forms.ToolStripMenuItem();
-            this.pasteToolStripMenuItem = new System.Windows.Forms.ToolStripMenuItem();
-            this.deleteToolStripMenuItem = new System.Windows.Forms.ToolStripMenuItem();
-            this.toolStripMenuItemSplitTextAtCursor = new System.Windows.Forms.ToolStripMenuItem();
-            this.toolStripSeparator18 = new System.Windows.Forms.ToolStripSeparator();
-            this.selectAllToolStripMenuItem = new System.Windows.Forms.ToolStripMenuItem();
-            this.toolStripSeparator17 = new System.Windows.Forms.ToolStripSeparator();
-            this.normalToolStripMenuItem1 = new System.Windows.Forms.ToolStripMenuItem();
-            this.boldToolStripMenuItem1 = new System.Windows.Forms.ToolStripMenuItem();
-            this.italicToolStripMenuItem1 = new System.Windows.Forms.ToolStripMenuItem();
-            this.underlineToolStripMenuItem1 = new System.Windows.Forms.ToolStripMenuItem();
-            this.colorToolStripMenuItem1 = new System.Windows.Forms.ToolStripMenuItem();
-            this.fontNameToolStripMenuItem = new System.Windows.Forms.ToolStripMenuItem();
-            this.toolStripSeparator26 = new System.Windows.Forms.ToolStripSeparator();
-            this.toolStripMenuItemInsertUnicodeSymbol = new System.Windows.Forms.ToolStripMenuItem();
-            this.toolStripMenuItemInsertUnicodeControlCharacters = new System.Windows.Forms.ToolStripMenuItem();
-            this.leftToolStripMenuItem = new System.Windows.Forms.ToolStripMenuItem();
-            this.righttoleftMarkToolStripMenuItem = new System.Windows.Forms.ToolStripMenuItem();
-            this.startOfLefttorightEmbeddingLREToolStripMenuItem = new System.Windows.Forms.ToolStripMenuItem();
-            this.startOfRighttoleftEmbeddingRLEToolStripMenuItem = new System.Windows.Forms.ToolStripMenuItem();
-            this.startOfLefttorightOverrideLROToolStripMenuItem = new System.Windows.Forms.ToolStripMenuItem();
-            this.startOfRighttoleftOverrideRLOToolStripMenuItem = new System.Windows.Forms.ToolStripMenuItem();
-            this.superscriptToolStripMenuItem = new System.Windows.Forms.ToolStripMenuItem();
-            this.subscriptToolStripMenuItem = new System.Windows.Forms.ToolStripMenuItem();
-            this.buttonAutoBreak = new System.Windows.Forms.Button();
-            this.labelTextLineLengths = new System.Windows.Forms.Label();
-            this.labelTextLineTotal = new System.Windows.Forms.Label();
-            this.labelCharactersPerSecond = new System.Windows.Forms.Label();
-            this.buttonUnBreak = new System.Windows.Forms.Button();
-            this.timeUpDownStartTime = new Nikse.SubtitleEdit.Controls.TimeUpDown();
-            this.numericUpDownDuration = new System.Windows.Forms.NumericUpDown();
-            this.buttonPrevious = new System.Windows.Forms.Button();
-            this.buttonNext = new System.Windows.Forms.Button();
-            this.labelStartTime = new System.Windows.Forms.Label();
-            this.textBoxListViewText = new Nikse.SubtitleEdit.Controls.SETextBox();
-            this.labelDuration = new System.Windows.Forms.Label();
-            this.labelAutoDuration = new System.Windows.Forms.Label();
-            this.tabPage2 = new System.Windows.Forms.TabPage();
-            this.textBoxSource = new System.Windows.Forms.TextBox();
-            this.panelVideoPlayer = new System.Windows.Forms.Panel();
-            this.mediaPlayer = new Nikse.SubtitleEdit.Controls.VideoPlayerContainer();
-            this.contextMenuStripEmpty = new System.Windows.Forms.ContextMenuStrip(this.components);
-            this.insertLineToolStripMenuItem = new System.Windows.Forms.ToolStripMenuItem();
-            this.imageListPlayRate = new System.Windows.Forms.ImageList(this.components);
-            this.timerTextUndo = new System.Windows.Forms.Timer(this.components);
-            this.timerAlternateTextUndo = new System.Windows.Forms.Timer(this.components);
-            this.toolStripMenuItemEdl = new System.Windows.Forms.ToolStripMenuItem();
-            this.statusStrip1.SuspendLayout();
-            this.toolStrip1.SuspendLayout();
-            this.menuStrip1.SuspendLayout();
-            this.contextMenuStripListview.SuspendLayout();
-            this.groupBoxVideo.SuspendLayout();
-            ((System.ComponentModel.ISupportInitialize)(this.trackBarWaveformPosition)).BeginInit();
-            this.panelWaveformControls.SuspendLayout();
-            this.toolStripWaveControls.SuspendLayout();
-            this.tabControlButtons.SuspendLayout();
-            this.tabPageTranslate.SuspendLayout();
-            this.groupBoxTranslateSearch.SuspendLayout();
-            this.groupBoxAutoContinue.SuspendLayout();
-            this.groupBoxAutoRepeat.SuspendLayout();
-            this.tabPageCreate.SuspendLayout();
-            ((System.ComponentModel.ISupportInitialize)(this.numericUpDownSec2)).BeginInit();
-            ((System.ComponentModel.ISupportInitialize)(this.numericUpDownSec1)).BeginInit();
-            this.tabPageAdjust.SuspendLayout();
-            ((System.ComponentModel.ISupportInitialize)(this.numericUpDownSecAdjust2)).BeginInit();
-            ((System.ComponentModel.ISupportInitialize)(this.numericUpDownSecAdjust1)).BeginInit();
-            this.contextMenuStripWaveform.SuspendLayout();
-            ((System.ComponentModel.ISupportInitialize)(this.splitContainerMain)).BeginInit();
-            this.splitContainerMain.Panel1.SuspendLayout();
-            this.splitContainerMain.Panel2.SuspendLayout();
-            this.splitContainerMain.SuspendLayout();
-            ((System.ComponentModel.ISupportInitialize)(this.splitContainer1)).BeginInit();
-            this.splitContainer1.Panel1.SuspendLayout();
-            this.splitContainer1.Panel2.SuspendLayout();
-            this.splitContainer1.SuspendLayout();
-            this.tabControlSubtitle.SuspendLayout();
-            this.tabPage1.SuspendLayout();
-            ((System.ComponentModel.ISupportInitialize)(this.splitContainerListViewAndText)).BeginInit();
-            this.splitContainerListViewAndText.Panel1.SuspendLayout();
-            this.splitContainerListViewAndText.Panel2.SuspendLayout();
-            this.splitContainerListViewAndText.SuspendLayout();
-            this.groupBoxEdit.SuspendLayout();
-            this.contextMenuStripTextBoxListView.SuspendLayout();
-            ((System.ComponentModel.ISupportInitialize)(this.numericUpDownDuration)).BeginInit();
-            this.tabPage2.SuspendLayout();
-            this.panelVideoPlayer.SuspendLayout();
-            this.contextMenuStripEmpty.SuspendLayout();
-            this.SuspendLayout();
-            // 
-            // statusStrip1
-            // 
-            this.statusStrip1.Font = new System.Drawing.Font("Tahoma", 9F, System.Drawing.FontStyle.Regular, System.Drawing.GraphicsUnit.Point, ((byte)(0)));
-            this.statusStrip1.Items.AddRange(new System.Windows.Forms.ToolStripItem[] {
-            this.labelStatus,
-            this.toolStripSelected,
-            this.toolStripStatusLabelProgress,
-            this.toolStripStatusNetworking});
-            this.statusStrip1.Location = new System.Drawing.Point(0, 624);
-            this.statusStrip1.Name = "statusStrip1";
-            this.statusStrip1.Size = new System.Drawing.Size(975, 22);
-            this.statusStrip1.TabIndex = 4;
-            this.statusStrip1.Text = "statusStrip1";
-            // 
-            // labelStatus
-            // 
-            this.labelStatus.Name = "labelStatus";
-            this.labelStatus.Size = new System.Drawing.Size(0, 17);
-            this.labelStatus.TextAlign = System.Drawing.ContentAlignment.MiddleLeft;
-            this.labelStatus.Click += new System.EventHandler(this.labelStatus_Click);
-            // 
-            // toolStripSelected
-            // 
-            this.toolStripSelected.DisplayStyle = System.Windows.Forms.ToolStripItemDisplayStyle.Text;
-            this.toolStripSelected.Name = "toolStripSelected";
-            this.toolStripSelected.Size = new System.Drawing.Size(743, 17);
-            this.toolStripSelected.Spring = true;
-            this.toolStripSelected.Text = "toolStripSelected";
-            this.toolStripSelected.TextAlign = System.Drawing.ContentAlignment.MiddleRight;
-            this.toolStripSelected.Click += new System.EventHandler(this.toolStripSelected_Click);
-            // 
-            // toolStripStatusLabelProgress
-            // 
-            this.toolStripStatusLabelProgress.Name = "toolStripStatusLabelProgress";
-            this.toolStripStatusLabelProgress.Size = new System.Drawing.Size(162, 17);
-            this.toolStripStatusLabelProgress.Text = "toolStripStatusLabelProgress";
-            this.toolStripStatusLabelProgress.Visible = false;
-            // 
-            // toolStripStatusNetworking
-            // 
-            this.toolStripStatusNetworking.Image = global::Nikse.SubtitleEdit.Properties.Resources.connect;
-            this.toolStripStatusNetworking.Name = "toolStripStatusNetworking";
-            this.toolStripStatusNetworking.Padding = new System.Windows.Forms.Padding(50, 0, 0, 0);
-            this.toolStripStatusNetworking.Size = new System.Drawing.Size(217, 17);
-            this.toolStripStatusNetworking.Text = "toolStripStatusNetworking";
-            this.toolStripStatusNetworking.TextAlign = System.Drawing.ContentAlignment.MiddleRight;
-            this.toolStripStatusNetworking.TextImageRelation = System.Windows.Forms.TextImageRelation.TextBeforeImage;
-            this.toolStripStatusNetworking.Click += new System.EventHandler(this.toolStripStatusNetworking_Click);
-            // 
-            // toolStrip1
-            // 
-            this.toolStrip1.AutoSize = false;
-            this.toolStrip1.Font = new System.Drawing.Font("Tahoma", 9F, System.Drawing.FontStyle.Regular, System.Drawing.GraphicsUnit.Point, ((byte)(0)));
-            this.toolStrip1.GripStyle = System.Windows.Forms.ToolStripGripStyle.Hidden;
-            this.toolStrip1.Items.AddRange(new System.Windows.Forms.ToolStripItem[] {
-            this.toolStripButtonFileNew,
-            this.toolStripButtonFileOpen,
-            this.toolStripButtonSave,
-            this.toolStripButtonSaveAs,
-            this.toolStripSeparatorFindReplace,
-            this.toolStripButtonFind,
-            this.toolStripButtonReplace,
-            this.toolStripSeparatorFixSyncSpell,
-            this.toolStripButtonFixCommonErrors,
-            this.toolStripButtonRemoveTextForHi,
-            this.toolStripButtonVisualSync,
-            this.toolStripButtonSpellCheck,
-            this.toolStripButtonNetflixQualityCheck,
-            this.toolStripButtonSettings,
-            this.toolStripSeparatorHelp,
-            this.toolStripButtonHelp,
-            this.toolStripSeparatorToggle,
-            this.toolStripButtonToggleWaveform,
-            this.toolStripButtonToggleVideo,
-            this.toolStripSeparatorSubtitleFormat,
-            this.toolStripLabelSubtitleFormat,
-            this.comboBoxSubtitleFormats,
-            this.toolStripSeparatorEncoding,
-            this.toolStripLabelEncoding,
-            this.comboBoxEncoding,
-            this.toolStripSeparatorFrameRate,
-            this.toolStripLabelFrameRate,
-            this.toolStripComboBoxFrameRate,
-            this.toolStripButtonGetFrameRate});
-            this.toolStrip1.Location = new System.Drawing.Point(0, 24);
-            this.toolStrip1.Name = "toolStrip1";
-            this.toolStrip1.Size = new System.Drawing.Size(975, 40);
-            this.toolStrip1.TabIndex = 5;
-            this.toolStrip1.Text = "toolStrip1";
-            // 
-            // toolStripButtonFileNew
-            // 
-            this.toolStripButtonFileNew.DisplayStyle = System.Windows.Forms.ToolStripItemDisplayStyle.Image;
-            this.toolStripButtonFileNew.Font = new System.Drawing.Font("Tahoma", 8.25F, System.Drawing.FontStyle.Regular, System.Drawing.GraphicsUnit.Point, ((byte)(0)));
-            this.toolStripButtonFileNew.Image = ((System.Drawing.Image)(resources.GetObject("toolStripButtonFileNew.Image")));
-            this.toolStripButtonFileNew.ImageScaling = System.Windows.Forms.ToolStripItemImageScaling.None;
-            this.toolStripButtonFileNew.ImageTransparentColor = System.Drawing.Color.Transparent;
-            this.toolStripButtonFileNew.Name = "toolStripButtonFileNew";
-            this.toolStripButtonFileNew.Size = new System.Drawing.Size(36, 37);
-            this.toolStripButtonFileNew.Text = "New";
-            this.toolStripButtonFileNew.ToolTipText = "New";
-            this.toolStripButtonFileNew.Click += new System.EventHandler(this.ToolStripButtonFileNewClick);
-            // 
-            // toolStripButtonFileOpen
-            // 
-            this.toolStripButtonFileOpen.DisplayStyle = System.Windows.Forms.ToolStripItemDisplayStyle.Image;
-            this.toolStripButtonFileOpen.Font = new System.Drawing.Font("Tahoma", 8.25F, System.Drawing.FontStyle.Regular, System.Drawing.GraphicsUnit.Point, ((byte)(0)));
-            this.toolStripButtonFileOpen.Image = ((System.Drawing.Image)(resources.GetObject("toolStripButtonFileOpen.Image")));
-            this.toolStripButtonFileOpen.ImageScaling = System.Windows.Forms.ToolStripItemImageScaling.None;
-            this.toolStripButtonFileOpen.ImageTransparentColor = System.Drawing.Color.Transparent;
-            this.toolStripButtonFileOpen.Name = "toolStripButtonFileOpen";
-            this.toolStripButtonFileOpen.Size = new System.Drawing.Size(36, 37);
-            this.toolStripButtonFileOpen.Text = "toolStripButtonOpen";
-            this.toolStripButtonFileOpen.ToolTipText = "Open";
-            this.toolStripButtonFileOpen.Click += new System.EventHandler(this.ToolStripButtonFileOpenClick);
-            // 
-            // toolStripButtonSave
-            // 
-            this.toolStripButtonSave.DisplayStyle = System.Windows.Forms.ToolStripItemDisplayStyle.Image;
-            this.toolStripButtonSave.Font = new System.Drawing.Font("Tahoma", 8.25F, System.Drawing.FontStyle.Regular, System.Drawing.GraphicsUnit.Point, ((byte)(0)));
-            this.toolStripButtonSave.Image = ((System.Drawing.Image)(resources.GetObject("toolStripButtonSave.Image")));
-            this.toolStripButtonSave.ImageScaling = System.Windows.Forms.ToolStripItemImageScaling.None;
-            this.toolStripButtonSave.ImageTransparentColor = System.Drawing.Color.Magenta;
-            this.toolStripButtonSave.Name = "toolStripButtonSave";
-            this.toolStripButtonSave.Size = new System.Drawing.Size(36, 37);
-            this.toolStripButtonSave.Text = "toolStripButtonSave";
-            this.toolStripButtonSave.ToolTipText = "Save";
-            this.toolStripButtonSave.Click += new System.EventHandler(this.ToolStripButtonSaveClick);
-            // 
-            // toolStripButtonSaveAs
-            // 
-            this.toolStripButtonSaveAs.DisplayStyle = System.Windows.Forms.ToolStripItemDisplayStyle.Image;
-            this.toolStripButtonSaveAs.Font = new System.Drawing.Font("Tahoma", 8.25F, System.Drawing.FontStyle.Regular, System.Drawing.GraphicsUnit.Point, ((byte)(0)));
-            this.toolStripButtonSaveAs.Image = ((System.Drawing.Image)(resources.GetObject("toolStripButtonSaveAs.Image")));
-            this.toolStripButtonSaveAs.ImageScaling = System.Windows.Forms.ToolStripItemImageScaling.None;
-            this.toolStripButtonSaveAs.ImageTransparentColor = System.Drawing.Color.Magenta;
-            this.toolStripButtonSaveAs.Name = "toolStripButtonSaveAs";
-            this.toolStripButtonSaveAs.Size = new System.Drawing.Size(36, 37);
-            this.toolStripButtonSaveAs.Text = "toolStripButtonSaveAs";
-            this.toolStripButtonSaveAs.ToolTipText = "Save as";
-            this.toolStripButtonSaveAs.Click += new System.EventHandler(this.ToolStripButtonSaveAsClick);
-            // 
-            // toolStripSeparatorFindReplace
-            // 
-            this.toolStripSeparatorFindReplace.Name = "toolStripSeparatorFindReplace";
-            this.toolStripSeparatorFindReplace.Size = new System.Drawing.Size(6, 40);
-            // 
-            // toolStripButtonFind
-            // 
-            this.toolStripButtonFind.DisplayStyle = System.Windows.Forms.ToolStripItemDisplayStyle.Image;
-            this.toolStripButtonFind.Font = new System.Drawing.Font("Tahoma", 8.25F, System.Drawing.FontStyle.Regular, System.Drawing.GraphicsUnit.Point, ((byte)(0)));
-            this.toolStripButtonFind.Image = ((System.Drawing.Image)(resources.GetObject("toolStripButtonFind.Image")));
-            this.toolStripButtonFind.ImageScaling = System.Windows.Forms.ToolStripItemImageScaling.None;
-            this.toolStripButtonFind.ImageTransparentColor = System.Drawing.Color.Magenta;
-            this.toolStripButtonFind.Name = "toolStripButtonFind";
-            this.toolStripButtonFind.Size = new System.Drawing.Size(36, 37);
-            this.toolStripButtonFind.Text = "Find";
-            this.toolStripButtonFind.Click += new System.EventHandler(this.ToolStripButtonFindClick);
-            // 
-            // toolStripButtonReplace
-            // 
-            this.toolStripButtonReplace.DisplayStyle = System.Windows.Forms.ToolStripItemDisplayStyle.Image;
-            this.toolStripButtonReplace.Font = new System.Drawing.Font("Tahoma", 8.25F, System.Drawing.FontStyle.Regular, System.Drawing.GraphicsUnit.Point, ((byte)(0)));
-            this.toolStripButtonReplace.Image = ((System.Drawing.Image)(resources.GetObject("toolStripButtonReplace.Image")));
-            this.toolStripButtonReplace.ImageScaling = System.Windows.Forms.ToolStripItemImageScaling.None;
-            this.toolStripButtonReplace.ImageTransparentColor = System.Drawing.Color.White;
-            this.toolStripButtonReplace.Name = "toolStripButtonReplace";
-            this.toolStripButtonReplace.Size = new System.Drawing.Size(36, 37);
-            this.toolStripButtonReplace.Text = "Replace";
-            this.toolStripButtonReplace.ToolTipText = "Replace";
-            this.toolStripButtonReplace.Click += new System.EventHandler(this.ToolStripButtonReplaceClick);
-            // 
-            // toolStripSeparatorFixSyncSpell
-            // 
-            this.toolStripSeparatorFixSyncSpell.Name = "toolStripSeparatorFixSyncSpell";
-            this.toolStripSeparatorFixSyncSpell.Size = new System.Drawing.Size(6, 40);
-            // 
-            // toolStripButtonFixCommonErrors
-            // 
-            this.toolStripButtonFixCommonErrors.DisplayStyle = System.Windows.Forms.ToolStripItemDisplayStyle.Image;
-            this.toolStripButtonFixCommonErrors.Font = new System.Drawing.Font("Tahoma", 8.25F, System.Drawing.FontStyle.Regular, System.Drawing.GraphicsUnit.Point, ((byte)(0)));
-            this.toolStripButtonFixCommonErrors.Image = ((System.Drawing.Image)(resources.GetObject("toolStripButtonFixCommonErrors.Image")));
-            this.toolStripButtonFixCommonErrors.ImageScaling = System.Windows.Forms.ToolStripItemImageScaling.None;
-            this.toolStripButtonFixCommonErrors.ImageTransparentColor = System.Drawing.Color.Magenta;
-            this.toolStripButtonFixCommonErrors.Name = "toolStripButtonFixCommonErrors";
-            this.toolStripButtonFixCommonErrors.Size = new System.Drawing.Size(36, 37);
-            this.toolStripButtonFixCommonErrors.Text = "Fix common errors";
-            this.toolStripButtonFixCommonErrors.ToolTipText = "Fix common errors";
-            this.toolStripButtonFixCommonErrors.Click += new System.EventHandler(this.toolStripButtonFixCommonErrors_Click);
-            // 
-            // toolStripButtonRemoveTextForHi
-            // 
-            this.toolStripButtonRemoveTextForHi.DisplayStyle = System.Windows.Forms.ToolStripItemDisplayStyle.Image;
-            this.toolStripButtonRemoveTextForHi.Font = new System.Drawing.Font("Tahoma", 8.25F, System.Drawing.FontStyle.Regular, System.Drawing.GraphicsUnit.Point, ((byte)(0)));
-            this.toolStripButtonRemoveTextForHi.Image = ((System.Drawing.Image)(resources.GetObject("toolStripButtonRemoveTextForHi.Image")));
-            this.toolStripButtonRemoveTextForHi.ImageScaling = System.Windows.Forms.ToolStripItemImageScaling.None;
-            this.toolStripButtonRemoveTextForHi.ImageTransparentColor = System.Drawing.Color.Magenta;
-            this.toolStripButtonRemoveTextForHi.Name = "toolStripButtonRemoveTextForHi";
-            this.toolStripButtonRemoveTextForHi.Size = new System.Drawing.Size(36, 37);
-            this.toolStripButtonRemoveTextForHi.Text = "Remove text for HI";
-            this.toolStripButtonRemoveTextForHi.ToolTipText = "Fix common errors";
-            this.toolStripButtonRemoveTextForHi.Click += new System.EventHandler(this.toolStripButtonRemoveTextForHi_Click);
-            // 
-            // toolStripButtonVisualSync
-            // 
-            this.toolStripButtonVisualSync.DisplayStyle = System.Windows.Forms.ToolStripItemDisplayStyle.Image;
-            this.toolStripButtonVisualSync.Font = new System.Drawing.Font("Tahoma", 8.25F, System.Drawing.FontStyle.Regular, System.Drawing.GraphicsUnit.Point, ((byte)(0)));
-            this.toolStripButtonVisualSync.Image = ((System.Drawing.Image)(resources.GetObject("toolStripButtonVisualSync.Image")));
-            this.toolStripButtonVisualSync.ImageScaling = System.Windows.Forms.ToolStripItemImageScaling.None;
-            this.toolStripButtonVisualSync.ImageTransparentColor = System.Drawing.Color.Magenta;
-            this.toolStripButtonVisualSync.Name = "toolStripButtonVisualSync";
-            this.toolStripButtonVisualSync.Size = new System.Drawing.Size(36, 37);
-            this.toolStripButtonVisualSync.Text = "Visual sync";
-            this.toolStripButtonVisualSync.Click += new System.EventHandler(this.ToolStripButtonVisualSyncClick);
-            // 
-            // toolStripButtonSpellCheck
-            // 
-            this.toolStripButtonSpellCheck.DisplayStyle = System.Windows.Forms.ToolStripItemDisplayStyle.Image;
-            this.toolStripButtonSpellCheck.Font = new System.Drawing.Font("Tahoma", 8.25F);
-            this.toolStripButtonSpellCheck.Image = ((System.Drawing.Image)(resources.GetObject("toolStripButtonSpellCheck.Image")));
-            this.toolStripButtonSpellCheck.ImageScaling = System.Windows.Forms.ToolStripItemImageScaling.None;
-            this.toolStripButtonSpellCheck.ImageTransparentColor = System.Drawing.Color.Magenta;
-            this.toolStripButtonSpellCheck.Name = "toolStripButtonSpellCheck";
-            this.toolStripButtonSpellCheck.Size = new System.Drawing.Size(36, 37);
-            this.toolStripButtonSpellCheck.Text = "Spell check";
-            this.toolStripButtonSpellCheck.Click += new System.EventHandler(this.ToolStripButtonSpellCheckClick);
-            // 
-            // toolStripButtonNetflixQualityCheck
-            // 
-            this.toolStripButtonNetflixQualityCheck.DisplayStyle = System.Windows.Forms.ToolStripItemDisplayStyle.Image;
-            this.toolStripButtonNetflixQualityCheck.Image = ((System.Drawing.Image)(resources.GetObject("toolStripButtonNetflixQualityCheck.Image")));
-            this.toolStripButtonNetflixQualityCheck.ImageScaling = System.Windows.Forms.ToolStripItemImageScaling.None;
-            this.toolStripButtonNetflixQualityCheck.ImageTransparentColor = System.Drawing.Color.Magenta;
-            this.toolStripButtonNetflixQualityCheck.Name = "toolStripButtonNetflixQualityCheck";
-            this.toolStripButtonNetflixQualityCheck.Size = new System.Drawing.Size(36, 37);
-            this.toolStripButtonNetflixQualityCheck.Text = "Netflix quality check";
-            this.toolStripButtonNetflixQualityCheck.Click += new System.EventHandler(this.toolStripButtonNetflixGlyphCheck_Click);
-            // 
-            // toolStripButtonSettings
-            // 
-            this.toolStripButtonSettings.DisplayStyle = System.Windows.Forms.ToolStripItemDisplayStyle.Image;
-            this.toolStripButtonSettings.Font = new System.Drawing.Font("Tahoma", 8.25F);
-            this.toolStripButtonSettings.Image = ((System.Drawing.Image)(resources.GetObject("toolStripButtonSettings.Image")));
-            this.toolStripButtonSettings.ImageScaling = System.Windows.Forms.ToolStripItemImageScaling.None;
-            this.toolStripButtonSettings.ImageTransparentColor = System.Drawing.Color.Transparent;
-            this.toolStripButtonSettings.Name = "toolStripButtonSettings";
-            this.toolStripButtonSettings.Size = new System.Drawing.Size(36, 37);
-            this.toolStripButtonSettings.Text = "Settings";
-            this.toolStripButtonSettings.Click += new System.EventHandler(this.ToolStripButtonSettingsClick);
-            // 
-            // toolStripSeparatorHelp
-            // 
-            this.toolStripSeparatorHelp.Name = "toolStripSeparatorHelp";
-            this.toolStripSeparatorHelp.Size = new System.Drawing.Size(6, 40);
-            // 
-            // toolStripButtonHelp
-            // 
-            this.toolStripButtonHelp.DisplayStyle = System.Windows.Forms.ToolStripItemDisplayStyle.Image;
-            this.toolStripButtonHelp.Font = new System.Drawing.Font("Tahoma", 8.25F);
-            this.toolStripButtonHelp.Image = ((System.Drawing.Image)(resources.GetObject("toolStripButtonHelp.Image")));
-            this.toolStripButtonHelp.ImageScaling = System.Windows.Forms.ToolStripItemImageScaling.None;
-            this.toolStripButtonHelp.ImageTransparentColor = System.Drawing.Color.Transparent;
-            this.toolStripButtonHelp.Name = "toolStripButtonHelp";
-            this.toolStripButtonHelp.Size = new System.Drawing.Size(36, 37);
-            this.toolStripButtonHelp.Text = "Help";
-            this.toolStripButtonHelp.Click += new System.EventHandler(this.ToolStripButtonHelpClick);
-            // 
-            // toolStripSeparatorToggle
-            // 
-            this.toolStripSeparatorToggle.Name = "toolStripSeparatorToggle";
-            this.toolStripSeparatorToggle.Size = new System.Drawing.Size(6, 40);
-            // 
-            // toolStripButtonToggleWaveform
-            // 
-            this.toolStripButtonToggleWaveform.DisplayStyle = System.Windows.Forms.ToolStripItemDisplayStyle.Image;
-            this.toolStripButtonToggleWaveform.Font = new System.Drawing.Font("Tahoma", 8.25F);
-            this.toolStripButtonToggleWaveform.Image = ((System.Drawing.Image)(resources.GetObject("toolStripButtonToggleWaveform.Image")));
-            this.toolStripButtonToggleWaveform.ImageScaling = System.Windows.Forms.ToolStripItemImageScaling.None;
-            this.toolStripButtonToggleWaveform.ImageTransparentColor = System.Drawing.Color.Magenta;
-            this.toolStripButtonToggleWaveform.Name = "toolStripButtonToggleWaveform";
-            this.toolStripButtonToggleWaveform.Size = new System.Drawing.Size(36, 37);
-            this.toolStripButtonToggleWaveform.Text = "Show/hide waveform";
-            this.toolStripButtonToggleWaveform.Click += new System.EventHandler(this.toolStripButtonToggleWaveform_Click);
-            // 
-            // toolStripButtonToggleVideo
-            // 
-            this.toolStripButtonToggleVideo.Checked = true;
-            this.toolStripButtonToggleVideo.CheckState = System.Windows.Forms.CheckState.Checked;
-            this.toolStripButtonToggleVideo.DisplayStyle = System.Windows.Forms.ToolStripItemDisplayStyle.Image;
-            this.toolStripButtonToggleVideo.Font = new System.Drawing.Font("Tahoma", 8.25F);
-            this.toolStripButtonToggleVideo.Image = ((System.Drawing.Image)(resources.GetObject("toolStripButtonToggleVideo.Image")));
-            this.toolStripButtonToggleVideo.ImageScaling = System.Windows.Forms.ToolStripItemImageScaling.None;
-            this.toolStripButtonToggleVideo.ImageTransparentColor = System.Drawing.Color.Magenta;
-            this.toolStripButtonToggleVideo.Name = "toolStripButtonToggleVideo";
-            this.toolStripButtonToggleVideo.Size = new System.Drawing.Size(36, 37);
-            this.toolStripButtonToggleVideo.Text = "Show/hide video";
-            this.toolStripButtonToggleVideo.Click += new System.EventHandler(this.toolStripButtonToggleVideo_Click);
-            // 
-            // toolStripSeparatorSubtitleFormat
-            // 
-            this.toolStripSeparatorSubtitleFormat.Name = "toolStripSeparatorSubtitleFormat";
-            this.toolStripSeparatorSubtitleFormat.Size = new System.Drawing.Size(6, 40);
-            // 
-            // toolStripLabelSubtitleFormat
-            // 
-            this.toolStripLabelSubtitleFormat.Name = "toolStripLabelSubtitleFormat";
-            this.toolStripLabelSubtitleFormat.Size = new System.Drawing.Size(89, 37);
-            this.toolStripLabelSubtitleFormat.Text = "Subtitle format";
-            // 
-            // comboBoxSubtitleFormats
-            // 
-            this.comboBoxSubtitleFormats.DropDownHeight = 215;
-            this.comboBoxSubtitleFormats.DropDownStyle = System.Windows.Forms.ComboBoxStyle.DropDownList;
-            this.comboBoxSubtitleFormats.FlatStyle = System.Windows.Forms.FlatStyle.Standard;
-            this.comboBoxSubtitleFormats.IntegralHeight = false;
-            this.comboBoxSubtitleFormats.Name = "comboBoxSubtitleFormats";
-            this.comboBoxSubtitleFormats.Size = new System.Drawing.Size(150, 40);
-            this.comboBoxSubtitleFormats.DropDown += new System.EventHandler(this.MenuOpened);
-            this.comboBoxSubtitleFormats.DropDownClosed += new System.EventHandler(this.MenuClosed);
-            this.comboBoxSubtitleFormats.SelectedIndexChanged += new System.EventHandler(this.ComboBoxSubtitleFormatsSelectedIndexChanged);
-            this.comboBoxSubtitleFormats.Enter += new System.EventHandler(this.ComboBoxSubtitleFormatsEnter);
-            // 
-            // toolStripSeparatorEncoding
-            // 
-            this.toolStripSeparatorEncoding.Name = "toolStripSeparatorEncoding";
-            this.toolStripSeparatorEncoding.Size = new System.Drawing.Size(6, 40);
-            // 
-            // toolStripLabelEncoding
-            // 
-            this.toolStripLabelEncoding.Name = "toolStripLabelEncoding";
-            this.toolStripLabelEncoding.Size = new System.Drawing.Size(78, 37);
-            this.toolStripLabelEncoding.Text = "File encoding";
-            // 
-            // comboBoxEncoding
-            // 
-            this.comboBoxEncoding.DropDownHeight = 215;
-            this.comboBoxEncoding.DropDownStyle = System.Windows.Forms.ComboBoxStyle.DropDownList;
-            this.comboBoxEncoding.FlatStyle = System.Windows.Forms.FlatStyle.Standard;
-            this.comboBoxEncoding.IntegralHeight = false;
-            this.comboBoxEncoding.Items.AddRange(new object[] {
-            "ANSI",
-            "UTF-7",
-            "UTF-8",
-            "Unicode",
-            "Unicode (big endian)"});
-            this.comboBoxEncoding.Name = "comboBoxEncoding";
-            this.comboBoxEncoding.Size = new System.Drawing.Size(125, 23);
-            this.comboBoxEncoding.DropDown += new System.EventHandler(this.MenuOpened);
-            this.comboBoxEncoding.DropDownClosed += new System.EventHandler(this.MenuClosed);
-            // 
-            // toolStripSeparatorFrameRate
-            // 
-            this.toolStripSeparatorFrameRate.Name = "toolStripSeparatorFrameRate";
-            this.toolStripSeparatorFrameRate.Size = new System.Drawing.Size(6, 40);
-            // 
-            // toolStripLabelFrameRate
-            // 
-            this.toolStripLabelFrameRate.Name = "toolStripLabelFrameRate";
-            this.toolStripLabelFrameRate.Size = new System.Drawing.Size(66, 14);
-            this.toolStripLabelFrameRate.Text = "Frame rate";
-            // 
-            // toolStripComboBoxFrameRate
-            // 
-            this.toolStripComboBoxFrameRate.DropDownWidth = 75;
-            this.toolStripComboBoxFrameRate.FlatStyle = System.Windows.Forms.FlatStyle.Standard;
-            this.toolStripComboBoxFrameRate.Name = "toolStripComboBoxFrameRate";
-            this.toolStripComboBoxFrameRate.Size = new System.Drawing.Size(75, 23);
-            this.toolStripComboBoxFrameRate.DropDown += new System.EventHandler(this.MenuOpened);
-            this.toolStripComboBoxFrameRate.DropDownClosed += new System.EventHandler(this.MenuClosed);
-            this.toolStripComboBoxFrameRate.TextChanged += new System.EventHandler(this.ToolStripComboBoxFrameRateTextChanged);
-            // 
-            // toolStripButtonGetFrameRate
-            // 
-            this.toolStripButtonGetFrameRate.DisplayStyle = System.Windows.Forms.ToolStripItemDisplayStyle.Text;
-            this.toolStripButtonGetFrameRate.Image = ((System.Drawing.Image)(resources.GetObject("toolStripButtonGetFrameRate.Image")));
-            this.toolStripButtonGetFrameRate.ImageTransparentColor = System.Drawing.Color.Magenta;
-            this.toolStripButtonGetFrameRate.Name = "toolStripButtonGetFrameRate";
-            this.toolStripButtonGetFrameRate.Size = new System.Drawing.Size(23, 18);
-            this.toolStripButtonGetFrameRate.Text = "...";
-            this.toolStripButtonGetFrameRate.ToolTipText = "Get frame rate from video file";
-            this.toolStripButtonGetFrameRate.Click += new System.EventHandler(this.ButtonGetFrameRateClick);
-            // 
-            // menuStrip1
-            // 
-            this.menuStrip1.Font = new System.Drawing.Font("Tahoma", 9F, System.Drawing.FontStyle.Regular, System.Drawing.GraphicsUnit.Point, ((byte)(0)));
-            this.menuStrip1.Items.AddRange(new System.Windows.Forms.ToolStripItem[] {
-            this.fileToolStripMenuItem,
-            this.editToolStripMenuItem,
-            this.toolsToolStripMenuItem,
-            this.toolStripMenuItemSpellCheckMain,
-            this.toolStripMenuItemVideo,
-            this.toolStripMenuItemSynchronization,
-            this.toolStripMenuItemAutoTranslate,
-            this.optionsToolStripMenuItem,
-            this.toolStripMenuItemNetworking,
-            this.helpToolStripMenuItem});
-            this.menuStrip1.Location = new System.Drawing.Point(0, 0);
-            this.menuStrip1.Name = "menuStrip1";
-            this.menuStrip1.Size = new System.Drawing.Size(975, 24);
-            this.menuStrip1.TabIndex = 6;
-            this.menuStrip1.Text = "menuStrip1";
-            // 
-            // fileToolStripMenuItem
-            // 
-            this.fileToolStripMenuItem.DropDownItems.AddRange(new System.Windows.Forms.ToolStripItem[] {
-            this.newToolStripMenuItem,
-            this.openToolStripMenuItem,
-            this.toolStripMenuItemOpenKeepVideo,
-            this.reopenToolStripMenuItem,
-            this.saveToolStripMenuItem,
-            this.saveAsToolStripMenuItem,
-            this.toolStripMenuItemRestoreAutoBackup,
-            this.toolStripMenuItemDCinemaProperties,
-            this.toolStripMenuItemTTProperties,
-            this.toolStripMenuItemNuendoProperties,
-            this.toolStripMenuItemFcpProperties,
-            this.toolStripMenuItemSubStationAlpha,
-            this.toolStripMenuItemEbuProperties,
-            this.toolStripSeparator20,
-            this.openOriginalToolStripMenuItem,
-            this.saveOriginalToolStripMenuItem,
-            this.saveOriginalAstoolStripMenuItem,
-            this.removeOriginalToolStripMenuItem,
-            this.toolStripSeparator12,
-            this.toolStripMenuItemOpenContainingFolder,
-            this.toolStripMenuItemCompare,
-            this.toolStripMenuItemStatistics,
-            this.toolStripMenuItemPlugins,
-            this.toolStripSeparator1,
-            this.toolStripMenuItemImportDvdSubtitles,
-            this.toolStripMenuItemSubIdx,
-            this.toolStripMenuItemImportBluRaySup,
-            this.toolStripMenuItemImportXSub,
-            this.toolStripMenuItemImportOcrHardSub,
-            this.matroskaImportStripMenuItem,
-            this.toolStripMenuItemManualAnsi,
-            this.toolStripMenuItemImportText,
-            this.toolStripMenuItemImportImages,
-            this.toolStripMenuItemImportTimeCodes,
-            this.toolStripSeparator22,
-            this.toolStripMenuItemExport,
-            this.toolStripSeparator10,
-            this.exitToolStripMenuItem});
-            this.fileToolStripMenuItem.Name = "fileToolStripMenuItem";
-            this.fileToolStripMenuItem.Size = new System.Drawing.Size(36, 20);
-            this.fileToolStripMenuItem.Text = "File";
-            this.fileToolStripMenuItem.DropDownOpening += new System.EventHandler(this.fileToolStripMenuItem_DropDownOpening);
-            // 
-            // newToolStripMenuItem
-            // 
-            this.newToolStripMenuItem.Name = "newToolStripMenuItem";
-            this.newToolStripMenuItem.ShortcutKeys = ((System.Windows.Forms.Keys)((System.Windows.Forms.Keys.Control | System.Windows.Forms.Keys.N)));
-            this.newToolStripMenuItem.Size = new System.Drawing.Size(337, 22);
-            this.newToolStripMenuItem.Text = "New";
-            this.newToolStripMenuItem.Click += new System.EventHandler(this.NewToolStripMenuItemClick);
-            // 
-            // openToolStripMenuItem
-            // 
-            this.openToolStripMenuItem.Name = "openToolStripMenuItem";
-            this.openToolStripMenuItem.ShortcutKeys = ((System.Windows.Forms.Keys)((System.Windows.Forms.Keys.Control | System.Windows.Forms.Keys.O)));
-            this.openToolStripMenuItem.Size = new System.Drawing.Size(337, 22);
-            this.openToolStripMenuItem.Text = "Open";
-            this.openToolStripMenuItem.Click += new System.EventHandler(this.OpenToolStripMenuItemClick);
-            // 
-            // toolStripMenuItemOpenKeepVideo
-            // 
-            this.toolStripMenuItemOpenKeepVideo.Name = "toolStripMenuItemOpenKeepVideo";
-            this.toolStripMenuItemOpenKeepVideo.Size = new System.Drawing.Size(337, 22);
-            this.toolStripMenuItemOpenKeepVideo.Text = "Open (keep video)";
-            this.toolStripMenuItemOpenKeepVideo.Click += new System.EventHandler(this.toolStripMenuItemOpenKeepVideo_Click);
-            // 
-            // reopenToolStripMenuItem
-            // 
-            this.reopenToolStripMenuItem.Name = "reopenToolStripMenuItem";
-            this.reopenToolStripMenuItem.Size = new System.Drawing.Size(337, 22);
-            this.reopenToolStripMenuItem.Text = "Reopen";
-            // 
-            // saveToolStripMenuItem
-            // 
-            this.saveToolStripMenuItem.Name = "saveToolStripMenuItem";
-            this.saveToolStripMenuItem.ShortcutKeys = ((System.Windows.Forms.Keys)((System.Windows.Forms.Keys.Control | System.Windows.Forms.Keys.S)));
-            this.saveToolStripMenuItem.Size = new System.Drawing.Size(337, 22);
-            this.saveToolStripMenuItem.Text = "Save";
-            this.saveToolStripMenuItem.Click += new System.EventHandler(this.SaveToolStripMenuItemClick);
-            // 
-            // saveAsToolStripMenuItem
-            // 
-            this.saveAsToolStripMenuItem.Name = "saveAsToolStripMenuItem";
-            this.saveAsToolStripMenuItem.Size = new System.Drawing.Size(337, 22);
-            this.saveAsToolStripMenuItem.Text = "Save as...";
-            this.saveAsToolStripMenuItem.Click += new System.EventHandler(this.SaveAsToolStripMenuItemClick);
-            // 
-            // toolStripMenuItemRestoreAutoBackup
-            // 
-            this.toolStripMenuItemRestoreAutoBackup.Name = "toolStripMenuItemRestoreAutoBackup";
-            this.toolStripMenuItemRestoreAutoBackup.Size = new System.Drawing.Size(337, 22);
-            this.toolStripMenuItemRestoreAutoBackup.Text = "Restore auto-backup...";
-            this.toolStripMenuItemRestoreAutoBackup.Click += new System.EventHandler(this.toolStripMenuItemRestoreAutoBackup_Click);
-            // 
-            // toolStripMenuItemDCinemaProperties
-            // 
-            this.toolStripMenuItemDCinemaProperties.Name = "toolStripMenuItemDCinemaProperties";
-            this.toolStripMenuItemDCinemaProperties.Size = new System.Drawing.Size(337, 22);
-            this.toolStripMenuItemDCinemaProperties.Text = "DCinema properties...";
-            this.toolStripMenuItemDCinemaProperties.Click += new System.EventHandler(this.toolStripMenuItemDCinemaProperties_Click);
-            // 
-            // toolStripMenuItemTTProperties
-            // 
-            this.toolStripMenuItemTTProperties.Name = "toolStripMenuItemTTProperties";
-            this.toolStripMenuItemTTProperties.Size = new System.Drawing.Size(337, 22);
-            this.toolStripMenuItemTTProperties.Text = "Timed Text properties...";
-            this.toolStripMenuItemTTProperties.Click += new System.EventHandler(this.toolStripMenuItemTTPropertiesClick);
-            // 
-            // toolStripMenuItemNuendoProperties
-            // 
-            this.toolStripMenuItemNuendoProperties.Name = "toolStripMenuItemNuendoProperties";
-            this.toolStripMenuItemNuendoProperties.Size = new System.Drawing.Size(337, 22);
-            this.toolStripMenuItemNuendoProperties.Text = "Nuendo properties...";
-            this.toolStripMenuItemNuendoProperties.Click += new System.EventHandler(this.ToolStripMenuItemNuendoPropertiesClick);
-            // 
-            // toolStripMenuItemFcpProperties
-            // 
-            this.toolStripMenuItemFcpProperties.Name = "toolStripMenuItemFcpProperties";
-            this.toolStripMenuItemFcpProperties.Size = new System.Drawing.Size(337, 22);
-            this.toolStripMenuItemFcpProperties.Text = "Final Cut Pro properties...";
-            this.toolStripMenuItemFcpProperties.Click += new System.EventHandler(this.toolStripMenuItemFcpProperties_Click);
-            // 
-            // toolStripMenuItemSubStationAlpha
-            // 
-            this.toolStripMenuItemSubStationAlpha.Name = "toolStripMenuItemSubStationAlpha";
-            this.toolStripMenuItemSubStationAlpha.Size = new System.Drawing.Size(337, 22);
-            this.toolStripMenuItemSubStationAlpha.Text = "Advanced Sub Station Alpha properties...";
-            this.toolStripMenuItemSubStationAlpha.Click += new System.EventHandler(this.toolStripMenuItemSubStationAlpha_Click);
-            // 
-            // toolStripMenuItemEbuProperties
-            // 
-            this.toolStripMenuItemEbuProperties.Name = "toolStripMenuItemEbuProperties";
-            this.toolStripMenuItemEbuProperties.Size = new System.Drawing.Size(337, 22);
-            this.toolStripMenuItemEbuProperties.Text = "Ebu properties...";
-            this.toolStripMenuItemEbuProperties.Click += new System.EventHandler(this.toolStripMenuItemEbuProperties_Click);
-            // 
-            // toolStripSeparator20
-            // 
-            this.toolStripSeparator20.Name = "toolStripSeparator20";
-            this.toolStripSeparator20.Size = new System.Drawing.Size(334, 6);
-            // 
-            // openOriginalToolStripMenuItem
-            // 
-            this.openOriginalToolStripMenuItem.Name = "openOriginalToolStripMenuItem";
-            this.openOriginalToolStripMenuItem.Size = new System.Drawing.Size(337, 22);
-            this.openOriginalToolStripMenuItem.Text = "Open original (translator mode)...";
-            this.openOriginalToolStripMenuItem.Click += new System.EventHandler(this.OpenOriginalToolStripMenuItemClick);
-            // 
-            // saveOriginalToolStripMenuItem
-            // 
-            this.saveOriginalToolStripMenuItem.Name = "saveOriginalToolStripMenuItem";
-            this.saveOriginalToolStripMenuItem.Size = new System.Drawing.Size(337, 22);
-            this.saveOriginalToolStripMenuItem.Text = "Save original";
-            this.saveOriginalToolStripMenuItem.Click += new System.EventHandler(this.SaveOriginalToolStripMenuItemClick);
-            // 
-            // saveOriginalAstoolStripMenuItem
-            // 
-            this.saveOriginalAstoolStripMenuItem.Name = "saveOriginalAstoolStripMenuItem";
-            this.saveOriginalAstoolStripMenuItem.Size = new System.Drawing.Size(337, 22);
-            this.saveOriginalAstoolStripMenuItem.Text = "Save original as...";
-            this.saveOriginalAstoolStripMenuItem.Click += new System.EventHandler(this.SaveOriginalAstoolStripMenuItemClick);
-            // 
-            // removeOriginalToolStripMenuItem
-            // 
-            this.removeOriginalToolStripMenuItem.Name = "removeOriginalToolStripMenuItem";
-            this.removeOriginalToolStripMenuItem.Size = new System.Drawing.Size(337, 22);
-            this.removeOriginalToolStripMenuItem.Text = "Remove original";
-            this.removeOriginalToolStripMenuItem.Click += new System.EventHandler(this.RemoveOriginalToolStripMenuItemClick);
-            // 
-            // toolStripSeparator12
-            // 
-            this.toolStripSeparator12.Name = "toolStripSeparator12";
-            this.toolStripSeparator12.Size = new System.Drawing.Size(334, 6);
-            // 
-            // toolStripMenuItemOpenContainingFolder
-            // 
-            this.toolStripMenuItemOpenContainingFolder.Name = "toolStripMenuItemOpenContainingFolder";
-            this.toolStripMenuItemOpenContainingFolder.Size = new System.Drawing.Size(337, 22);
-            this.toolStripMenuItemOpenContainingFolder.Text = "Open containing folder";
-            this.toolStripMenuItemOpenContainingFolder.Click += new System.EventHandler(this.toolStripMenuItemOpenContainingFolder_Click);
-            // 
-            // toolStripMenuItemCompare
-            // 
-            this.toolStripMenuItemCompare.Name = "toolStripMenuItemCompare";
-            this.toolStripMenuItemCompare.Size = new System.Drawing.Size(337, 22);
-            this.toolStripMenuItemCompare.Text = "Compare...";
-            this.toolStripMenuItemCompare.Click += new System.EventHandler(this.ToolStripMenuItemCompareClick);
-            // 
-            // toolStripMenuItemStatistics
-            // 
-            this.toolStripMenuItemStatistics.Name = "toolStripMenuItemStatistics";
-            this.toolStripMenuItemStatistics.Size = new System.Drawing.Size(337, 22);
-            this.toolStripMenuItemStatistics.Text = "Statistics...";
-            this.toolStripMenuItemStatistics.Click += new System.EventHandler(this.toolStripMenuItemStatistics_Click);
-            // 
-            // toolStripMenuItemPlugins
-            // 
-            this.toolStripMenuItemPlugins.Name = "toolStripMenuItemPlugins";
-            this.toolStripMenuItemPlugins.Size = new System.Drawing.Size(337, 22);
-            this.toolStripMenuItemPlugins.Text = "Plugins...";
-            this.toolStripMenuItemPlugins.Click += new System.EventHandler(this.toolStripMenuItemPlugins_Click);
-            // 
-            // toolStripSeparator1
-            // 
-            this.toolStripSeparator1.Name = "toolStripSeparator1";
-            this.toolStripSeparator1.Size = new System.Drawing.Size(334, 6);
-            // 
-            // toolStripMenuItemImportDvdSubtitles
-            // 
-            this.toolStripMenuItemImportDvdSubtitles.Name = "toolStripMenuItemImportDvdSubtitles";
-            this.toolStripMenuItemImportDvdSubtitles.Size = new System.Drawing.Size(337, 22);
-            this.toolStripMenuItemImportDvdSubtitles.Text = "Import/OCR subtitle from VOB/IFO (DVD) ...";
-            this.toolStripMenuItemImportDvdSubtitles.Click += new System.EventHandler(this.ToolStripMenuItemImportDvdSubtitlesClick);
-            // 
-            // toolStripMenuItemSubIdx
-            // 
-            this.toolStripMenuItemSubIdx.Name = "toolStripMenuItemSubIdx";
-            this.toolStripMenuItemSubIdx.Size = new System.Drawing.Size(337, 22);
-            this.toolStripMenuItemSubIdx.Text = "Import/OCR VobSub (sub/idx) subtitle...";
-            this.toolStripMenuItemSubIdx.Click += new System.EventHandler(this.ToolStripMenuItemSubIdxClick1);
-            // 
-            // toolStripMenuItemImportBluRaySup
-            // 
-            this.toolStripMenuItemImportBluRaySup.Name = "toolStripMenuItemImportBluRaySup";
-            this.toolStripMenuItemImportBluRaySup.Size = new System.Drawing.Size(337, 22);
-            this.toolStripMenuItemImportBluRaySup.Text = "Import/OCR Blu-ray sup file...";
-            this.toolStripMenuItemImportBluRaySup.Click += new System.EventHandler(this.toolStripMenuItemImportBluRaySup_Click);
-            // 
-            // toolStripMenuItemImportXSub
-            // 
-            this.toolStripMenuItemImportXSub.Name = "toolStripMenuItemImportXSub";
-            this.toolStripMenuItemImportXSub.Size = new System.Drawing.Size(337, 22);
-            this.toolStripMenuItemImportXSub.Text = "Import/OCR XSub from divx/avi...";
-            this.toolStripMenuItemImportXSub.Click += new System.EventHandler(this.toolStripMenuItemImportXSub_Click);
-            // 
-            // toolStripMenuItemImportOcrHardSub
-            // 
-            this.toolStripMenuItemImportOcrHardSub.Name = "toolStripMenuItemImportOcrHardSub";
-            this.toolStripMenuItemImportOcrHardSub.Size = new System.Drawing.Size(337, 22);
-            this.toolStripMenuItemImportOcrHardSub.Text = "Import/OCR burned-in subtitles from video file...";
-            this.toolStripMenuItemImportOcrHardSub.Click += new System.EventHandler(this.toolStripMenuItemImportOcrHardSub_Click);
-            // 
-            // matroskaImportStripMenuItem
-            // 
-            this.matroskaImportStripMenuItem.Name = "matroskaImportStripMenuItem";
-            this.matroskaImportStripMenuItem.Size = new System.Drawing.Size(337, 22);
-            this.matroskaImportStripMenuItem.Text = "Import subtitle from Matroska file...";
-            this.matroskaImportStripMenuItem.Click += new System.EventHandler(this.MatroskaImportStripMenuItemClick);
-            // 
-            // toolStripMenuItemManualAnsi
-            // 
-            this.toolStripMenuItemManualAnsi.Name = "toolStripMenuItemManualAnsi";
-            this.toolStripMenuItemManualAnsi.Size = new System.Drawing.Size(337, 22);
-            this.toolStripMenuItemManualAnsi.Text = "Import subtitle with manual chosen encoding...";
-            this.toolStripMenuItemManualAnsi.Click += new System.EventHandler(this.ToolStripMenuItemManualAnsiClick);
-            // 
-            // toolStripMenuItemImportText
-            // 
-            this.toolStripMenuItemImportText.Name = "toolStripMenuItemImportText";
-            this.toolStripMenuItemImportText.Size = new System.Drawing.Size(337, 22);
-            this.toolStripMenuItemImportText.Text = "Import text...";
-            this.toolStripMenuItemImportText.Click += new System.EventHandler(this.ToolStripMenuItemImportTextClick);
-            // 
-            // toolStripMenuItemImportImages
-            // 
-            this.toolStripMenuItemImportImages.Name = "toolStripMenuItemImportImages";
-            this.toolStripMenuItemImportImages.Size = new System.Drawing.Size(337, 22);
-            this.toolStripMenuItemImportImages.Text = "Import images...";
-            this.toolStripMenuItemImportImages.Click += new System.EventHandler(this.toolStripMenuItemImportImages_Click);
-            // 
-            // toolStripMenuItemImportTimeCodes
-            // 
-            this.toolStripMenuItemImportTimeCodes.Name = "toolStripMenuItemImportTimeCodes";
-            this.toolStripMenuItemImportTimeCodes.Size = new System.Drawing.Size(337, 22);
-            this.toolStripMenuItemImportTimeCodes.Text = "Import time codes into existing subtitle...";
-            this.toolStripMenuItemImportTimeCodes.Click += new System.EventHandler(this.toolStripMenuItemImportTimeCodes_Click);
-            // 
-            // toolStripSeparator22
-            // 
-            this.toolStripSeparator22.Name = "toolStripSeparator22";
-            this.toolStripSeparator22.Size = new System.Drawing.Size(334, 6);
-            // 
-            // toolStripMenuItemExport
-            // 
-            this.toolStripMenuItemExport.DropDownItems.AddRange(new System.Windows.Forms.ToolStripItem[] {
-            this.adobeEncoreFABImageScriptToolStripMenuItem,
-            this.toolStripMenuItemAvidStl,
-            this.toolStripMenuItemExportAyato,
-            this.toolStripMenuItemExportPngXml,
-            this.bluraySupToolStripMenuItem,
-            this.toolStripMenuItemExportBdTextSt,
-            this.toolStripMenuItemExportCapMakerPlus,
-            this.toolStripMenuItemExportCaptionInc,
-            this.toolStripMenuItemCavena890,
-            this.toolStripMenuItemExportCheetahCap,
-            this.toolStripMenuItemExportDcinemaInterop,
-            this.toolStripMenuItemDost,
-            this.DvdStudioProStl,
-            this.eBUSTLToolStripMenuItem,
-            this.toolStripMenuItemEdl,
-            this.toolStripMenuItemEdlClipName,
-            this.toolStripMenuItemExportFcpIImage,
-            this.toolStripMenuItemImagePerFrame,
-            this.toolStripMenuItemTextTimeCodePair,
-            this.pACScreenElectronicsToolStripMenuItem,
-            this.uniPacExportToolStripMenuItem,
-            this.plainTextToolStripMenuItem,
-            this.toolStripMenuItem2,
-            this.toolStripMenuItemExportUltech130,
-            this.vobSubsubidxToolStripMenuItem,
-            this.toolStripSeparatorExportCustomText,
-            this.exportCustomTextFormatToolStripMenuItem});
-            this.toolStripMenuItemExport.Name = "toolStripMenuItemExport";
-            this.toolStripMenuItemExport.Size = new System.Drawing.Size(337, 22);
-            this.toolStripMenuItemExport.Text = "Export";
-            // 
-            // adobeEncoreFABImageScriptToolStripMenuItem
-            // 
-            this.adobeEncoreFABImageScriptToolStripMenuItem.Name = "adobeEncoreFABImageScriptToolStripMenuItem";
-            this.adobeEncoreFABImageScriptToolStripMenuItem.Size = new System.Drawing.Size(258, 22);
-            this.adobeEncoreFABImageScriptToolStripMenuItem.Text = "Adobe Encore FAB image script...";
-            this.adobeEncoreFABImageScriptToolStripMenuItem.Click += new System.EventHandler(this.AdobeEncoreFabImageScriptToolStripMenuItemClick);
-            // 
-            // toolStripMenuItemAvidStl
-            // 
-            this.toolStripMenuItemAvidStl.Name = "toolStripMenuItemAvidStl";
-            this.toolStripMenuItemAvidStl.Size = new System.Drawing.Size(258, 22);
-            this.toolStripMenuItemAvidStl.Text = "Avid STL...";
-            this.toolStripMenuItemAvidStl.Click += new System.EventHandler(this.toolStripMenuItemAvidStl_Click);
-            // 
-            // toolStripMenuItemExportAyato
-            // 
-            this.toolStripMenuItemExportAyato.Name = "toolStripMenuItemExportAyato";
-            this.toolStripMenuItemExportAyato.Size = new System.Drawing.Size(258, 22);
-            this.toolStripMenuItemExportAyato.Text = "Ayato...";
-            this.toolStripMenuItemExportAyato.Click += new System.EventHandler(this.toolStripMenuItemExportAyato_Click);
-            // 
-            // toolStripMenuItemExportPngXml
-            // 
-            this.toolStripMenuItemExportPngXml.Name = "toolStripMenuItemExportPngXml";
-            this.toolStripMenuItemExportPngXml.Size = new System.Drawing.Size(258, 22);
-            this.toolStripMenuItemExportPngXml.Text = "BDN xml/png...";
-            this.toolStripMenuItemExportPngXml.Click += new System.EventHandler(this.ToolStripMenuItemExportPngXmlClick);
-            // 
-            // bluraySupToolStripMenuItem
-            // 
-            this.bluraySupToolStripMenuItem.Name = "bluraySupToolStripMenuItem";
-            this.bluraySupToolStripMenuItem.Size = new System.Drawing.Size(258, 22);
-            this.bluraySupToolStripMenuItem.Text = "Blu-ray sup...";
-            this.bluraySupToolStripMenuItem.Click += new System.EventHandler(this.BluraySupToolStripMenuItemClick);
-            // 
-            // toolStripMenuItemExportBdTextSt
-            // 
-            this.toolStripMenuItemExportBdTextSt.Name = "toolStripMenuItemExportBdTextSt";
-            this.toolStripMenuItemExportBdTextSt.Size = new System.Drawing.Size(258, 22);
-            this.toolStripMenuItemExportBdTextSt.Text = "Blu-ray TextST...";
-            this.toolStripMenuItemExportBdTextSt.Click += new System.EventHandler(this.toolStripMenuItemExportBdTextSt_Click);
-            // 
-            // toolStripMenuItemExportCapMakerPlus
-            // 
-            this.toolStripMenuItemExportCapMakerPlus.Name = "toolStripMenuItemExportCapMakerPlus";
-            this.toolStripMenuItemExportCapMakerPlus.Size = new System.Drawing.Size(258, 22);
-            this.toolStripMenuItemExportCapMakerPlus.Text = "CapMaker Plus...";
-            this.toolStripMenuItemExportCapMakerPlus.Click += new System.EventHandler(this.toolStripMenuItemExportCapMakerPlus_Click);
-            // 
-            // toolStripMenuItemExportCaptionInc
-            // 
-            this.toolStripMenuItemExportCaptionInc.Name = "toolStripMenuItemExportCaptionInc";
-            this.toolStripMenuItemExportCaptionInc.Size = new System.Drawing.Size(258, 22);
-            this.toolStripMenuItemExportCaptionInc.Text = "Captions Inc...";
-            this.toolStripMenuItemExportCaptionInc.Click += new System.EventHandler(this.toolStripMenuItemExportCaptionInc_Click);
-            // 
-            // toolStripMenuItemCavena890
-            // 
-            this.toolStripMenuItemCavena890.Name = "toolStripMenuItemCavena890";
-            this.toolStripMenuItemCavena890.Size = new System.Drawing.Size(258, 22);
-            this.toolStripMenuItemCavena890.Text = "Cavena 890...";
-            this.toolStripMenuItemCavena890.Click += new System.EventHandler(this.ToolStripMenuItemCavena890Click);
-            // 
-            // toolStripMenuItemExportCheetahCap
-            // 
-            this.toolStripMenuItemExportCheetahCap.Name = "toolStripMenuItemExportCheetahCap";
-            this.toolStripMenuItemExportCheetahCap.Size = new System.Drawing.Size(258, 22);
-            this.toolStripMenuItemExportCheetahCap.Text = "Cheetah CAP...";
-            this.toolStripMenuItemExportCheetahCap.Click += new System.EventHandler(this.toolStripMenuItemExportCheetahCap_Click);
-            // 
-            // toolStripMenuItemExportDcinemaInterop
-            // 
-            this.toolStripMenuItemExportDcinemaInterop.Name = "toolStripMenuItemExportDcinemaInterop";
-            this.toolStripMenuItemExportDcinemaInterop.Size = new System.Drawing.Size(258, 22);
-            this.toolStripMenuItemExportDcinemaInterop.Text = "D-Cinema interop/png...";
-            this.toolStripMenuItemExportDcinemaInterop.Click += new System.EventHandler(this.toolStripMenuItemExportDcinemaInteropClick);
-            // 
-            // toolStripMenuItemDost
-            // 
-            this.toolStripMenuItemDost.Name = "toolStripMenuItemDost";
-            this.toolStripMenuItemDost.Size = new System.Drawing.Size(258, 22);
-            this.toolStripMenuItemDost.Text = "DOST...";
-            this.toolStripMenuItemDost.Click += new System.EventHandler(this.toolStripMenuItemDost_Click);
-            // 
-            // DvdStudioProStl
-            // 
-            this.DvdStudioProStl.Name = "DvdStudioProStl";
-            this.DvdStudioProStl.Size = new System.Drawing.Size(258, 22);
-            this.DvdStudioProStl.Text = "DVD Studio Pro STL";
-            this.DvdStudioProStl.Click += new System.EventHandler(this.DvdStudioProStl_Click);
-            // 
-            // eBUSTLToolStripMenuItem
-            // 
-            this.eBUSTLToolStripMenuItem.Name = "eBUSTLToolStripMenuItem";
-            this.eBUSTLToolStripMenuItem.Size = new System.Drawing.Size(258, 22);
-            this.eBUSTLToolStripMenuItem.Text = "EBU STL...";
-            this.eBUSTLToolStripMenuItem.Click += new System.EventHandler(this.EBustlToolStripMenuItemClick);
-            // 
-            // toolStripMenuItemEdlClipName
-            // 
-            this.toolStripMenuItemEdlClipName.Name = "toolStripMenuItemEdlClipName";
-            this.toolStripMenuItemEdlClipName.Size = new System.Drawing.Size(258, 22);
-            this.toolStripMenuItemEdlClipName.Text = "EDL/CLIPNAME...";
-            this.toolStripMenuItemEdlClipName.Click += new System.EventHandler(this.ExportToEdlWithClipName);
-            // 
-            // toolStripMenuItemExportFcpIImage
-            // 
-            this.toolStripMenuItemExportFcpIImage.Name = "toolStripMenuItemExportFcpIImage";
-            this.toolStripMenuItemExportFcpIImage.Size = new System.Drawing.Size(258, 22);
-            this.toolStripMenuItemExportFcpIImage.Text = "Final Cut Pro + image...";
-            this.toolStripMenuItemExportFcpIImage.Click += new System.EventHandler(this.toolStripMenuItemExportFcpIImage_Click);
-            // 
-            // toolStripMenuItemImagePerFrame
-            // 
-            this.toolStripMenuItemImagePerFrame.Name = "toolStripMenuItemImagePerFrame";
-            this.toolStripMenuItemImagePerFrame.Size = new System.Drawing.Size(258, 22);
-            this.toolStripMenuItemImagePerFrame.Text = "Image per frame...";
-            this.toolStripMenuItemImagePerFrame.Visible = false;
-            this.toolStripMenuItemImagePerFrame.Click += new System.EventHandler(this.ToolStripMenuItemImagePerFrameClick);
-            // 
-            // toolStripMenuItemTextTimeCodePair
-            // 
-            this.toolStripMenuItemTextTimeCodePair.Name = "toolStripMenuItemTextTimeCodePair";
-            this.toolStripMenuItemTextTimeCodePair.Size = new System.Drawing.Size(258, 22);
-            this.toolStripMenuItemTextTimeCodePair.Text = "Korean ATS file pair...";
-            this.toolStripMenuItemTextTimeCodePair.Click += new System.EventHandler(this.toolStripMenuItemTextTimeCodePair_Click);
-            // 
-            // pACScreenElectronicsToolStripMenuItem
-            // 
-            this.pACScreenElectronicsToolStripMenuItem.Name = "pACScreenElectronicsToolStripMenuItem";
-            this.pACScreenElectronicsToolStripMenuItem.Size = new System.Drawing.Size(258, 22);
-            this.pACScreenElectronicsToolStripMenuItem.Text = "PAC (Screen Electronics)...";
-            this.pACScreenElectronicsToolStripMenuItem.Click += new System.EventHandler(this.PacScreenElectronicsToolStripMenuItemClick);
-            // 
-            // uniPacExportToolStripMenuItem
-            // 
-            this.uniPacExportToolStripMenuItem.Name = "uniPacExportToolStripMenuItem";
-            this.uniPacExportToolStripMenuItem.Size = new System.Drawing.Size(258, 22);
-            this.uniPacExportToolStripMenuItem.Text = "PAC Unicode (UniPac)...";
-            this.uniPacExportToolStripMenuItem.Click += new System.EventHandler(this.uniPacExportToolStripMenuItem_Click);
-            // 
-            // plainTextToolStripMenuItem
-            // 
-            this.plainTextToolStripMenuItem.Name = "plainTextToolStripMenuItem";
-            this.plainTextToolStripMenuItem.Size = new System.Drawing.Size(258, 22);
-            this.plainTextToolStripMenuItem.Text = "Plain text...";
-            this.plainTextToolStripMenuItem.Click += new System.EventHandler(this.PlainTextToolStripMenuItemClick);
-            // 
-            // toolStripMenuItem2
-            // 
-            this.toolStripMenuItem2.Name = "toolStripMenuItem2";
-            this.toolStripMenuItem2.Size = new System.Drawing.Size(258, 22);
-            this.toolStripMenuItem2.Text = "Spumux...";
-            this.toolStripMenuItem2.Click += new System.EventHandler(this.toolStripMenuItem2_Click);
-            // 
-            // toolStripMenuItemExportUltech130
-            // 
-            this.toolStripMenuItemExportUltech130.Name = "toolStripMenuItemExportUltech130";
-            this.toolStripMenuItemExportUltech130.Size = new System.Drawing.Size(258, 22);
-            this.toolStripMenuItemExportUltech130.Text = "Ultech caption...";
-            this.toolStripMenuItemExportUltech130.Click += new System.EventHandler(this.toolStripMenuItemExportUltech130_Click);
-            // 
-            // vobSubsubidxToolStripMenuItem
-            // 
-            this.vobSubsubidxToolStripMenuItem.Name = "vobSubsubidxToolStripMenuItem";
-            this.vobSubsubidxToolStripMenuItem.Size = new System.Drawing.Size(258, 22);
-            this.vobSubsubidxToolStripMenuItem.Text = "VobSub (sub/idx)...";
-            this.vobSubsubidxToolStripMenuItem.Click += new System.EventHandler(this.VobSubsubidxToolStripMenuItemClick);
-            // 
-            // toolStripSeparatorExportCustomText
-            // 
-            this.toolStripSeparatorExportCustomText.Name = "toolStripSeparatorExportCustomText";
-            this.toolStripSeparatorExportCustomText.Size = new System.Drawing.Size(255, 6);
-            // 
-            // exportCustomTextFormatToolStripMenuItem
-            // 
-            this.exportCustomTextFormatToolStripMenuItem.Name = "exportCustomTextFormatToolStripMenuItem";
-            this.exportCustomTextFormatToolStripMenuItem.Size = new System.Drawing.Size(258, 22);
-            this.exportCustomTextFormatToolStripMenuItem.Text = "Export custom text format...";
-            this.exportCustomTextFormatToolStripMenuItem.Click += new System.EventHandler(this.exportCustomTextFormatToolStripMenuItem_Click);
-            // 
-            // toolStripSeparator10
-            // 
-            this.toolStripSeparator10.Name = "toolStripSeparator10";
-            this.toolStripSeparator10.Size = new System.Drawing.Size(334, 6);
-            // 
-            // exitToolStripMenuItem
-            // 
-            this.exitToolStripMenuItem.Name = "exitToolStripMenuItem";
-            this.exitToolStripMenuItem.Size = new System.Drawing.Size(337, 22);
-            this.exitToolStripMenuItem.Text = "E&xit";
-            this.exitToolStripMenuItem.Click += new System.EventHandler(this.ExitToolStripMenuItemClick);
-            // 
-            // editToolStripMenuItem
-            // 
-            this.editToolStripMenuItem.DropDownItems.AddRange(new System.Windows.Forms.ToolStripItem[] {
-            this.toolStripMenuItemUndo,
-            this.toolStripMenuItemRedo,
-            this.showHistoryforUndoToolStripMenuItem,
-            this.toolStripSeparator14,
-            this.toolStripMenuItemInsertUnicodeCharacter,
-            this.toolStripSeparatorInsertUnicodeCharacter,
-            this.findToolStripMenuItem,
-            this.findNextToolStripMenuItem,
-            this.replaceToolStripMenuItem,
-            this.multipleReplaceToolStripMenuItem,
-            this.gotoLineNumberToolStripMenuItem,
-            this.toolStripMenuItemShowOriginalInPreview,
-            this.toolStripSeparator25,
-            this.toolStripMenuItemRightToLeftMode,
-            this.toolStripMenuItemRtlUnicodeControlChars,
-            this.toolStripMenuItemReverseRightToLeftStartEnd,
-            this.toolStripSeparator21,
-            this.toolStripMenuItemModifySelection,
-            this.toolStripMenuItemInverseSelection,
-            this.editSelectAllToolStripMenuItem});
-            this.editToolStripMenuItem.Name = "editToolStripMenuItem";
-            this.editToolStripMenuItem.Size = new System.Drawing.Size(40, 20);
-            this.editToolStripMenuItem.Text = "Edit";
-            this.editToolStripMenuItem.DropDownOpening += new System.EventHandler(this.EditToolStripMenuItemDropDownOpening);
-            // 
-            // toolStripMenuItemUndo
-            // 
-            this.toolStripMenuItemUndo.Name = "toolStripMenuItemUndo";
-            this.toolStripMenuItemUndo.Size = new System.Drawing.Size(305, 22);
-            this.toolStripMenuItemUndo.Text = "Undo";
-            this.toolStripMenuItemUndo.Click += new System.EventHandler(this.toolStripMenuItemUndo_Click);
-            // 
-            // toolStripMenuItemRedo
-            // 
-            this.toolStripMenuItemRedo.Name = "toolStripMenuItemRedo";
-            this.toolStripMenuItemRedo.Size = new System.Drawing.Size(305, 22);
-            this.toolStripMenuItemRedo.Text = "Redo";
-            this.toolStripMenuItemRedo.Click += new System.EventHandler(this.toolStripMenuItemRedo_Click);
-            // 
-            // showHistoryforUndoToolStripMenuItem
-            // 
-            this.showHistoryforUndoToolStripMenuItem.Name = "showHistoryforUndoToolStripMenuItem";
-            this.showHistoryforUndoToolStripMenuItem.Size = new System.Drawing.Size(305, 22);
-            this.showHistoryforUndoToolStripMenuItem.Text = "Show history (for undo)";
-            this.showHistoryforUndoToolStripMenuItem.Click += new System.EventHandler(this.ShowHistoryforUndoToolStripMenuItemClick);
-            // 
-            // toolStripSeparator14
-            // 
-            this.toolStripSeparator14.Name = "toolStripSeparator14";
-            this.toolStripSeparator14.Size = new System.Drawing.Size(302, 6);
-            // 
-            // toolStripMenuItemInsertUnicodeCharacter
-            // 
-            this.toolStripMenuItemInsertUnicodeCharacter.Name = "toolStripMenuItemInsertUnicodeCharacter";
-            this.toolStripMenuItemInsertUnicodeCharacter.Size = new System.Drawing.Size(305, 22);
-            this.toolStripMenuItemInsertUnicodeCharacter.Text = "Insert unicode character";
-            // 
-            // toolStripSeparatorInsertUnicodeCharacter
-            // 
-            this.toolStripSeparatorInsertUnicodeCharacter.Name = "toolStripSeparatorInsertUnicodeCharacter";
-            this.toolStripSeparatorInsertUnicodeCharacter.Size = new System.Drawing.Size(302, 6);
-            // 
-            // findToolStripMenuItem
-            // 
-            this.findToolStripMenuItem.Name = "findToolStripMenuItem";
-            this.findToolStripMenuItem.ShortcutKeys = ((System.Windows.Forms.Keys)((System.Windows.Forms.Keys.Control | System.Windows.Forms.Keys.F)));
-            this.findToolStripMenuItem.Size = new System.Drawing.Size(305, 22);
-            this.findToolStripMenuItem.Text = "Find";
-            this.findToolStripMenuItem.Click += new System.EventHandler(this.FindToolStripMenuItemClick);
-            // 
-            // findNextToolStripMenuItem
-            // 
-            this.findNextToolStripMenuItem.Name = "findNextToolStripMenuItem";
-            this.findNextToolStripMenuItem.ShortcutKeys = System.Windows.Forms.Keys.F3;
-            this.findNextToolStripMenuItem.Size = new System.Drawing.Size(305, 22);
-            this.findNextToolStripMenuItem.Text = "Find next";
-            this.findNextToolStripMenuItem.Click += new System.EventHandler(this.FindNextToolStripMenuItemClick);
-            // 
-            // replaceToolStripMenuItem
-            // 
-            this.replaceToolStripMenuItem.Name = "replaceToolStripMenuItem";
-            this.replaceToolStripMenuItem.ShortcutKeys = ((System.Windows.Forms.Keys)((System.Windows.Forms.Keys.Control | System.Windows.Forms.Keys.H)));
-            this.replaceToolStripMenuItem.Size = new System.Drawing.Size(305, 22);
-            this.replaceToolStripMenuItem.Text = "Replace";
-            this.replaceToolStripMenuItem.Click += new System.EventHandler(this.ReplaceToolStripMenuItemClick);
-            // 
-            // multipleReplaceToolStripMenuItem
-            // 
-            this.multipleReplaceToolStripMenuItem.Name = "multipleReplaceToolStripMenuItem";
-            this.multipleReplaceToolStripMenuItem.Size = new System.Drawing.Size(305, 22);
-            this.multipleReplaceToolStripMenuItem.Text = "Multiple replace";
-            this.multipleReplaceToolStripMenuItem.Click += new System.EventHandler(this.MultipleReplaceToolStripMenuItemClick);
-            // 
-            // gotoLineNumberToolStripMenuItem
-            // 
-            this.gotoLineNumberToolStripMenuItem.Name = "gotoLineNumberToolStripMenuItem";
-            this.gotoLineNumberToolStripMenuItem.ShortcutKeys = ((System.Windows.Forms.Keys)((System.Windows.Forms.Keys.Control | System.Windows.Forms.Keys.G)));
-            this.gotoLineNumberToolStripMenuItem.Size = new System.Drawing.Size(305, 22);
-            this.gotoLineNumberToolStripMenuItem.Text = "Goto line number...";
-            this.gotoLineNumberToolStripMenuItem.Click += new System.EventHandler(this.GotoLineNumberToolStripMenuItemClick);
-            // 
-            // toolStripMenuItemShowOriginalInPreview
-            // 
-            this.toolStripMenuItemShowOriginalInPreview.Name = "toolStripMenuItemShowOriginalInPreview";
-            this.toolStripMenuItemShowOriginalInPreview.Size = new System.Drawing.Size(305, 22);
-            this.toolStripMenuItemShowOriginalInPreview.Text = "Show original text in video/audio previews";
-            this.toolStripMenuItemShowOriginalInPreview.Click += new System.EventHandler(this.ToolStripMenuItemShowOriginalInPreviewClick);
-            // 
-            // toolStripSeparator25
-            // 
-            this.toolStripSeparator25.Name = "toolStripSeparator25";
-            this.toolStripSeparator25.Size = new System.Drawing.Size(302, 6);
-            // 
-            // toolStripMenuItemRightToLeftMode
-            // 
-            this.toolStripMenuItemRightToLeftMode.Name = "toolStripMenuItemRightToLeftMode";
-            this.toolStripMenuItemRightToLeftMode.Size = new System.Drawing.Size(305, 22);
-            this.toolStripMenuItemRightToLeftMode.Text = "Right to left mode";
-            this.toolStripMenuItemRightToLeftMode.Click += new System.EventHandler(this.ToolStripMenuItemRightToLeftModeClick);
-            // 
-            // toolStripMenuItemRtlUnicodeControlChars
-            // 
-            this.toolStripMenuItemRtlUnicodeControlChars.Name = "toolStripMenuItemRtlUnicodeControlChars";
-            this.toolStripMenuItemRtlUnicodeControlChars.Size = new System.Drawing.Size(305, 22);
-            this.toolStripMenuItemRtlUnicodeControlChars.Text = "Fix RTL via Unicode tags";
-            this.toolStripMenuItemRtlUnicodeControlChars.Click += new System.EventHandler(this.toolStripMenuItemRtlUnicodeControlChar_Click);
-            // 
-            // toolStripMenuItemReverseRightToLeftStartEnd
-            // 
-            this.toolStripMenuItemReverseRightToLeftStartEnd.Name = "toolStripMenuItemReverseRightToLeftStartEnd";
-            this.toolStripMenuItemReverseRightToLeftStartEnd.Size = new System.Drawing.Size(305, 22);
-            this.toolStripMenuItemReverseRightToLeftStartEnd.Text = "Reverse RTL start/end";
-            this.toolStripMenuItemReverseRightToLeftStartEnd.Click += new System.EventHandler(this.toolStripMenuItemReverseRightToLeftStartEnd_Click);
-            // 
-            // toolStripSeparator21
-            // 
-            this.toolStripSeparator21.Name = "toolStripSeparator21";
-            this.toolStripSeparator21.Size = new System.Drawing.Size(302, 6);
-            // 
-            // toolStripMenuItemModifySelection
-            // 
-            this.toolStripMenuItemModifySelection.Name = "toolStripMenuItemModifySelection";
-            this.toolStripMenuItemModifySelection.Size = new System.Drawing.Size(305, 22);
-            this.toolStripMenuItemModifySelection.Text = "Create/modify selection...";
-            this.toolStripMenuItemModifySelection.Click += new System.EventHandler(this.toolStripMenuItemModifySelection_Click);
-            // 
-            // toolStripMenuItemInverseSelection
-            // 
-            this.toolStripMenuItemInverseSelection.Name = "toolStripMenuItemInverseSelection";
-            this.toolStripMenuItemInverseSelection.ShortcutKeys = ((System.Windows.Forms.Keys)(((System.Windows.Forms.Keys.Control | System.Windows.Forms.Keys.Shift) 
-            | System.Windows.Forms.Keys.I)));
-            this.toolStripMenuItemInverseSelection.Size = new System.Drawing.Size(305, 22);
-            this.toolStripMenuItemInverseSelection.Text = "Inverse selection";
-            this.toolStripMenuItemInverseSelection.Click += new System.EventHandler(this.toolStripMenuItemInverseSelection_Click);
-            // 
-            // editSelectAllToolStripMenuItem
-            // 
-            this.editSelectAllToolStripMenuItem.Name = "editSelectAllToolStripMenuItem";
-            this.editSelectAllToolStripMenuItem.Size = new System.Drawing.Size(305, 22);
-            this.editSelectAllToolStripMenuItem.Text = "Select all";
-            this.editSelectAllToolStripMenuItem.Click += new System.EventHandler(this.EditSelectAllToolStripMenuItemClick);
-            // 
-            // toolsToolStripMenuItem
-            // 
-            this.toolsToolStripMenuItem.DropDownItems.AddRange(new System.Windows.Forms.ToolStripItem[] {
-            this.adjustDisplayTimeToolStripMenuItem,
-            this.toolStripMenuItemApplyDurationLimits,
-            this.toolStripMenuItemDurationBridgeGaps,
-            this.fixToolStripMenuItem,
-            this.startNumberingFromToolStripMenuItem,
-            this.removeTextForHearImpairedToolStripMenuItem,
-            this.ChangeCasingToolStripMenuItem,
-            this.toolStripMenuItemAutoMergeShortLines,
-            this.toolStripMenuItemMergeDuplicateText,
-            this.toolStripMenuItemMergeLinesWithSameTimeCodes,
-            this.toolStripMenuItemAutoSplitLongLines,
-            this.setMinimumDisplayTimeBetweenParagraphsToolStripMenuItem,
-            this.toolStripMenuItem1,
-            this.netflixQualityCheckToolStripMenuItem,
-            this.toolStripSeparator23,
-            this.toolStripMenuItemMakeEmptyFromCurrent,
-            this.toolStripMenuItemBatchConvert,
-            this.generateDatetimeInfoFromVideoToolStripMenuItem,
-            this.toolStripMenuItemMeasurementConverter,
-            this.toolStripSeparator3,
-            this.splitToolStripMenuItem,
-            this.appendTextVisuallyToolStripMenuItem,
-            this.joinSubtitlesToolStripMenuItem});
-            this.toolsToolStripMenuItem.Name = "toolsToolStripMenuItem";
-            this.toolsToolStripMenuItem.Size = new System.Drawing.Size(48, 20);
-            this.toolsToolStripMenuItem.Text = "Tools";
-            this.toolsToolStripMenuItem.DropDownOpening += new System.EventHandler(this.ToolsToolStripMenuItemDropDownOpening);
-            // 
-            // adjustDisplayTimeToolStripMenuItem
-            // 
-            this.adjustDisplayTimeToolStripMenuItem.Name = "adjustDisplayTimeToolStripMenuItem";
-            this.adjustDisplayTimeToolStripMenuItem.Size = new System.Drawing.Size(346, 22);
-            this.adjustDisplayTimeToolStripMenuItem.Text = "Adjust display time...";
-            this.adjustDisplayTimeToolStripMenuItem.Click += new System.EventHandler(this.AdjustDisplayTimeToolStripMenuItemClick);
-            // 
-            // toolStripMenuItemApplyDurationLimits
-            // 
-            this.toolStripMenuItemApplyDurationLimits.Name = "toolStripMenuItemApplyDurationLimits";
-            this.toolStripMenuItemApplyDurationLimits.Size = new System.Drawing.Size(346, 22);
-            this.toolStripMenuItemApplyDurationLimits.Text = "Apply duration limits...";
-            this.toolStripMenuItemApplyDurationLimits.Click += new System.EventHandler(this.toolStripMenuItemApplyDisplayTimeLimits_Click);
-            // 
-            // toolStripMenuItemDurationBridgeGaps
-            // 
-            this.toolStripMenuItemDurationBridgeGaps.Name = "toolStripMenuItemDurationBridgeGaps";
-            this.toolStripMenuItemDurationBridgeGaps.Size = new System.Drawing.Size(346, 22);
-            this.toolStripMenuItemDurationBridgeGaps.Text = "Bridge gaps in durations...";
-            this.toolStripMenuItemDurationBridgeGaps.Click += new System.EventHandler(this.toolStripMenuItemDurationBridgeGaps_Click);
-            // 
-            // fixToolStripMenuItem
-            // 
-            this.fixToolStripMenuItem.Name = "fixToolStripMenuItem";
-            this.fixToolStripMenuItem.ShortcutKeys = ((System.Windows.Forms.Keys)(((System.Windows.Forms.Keys.Control | System.Windows.Forms.Keys.Shift) 
-            | System.Windows.Forms.Keys.F)));
-            this.fixToolStripMenuItem.Size = new System.Drawing.Size(346, 22);
-            this.fixToolStripMenuItem.Text = "Fix common errors...";
-            this.fixToolStripMenuItem.Click += new System.EventHandler(this.FixToolStripMenuItemClick);
-            // 
-            // startNumberingFromToolStripMenuItem
-            // 
-            this.startNumberingFromToolStripMenuItem.Name = "startNumberingFromToolStripMenuItem";
-            this.startNumberingFromToolStripMenuItem.ShortcutKeys = ((System.Windows.Forms.Keys)(((System.Windows.Forms.Keys.Control | System.Windows.Forms.Keys.Shift) 
-            | System.Windows.Forms.Keys.N)));
-            this.startNumberingFromToolStripMenuItem.Size = new System.Drawing.Size(346, 22);
-            this.startNumberingFromToolStripMenuItem.Text = "Start numbering from...";
-            this.startNumberingFromToolStripMenuItem.Click += new System.EventHandler(this.StartNumberingFromToolStripMenuItemClick);
-            // 
-            // removeTextForHearImpairedToolStripMenuItem
-            // 
-            this.removeTextForHearImpairedToolStripMenuItem.Name = "removeTextForHearImpairedToolStripMenuItem";
-            this.removeTextForHearImpairedToolStripMenuItem.ShortcutKeys = ((System.Windows.Forms.Keys)(((System.Windows.Forms.Keys.Control | System.Windows.Forms.Keys.Shift) 
-            | System.Windows.Forms.Keys.H)));
-            this.removeTextForHearImpairedToolStripMenuItem.Size = new System.Drawing.Size(346, 22);
-            this.removeTextForHearImpairedToolStripMenuItem.Text = "Remove text for hearing impaired...";
-            this.removeTextForHearImpairedToolStripMenuItem.Click += new System.EventHandler(this.RemoveTextForHearImpairedToolStripMenuItemClick);
-            // 
-            // ChangeCasingToolStripMenuItem
-            // 
-            this.ChangeCasingToolStripMenuItem.Name = "ChangeCasingToolStripMenuItem";
-            this.ChangeCasingToolStripMenuItem.ShortcutKeys = ((System.Windows.Forms.Keys)(((System.Windows.Forms.Keys.Control | System.Windows.Forms.Keys.Shift) 
-            | System.Windows.Forms.Keys.C)));
-            this.ChangeCasingToolStripMenuItem.Size = new System.Drawing.Size(346, 22);
-            this.ChangeCasingToolStripMenuItem.Text = "Change casing...";
-            this.ChangeCasingToolStripMenuItem.Click += new System.EventHandler(this.ChangeCasingToolStripMenuItem_Click);
-            // 
-            // toolStripMenuItemAutoMergeShortLines
-            // 
-            this.toolStripMenuItemAutoMergeShortLines.Name = "toolStripMenuItemAutoMergeShortLines";
-            this.toolStripMenuItemAutoMergeShortLines.Size = new System.Drawing.Size(346, 22);
-            this.toolStripMenuItemAutoMergeShortLines.Text = "Merge short lines...";
-            this.toolStripMenuItemAutoMergeShortLines.Click += new System.EventHandler(this.ToolStripMenuItemAutoMergeShortLinesClick);
-            // 
-            // toolStripMenuItemMergeDuplicateText
-            // 
-            this.toolStripMenuItemMergeDuplicateText.Name = "toolStripMenuItemMergeDuplicateText";
-            this.toolStripMenuItemMergeDuplicateText.Size = new System.Drawing.Size(346, 22);
-            this.toolStripMenuItemMergeDuplicateText.Text = "Merge lines with same text...";
-            this.toolStripMenuItemMergeDuplicateText.Click += new System.EventHandler(this.toolStripMenuItemMergeDuplicateText_Click);
-            // 
-            // toolStripMenuItemMergeLinesWithSameTimeCodes
-            // 
-            this.toolStripMenuItemMergeLinesWithSameTimeCodes.Name = "toolStripMenuItemMergeLinesWithSameTimeCodes";
-            this.toolStripMenuItemMergeLinesWithSameTimeCodes.Size = new System.Drawing.Size(346, 22);
-            this.toolStripMenuItemMergeLinesWithSameTimeCodes.Text = "Merge lines with same time codes...";
-            this.toolStripMenuItemMergeLinesWithSameTimeCodes.Click += new System.EventHandler(this.toolStripMenuItemMergeLinesWithSameTimeCodes_Click);
-            // 
-            // toolStripMenuItemAutoSplitLongLines
-            // 
-            this.toolStripMenuItemAutoSplitLongLines.Name = "toolStripMenuItemAutoSplitLongLines";
-            this.toolStripMenuItemAutoSplitLongLines.Size = new System.Drawing.Size(346, 22);
-            this.toolStripMenuItemAutoSplitLongLines.Text = "Split long lines...";
-            this.toolStripMenuItemAutoSplitLongLines.Click += new System.EventHandler(this.toolStripMenuItemAutoSplitLongLines_Click);
-            // 
-            // setMinimumDisplayTimeBetweenParagraphsToolStripMenuItem
-            // 
-            this.setMinimumDisplayTimeBetweenParagraphsToolStripMenuItem.Name = "setMinimumDisplayTimeBetweenParagraphsToolStripMenuItem";
-            this.setMinimumDisplayTimeBetweenParagraphsToolStripMenuItem.Size = new System.Drawing.Size(346, 22);
-            this.setMinimumDisplayTimeBetweenParagraphsToolStripMenuItem.Text = "Minimum display time between paragraphs...";
-            this.setMinimumDisplayTimeBetweenParagraphsToolStripMenuItem.Click += new System.EventHandler(this.SetMinimalDisplayTimeDifferenceToolStripMenuItemClick);
-            // 
-            // toolStripMenuItem1
-            // 
-            this.toolStripMenuItem1.DropDownItems.AddRange(new System.Windows.Forms.ToolStripItem[] {
-            this.sortNumberToolStripMenuItem,
-            this.sortStartTimeToolStripMenuItem,
-            this.sortEndTimeToolStripMenuItem,
-            this.sortDisplayTimeToolStripMenuItem,
-            this.sortTextAlphabeticallytoolStripMenuItem,
-            this.sortTextMaxLineLengthToolStripMenuItem,
-            this.sortTextTotalLengthToolStripMenuItem,
-            this.sortTextNumberOfLinesToolStripMenuItem,
-            this.textCharssecToolStripMenuItem,
-            this.textWordsPerMinutewpmToolStripMenuItem,
-            this.styleToolStripMenuItem,
-            this.toolStripSeparatorAscOrDesc,
-            this.AscendingToolStripMenuItem,
-            this.descendingToolStripMenuItem});
-            this.toolStripMenuItem1.Name = "toolStripMenuItem1";
-            this.toolStripMenuItem1.Size = new System.Drawing.Size(346, 22);
-            this.toolStripMenuItem1.Text = "Sort by";
-            // 
-            // sortNumberToolStripMenuItem
-            // 
-            this.sortNumberToolStripMenuItem.Name = "sortNumberToolStripMenuItem";
-            this.sortNumberToolStripMenuItem.Size = new System.Drawing.Size(250, 22);
-            this.sortNumberToolStripMenuItem.Text = "Number";
-            this.sortNumberToolStripMenuItem.Click += new System.EventHandler(this.SortNumberToolStripMenuItemClick);
-            // 
-            // sortStartTimeToolStripMenuItem
-            // 
-            this.sortStartTimeToolStripMenuItem.Name = "sortStartTimeToolStripMenuItem";
-            this.sortStartTimeToolStripMenuItem.Size = new System.Drawing.Size(250, 22);
-            this.sortStartTimeToolStripMenuItem.Text = "Start time";
-            this.sortStartTimeToolStripMenuItem.Click += new System.EventHandler(this.SortStartTimeToolStripMenuItemClick);
-            // 
-            // sortEndTimeToolStripMenuItem
-            // 
-            this.sortEndTimeToolStripMenuItem.Name = "sortEndTimeToolStripMenuItem";
-            this.sortEndTimeToolStripMenuItem.Size = new System.Drawing.Size(250, 22);
-            this.sortEndTimeToolStripMenuItem.Text = "End time";
-            this.sortEndTimeToolStripMenuItem.Click += new System.EventHandler(this.SortEndTimeToolStripMenuItemClick);
-            // 
-            // sortDisplayTimeToolStripMenuItem
-            // 
-            this.sortDisplayTimeToolStripMenuItem.Name = "sortDisplayTimeToolStripMenuItem";
-            this.sortDisplayTimeToolStripMenuItem.Size = new System.Drawing.Size(250, 22);
-            this.sortDisplayTimeToolStripMenuItem.Text = "Duration";
-            this.sortDisplayTimeToolStripMenuItem.Click += new System.EventHandler(this.SortDisplayTimeToolStripMenuItemClick);
-            // 
-            // sortTextAlphabeticallytoolStripMenuItem
-            // 
-            this.sortTextAlphabeticallytoolStripMenuItem.Name = "sortTextAlphabeticallytoolStripMenuItem";
-            this.sortTextAlphabeticallytoolStripMenuItem.Size = new System.Drawing.Size(250, 22);
-            this.sortTextAlphabeticallytoolStripMenuItem.Text = "Text - alphabetically";
-            this.sortTextAlphabeticallytoolStripMenuItem.Click += new System.EventHandler(this.SortTextAlphabeticallytoolStripMenuItemClick);
-            // 
-            // sortTextMaxLineLengthToolStripMenuItem
-            // 
-            this.sortTextMaxLineLengthToolStripMenuItem.Name = "sortTextMaxLineLengthToolStripMenuItem";
-            this.sortTextMaxLineLengthToolStripMenuItem.Size = new System.Drawing.Size(250, 22);
-            this.sortTextMaxLineLengthToolStripMenuItem.Text = "Text - single line max. length";
-            this.sortTextMaxLineLengthToolStripMenuItem.Click += new System.EventHandler(this.SortTextMaxLineLengthToolStripMenuItemClick);
-            // 
-            // sortTextTotalLengthToolStripMenuItem
-            // 
-            this.sortTextTotalLengthToolStripMenuItem.Name = "sortTextTotalLengthToolStripMenuItem";
-            this.sortTextTotalLengthToolStripMenuItem.Size = new System.Drawing.Size(250, 22);
-            this.sortTextTotalLengthToolStripMenuItem.Text = "Text - total length";
-            this.sortTextTotalLengthToolStripMenuItem.Click += new System.EventHandler(this.SortTextTotalLengthToolStripMenuItemClick);
-            // 
-            // sortTextNumberOfLinesToolStripMenuItem
-            // 
-            this.sortTextNumberOfLinesToolStripMenuItem.Name = "sortTextNumberOfLinesToolStripMenuItem";
-            this.sortTextNumberOfLinesToolStripMenuItem.Size = new System.Drawing.Size(250, 22);
-            this.sortTextNumberOfLinesToolStripMenuItem.Text = "Text - number of lines";
-            this.sortTextNumberOfLinesToolStripMenuItem.Click += new System.EventHandler(this.SortTextNumberOfLinesToolStripMenuItemClick);
-            // 
-            // textCharssecToolStripMenuItem
-            // 
-            this.textCharssecToolStripMenuItem.Name = "textCharssecToolStripMenuItem";
-            this.textCharssecToolStripMenuItem.Size = new System.Drawing.Size(250, 22);
-            this.textCharssecToolStripMenuItem.Text = "Text - chars/sec";
-            this.textCharssecToolStripMenuItem.Click += new System.EventHandler(this.textCharssecToolStripMenuItem_Click);
-            // 
-            // textWordsPerMinutewpmToolStripMenuItem
-            // 
-            this.textWordsPerMinutewpmToolStripMenuItem.Name = "textWordsPerMinutewpmToolStripMenuItem";
-            this.textWordsPerMinutewpmToolStripMenuItem.Size = new System.Drawing.Size(250, 22);
-            this.textWordsPerMinutewpmToolStripMenuItem.Text = "Text - words per minute (wpm)";
-            this.textWordsPerMinutewpmToolStripMenuItem.Click += new System.EventHandler(this.textWordsPerMinutewpmToolStripMenuItem_Click);
-            // 
-            // styleToolStripMenuItem
-            // 
-            this.styleToolStripMenuItem.Name = "styleToolStripMenuItem";
-            this.styleToolStripMenuItem.Size = new System.Drawing.Size(250, 22);
-            this.styleToolStripMenuItem.Text = "Style";
-            this.styleToolStripMenuItem.Click += new System.EventHandler(this.styleToolStripMenuItem_Click);
-            // 
-            // toolStripSeparatorAscOrDesc
-            // 
-            this.toolStripSeparatorAscOrDesc.Name = "toolStripSeparatorAscOrDesc";
-            this.toolStripSeparatorAscOrDesc.Size = new System.Drawing.Size(247, 6);
-            // 
-            // AscendingToolStripMenuItem
-            // 
-            this.AscendingToolStripMenuItem.Checked = true;
-            this.AscendingToolStripMenuItem.CheckState = System.Windows.Forms.CheckState.Checked;
-            this.AscendingToolStripMenuItem.Name = "AscendingToolStripMenuItem";
-            this.AscendingToolStripMenuItem.Size = new System.Drawing.Size(250, 22);
-            this.AscendingToolStripMenuItem.Text = "Ascending";
-            this.AscendingToolStripMenuItem.Click += new System.EventHandler(this.AscendingToolStripMenuItem_Click);
-            // 
-            // descendingToolStripMenuItem
-            // 
-            this.descendingToolStripMenuItem.Name = "descendingToolStripMenuItem";
-            this.descendingToolStripMenuItem.Size = new System.Drawing.Size(250, 22);
-            this.descendingToolStripMenuItem.Text = "Descending";
-            this.descendingToolStripMenuItem.Click += new System.EventHandler(this.descendingToolStripMenuItem_Click);
-            // 
-            // netflixQualityCheckToolStripMenuItem
-            // 
-            this.netflixQualityCheckToolStripMenuItem.Name = "netflixQualityCheckToolStripMenuItem";
-            this.netflixQualityCheckToolStripMenuItem.Size = new System.Drawing.Size(346, 22);
-            this.netflixQualityCheckToolStripMenuItem.Text = "Netflix quality check";
-            this.netflixQualityCheckToolStripMenuItem.Click += new System.EventHandler(this.netflixGlyphCheckToolStripMenuItem_Click);
-            // 
-            // toolStripSeparator23
-            // 
-            this.toolStripSeparator23.Name = "toolStripSeparator23";
-            this.toolStripSeparator23.Size = new System.Drawing.Size(343, 6);
-            // 
-            // toolStripMenuItemMakeEmptyFromCurrent
-            // 
-            this.toolStripMenuItemMakeEmptyFromCurrent.Name = "toolStripMenuItemMakeEmptyFromCurrent";
-            this.toolStripMenuItemMakeEmptyFromCurrent.Size = new System.Drawing.Size(346, 22);
-            this.toolStripMenuItemMakeEmptyFromCurrent.Text = "Make new empty translation from current subtitle";
-            this.toolStripMenuItemMakeEmptyFromCurrent.Click += new System.EventHandler(this.ToolStripMenuItemMakeEmptyFromCurrentClick);
-            // 
-            // toolStripMenuItemBatchConvert
-            // 
-            this.toolStripMenuItemBatchConvert.Name = "toolStripMenuItemBatchConvert";
-            this.toolStripMenuItemBatchConvert.Size = new System.Drawing.Size(346, 22);
-            this.toolStripMenuItemBatchConvert.Text = "Batch convert...";
-            this.toolStripMenuItemBatchConvert.Click += new System.EventHandler(this.toolStripMenuItemBatchConvert_Click);
-            // 
-            // generateDatetimeInfoFromVideoToolStripMenuItem
-            // 
-            this.generateDatetimeInfoFromVideoToolStripMenuItem.Name = "generateDatetimeInfoFromVideoToolStripMenuItem";
-            this.generateDatetimeInfoFromVideoToolStripMenuItem.Size = new System.Drawing.Size(346, 22);
-            this.generateDatetimeInfoFromVideoToolStripMenuItem.Text = "Generate date/time info from video...";
-            this.generateDatetimeInfoFromVideoToolStripMenuItem.Click += new System.EventHandler(this.generateDatetimeInfoFromVideoToolStripMenuItem_Click);
-            // 
-            // toolStripMenuItemMeasurementConverter
-            // 
-            this.toolStripMenuItemMeasurementConverter.Name = "toolStripMenuItemMeasurementConverter";
-            this.toolStripMenuItemMeasurementConverter.Size = new System.Drawing.Size(346, 22);
-            this.toolStripMenuItemMeasurementConverter.Text = "Measurement converter...";
-            this.toolStripMenuItemMeasurementConverter.Click += new System.EventHandler(this.toolStripMenuItemMeasurementConverter_Click);
-            // 
-            // toolStripSeparator3
-            // 
-            this.toolStripSeparator3.Name = "toolStripSeparator3";
-            this.toolStripSeparator3.Size = new System.Drawing.Size(343, 6);
-            // 
-            // splitToolStripMenuItem
-            // 
-            this.splitToolStripMenuItem.Name = "splitToolStripMenuItem";
-            this.splitToolStripMenuItem.Size = new System.Drawing.Size(346, 22);
-            this.splitToolStripMenuItem.Text = "Split subtitle...";
-            this.splitToolStripMenuItem.Click += new System.EventHandler(this.SplitToolStripMenuItemClick);
-            // 
-            // appendTextVisuallyToolStripMenuItem
-            // 
-            this.appendTextVisuallyToolStripMenuItem.Name = "appendTextVisuallyToolStripMenuItem";
-            this.appendTextVisuallyToolStripMenuItem.Size = new System.Drawing.Size(346, 22);
-            this.appendTextVisuallyToolStripMenuItem.Text = "Append subtitle...";
-            this.appendTextVisuallyToolStripMenuItem.Click += new System.EventHandler(this.AppendTextVisuallyToolStripMenuItemClick);
-            // 
-            // joinSubtitlesToolStripMenuItem
-            // 
-            this.joinSubtitlesToolStripMenuItem.Name = "joinSubtitlesToolStripMenuItem";
-            this.joinSubtitlesToolStripMenuItem.Size = new System.Drawing.Size(346, 22);
-            this.joinSubtitlesToolStripMenuItem.Text = "Join subtitles...";
-            this.joinSubtitlesToolStripMenuItem.Click += new System.EventHandler(this.joinSubtitlesToolStripMenuItem_Click);
-            // 
-            // toolStripMenuItemSpellCheckMain
-            // 
-            this.toolStripMenuItemSpellCheckMain.DropDownItems.AddRange(new System.Windows.Forms.ToolStripItem[] {
-            this.spellCheckToolStripMenuItem,
-            this.toolStripMenuItemSpellCheckFromCurrentLine,
-            this.findDoubleWordsToolStripMenuItem,
-            this.FindDoubleLinesToolStripMenuItem,
-            this.toolStripSeparator9,
-            this.GetDictionariesToolStripMenuItem,
-            this.addWordToNamesetcListToolStripMenuItem});
-            this.toolStripMenuItemSpellCheckMain.Name = "toolStripMenuItemSpellCheckMain";
-            this.toolStripMenuItemSpellCheckMain.Size = new System.Drawing.Size(80, 20);
-            this.toolStripMenuItemSpellCheckMain.Text = "Spell check";
-            this.toolStripMenuItemSpellCheckMain.DropDownOpening += new System.EventHandler(this.ToolStripMenuItemSpellCheckMainDropDownOpening);
-            // 
-            // spellCheckToolStripMenuItem
-            // 
-            this.spellCheckToolStripMenuItem.Name = "spellCheckToolStripMenuItem";
-            this.spellCheckToolStripMenuItem.ShortcutKeys = ((System.Windows.Forms.Keys)(((System.Windows.Forms.Keys.Control | System.Windows.Forms.Keys.Shift) 
-            | System.Windows.Forms.Keys.S)));
-            this.spellCheckToolStripMenuItem.Size = new System.Drawing.Size(296, 22);
-            this.spellCheckToolStripMenuItem.Text = "Spell check...";
-            this.spellCheckToolStripMenuItem.Click += new System.EventHandler(this.SpellCheckToolStripMenuItemClick);
-            // 
-            // toolStripMenuItemSpellCheckFromCurrentLine
-            // 
-            this.toolStripMenuItemSpellCheckFromCurrentLine.Name = "toolStripMenuItemSpellCheckFromCurrentLine";
-            this.toolStripMenuItemSpellCheckFromCurrentLine.Size = new System.Drawing.Size(296, 22);
-            this.toolStripMenuItemSpellCheckFromCurrentLine.Text = "Spell check from current line...";
-            this.toolStripMenuItemSpellCheckFromCurrentLine.Click += new System.EventHandler(this.toolStripMenuItemSpellCheckFromCurrentLine_Click);
-            // 
-            // findDoubleWordsToolStripMenuItem
-            // 
-            this.findDoubleWordsToolStripMenuItem.Name = "findDoubleWordsToolStripMenuItem";
-            this.findDoubleWordsToolStripMenuItem.ShortcutKeys = ((System.Windows.Forms.Keys)(((System.Windows.Forms.Keys.Control | System.Windows.Forms.Keys.Shift) 
-            | System.Windows.Forms.Keys.D)));
-            this.findDoubleWordsToolStripMenuItem.Size = new System.Drawing.Size(296, 22);
-            this.findDoubleWordsToolStripMenuItem.Text = "Find double words";
-            this.findDoubleWordsToolStripMenuItem.Click += new System.EventHandler(this.FindDoubleWordsToolStripMenuItemClick);
-            // 
-            // FindDoubleLinesToolStripMenuItem
-            // 
-            this.FindDoubleLinesToolStripMenuItem.Name = "FindDoubleLinesToolStripMenuItem";
-            this.FindDoubleLinesToolStripMenuItem.Size = new System.Drawing.Size(296, 22);
-            this.FindDoubleLinesToolStripMenuItem.Text = "Find double lines";
-            this.FindDoubleLinesToolStripMenuItem.Click += new System.EventHandler(this.FindDoubleLinesToolStripMenuItemClick);
-            // 
-            // toolStripSeparator9
-            // 
-            this.toolStripSeparator9.Name = "toolStripSeparator9";
-            this.toolStripSeparator9.Size = new System.Drawing.Size(293, 6);
-            // 
-            // GetDictionariesToolStripMenuItem
-            // 
-            this.GetDictionariesToolStripMenuItem.Name = "GetDictionariesToolStripMenuItem";
-            this.GetDictionariesToolStripMenuItem.Size = new System.Drawing.Size(296, 22);
-            this.GetDictionariesToolStripMenuItem.Text = "Get dictionary...";
-            this.GetDictionariesToolStripMenuItem.Click += new System.EventHandler(this.GetDictionariesToolStripMenuItem_Click);
-            // 
-            // addWordToNamesetcListToolStripMenuItem
-            // 
-            this.addWordToNamesetcListToolStripMenuItem.Name = "addWordToNamesetcListToolStripMenuItem";
-            this.addWordToNamesetcListToolStripMenuItem.ShortcutKeys = ((System.Windows.Forms.Keys)(((System.Windows.Forms.Keys.Control | System.Windows.Forms.Keys.Shift) 
-            | System.Windows.Forms.Keys.L)));
-            this.addWordToNamesetcListToolStripMenuItem.Size = new System.Drawing.Size(296, 22);
-            this.addWordToNamesetcListToolStripMenuItem.Text = "Add word to names/etc list";
-            this.addWordToNamesetcListToolStripMenuItem.Click += new System.EventHandler(this.AddWordToNamesetcListToolStripMenuItemClick);
-            // 
-            // toolStripMenuItemVideo
-            // 
-            this.toolStripMenuItemVideo.DropDownItems.AddRange(new System.Windows.Forms.ToolStripItem[] {
-            this.openVideoToolStripMenuItem,
-            this.toolStripMenuItemOpenDvd,
-            this.toolStripMenuItemSetAudioTrack,
-            this.closeVideoToolStripMenuItem,
-            this.setVideoOffsetToolStripMenuItem,
-            this.toolStripMenuItemImportSceneChanges,
-            this.toolStripMenuItemRemoveSceneChanges,
-            this.toolStripMenuItemAddWaveformBatch,
-            this.toolStripSeparator5,
-            this.showhideWaveformToolStripMenuItem,
-            this.showhideVideoToolStripMenuItem,
-            this.toolStripSeparator19,
-            this.undockVideoControlsToolStripMenuItem,
-            this.redockVideoControlsToolStripMenuItem});
-            this.toolStripMenuItemVideo.Name = "toolStripMenuItemVideo";
-            this.toolStripMenuItemVideo.Size = new System.Drawing.Size(50, 20);
-            this.toolStripMenuItemVideo.Text = "Video";
-            this.toolStripMenuItemVideo.DropDownClosed += new System.EventHandler(this.ToolStripMenuItemVideoDropDownClosed);
-            this.toolStripMenuItemVideo.DropDownOpening += new System.EventHandler(this.ToolStripMenuItemVideoDropDownOpening);
-            // 
-            // openVideoToolStripMenuItem
-            // 
-            this.openVideoToolStripMenuItem.Name = "openVideoToolStripMenuItem";
-            this.openVideoToolStripMenuItem.Size = new System.Drawing.Size(208, 22);
-            this.openVideoToolStripMenuItem.Text = "Open video...";
-            this.openVideoToolStripMenuItem.Click += new System.EventHandler(this.buttonOpenVideo_Click);
-            // 
-            // toolStripMenuItemOpenDvd
-            // 
-            this.toolStripMenuItemOpenDvd.Name = "toolStripMenuItemOpenDvd";
-            this.toolStripMenuItemOpenDvd.Size = new System.Drawing.Size(208, 22);
-            this.toolStripMenuItemOpenDvd.Text = "Open DVD...";
-            this.toolStripMenuItemOpenDvd.Click += new System.EventHandler(this.toolStripMenuItemOpenDvd_Click);
-            // 
-            // toolStripMenuItemSetAudioTrack
-            // 
-            this.toolStripMenuItemSetAudioTrack.Name = "toolStripMenuItemSetAudioTrack";
-            this.toolStripMenuItemSetAudioTrack.Size = new System.Drawing.Size(208, 22);
-            this.toolStripMenuItemSetAudioTrack.Text = "Choose audio track";
-            // 
-            // closeVideoToolStripMenuItem
-            // 
-            this.closeVideoToolStripMenuItem.Name = "closeVideoToolStripMenuItem";
-            this.closeVideoToolStripMenuItem.Size = new System.Drawing.Size(208, 22);
-            this.closeVideoToolStripMenuItem.Text = "Close video";
-            this.closeVideoToolStripMenuItem.Click += new System.EventHandler(this.CloseVideoToolStripMenuItemClick);
-            // 
-            // setVideoOffsetToolStripMenuItem
-            // 
-            this.setVideoOffsetToolStripMenuItem.Name = "setVideoOffsetToolStripMenuItem";
-            this.setVideoOffsetToolStripMenuItem.Size = new System.Drawing.Size(208, 22);
-            this.setVideoOffsetToolStripMenuItem.Text = "Set video offset...";
-            this.setVideoOffsetToolStripMenuItem.Click += new System.EventHandler(this.setVideoOffsetToolStripMenuItem_Click);
-            // 
-            // toolStripMenuItemImportSceneChanges
-            // 
-            this.toolStripMenuItemImportSceneChanges.Name = "toolStripMenuItemImportSceneChanges";
-            this.toolStripMenuItemImportSceneChanges.Size = new System.Drawing.Size(208, 22);
-            this.toolStripMenuItemImportSceneChanges.Text = "Import scene changes...";
-            this.toolStripMenuItemImportSceneChanges.Click += new System.EventHandler(this.toolStripMenuItemImportSceneChanges_Click);
-            // 
-            // toolStripMenuItemRemoveSceneChanges
-            // 
-            this.toolStripMenuItemRemoveSceneChanges.Name = "toolStripMenuItemRemoveSceneChanges";
-            this.toolStripMenuItemRemoveSceneChanges.Size = new System.Drawing.Size(208, 22);
-            this.toolStripMenuItemRemoveSceneChanges.Text = "Remove scene changes";
-            this.toolStripMenuItemRemoveSceneChanges.Click += new System.EventHandler(this.toolStripMenuItemRemoveSceneChanges_Click);
-            // 
-            // toolStripMenuItemAddWaveformBatch
-            // 
-            this.toolStripMenuItemAddWaveformBatch.Name = "toolStripMenuItemAddWaveformBatch";
-            this.toolStripMenuItemAddWaveformBatch.Size = new System.Drawing.Size(208, 22);
-            this.toolStripMenuItemAddWaveformBatch.Text = "Add waveform batch...";
-            this.toolStripMenuItemAddWaveformBatch.Click += new System.EventHandler(this.ToolStripMenuItemAddWaveformBatchClick);
-            // 
-            // toolStripSeparator5
-            // 
-            this.toolStripSeparator5.Name = "toolStripSeparator5";
-            this.toolStripSeparator5.Size = new System.Drawing.Size(205, 6);
-            // 
-            // showhideWaveformToolStripMenuItem
-            // 
-            this.showhideWaveformToolStripMenuItem.Name = "showhideWaveformToolStripMenuItem";
-            this.showhideWaveformToolStripMenuItem.Size = new System.Drawing.Size(208, 22);
-            this.showhideWaveformToolStripMenuItem.Text = "Show/hide waveform";
-            this.showhideWaveformToolStripMenuItem.Click += new System.EventHandler(this.ShowhideWaveformToolStripMenuItemClick);
-            // 
-            // showhideVideoToolStripMenuItem
-            // 
-            this.showhideVideoToolStripMenuItem.Name = "showhideVideoToolStripMenuItem";
-            this.showhideVideoToolStripMenuItem.Size = new System.Drawing.Size(208, 22);
-            this.showhideVideoToolStripMenuItem.Text = "Show/hide video";
-            this.showhideVideoToolStripMenuItem.Click += new System.EventHandler(this.toolStripButtonToggleVideo_Click);
-            // 
-            // toolStripSeparator19
-            // 
-            this.toolStripSeparator19.Name = "toolStripSeparator19";
-            this.toolStripSeparator19.Size = new System.Drawing.Size(205, 6);
-            // 
-            // undockVideoControlsToolStripMenuItem
-            // 
-            this.undockVideoControlsToolStripMenuItem.Name = "undockVideoControlsToolStripMenuItem";
-            this.undockVideoControlsToolStripMenuItem.Size = new System.Drawing.Size(208, 22);
-            this.undockVideoControlsToolStripMenuItem.Text = "Un-dock video controls";
-            this.undockVideoControlsToolStripMenuItem.Click += new System.EventHandler(this.UndockVideoControlsToolStripMenuItemClick);
-            // 
-            // redockVideoControlsToolStripMenuItem
-            // 
-            this.redockVideoControlsToolStripMenuItem.Name = "redockVideoControlsToolStripMenuItem";
-            this.redockVideoControlsToolStripMenuItem.Size = new System.Drawing.Size(208, 22);
-            this.redockVideoControlsToolStripMenuItem.Text = "Re-dock video controls";
-            this.redockVideoControlsToolStripMenuItem.Visible = false;
-            this.redockVideoControlsToolStripMenuItem.Click += new System.EventHandler(this.RedockVideoControlsToolStripMenuItemClick);
-            // 
-            // toolStripMenuItemSynchronization
-            // 
-            this.toolStripMenuItemSynchronization.DropDownItems.AddRange(new System.Windows.Forms.ToolStripItem[] {
-            this.toolStripMenuItemAdjustAllTimes,
-            this.visualSyncToolStripMenuItem,
-            this.toolStripMenuItemPointSync,
-            this.pointSyncViaOtherSubtitleToolStripMenuItem,
-            this.toolStripMenuItemChangeFrameRate2,
-            this.changeSpeedInPercentToolStripMenuItem});
-            this.toolStripMenuItemSynchronization.Name = "toolStripMenuItemSynchronization";
-            this.toolStripMenuItemSynchronization.Size = new System.Drawing.Size(104, 20);
-            this.toolStripMenuItemSynchronization.Text = "Synchronization";
-            // 
-            // toolStripMenuItemAdjustAllTimes
-            // 
-            this.toolStripMenuItemAdjustAllTimes.Name = "toolStripMenuItemAdjustAllTimes";
-            this.toolStripMenuItemAdjustAllTimes.ShortcutKeys = ((System.Windows.Forms.Keys)(((System.Windows.Forms.Keys.Control | System.Windows.Forms.Keys.Shift) 
-            | System.Windows.Forms.Keys.A)));
-            this.toolStripMenuItemAdjustAllTimes.Size = new System.Drawing.Size(336, 22);
-            this.toolStripMenuItemAdjustAllTimes.Text = "Adjust times (show earlier/later)...";
-            this.toolStripMenuItemAdjustAllTimes.Click += new System.EventHandler(this.toolStripMenuItemAdjustAllTimes_Click);
-            // 
-            // visualSyncToolStripMenuItem
-            // 
-            this.visualSyncToolStripMenuItem.Name = "visualSyncToolStripMenuItem";
-            this.visualSyncToolStripMenuItem.ShortcutKeys = ((System.Windows.Forms.Keys)(((System.Windows.Forms.Keys.Control | System.Windows.Forms.Keys.Shift) 
-            | System.Windows.Forms.Keys.V)));
-            this.visualSyncToolStripMenuItem.Size = new System.Drawing.Size(336, 22);
-            this.visualSyncToolStripMenuItem.Text = "Visual sync...";
-            this.visualSyncToolStripMenuItem.Click += new System.EventHandler(this.VisualSyncToolStripMenuItemClick);
-            // 
-            // toolStripMenuItemPointSync
-            // 
-            this.toolStripMenuItemPointSync.Name = "toolStripMenuItemPointSync";
-            this.toolStripMenuItemPointSync.ShortcutKeys = ((System.Windows.Forms.Keys)(((System.Windows.Forms.Keys.Control | System.Windows.Forms.Keys.Shift) 
-            | System.Windows.Forms.Keys.P)));
-            this.toolStripMenuItemPointSync.Size = new System.Drawing.Size(336, 22);
-            this.toolStripMenuItemPointSync.Text = "Point sync...";
-            this.toolStripMenuItemPointSync.Click += new System.EventHandler(this.toolStripMenuItemPointSync_Click);
-            // 
-            // pointSyncViaOtherSubtitleToolStripMenuItem
-            // 
-            this.pointSyncViaOtherSubtitleToolStripMenuItem.Name = "pointSyncViaOtherSubtitleToolStripMenuItem";
-            this.pointSyncViaOtherSubtitleToolStripMenuItem.Size = new System.Drawing.Size(336, 22);
-            this.pointSyncViaOtherSubtitleToolStripMenuItem.Text = "Point sync via other subtitle...";
-            this.pointSyncViaOtherSubtitleToolStripMenuItem.Click += new System.EventHandler(this.pointSyncViaOtherSubtitleToolStripMenuItem_Click);
-            // 
-            // toolStripMenuItemChangeFrameRate2
-            // 
-            this.toolStripMenuItemChangeFrameRate2.Name = "toolStripMenuItemChangeFrameRate2";
-            this.toolStripMenuItemChangeFrameRate2.Size = new System.Drawing.Size(336, 22);
-            this.toolStripMenuItemChangeFrameRate2.Text = "Change frame rate...";
-            this.toolStripMenuItemChangeFrameRate2.Click += new System.EventHandler(this.ToolStripMenuItemChangeFrameRateClick);
-            // 
-            // changeSpeedInPercentToolStripMenuItem
-            // 
-            this.changeSpeedInPercentToolStripMenuItem.Name = "changeSpeedInPercentToolStripMenuItem";
-            this.changeSpeedInPercentToolStripMenuItem.Size = new System.Drawing.Size(336, 22);
-            this.changeSpeedInPercentToolStripMenuItem.Text = "Change speed in percent...";
-            this.changeSpeedInPercentToolStripMenuItem.Click += new System.EventHandler(this.changeSpeedInPercentToolStripMenuItem_Click);
-            // 
-            // toolStripMenuItemAutoTranslate
-            // 
-            this.toolStripMenuItemAutoTranslate.DropDownItems.AddRange(new System.Windows.Forms.ToolStripItem[] {
-            this.translateByGoogleToolStripMenuItem,
-            this.translatepoweredByMicrosoftToolStripMenuItem,
-            this.translateFromSwedishToDanishToolStripMenuItem});
-            this.toolStripMenuItemAutoTranslate.Name = "toolStripMenuItemAutoTranslate";
-            this.toolStripMenuItemAutoTranslate.Size = new System.Drawing.Size(97, 20);
-            this.toolStripMenuItemAutoTranslate.Text = "Auto-translate";
-            // 
-            // translateByGoogleToolStripMenuItem
-            // 
-            this.translateByGoogleToolStripMenuItem.Name = "translateByGoogleToolStripMenuItem";
-            this.translateByGoogleToolStripMenuItem.ShortcutKeys = ((System.Windows.Forms.Keys)(((System.Windows.Forms.Keys.Control | System.Windows.Forms.Keys.Shift) 
-            | System.Windows.Forms.Keys.G)));
-            this.translateByGoogleToolStripMenuItem.Size = new System.Drawing.Size(414, 22);
-            this.translateByGoogleToolStripMenuItem.Text = "Translate (powered by Google)...";
-            this.translateByGoogleToolStripMenuItem.Click += new System.EventHandler(this.TranslateByGoogleToolStripMenuItemClick);
-            // 
-            // translatepoweredByMicrosoftToolStripMenuItem
-            // 
-            this.translatepoweredByMicrosoftToolStripMenuItem.Name = "translatepoweredByMicrosoftToolStripMenuItem";
-            this.translatepoweredByMicrosoftToolStripMenuItem.Size = new System.Drawing.Size(414, 22);
-            this.translatepoweredByMicrosoftToolStripMenuItem.Text = "Translate (powered by Microsoft)...";
-            this.translatepoweredByMicrosoftToolStripMenuItem.Click += new System.EventHandler(this.translatepoweredByMicrosoftToolStripMenuItem_Click);
-            // 
-            // translateFromSwedishToDanishToolStripMenuItem
-            // 
-            this.translateFromSwedishToDanishToolStripMenuItem.Name = "translateFromSwedishToDanishToolStripMenuItem";
-            this.translateFromSwedishToDanishToolStripMenuItem.Size = new System.Drawing.Size(414, 22);
-            this.translateFromSwedishToDanishToolStripMenuItem.Text = "Translate from swedish to danish (powered by nikse.dk/mt)...";
-            this.translateFromSwedishToDanishToolStripMenuItem.Click += new System.EventHandler(this.TranslateFromSwedishToDanishToolStripMenuItemClick);
-            // 
-            // optionsToolStripMenuItem
-            // 
-            this.optionsToolStripMenuItem.DropDownItems.AddRange(new System.Windows.Forms.ToolStripItem[] {
-            this.settingsToolStripMenuItem,
-            this.changeLanguageToolStripMenuItem});
-            this.optionsToolStripMenuItem.Name = "optionsToolStripMenuItem";
-            this.optionsToolStripMenuItem.Size = new System.Drawing.Size(61, 20);
-            this.optionsToolStripMenuItem.Text = "Options";
-            // 
-            // settingsToolStripMenuItem
-            // 
-            this.settingsToolStripMenuItem.Name = "settingsToolStripMenuItem";
-            this.settingsToolStripMenuItem.Size = new System.Drawing.Size(180, 22);
-            this.settingsToolStripMenuItem.Text = "Settings";
-            this.settingsToolStripMenuItem.Click += new System.EventHandler(this.SettingsToolStripMenuItemClick);
-            // 
-            // changeLanguageToolStripMenuItem
-            // 
-            this.changeLanguageToolStripMenuItem.Name = "changeLanguageToolStripMenuItem";
-            this.changeLanguageToolStripMenuItem.Size = new System.Drawing.Size(180, 22);
-            this.changeLanguageToolStripMenuItem.Text = "Change language...";
-            this.changeLanguageToolStripMenuItem.Click += new System.EventHandler(this.ChangeLanguageToolStripMenuItemClick);
-            // 
-            // toolStripMenuItemNetworking
-            // 
-            this.toolStripMenuItemNetworking.DropDownItems.AddRange(new System.Windows.Forms.ToolStripItem[] {
-            this.startServerToolStripMenuItem,
-            this.joinSessionToolStripMenuItem,
-            this.chatToolStripMenuItem,
-            this.showSessionKeyLogToolStripMenuItem,
-            this.leaveSessionToolStripMenuItem});
-            this.toolStripMenuItemNetworking.Name = "toolStripMenuItemNetworking";
-            this.toolStripMenuItemNetworking.Size = new System.Drawing.Size(82, 20);
-            this.toolStripMenuItemNetworking.Text = "Networking";
-            this.toolStripMenuItemNetworking.DropDownOpening += new System.EventHandler(this.toolStripMenuItemNetworking_DropDownOpening);
-            // 
-            // startServerToolStripMenuItem
-            // 
-            this.startServerToolStripMenuItem.Name = "startServerToolStripMenuItem";
-            this.startServerToolStripMenuItem.Size = new System.Drawing.Size(215, 22);
-            this.startServerToolStripMenuItem.Text = "Start new session";
-            this.startServerToolStripMenuItem.Click += new System.EventHandler(this.startServerToolStripMenuItem_Click);
-            // 
-            // joinSessionToolStripMenuItem
-            // 
-            this.joinSessionToolStripMenuItem.Name = "joinSessionToolStripMenuItem";
-            this.joinSessionToolStripMenuItem.Size = new System.Drawing.Size(215, 22);
-            this.joinSessionToolStripMenuItem.Text = "Join session";
-            this.joinSessionToolStripMenuItem.Click += new System.EventHandler(this.joinSessionToolStripMenuItem_Click);
-            // 
-            // chatToolStripMenuItem
-            // 
-            this.chatToolStripMenuItem.Name = "chatToolStripMenuItem";
-            this.chatToolStripMenuItem.Size = new System.Drawing.Size(215, 22);
-            this.chatToolStripMenuItem.Text = "Chat";
-            this.chatToolStripMenuItem.Click += new System.EventHandler(this.chatToolStripMenuItem_Click);
-            // 
-            // showSessionKeyLogToolStripMenuItem
-            // 
-            this.showSessionKeyLogToolStripMenuItem.Name = "showSessionKeyLogToolStripMenuItem";
-            this.showSessionKeyLogToolStripMenuItem.Size = new System.Drawing.Size(215, 22);
-            this.showSessionKeyLogToolStripMenuItem.Text = "Show session info and log";
-            this.showSessionKeyLogToolStripMenuItem.Click += new System.EventHandler(this.showSessionKeyLogToolStripMenuItem_Click);
-            // 
-            // leaveSessionToolStripMenuItem
-            // 
-            this.leaveSessionToolStripMenuItem.Name = "leaveSessionToolStripMenuItem";
-            this.leaveSessionToolStripMenuItem.Size = new System.Drawing.Size(215, 22);
-            this.leaveSessionToolStripMenuItem.Text = "Leave session";
-            this.leaveSessionToolStripMenuItem.Click += new System.EventHandler(this.LeaveSessionToolStripMenuItemClick);
-            // 
-            // helpToolStripMenuItem
-            // 
-            this.helpToolStripMenuItem.DropDownItems.AddRange(new System.Windows.Forms.ToolStripItem[] {
-            this.checkForUpdatesToolStripMenuItem,
-            this.toolStripMenuItemSplitterCheckForUpdates,
-            this.helpToolStripMenuItem1,
-            this.aboutToolStripMenuItem});
-            this.helpToolStripMenuItem.Name = "helpToolStripMenuItem";
-            this.helpToolStripMenuItem.Size = new System.Drawing.Size(43, 20);
-            this.helpToolStripMenuItem.Text = "Help";
-            this.helpToolStripMenuItem.DropDownClosed += new System.EventHandler(this.MenuClosed);
-            this.helpToolStripMenuItem.DropDownOpening += new System.EventHandler(this.MenuOpened);
-            // 
-            // checkForUpdatesToolStripMenuItem
-            // 
-            this.checkForUpdatesToolStripMenuItem.Name = "checkForUpdatesToolStripMenuItem";
-            this.checkForUpdatesToolStripMenuItem.Size = new System.Drawing.Size(186, 22);
-            this.checkForUpdatesToolStripMenuItem.Text = "Check for updates...";
-            this.checkForUpdatesToolStripMenuItem.Click += new System.EventHandler(this.checkForUpdatesToolStripMenuItem_Click);
-            // 
-            // toolStripMenuItemSplitterCheckForUpdates
-            // 
-            this.toolStripMenuItemSplitterCheckForUpdates.Name = "toolStripMenuItemSplitterCheckForUpdates";
-            this.toolStripMenuItemSplitterCheckForUpdates.Size = new System.Drawing.Size(183, 6);
-            // 
-            // helpToolStripMenuItem1
-            // 
-            this.helpToolStripMenuItem1.Name = "helpToolStripMenuItem1";
-            this.helpToolStripMenuItem1.ShortcutKeys = System.Windows.Forms.Keys.F1;
-            this.helpToolStripMenuItem1.Size = new System.Drawing.Size(186, 22);
-            this.helpToolStripMenuItem1.Text = "Help";
-            this.helpToolStripMenuItem1.Click += new System.EventHandler(this.HelpToolStripMenuItem1Click);
-            // 
-            // aboutToolStripMenuItem
-            // 
-            this.aboutToolStripMenuItem.Name = "aboutToolStripMenuItem";
-            this.aboutToolStripMenuItem.Size = new System.Drawing.Size(186, 22);
-            this.aboutToolStripMenuItem.Text = "About";
-            this.aboutToolStripMenuItem.Click += new System.EventHandler(this.AboutToolStripMenuItemClick);
-            // 
-            // contextMenuStripListview
-            // 
-            this.contextMenuStripListview.Items.AddRange(new System.Windows.Forms.ToolStripItem[] {
-            this.setStylesForSelectedLinesToolStripMenuItem,
-            this.toolStripMenuItemAssStyles,
-            this.toolStripMenuItemSetLanguage,
-            this.toolStripMenuItemWebVTT,
-            this.toolStripMenuItemDelete,
-            this.toolStripMenuItemInsertBefore,
-            this.toolStripMenuItemInsertAfter,
-            this.toolStripMenuItemInsertSubtitle,
-            this.toolStripMenuItemCopySourceText,
-            this.toolStripMenuItemColumn,
-            this.toolStripSeparator7,
-            this.splitLineToolStripMenuItem,
-            this.toolStripMenuItemMergeLines,
-            this.toolStripMenuItemMergeDialog,
-            this.mergeBeforeToolStripMenuItem,
-            this.mergeAfterToolStripMenuItem,
-            this.toolStripSeparator8,
-            this.normalToolStripMenuItem,
-            this.boldToolStripMenuItem,
-            this.italicToolStripMenuItem,
-            this.underlineToolStripMenuItem,
-            this.colorToolStripMenuItem,
-            this.toolStripMenuItemFont,
-            this.toolStripMenuItemAlignment,
-            this.toolStripMenuItemSurroundWithMusicSymbols,
-            this.toolStripSeparator2,
-            this.toolStripMenuItemAutoBreakLines,
-            this.toolStripMenuItemUnbreakLines,
-            this.toolStripSeparatorBreakLines,
-            this.typeEffectToolStripMenuItem,
-            this.karokeeEffectToolStripMenuItem,
-            this.toolStripSeparatorAdvancedFunctions,
-            this.showSelectedLinesEarlierlaterToolStripMenuItem,
-            this.visualSyncSelectedLinesToolStripMenuItem,
-            this.toolStripMenuItemGoogleMicrosoftTranslateSelLine,
-            this.googleTranslateSelectedLinesToolStripMenuItem,
-            this.adjustDisplayTimeForSelectedLinesToolStripMenuItem,
-            this.fixCommonErrorsInSelectedLinesToolStripMenuItem,
-            this.changeCasingForSelectedLinesToolStripMenuItem,
-            this.toolStripMenuItemSaveSelectedLines});
-            this.contextMenuStripListview.Name = "contextMenuStripListview";
-            this.contextMenuStripListview.Size = new System.Drawing.Size(285, 804);
-            this.contextMenuStripListview.Closed += new System.Windows.Forms.ToolStripDropDownClosedEventHandler(this.MenuClosed);
-            this.contextMenuStripListview.Opening += new System.ComponentModel.CancelEventHandler(this.ContextMenuStripListviewOpening);
-            this.contextMenuStripListview.Opened += new System.EventHandler(this.MenuOpened);
-            // 
-            // setStylesForSelectedLinesToolStripMenuItem
-            // 
-            this.setStylesForSelectedLinesToolStripMenuItem.Name = "setStylesForSelectedLinesToolStripMenuItem";
-            this.setStylesForSelectedLinesToolStripMenuItem.Size = new System.Drawing.Size(284, 22);
-            this.setStylesForSelectedLinesToolStripMenuItem.Text = "ASS: Set styles for selected lines...";
-            // 
-            // toolStripMenuItemAssStyles
-            // 
-            this.toolStripMenuItemAssStyles.Name = "toolStripMenuItemAssStyles";
-            this.toolStripMenuItemAssStyles.Size = new System.Drawing.Size(284, 22);
-            this.toolStripMenuItemAssStyles.Text = "ASS: Styles...";
-            this.toolStripMenuItemAssStyles.Click += new System.EventHandler(this.toolStripMenuItemAssStyles_Click);
-            // 
-            // toolStripMenuItemSetLanguage
-            // 
-            this.toolStripMenuItemSetLanguage.Name = "toolStripMenuItemSetLanguage";
-            this.toolStripMenuItemSetLanguage.Size = new System.Drawing.Size(284, 22);
-            this.toolStripMenuItemSetLanguage.Text = "Timed text - set language";
-            // 
-            // toolStripMenuItemWebVTT
-            // 
-            this.toolStripMenuItemWebVTT.Name = "toolStripMenuItemWebVTT";
-            this.toolStripMenuItemWebVTT.Size = new System.Drawing.Size(284, 22);
-            this.toolStripMenuItemWebVTT.Text = "WebVTT voice";
-            // 
-            // toolStripMenuItemDelete
-            // 
-            this.toolStripMenuItemDelete.Name = "toolStripMenuItemDelete";
-            this.toolStripMenuItemDelete.Size = new System.Drawing.Size(284, 22);
-            this.toolStripMenuItemDelete.Text = "Delete";
-            this.toolStripMenuItemDelete.Click += new System.EventHandler(this.ToolStripMenuItemDeleteClick);
-            // 
-            // toolStripMenuItemInsertBefore
-            // 
-            this.toolStripMenuItemInsertBefore.Name = "toolStripMenuItemInsertBefore";
-            this.toolStripMenuItemInsertBefore.Size = new System.Drawing.Size(284, 22);
-            this.toolStripMenuItemInsertBefore.Text = "Insert before";
-            this.toolStripMenuItemInsertBefore.Click += new System.EventHandler(this.ToolStripMenuItemInsertBeforeClick);
-            // 
-            // toolStripMenuItemInsertAfter
-            // 
-            this.toolStripMenuItemInsertAfter.Name = "toolStripMenuItemInsertAfter";
-            this.toolStripMenuItemInsertAfter.Size = new System.Drawing.Size(284, 22);
-            this.toolStripMenuItemInsertAfter.Text = "Insert after";
-            this.toolStripMenuItemInsertAfter.Click += new System.EventHandler(this.ToolStripMenuItemInsertAfterClick);
-            // 
-            // toolStripMenuItemInsertSubtitle
-            // 
-            this.toolStripMenuItemInsertSubtitle.Name = "toolStripMenuItemInsertSubtitle";
-            this.toolStripMenuItemInsertSubtitle.Size = new System.Drawing.Size(284, 22);
-            this.toolStripMenuItemInsertSubtitle.Text = "Insert subtitle file after this line...";
-            this.toolStripMenuItemInsertSubtitle.Click += new System.EventHandler(this.ToolStripMenuItemInsertSubtitleClick);
-            // 
-            // toolStripMenuItemCopySourceText
-            // 
-            this.toolStripMenuItemCopySourceText.Name = "toolStripMenuItemCopySourceText";
-            this.toolStripMenuItemCopySourceText.Size = new System.Drawing.Size(284, 22);
-            this.toolStripMenuItemCopySourceText.Text = "Copy as text to clipboard";
-            this.toolStripMenuItemCopySourceText.Click += new System.EventHandler(this.ToolStripMenuItemCopySourceTextClick);
-            // 
-            // toolStripMenuItemColumn
-            // 
-            this.toolStripMenuItemColumn.DropDownItems.AddRange(new System.Windows.Forms.ToolStripItem[] {
-            this.columnDeleteTextOnlyToolStripMenuItem,
-            this.toolStripMenuItemColumnDeleteText,
-            this.ShiftTextCellsDownToolStripMenuItem,
-            this.toolStripMenuItemInsertTextFromSub,
-            this.toolStripMenuItemColumnImportText,
-            this.toolStripMenuItemPasteSpecial,
-            this.copyOriginalTextToCurrentToolStripMenuItem});
-            this.toolStripMenuItemColumn.Name = "toolStripMenuItemColumn";
-            this.toolStripMenuItemColumn.Size = new System.Drawing.Size(284, 22);
-            this.toolStripMenuItemColumn.Text = "Column";
-            this.toolStripMenuItemColumn.DropDownOpening += new System.EventHandler(this.toolStripMenuItemColumn_DropDownOpening);
-            // 
-            // columnDeleteTextOnlyToolStripMenuItem
-            // 
-            this.columnDeleteTextOnlyToolStripMenuItem.Name = "columnDeleteTextOnlyToolStripMenuItem";
-            this.columnDeleteTextOnlyToolStripMenuItem.Size = new System.Drawing.Size(313, 22);
-            this.columnDeleteTextOnlyToolStripMenuItem.Text = "Delete text";
-            this.columnDeleteTextOnlyToolStripMenuItem.Click += new System.EventHandler(this.columnDeleteTextOnlyToolStripMenuItem_Click);
-            // 
-            // toolStripMenuItemColumnDeleteText
-            // 
-            this.toolStripMenuItemColumnDeleteText.Name = "toolStripMenuItemColumnDeleteText";
-            this.toolStripMenuItemColumnDeleteText.Size = new System.Drawing.Size(313, 22);
-            this.toolStripMenuItemColumnDeleteText.Text = "Delete text and shift text cells up";
-            this.toolStripMenuItemColumnDeleteText.Click += new System.EventHandler(this.deleteAndShiftCellsUpToolStripMenuItem_Click);
-            // 
-            // ShiftTextCellsDownToolStripMenuItem
-            // 
-            this.ShiftTextCellsDownToolStripMenuItem.Name = "ShiftTextCellsDownToolStripMenuItem";
-            this.ShiftTextCellsDownToolStripMenuItem.Size = new System.Drawing.Size(313, 22);
-            this.ShiftTextCellsDownToolStripMenuItem.Text = "Insert and shift text cells down";
-            this.ShiftTextCellsDownToolStripMenuItem.Click += new System.EventHandler(this.ShiftTextCellsDownToolStripMenuItem_Click);
-            // 
-            // toolStripMenuItemInsertTextFromSub
-            // 
-            this.toolStripMenuItemInsertTextFromSub.Name = "toolStripMenuItemInsertTextFromSub";
-            this.toolStripMenuItemInsertTextFromSub.Size = new System.Drawing.Size(313, 22);
-            this.toolStripMenuItemInsertTextFromSub.Text = "Insert text from subtitle and shift cells down...";
-            this.toolStripMenuItemInsertTextFromSub.Click += new System.EventHandler(this.toolStripMenuItemInsertTextFromSub_Click);
-            // 
-            // toolStripMenuItemColumnImportText
-            // 
-            this.toolStripMenuItemColumnImportText.Name = "toolStripMenuItemColumnImportText";
-            this.toolStripMenuItemColumnImportText.Size = new System.Drawing.Size(313, 22);
-            this.toolStripMenuItemColumnImportText.Text = "Import text and shift text cells down...";
-            this.toolStripMenuItemColumnImportText.Click += new System.EventHandler(this.toolStripMenuItemColumnImportText_Click);
-            // 
-            // toolStripMenuItemPasteSpecial
-            // 
-            this.toolStripMenuItemPasteSpecial.Name = "toolStripMenuItemPasteSpecial";
-            this.toolStripMenuItemPasteSpecial.Size = new System.Drawing.Size(313, 22);
-            this.toolStripMenuItemPasteSpecial.Text = "Paste from clipboard...";
-            this.toolStripMenuItemPasteSpecial.Click += new System.EventHandler(this.toolStripMenuItemPasteSpecial_Click);
-            // 
-            // copyOriginalTextToCurrentToolStripMenuItem
-            // 
-            this.copyOriginalTextToCurrentToolStripMenuItem.Name = "copyOriginalTextToCurrentToolStripMenuItem";
-            this.copyOriginalTextToCurrentToolStripMenuItem.Size = new System.Drawing.Size(313, 22);
-            this.copyOriginalTextToCurrentToolStripMenuItem.Text = "Copy original text to current";
-            this.copyOriginalTextToCurrentToolStripMenuItem.Click += new System.EventHandler(this.copyOriginalTextToCurrentToolStripMenuItem_Click);
-            // 
-            // toolStripSeparator7
-            // 
-            this.toolStripSeparator7.Name = "toolStripSeparator7";
-            this.toolStripSeparator7.Size = new System.Drawing.Size(281, 6);
-            // 
-            // splitLineToolStripMenuItem
-            // 
-            this.splitLineToolStripMenuItem.Name = "splitLineToolStripMenuItem";
-            this.splitLineToolStripMenuItem.Size = new System.Drawing.Size(284, 22);
-            this.splitLineToolStripMenuItem.Text = "Split";
-            this.splitLineToolStripMenuItem.Click += new System.EventHandler(this.SplitLineToolStripMenuItemClick);
-            // 
-            // toolStripMenuItemMergeLines
-            // 
-            this.toolStripMenuItemMergeLines.Name = "toolStripMenuItemMergeLines";
-            this.toolStripMenuItemMergeLines.ShortcutKeys = ((System.Windows.Forms.Keys)(((System.Windows.Forms.Keys.Control | System.Windows.Forms.Keys.Shift) 
-            | System.Windows.Forms.Keys.M)));
-            this.toolStripMenuItemMergeLines.Size = new System.Drawing.Size(284, 22);
-            this.toolStripMenuItemMergeLines.Text = "Merge selected lines";
-            this.toolStripMenuItemMergeLines.Click += new System.EventHandler(this.ToolStripMenuItemMergeLinesClick);
-            // 
-            // toolStripMenuItemMergeDialog
-            // 
-            this.toolStripMenuItemMergeDialog.Name = "toolStripMenuItemMergeDialog";
-            this.toolStripMenuItemMergeDialog.Size = new System.Drawing.Size(284, 22);
-            this.toolStripMenuItemMergeDialog.Text = "Merge selected lines as dialog";
-            this.toolStripMenuItemMergeDialog.Click += new System.EventHandler(this.ToolStripMenuItemMergeDialogClick);
-            // 
-            // mergeBeforeToolStripMenuItem
-            // 
-            this.mergeBeforeToolStripMenuItem.Name = "mergeBeforeToolStripMenuItem";
-            this.mergeBeforeToolStripMenuItem.Size = new System.Drawing.Size(284, 22);
-            this.mergeBeforeToolStripMenuItem.Text = "Merge with line before";
-            this.mergeBeforeToolStripMenuItem.Click += new System.EventHandler(this.MergeBeforeToolStripMenuItemClick);
-            // 
-            // mergeAfterToolStripMenuItem
-            // 
-            this.mergeAfterToolStripMenuItem.Name = "mergeAfterToolStripMenuItem";
-            this.mergeAfterToolStripMenuItem.Size = new System.Drawing.Size(284, 22);
-            this.mergeAfterToolStripMenuItem.Text = "Merge with line after";
-            this.mergeAfterToolStripMenuItem.Click += new System.EventHandler(this.MergeAfterToolStripMenuItemClick);
-            // 
-            // toolStripSeparator8
-            // 
-            this.toolStripSeparator8.Name = "toolStripSeparator8";
-            this.toolStripSeparator8.Size = new System.Drawing.Size(281, 6);
-            // 
-            // normalToolStripMenuItem
-            // 
-            this.normalToolStripMenuItem.Name = "normalToolStripMenuItem";
-            this.normalToolStripMenuItem.Size = new System.Drawing.Size(284, 22);
-            this.normalToolStripMenuItem.Text = "Normal";
-            this.normalToolStripMenuItem.Click += new System.EventHandler(this.NormalToolStripMenuItemClick);
-            // 
-            // boldToolStripMenuItem
-            // 
-            this.boldToolStripMenuItem.Name = "boldToolStripMenuItem";
-            this.boldToolStripMenuItem.Size = new System.Drawing.Size(284, 22);
-            this.boldToolStripMenuItem.Text = "Bold";
-            this.boldToolStripMenuItem.Click += new System.EventHandler(this.BoldToolStripMenuItemClick);
-            // 
-            // italicToolStripMenuItem
-            // 
-            this.italicToolStripMenuItem.Name = "italicToolStripMenuItem";
-            this.italicToolStripMenuItem.ShortcutKeys = ((System.Windows.Forms.Keys)((System.Windows.Forms.Keys.Control | System.Windows.Forms.Keys.I)));
-            this.italicToolStripMenuItem.Size = new System.Drawing.Size(284, 22);
-            this.italicToolStripMenuItem.Text = "Italic";
-            this.italicToolStripMenuItem.Click += new System.EventHandler(this.ItalicToolStripMenuItemClick);
-            // 
-            // underlineToolStripMenuItem
-            // 
-            this.underlineToolStripMenuItem.Name = "underlineToolStripMenuItem";
-            this.underlineToolStripMenuItem.Size = new System.Drawing.Size(284, 22);
-            this.underlineToolStripMenuItem.Text = "Underline";
-            this.underlineToolStripMenuItem.Click += new System.EventHandler(this.UnderlineToolStripMenuItemClick);
-            // 
-            // colorToolStripMenuItem
-            // 
-            this.colorToolStripMenuItem.Name = "colorToolStripMenuItem";
-            this.colorToolStripMenuItem.Size = new System.Drawing.Size(284, 22);
-            this.colorToolStripMenuItem.Text = "Color...";
-            this.colorToolStripMenuItem.Click += new System.EventHandler(this.ColorToolStripMenuItemClick);
-            // 
-            // toolStripMenuItemFont
-            // 
-            this.toolStripMenuItemFont.Name = "toolStripMenuItemFont";
-            this.toolStripMenuItemFont.Size = new System.Drawing.Size(284, 22);
-            this.toolStripMenuItemFont.Text = "Font name...";
-            this.toolStripMenuItemFont.Click += new System.EventHandler(this.toolStripMenuItemFont_Click);
-            // 
-            // toolStripMenuItemAlignment
-            // 
-            this.toolStripMenuItemAlignment.Name = "toolStripMenuItemAlignment";
-            this.toolStripMenuItemAlignment.Size = new System.Drawing.Size(284, 22);
-            this.toolStripMenuItemAlignment.Text = "Alignment";
-            this.toolStripMenuItemAlignment.Click += new System.EventHandler(this.toolStripMenuItemAlignment_Click);
-            // 
-            // toolStripMenuItemSurroundWithMusicSymbols
-            // 
-            this.toolStripMenuItemSurroundWithMusicSymbols.Name = "toolStripMenuItemSurroundWithMusicSymbols";
-            this.toolStripMenuItemSurroundWithMusicSymbols.Size = new System.Drawing.Size(284, 22);
-            this.toolStripMenuItemSurroundWithMusicSymbols.Text = "♪";
-            this.toolStripMenuItemSurroundWithMusicSymbols.Click += new System.EventHandler(this.ToolStripMenuItemSurroundWithMusicSymbolsClick);
-            // 
-            // toolStripSeparator2
-            // 
-            this.toolStripSeparator2.Name = "toolStripSeparator2";
-            this.toolStripSeparator2.Size = new System.Drawing.Size(281, 6);
-            // 
-            // toolStripMenuItemAutoBreakLines
-            // 
-            this.toolStripMenuItemAutoBreakLines.Name = "toolStripMenuItemAutoBreakLines";
-            this.toolStripMenuItemAutoBreakLines.Size = new System.Drawing.Size(284, 22);
-            this.toolStripMenuItemAutoBreakLines.Text = "Auto balance selected lines...";
-            this.toolStripMenuItemAutoBreakLines.Click += new System.EventHandler(this.ToolStripMenuItemAutoBreakLinesClick);
-            // 
-            // toolStripMenuItemUnbreakLines
-            // 
-            this.toolStripMenuItemUnbreakLines.Name = "toolStripMenuItemUnbreakLines";
-            this.toolStripMenuItemUnbreakLines.Size = new System.Drawing.Size(284, 22);
-            this.toolStripMenuItemUnbreakLines.Text = "Remove line-breaks in selected lines...";
-            this.toolStripMenuItemUnbreakLines.Click += new System.EventHandler(this.ToolStripMenuItemUnbreakLinesClick);
-            // 
-            // toolStripSeparatorBreakLines
-            // 
-            this.toolStripSeparatorBreakLines.Name = "toolStripSeparatorBreakLines";
-            this.toolStripSeparatorBreakLines.Size = new System.Drawing.Size(281, 6);
-            // 
-            // typeEffectToolStripMenuItem
-            // 
-            this.typeEffectToolStripMenuItem.Name = "typeEffectToolStripMenuItem";
-            this.typeEffectToolStripMenuItem.Size = new System.Drawing.Size(284, 22);
-            this.typeEffectToolStripMenuItem.Text = "Typewriter effect...";
-            this.typeEffectToolStripMenuItem.Click += new System.EventHandler(this.TypeEffectToolStripMenuItemClick);
-            // 
-            // karokeeEffectToolStripMenuItem
-            // 
-            this.karokeeEffectToolStripMenuItem.Name = "karokeeEffectToolStripMenuItem";
-            this.karokeeEffectToolStripMenuItem.Size = new System.Drawing.Size(284, 22);
-            this.karokeeEffectToolStripMenuItem.Text = "Karaoke effect...";
-            this.karokeeEffectToolStripMenuItem.Click += new System.EventHandler(this.KarokeeEffectToolStripMenuItemClick);
-            // 
-            // toolStripSeparatorAdvancedFunctions
-            // 
-            this.toolStripSeparatorAdvancedFunctions.Name = "toolStripSeparatorAdvancedFunctions";
-            this.toolStripSeparatorAdvancedFunctions.Size = new System.Drawing.Size(281, 6);
-            // 
-            // showSelectedLinesEarlierlaterToolStripMenuItem
-            // 
-            this.showSelectedLinesEarlierlaterToolStripMenuItem.Name = "showSelectedLinesEarlierlaterToolStripMenuItem";
-            this.showSelectedLinesEarlierlaterToolStripMenuItem.Size = new System.Drawing.Size(284, 22);
-            this.showSelectedLinesEarlierlaterToolStripMenuItem.Text = "Show selected lines earlier/later...";
-            this.showSelectedLinesEarlierlaterToolStripMenuItem.Click += new System.EventHandler(this.ShowSelectedLinesEarlierlaterToolStripMenuItemClick);
-            // 
-            // visualSyncSelectedLinesToolStripMenuItem
-            // 
-            this.visualSyncSelectedLinesToolStripMenuItem.Name = "visualSyncSelectedLinesToolStripMenuItem";
-            this.visualSyncSelectedLinesToolStripMenuItem.Size = new System.Drawing.Size(284, 22);
-            this.visualSyncSelectedLinesToolStripMenuItem.Text = "Visual sync selected lines...";
-            this.visualSyncSelectedLinesToolStripMenuItem.Click += new System.EventHandler(this.VisualSyncSelectedLinesToolStripMenuItemClick);
-            // 
-            // toolStripMenuItemGoogleMicrosoftTranslateSelLine
-            // 
-            this.toolStripMenuItemGoogleMicrosoftTranslateSelLine.Name = "toolStripMenuItemGoogleMicrosoftTranslateSelLine";
-            this.toolStripMenuItemGoogleMicrosoftTranslateSelLine.Size = new System.Drawing.Size(284, 22);
-            this.toolStripMenuItemGoogleMicrosoftTranslateSelLine.Text = "Google/Microsoft translate selected line";
-            this.toolStripMenuItemGoogleMicrosoftTranslateSelLine.Click += new System.EventHandler(this.ToolStripMenuItemGoogleMicrosoftTranslateSelLineClick);
-            // 
-            // googleTranslateSelectedLinesToolStripMenuItem
-            // 
-            this.googleTranslateSelectedLinesToolStripMenuItem.Name = "googleTranslateSelectedLinesToolStripMenuItem";
-            this.googleTranslateSelectedLinesToolStripMenuItem.Size = new System.Drawing.Size(284, 22);
-            this.googleTranslateSelectedLinesToolStripMenuItem.Text = "Google translate selected lines...";
-            this.googleTranslateSelectedLinesToolStripMenuItem.Click += new System.EventHandler(this.GoogleTranslateSelectedLinesToolStripMenuItemClick);
-            // 
-            // adjustDisplayTimeForSelectedLinesToolStripMenuItem
-            // 
-            this.adjustDisplayTimeForSelectedLinesToolStripMenuItem.Name = "adjustDisplayTimeForSelectedLinesToolStripMenuItem";
-            this.adjustDisplayTimeForSelectedLinesToolStripMenuItem.Size = new System.Drawing.Size(284, 22);
-            this.adjustDisplayTimeForSelectedLinesToolStripMenuItem.Text = "Adjust display time for selected lines...";
-            this.adjustDisplayTimeForSelectedLinesToolStripMenuItem.Click += new System.EventHandler(this.AdjustDisplayTimeForSelectedLinesToolStripMenuItemClick);
-            // 
-            // fixCommonErrorsInSelectedLinesToolStripMenuItem
-            // 
-            this.fixCommonErrorsInSelectedLinesToolStripMenuItem.Name = "fixCommonErrorsInSelectedLinesToolStripMenuItem";
-            this.fixCommonErrorsInSelectedLinesToolStripMenuItem.Size = new System.Drawing.Size(284, 22);
-            this.fixCommonErrorsInSelectedLinesToolStripMenuItem.Text = "Fix common errors in selected lines...";
-            this.fixCommonErrorsInSelectedLinesToolStripMenuItem.Click += new System.EventHandler(this.FixCommonErrorsInSelectedLinesToolStripMenuItemClick);
-            // 
-            // changeCasingForSelectedLinesToolStripMenuItem
-            // 
-            this.changeCasingForSelectedLinesToolStripMenuItem.Name = "changeCasingForSelectedLinesToolStripMenuItem";
-            this.changeCasingForSelectedLinesToolStripMenuItem.Size = new System.Drawing.Size(284, 22);
-            this.changeCasingForSelectedLinesToolStripMenuItem.Text = "Change casing for selected lines...";
-            this.changeCasingForSelectedLinesToolStripMenuItem.Click += new System.EventHandler(this.ChangeCasingForSelectedLinesToolStripMenuItemClick);
-            // 
-            // toolStripMenuItemSaveSelectedLines
-            // 
-            this.toolStripMenuItemSaveSelectedLines.Name = "toolStripMenuItemSaveSelectedLines";
-            this.toolStripMenuItemSaveSelectedLines.Size = new System.Drawing.Size(284, 22);
-            this.toolStripMenuItemSaveSelectedLines.Text = "Save selected lines as...";
-            this.toolStripMenuItemSaveSelectedLines.Click += new System.EventHandler(this.ToolStripMenuItemSaveSelectedLinesClick);
-            // 
-            // openFileDialog1
-            // 
-            this.openFileDialog1.FileName = "openFileDialog1";
-            // 
-            // timer1
-            // 
-            this.timer1.Tick += new System.EventHandler(this.timer1_Tick);
-            // 
-            // fontDialog1
-            // 
-            this.fontDialog1.Color = System.Drawing.SystemColors.ControlText;
-            // 
-            // groupBoxVideo
-            // 
-            this.groupBoxVideo.Controls.Add(this.audioVisualizer);
-            this.groupBoxVideo.Controls.Add(this.checkBoxSyncListViewWithVideoWhilePlaying);
-            this.groupBoxVideo.Controls.Add(this.labelVideoInfo);
-            this.groupBoxVideo.Controls.Add(this.trackBarWaveformPosition);
-            this.groupBoxVideo.Controls.Add(this.panelWaveformControls);
-            this.groupBoxVideo.Controls.Add(this.tabControlButtons);
-            this.groupBoxVideo.Dock = System.Windows.Forms.DockStyle.Fill;
-            this.groupBoxVideo.Font = new System.Drawing.Font("Tahoma", 8.25F, System.Drawing.FontStyle.Regular, System.Drawing.GraphicsUnit.Point, ((byte)(0)));
-            this.groupBoxVideo.Location = new System.Drawing.Point(0, 0);
-            this.groupBoxVideo.Margin = new System.Windows.Forms.Padding(0);
-            this.groupBoxVideo.Name = "groupBoxVideo";
-            this.groupBoxVideo.Padding = new System.Windows.Forms.Padding(0);
-            this.groupBoxVideo.Size = new System.Drawing.Size(975, 305);
-            this.groupBoxVideo.TabIndex = 1;
-            this.groupBoxVideo.TabStop = false;
-            // 
-            // audioVisualizer
-            // 
-            this.audioVisualizer.AllowDrop = true;
-            this.audioVisualizer.AllowNewSelection = true;
-            this.audioVisualizer.AllowOverlap = false;
-            this.audioVisualizer.Anchor = ((System.Windows.Forms.AnchorStyles)((((System.Windows.Forms.AnchorStyles.Top | System.Windows.Forms.AnchorStyles.Bottom) 
-            | System.Windows.Forms.AnchorStyles.Left) 
-            | System.Windows.Forms.AnchorStyles.Right)));
-            this.audioVisualizer.BackColor = System.Drawing.Color.Black;
-            this.audioVisualizer.BackgroundColor = System.Drawing.Color.Black;
-            this.audioVisualizer.Color = System.Drawing.Color.GreenYellow;
-            this.audioVisualizer.GridColor = System.Drawing.Color.FromArgb(((int)(((byte)(20)))), ((int)(((byte)(20)))), ((int)(((byte)(18)))));
-            this.audioVisualizer.Location = new System.Drawing.Point(472, 32);
-            this.audioVisualizer.Margin = new System.Windows.Forms.Padding(0);
-            this.audioVisualizer.Name = "audioVisualizer";
-            this.audioVisualizer.NewSelectionParagraph = null;
-            this.audioVisualizer.ParagraphColor = System.Drawing.Color.LimeGreen;
-            this.audioVisualizer.SceneChanges = ((System.Collections.Generic.List<double>)(resources.GetObject("audioVisualizer.SceneChanges")));
-            this.audioVisualizer.SelectedColor = System.Drawing.Color.Red;
-            this.audioVisualizer.ShowGridLines = true;
-            this.audioVisualizer.ShowSpectrogram = false;
-            this.audioVisualizer.ShowWaveform = true;
-            this.audioVisualizer.Size = new System.Drawing.Size(499, 229);
-            this.audioVisualizer.StartPositionSeconds = 0D;
-            this.audioVisualizer.TabIndex = 6;
-            this.audioVisualizer.TextBold = true;
-            this.audioVisualizer.TextColor = System.Drawing.Color.Gray;
-            this.audioVisualizer.TextSize = 9F;
-            this.audioVisualizer.VerticalZoomFactor = 1D;
-            this.audioVisualizer.WaveformNotLoadedText = "Click to add waveform";
-            this.audioVisualizer.WavePeaks = null;
-            this.audioVisualizer.ZoomFactor = 1D;
-            this.audioVisualizer.Click += new System.EventHandler(this.AudioWaveform_Click);
-            this.audioVisualizer.DragDrop += new System.Windows.Forms.DragEventHandler(this.AudioWaveformDragDrop);
-            this.audioVisualizer.DragEnter += new System.Windows.Forms.DragEventHandler(this.AudioWaveformDragEnter);
-            this.audioVisualizer.MouseEnter += new System.EventHandler(this.audioVisualizer_MouseEnter);
-            // 
-            // checkBoxSyncListViewWithVideoWhilePlaying
-            // 
-            this.checkBoxSyncListViewWithVideoWhilePlaying.AutoSize = true;
-            this.checkBoxSyncListViewWithVideoWhilePlaying.Location = new System.Drawing.Point(558, 11);
-            this.checkBoxSyncListViewWithVideoWhilePlaying.Name = "checkBoxSyncListViewWithVideoWhilePlaying";
-            this.checkBoxSyncListViewWithVideoWhilePlaying.Size = new System.Drawing.Size(207, 17);
-            this.checkBoxSyncListViewWithVideoWhilePlaying.TabIndex = 1;
-            this.checkBoxSyncListViewWithVideoWhilePlaying.Text = "Sync listview with movie when playing";
-            this.checkBoxSyncListViewWithVideoWhilePlaying.UseVisualStyleBackColor = true;
-            // 
-            // labelVideoInfo
-            // 
-            this.labelVideoInfo.Anchor = ((System.Windows.Forms.AnchorStyles)((System.Windows.Forms.AnchorStyles.Top | System.Windows.Forms.AnchorStyles.Right)));
-            this.labelVideoInfo.Location = new System.Drawing.Point(603, 12);
-            this.labelVideoInfo.Name = "labelVideoInfo";
-            this.labelVideoInfo.Size = new System.Drawing.Size(369, 19);
-            this.labelVideoInfo.TabIndex = 12;
-            this.labelVideoInfo.Text = "No video file loaded";
-            this.labelVideoInfo.TextAlign = System.Drawing.ContentAlignment.TopRight;
-            // 
-            // trackBarWaveformPosition
-            // 
-            this.trackBarWaveformPosition.Anchor = ((System.Windows.Forms.AnchorStyles)(((System.Windows.Forms.AnchorStyles.Bottom | System.Windows.Forms.AnchorStyles.Left) 
-            | System.Windows.Forms.AnchorStyles.Right)));
-            this.trackBarWaveformPosition.AutoSize = false;
-            this.trackBarWaveformPosition.Location = new System.Drawing.Point(674, 267);
-            this.trackBarWaveformPosition.Maximum = 1000;
-            this.trackBarWaveformPosition.Name = "trackBarWaveformPosition";
-            this.trackBarWaveformPosition.Size = new System.Drawing.Size(297, 20);
-            this.trackBarWaveformPosition.TabIndex = 11;
-            this.trackBarWaveformPosition.TickStyle = System.Windows.Forms.TickStyle.None;
-            this.trackBarWaveformPosition.ValueChanged += new System.EventHandler(this.trackBarWaveformPosition_ValueChanged);
-            // 
-            // panelWaveformControls
-            // 
-            this.panelWaveformControls.Anchor = ((System.Windows.Forms.AnchorStyles)((System.Windows.Forms.AnchorStyles.Bottom | System.Windows.Forms.AnchorStyles.Left)));
-            this.panelWaveformControls.Controls.Add(this.toolStripWaveControls);
-            this.panelWaveformControls.Location = new System.Drawing.Point(474, 265);
-            this.panelWaveformControls.Name = "panelWaveformControls";
-            this.panelWaveformControls.Size = new System.Drawing.Size(205, 30);
-            this.panelWaveformControls.TabIndex = 10;
-            // 
-            // toolStripWaveControls
-            // 
-            this.toolStripWaveControls.Anchor = ((System.Windows.Forms.AnchorStyles)((System.Windows.Forms.AnchorStyles.Bottom | System.Windows.Forms.AnchorStyles.Left)));
-            this.toolStripWaveControls.Dock = System.Windows.Forms.DockStyle.None;
-            this.toolStripWaveControls.GripStyle = System.Windows.Forms.ToolStripGripStyle.Hidden;
-            this.toolStripWaveControls.Items.AddRange(new System.Windows.Forms.ToolStripItem[] {
-            this.toolStripButtonWaveformZoomOut,
-            this.toolStripComboBoxWaveform,
-            this.toolStripButtonWaveformZoomIn,
-            this.toolStripSeparator16,
-            this.toolStripButtonWaveformPause,
-            this.toolStripButtonWaveformPlay,
-            this.toolStripButtonLockCenter,
-            this.toolStripSplitButtonPlayRate});
-            this.toolStripWaveControls.Location = new System.Drawing.Point(0, 3);
-            this.toolStripWaveControls.Name = "toolStripWaveControls";
-            this.toolStripWaveControls.Size = new System.Drawing.Size(197, 25);
-            this.toolStripWaveControls.TabIndex = 0;
-            this.toolStripWaveControls.Text = "toolStrip2";
-            // 
-            // toolStripButtonWaveformZoomOut
-            // 
-            this.toolStripButtonWaveformZoomOut.DisplayStyle = System.Windows.Forms.ToolStripItemDisplayStyle.Image;
-            this.toolStripButtonWaveformZoomOut.Image = ((System.Drawing.Image)(resources.GetObject("toolStripButtonWaveformZoomOut.Image")));
-            this.toolStripButtonWaveformZoomOut.ImageTransparentColor = System.Drawing.Color.Magenta;
-            this.toolStripButtonWaveformZoomOut.Name = "toolStripButtonWaveformZoomOut";
-            this.toolStripButtonWaveformZoomOut.Size = new System.Drawing.Size(23, 22);
-            this.toolStripButtonWaveformZoomOut.Text = "toolStripButton3";
-            this.toolStripButtonWaveformZoomOut.Click += new System.EventHandler(this.toolStripButtonWaveformZoomOut_Click);
-            // 
-            // toolStripComboBoxWaveform
-            // 
-            this.toolStripComboBoxWaveform.AutoSize = false;
-            this.toolStripComboBoxWaveform.DropDownStyle = System.Windows.Forms.ComboBoxStyle.DropDownList;
-            this.toolStripComboBoxWaveform.Name = "toolStripComboBoxWaveform";
-            this.toolStripComboBoxWaveform.Size = new System.Drawing.Size(62, 23);
-            // 
-            // toolStripButtonWaveformZoomIn
-            // 
-            this.toolStripButtonWaveformZoomIn.DisplayStyle = System.Windows.Forms.ToolStripItemDisplayStyle.Image;
-            this.toolStripButtonWaveformZoomIn.Image = ((System.Drawing.Image)(resources.GetObject("toolStripButtonWaveformZoomIn.Image")));
-            this.toolStripButtonWaveformZoomIn.ImageTransparentColor = System.Drawing.Color.Magenta;
-            this.toolStripButtonWaveformZoomIn.Name = "toolStripButtonWaveformZoomIn";
-            this.toolStripButtonWaveformZoomIn.Size = new System.Drawing.Size(23, 22);
-            this.toolStripButtonWaveformZoomIn.Text = "toolStripButton1";
-            this.toolStripButtonWaveformZoomIn.Click += new System.EventHandler(this.toolStripButtonWaveformZoomIn_Click);
-            // 
-            // toolStripSeparator16
-            // 
-            this.toolStripSeparator16.Name = "toolStripSeparator16";
-            this.toolStripSeparator16.Size = new System.Drawing.Size(6, 25);
-            // 
-            // toolStripButtonWaveformPause
-            // 
-            this.toolStripButtonWaveformPause.AutoToolTip = false;
-            this.toolStripButtonWaveformPause.DisplayStyle = System.Windows.Forms.ToolStripItemDisplayStyle.Image;
-            this.toolStripButtonWaveformPause.Image = ((System.Drawing.Image)(resources.GetObject("toolStripButtonWaveformPause.Image")));
-            this.toolStripButtonWaveformPause.ImageTransparentColor = System.Drawing.Color.Magenta;
-            this.toolStripButtonWaveformPause.Name = "toolStripButtonWaveformPause";
-            this.toolStripButtonWaveformPause.Size = new System.Drawing.Size(23, 22);
-            this.toolStripButtonWaveformPause.Text = "toolStripButton1";
-            this.toolStripButtonWaveformPause.Visible = false;
-            this.toolStripButtonWaveformPause.Click += new System.EventHandler(this.toolStripButtonWaveformPause_Click);
-            // 
-            // toolStripButtonWaveformPlay
-            // 
-            this.toolStripButtonWaveformPlay.AutoToolTip = false;
-            this.toolStripButtonWaveformPlay.DisplayStyle = System.Windows.Forms.ToolStripItemDisplayStyle.Image;
-            this.toolStripButtonWaveformPlay.Image = ((System.Drawing.Image)(resources.GetObject("toolStripButtonWaveformPlay.Image")));
-            this.toolStripButtonWaveformPlay.ImageTransparentColor = System.Drawing.Color.Magenta;
-            this.toolStripButtonWaveformPlay.Name = "toolStripButtonWaveformPlay";
-            this.toolStripButtonWaveformPlay.Size = new System.Drawing.Size(23, 22);
-            this.toolStripButtonWaveformPlay.Text = "toolStripButton1";
-            this.toolStripButtonWaveformPlay.Click += new System.EventHandler(this.toolStripButtonWaveformPlay_Click);
-            // 
-            // toolStripButtonLockCenter
-            // 
-            this.toolStripButtonLockCenter.DisplayStyle = System.Windows.Forms.ToolStripItemDisplayStyle.Image;
-            this.toolStripButtonLockCenter.Image = ((System.Drawing.Image)(resources.GetObject("toolStripButtonLockCenter.Image")));
-            this.toolStripButtonLockCenter.ImageTransparentColor = System.Drawing.Color.Magenta;
-            this.toolStripButtonLockCenter.Name = "toolStripButtonLockCenter";
-            this.toolStripButtonLockCenter.Size = new System.Drawing.Size(23, 22);
-            this.toolStripButtonLockCenter.Text = "Center";
-            this.toolStripButtonLockCenter.Click += new System.EventHandler(this.toolStripButtonLockCenter_Click);
-            // 
-            // toolStripSplitButtonPlayRate
-            // 
-            this.toolStripSplitButtonPlayRate.DisplayStyle = System.Windows.Forms.ToolStripItemDisplayStyle.Image;
-            this.toolStripSplitButtonPlayRate.DropDownItems.AddRange(new System.Windows.Forms.ToolStripItem[] {
-            this.toolStripMenuItemPlayRateSlow,
-            this.toolStripMenuItemPlayRateNormal,
-            this.toolStripMenuItemPlayRateFast,
-            this.toolStripMenuItemPlayRateVeryFast});
-            this.toolStripSplitButtonPlayRate.Image = ((System.Drawing.Image)(resources.GetObject("toolStripSplitButtonPlayRate.Image")));
-            this.toolStripSplitButtonPlayRate.ImageTransparentColor = System.Drawing.Color.Magenta;
-            this.toolStripSplitButtonPlayRate.Name = "toolStripSplitButtonPlayRate";
-            this.toolStripSplitButtonPlayRate.Size = new System.Drawing.Size(32, 22);
-            this.toolStripSplitButtonPlayRate.Text = "Play rate (speed)";
-            // 
-            // toolStripMenuItemPlayRateSlow
-            // 
-            this.toolStripMenuItemPlayRateSlow.Name = "toolStripMenuItemPlayRateSlow";
-            this.toolStripMenuItemPlayRateSlow.Size = new System.Drawing.Size(148, 22);
-            this.toolStripMenuItemPlayRateSlow.Text = "Slow";
-            this.toolStripMenuItemPlayRateSlow.Click += new System.EventHandler(this.ToolStripMenuItemPlayRateSlowClick);
-            // 
-            // toolStripMenuItemPlayRateNormal
-            // 
-            this.toolStripMenuItemPlayRateNormal.Checked = true;
-            this.toolStripMenuItemPlayRateNormal.CheckState = System.Windows.Forms.CheckState.Checked;
-            this.toolStripMenuItemPlayRateNormal.Name = "toolStripMenuItemPlayRateNormal";
-            this.toolStripMenuItemPlayRateNormal.Size = new System.Drawing.Size(148, 22);
-            this.toolStripMenuItemPlayRateNormal.Text = "Normal speed";
-            this.toolStripMenuItemPlayRateNormal.Click += new System.EventHandler(this.ToolStripMenuItemPlayRateNormalClick);
-            // 
-            // toolStripMenuItemPlayRateFast
-            // 
-            this.toolStripMenuItemPlayRateFast.Name = "toolStripMenuItemPlayRateFast";
-            this.toolStripMenuItemPlayRateFast.Size = new System.Drawing.Size(148, 22);
-            this.toolStripMenuItemPlayRateFast.Text = "Fast ";
-            this.toolStripMenuItemPlayRateFast.Click += new System.EventHandler(this.ToolStripMenuItemPlayRateFastClick);
-            // 
-            // toolStripMenuItemPlayRateVeryFast
-            // 
-            this.toolStripMenuItemPlayRateVeryFast.Name = "toolStripMenuItemPlayRateVeryFast";
-            this.toolStripMenuItemPlayRateVeryFast.Size = new System.Drawing.Size(148, 22);
-            this.toolStripMenuItemPlayRateVeryFast.Text = "Very fast";
-            this.toolStripMenuItemPlayRateVeryFast.Click += new System.EventHandler(this.VeryFastToolStripMenuItemClick);
-            // 
-            // tabControlButtons
-            // 
-            this.tabControlButtons.Controls.Add(this.tabPageTranslate);
-            this.tabControlButtons.Controls.Add(this.tabPageCreate);
-            this.tabControlButtons.Controls.Add(this.tabPageAdjust);
-            this.tabControlButtons.DrawMode = System.Windows.Forms.TabDrawMode.OwnerDrawFixed;
-            this.tabControlButtons.Location = new System.Drawing.Point(6, 12);
-            this.tabControlButtons.Name = "tabControlButtons";
-            this.tabControlButtons.SelectedIndex = 0;
-            this.tabControlButtons.Size = new System.Drawing.Size(467, 283);
-            this.tabControlButtons.TabIndex = 0;
-            this.tabControlButtons.DrawItem += new System.Windows.Forms.DrawItemEventHandler(this.TabControlButtonsDrawItem);
-            this.tabControlButtons.SelectedIndexChanged += new System.EventHandler(this.tabControl1_SelectedIndexChanged);
-            // 
-            // tabPageTranslate
-            // 
-            this.tabPageTranslate.Controls.Add(this.labelTranslateTip);
-            this.tabPageTranslate.Controls.Add(this.groupBoxTranslateSearch);
-            this.tabPageTranslate.Controls.Add(this.groupBoxAutoContinue);
-            this.tabPageTranslate.Controls.Add(this.buttonStop);
-            this.tabPageTranslate.Controls.Add(this.groupBoxAutoRepeat);
-            this.tabPageTranslate.Controls.Add(this.buttonPlayPrevious);
-            this.tabPageTranslate.Controls.Add(this.buttonPlayCurrent);
-            this.tabPageTranslate.Controls.Add(this.buttonPlayNext);
-            this.tabPageTranslate.Location = new System.Drawing.Point(4, 22);
-            this.tabPageTranslate.Name = "tabPageTranslate";
-            this.tabPageTranslate.Padding = new System.Windows.Forms.Padding(3);
-            this.tabPageTranslate.Size = new System.Drawing.Size(459, 257);
-            this.tabPageTranslate.TabIndex = 0;
-            this.tabPageTranslate.Text = "Translate";
-            this.tabPageTranslate.UseVisualStyleBackColor = true;
-            // 
-            // labelTranslateTip
-            // 
-            this.labelTranslateTip.AutoSize = true;
-            this.labelTranslateTip.ForeColor = System.Drawing.Color.Gray;
-            this.labelTranslateTip.Location = new System.Drawing.Point(16, 225);
-            this.labelTranslateTip.Name = "labelTranslateTip";
-            this.labelTranslateTip.Size = new System.Drawing.Size(307, 13);
-            this.labelTranslateTip.TabIndex = 7;
-            this.labelTranslateTip.Text = "Tip: Use <alt+arrow up/down> to go to previous/next subtitle";
-            // 
-            // groupBoxTranslateSearch
-            // 
-            this.groupBoxTranslateSearch.Controls.Add(this.buttonCustomUrl2);
-            this.groupBoxTranslateSearch.Controls.Add(this.buttonCustomUrl1);
-            this.groupBoxTranslateSearch.Controls.Add(this.buttonGoogleTranslateIt);
-            this.groupBoxTranslateSearch.Controls.Add(this.buttonGoogleIt);
-            this.groupBoxTranslateSearch.Controls.Add(this.textBoxSearchWord);
-            this.groupBoxTranslateSearch.Location = new System.Drawing.Point(198, 68);
-            this.groupBoxTranslateSearch.Name = "groupBoxTranslateSearch";
-            this.groupBoxTranslateSearch.Size = new System.Drawing.Size(256, 150);
-            this.groupBoxTranslateSearch.TabIndex = 6;
-            this.groupBoxTranslateSearch.TabStop = false;
-            this.groupBoxTranslateSearch.Text = "Search text online";
-            // 
-            // buttonCustomUrl2
-            // 
-            this.buttonCustomUrl2.ImeMode = System.Windows.Forms.ImeMode.NoControl;
-            this.buttonCustomUrl2.Location = new System.Drawing.Point(6, 116);
-            this.buttonCustomUrl2.Name = "buttonCustomUrl2";
-            this.buttonCustomUrl2.Size = new System.Drawing.Size(244, 21);
-            this.buttonCustomUrl2.TabIndex = 4;
-            this.buttonCustomUrl2.Text = "Custom URL";
-            this.buttonCustomUrl2.UseVisualStyleBackColor = true;
-            this.buttonCustomUrl2.Click += new System.EventHandler(this.buttonCustomUrl2_Click);
-            // 
-            // buttonCustomUrl1
-            // 
-            this.buttonCustomUrl1.ImeMode = System.Windows.Forms.ImeMode.NoControl;
-            this.buttonCustomUrl1.Location = new System.Drawing.Point(6, 90);
-            this.buttonCustomUrl1.Name = "buttonCustomUrl1";
-            this.buttonCustomUrl1.Size = new System.Drawing.Size(244, 21);
-            this.buttonCustomUrl1.TabIndex = 3;
-            this.buttonCustomUrl1.Text = "Custom URL";
-            this.buttonCustomUrl1.UseVisualStyleBackColor = true;
-            this.buttonCustomUrl1.Click += new System.EventHandler(this.buttonCustomUrl_Click);
-            // 
-            // buttonGoogleTranslateIt
-            // 
-            this.buttonGoogleTranslateIt.ImeMode = System.Windows.Forms.ImeMode.NoControl;
-            this.buttonGoogleTranslateIt.Location = new System.Drawing.Point(132, 63);
-            this.buttonGoogleTranslateIt.Name = "buttonGoogleTranslateIt";
-            this.buttonGoogleTranslateIt.Size = new System.Drawing.Size(118, 21);
-            this.buttonGoogleTranslateIt.TabIndex = 2;
-            this.buttonGoogleTranslateIt.Text = "Google translate it";
-            this.buttonGoogleTranslateIt.UseVisualStyleBackColor = true;
-            this.buttonGoogleTranslateIt.Click += new System.EventHandler(this.buttonGoogleTranslateIt_Click);
-            // 
-            // buttonGoogleIt
-            // 
-            this.buttonGoogleIt.ImeMode = System.Windows.Forms.ImeMode.NoControl;
-            this.buttonGoogleIt.Location = new System.Drawing.Point(6, 63);
-            this.buttonGoogleIt.Name = "buttonGoogleIt";
-            this.buttonGoogleIt.Size = new System.Drawing.Size(120, 21);
-            this.buttonGoogleIt.TabIndex = 1;
-            this.buttonGoogleIt.Text = "Google it";
-            this.buttonGoogleIt.UseVisualStyleBackColor = true;
-            this.buttonGoogleIt.Click += new System.EventHandler(this.buttonGoogleIt_Click);
-            // 
-            // textBoxSearchWord
-            // 
-            this.textBoxSearchWord.Location = new System.Drawing.Point(6, 18);
-            this.textBoxSearchWord.Multiline = true;
-            this.textBoxSearchWord.Name = "textBoxSearchWord";
-            this.textBoxSearchWord.Size = new System.Drawing.Size(244, 39);
-            this.textBoxSearchWord.TabIndex = 0;
-            // 
-            // groupBoxAutoContinue
-            // 
-            this.groupBoxAutoContinue.Controls.Add(this.comboBoxAutoContinue);
-            this.groupBoxAutoContinue.Controls.Add(this.labelAutoContinueDelay);
-            this.groupBoxAutoContinue.Controls.Add(this.checkBoxAutoContinue);
-            this.groupBoxAutoContinue.Location = new System.Drawing.Point(12, 126);
-            this.groupBoxAutoContinue.Name = "groupBoxAutoContinue";
-            this.groupBoxAutoContinue.Size = new System.Drawing.Size(182, 92);
-            this.groupBoxAutoContinue.TabIndex = 1;
-            this.groupBoxAutoContinue.TabStop = false;
-            this.groupBoxAutoContinue.Text = "Auto continue";
-            // 
-            // comboBoxAutoContinue
-            // 
-            this.comboBoxAutoContinue.DropDownStyle = System.Windows.Forms.ComboBoxStyle.DropDownList;
-            this.comboBoxAutoContinue.FormattingEnabled = true;
-            this.comboBoxAutoContinue.Items.AddRange(new object[] {
-            "1",
-            "2",
-            "3",
-            "4",
-            "5",
-            "6",
-            "7",
-            "8",
-            "9",
-            "10",
-            "11",
-            "12",
-            "13",
-            "14",
-            "15"});
-            this.comboBoxAutoContinue.Location = new System.Drawing.Point(6, 59);
-            this.comboBoxAutoContinue.Name = "comboBoxAutoContinue";
-            this.comboBoxAutoContinue.Size = new System.Drawing.Size(96, 21);
-            this.comboBoxAutoContinue.TabIndex = 2;
-            // 
-            // labelAutoContinueDelay
-            // 
-            this.labelAutoContinueDelay.AutoSize = true;
-            this.labelAutoContinueDelay.Location = new System.Drawing.Point(7, 43);
-            this.labelAutoContinueDelay.Name = "labelAutoContinueDelay";
-            this.labelAutoContinueDelay.Size = new System.Drawing.Size(84, 13);
-            this.labelAutoContinueDelay.TabIndex = 1;
-            this.labelAutoContinueDelay.Text = "Delay (seconds)";
-            // 
-            // checkBoxAutoContinue
-            // 
-            this.checkBoxAutoContinue.AutoSize = true;
-            this.checkBoxAutoContinue.Location = new System.Drawing.Point(10, 19);
-            this.checkBoxAutoContinue.Name = "checkBoxAutoContinue";
-            this.checkBoxAutoContinue.Size = new System.Drawing.Size(108, 17);
-            this.checkBoxAutoContinue.TabIndex = 0;
-            this.checkBoxAutoContinue.Text = "Auto continue on";
-            this.checkBoxAutoContinue.UseVisualStyleBackColor = true;
-            // 
-            // buttonStop
-            // 
-            this.buttonStop.ImeMode = System.Windows.Forms.ImeMode.NoControl;
-            this.buttonStop.Location = new System.Drawing.Point(288, 41);
-            this.buttonStop.Name = "buttonStop";
-            this.buttonStop.Size = new System.Drawing.Size(75, 21);
-            this.buttonStop.TabIndex = 5;
-            this.buttonStop.Text = "Pa&use";
-            this.buttonStop.UseVisualStyleBackColor = true;
-            this.buttonStop.Click += new System.EventHandler(this.buttonStop_Click);
-            // 
-            // groupBoxAutoRepeat
-            // 
-            this.groupBoxAutoRepeat.Controls.Add(this.comboBoxAutoRepeat);
-            this.groupBoxAutoRepeat.Controls.Add(this.labelAutoRepeatCount);
-            this.groupBoxAutoRepeat.Controls.Add(this.checkBoxAutoRepeatOn);
-            this.groupBoxAutoRepeat.Location = new System.Drawing.Point(12, 14);
-            this.groupBoxAutoRepeat.Name = "groupBoxAutoRepeat";
-            this.groupBoxAutoRepeat.Size = new System.Drawing.Size(182, 111);
-            this.groupBoxAutoRepeat.TabIndex = 0;
-            this.groupBoxAutoRepeat.TabStop = false;
-            this.groupBoxAutoRepeat.Text = "Auto repeat";
-            // 
-            // comboBoxAutoRepeat
-            // 
-            this.comboBoxAutoRepeat.DropDownStyle = System.Windows.Forms.ComboBoxStyle.DropDownList;
-            this.comboBoxAutoRepeat.FormattingEnabled = true;
-            this.comboBoxAutoRepeat.Items.AddRange(new object[] {
-            "0",
-            "1",
-            "2",
-            "3",
-            "4",
-            "5",
-            "6",
-            "7",
-            "8",
-            "9"});
-            this.comboBoxAutoRepeat.Location = new System.Drawing.Point(6, 60);
-            this.comboBoxAutoRepeat.Name = "comboBoxAutoRepeat";
-            this.comboBoxAutoRepeat.Size = new System.Drawing.Size(96, 21);
-            this.comboBoxAutoRepeat.TabIndex = 2;
-            // 
-            // labelAutoRepeatCount
-            // 
-            this.labelAutoRepeatCount.AutoSize = true;
-            this.labelAutoRepeatCount.Location = new System.Drawing.Point(6, 44);
-            this.labelAutoRepeatCount.Name = "labelAutoRepeatCount";
-            this.labelAutoRepeatCount.Size = new System.Drawing.Size(108, 13);
-            this.labelAutoRepeatCount.TabIndex = 1;
-            this.labelAutoRepeatCount.Text = "Repeat count (times)";
-            // 
-            // checkBoxAutoRepeatOn
-            // 
-            this.checkBoxAutoRepeatOn.AutoSize = true;
-            this.checkBoxAutoRepeatOn.Checked = true;
-            this.checkBoxAutoRepeatOn.CheckState = System.Windows.Forms.CheckState.Checked;
-            this.checkBoxAutoRepeatOn.Location = new System.Drawing.Point(10, 19);
-            this.checkBoxAutoRepeatOn.Name = "checkBoxAutoRepeatOn";
-            this.checkBoxAutoRepeatOn.Size = new System.Drawing.Size(99, 17);
-            this.checkBoxAutoRepeatOn.TabIndex = 0;
-            this.checkBoxAutoRepeatOn.Text = "Auto repeat on";
-            this.checkBoxAutoRepeatOn.UseVisualStyleBackColor = true;
-            // 
-            // buttonPlayPrevious
-            // 
-            this.buttonPlayPrevious.ImeMode = System.Windows.Forms.ImeMode.NoControl;
-            this.buttonPlayPrevious.Location = new System.Drawing.Point(207, 14);
-            this.buttonPlayPrevious.Name = "buttonPlayPrevious";
-            this.buttonPlayPrevious.Size = new System.Drawing.Size(75, 21);
-            this.buttonPlayPrevious.TabIndex = 2;
-            this.buttonPlayPrevious.Text = "<< Previous";
-            this.buttonPlayPrevious.UseVisualStyleBackColor = true;
-            this.buttonPlayPrevious.Click += new System.EventHandler(this.buttonPlayPrevious_Click);
-            // 
-            // buttonPlayCurrent
-            // 
-            this.buttonPlayCurrent.ImeMode = System.Windows.Forms.ImeMode.NoControl;
-            this.buttonPlayCurrent.Location = new System.Drawing.Point(288, 14);
-            this.buttonPlayCurrent.Name = "buttonPlayCurrent";
-            this.buttonPlayCurrent.Size = new System.Drawing.Size(75, 21);
-            this.buttonPlayCurrent.TabIndex = 3;
-            this.buttonPlayCurrent.Text = "&Play current";
-            this.buttonPlayCurrent.UseVisualStyleBackColor = true;
-            this.buttonPlayCurrent.Click += new System.EventHandler(this.ButtonPlayCurrentClick);
-            // 
-            // buttonPlayNext
-            // 
-            this.buttonPlayNext.ImeMode = System.Windows.Forms.ImeMode.NoControl;
-            this.buttonPlayNext.Location = new System.Drawing.Point(369, 14);
-            this.buttonPlayNext.Name = "buttonPlayNext";
-            this.buttonPlayNext.Size = new System.Drawing.Size(75, 21);
-            this.buttonPlayNext.TabIndex = 4;
-            this.buttonPlayNext.Text = "Next >>";
-            this.buttonPlayNext.UseVisualStyleBackColor = true;
-            this.buttonPlayNext.Click += new System.EventHandler(this.buttonPlayNext_Click);
-            // 
-            // tabPageCreate
-            // 
-            this.tabPageCreate.Controls.Add(this.timeUpDownVideoPosition);
-            this.tabPageCreate.Controls.Add(this.buttonGotoSub);
-            this.tabPageCreate.Controls.Add(this.buttonBeforeText);
-            this.tabPageCreate.Controls.Add(this.buttonSetEnd);
-            this.tabPageCreate.Controls.Add(this.buttonInsertNewText);
-            this.tabPageCreate.Controls.Add(this.buttonSetStartTime);
-            this.tabPageCreate.Controls.Add(this.labelCreateF12);
-            this.tabPageCreate.Controls.Add(this.labelCreateF11);
-            this.tabPageCreate.Controls.Add(this.labelCreateF10);
-            this.tabPageCreate.Controls.Add(this.labelCreateF9);
-            this.tabPageCreate.Controls.Add(this.buttonForward2);
-            this.tabPageCreate.Controls.Add(this.numericUpDownSec2);
-            this.tabPageCreate.Controls.Add(this.buttonSecBack2);
-            this.tabPageCreate.Controls.Add(this.labelCreateTip);
-            this.tabPageCreate.Controls.Add(this.buttonForward1);
-            this.tabPageCreate.Controls.Add(this.numericUpDownSec1);
-            this.tabPageCreate.Controls.Add(this.labelVideoPosition);
-            this.tabPageCreate.Controls.Add(this.buttonSecBack1);
-            this.tabPageCreate.Location = new System.Drawing.Point(4, 22);
-            this.tabPageCreate.Name = "tabPageCreate";
-            this.tabPageCreate.Padding = new System.Windows.Forms.Padding(3);
-            this.tabPageCreate.Size = new System.Drawing.Size(459, 257);
-            this.tabPageCreate.TabIndex = 1;
-            this.tabPageCreate.Text = "Create";
-            this.tabPageCreate.UseVisualStyleBackColor = true;
-            // 
-            // timeUpDownVideoPosition
-            // 
-            this.timeUpDownVideoPosition.AutoSize = true;
-            this.timeUpDownVideoPosition.AutoSizeMode = System.Windows.Forms.AutoSizeMode.GrowAndShrink;
-            this.timeUpDownVideoPosition.Location = new System.Drawing.Point(96, 191);
-            this.timeUpDownVideoPosition.Margin = new System.Windows.Forms.Padding(4);
-            this.timeUpDownVideoPosition.Name = "timeUpDownVideoPosition";
-            this.timeUpDownVideoPosition.Size = new System.Drawing.Size(96, 25);
-            this.timeUpDownVideoPosition.TabIndex = 12;
-            timeCode1.Hours = 99;
-            timeCode1.Milliseconds = 999;
-            timeCode1.Minutes = 59;
-            timeCode1.Seconds = 59;
-            timeCode1.TimeSpan = System.TimeSpan.Parse("4.03:59:59.9990000");
-            timeCode1.TotalMilliseconds = 359999999D;
-            timeCode1.TotalSeconds = 359999.999D;
-            this.timeUpDownVideoPosition.TimeCode = timeCode1;
-            this.timeUpDownVideoPosition.UseVideoOffset = false;
-            // 
-            // buttonGotoSub
-            // 
-            this.buttonGotoSub.Location = new System.Drawing.Point(6, 58);
-            this.buttonGotoSub.Name = "buttonGotoSub";
-            this.buttonGotoSub.Size = new System.Drawing.Size(180, 21);
-            this.buttonGotoSub.TabIndex = 2;
-            this.buttonGotoSub.Text = "Goto subposition and pause";
-            this.buttonGotoSub.UseVisualStyleBackColor = true;
-            this.buttonGotoSub.Click += new System.EventHandler(this.buttonGotoSub_Click);
-            // 
-            // buttonBeforeText
-            // 
-            this.buttonBeforeText.Location = new System.Drawing.Point(6, 32);
-            this.buttonBeforeText.Name = "buttonBeforeText";
-            this.buttonBeforeText.Size = new System.Drawing.Size(180, 21);
-            this.buttonBeforeText.TabIndex = 1;
-            this.buttonBeforeText.Text = "Play from just before &text";
-            this.buttonBeforeText.UseVisualStyleBackColor = true;
-            this.buttonBeforeText.Click += new System.EventHandler(this.buttonBeforeText_Click);
-            // 
-            // buttonSetEnd
-            // 
-            this.buttonSetEnd.Location = new System.Drawing.Point(6, 110);
-            this.buttonSetEnd.Name = "buttonSetEnd";
-            this.buttonSetEnd.Size = new System.Drawing.Size(180, 21);
-            this.buttonSetEnd.TabIndex = 4;
-            this.buttonSetEnd.Text = "Set &end time";
-            this.buttonSetEnd.UseVisualStyleBackColor = true;
-            this.buttonSetEnd.Click += new System.EventHandler(this.ButtonSetEndClick);
-            // 
-            // buttonInsertNewText
-            // 
-            this.buttonInsertNewText.Location = new System.Drawing.Point(6, 6);
-            this.buttonInsertNewText.Name = "buttonInsertNewText";
-            this.buttonInsertNewText.Size = new System.Drawing.Size(180, 21);
-            this.buttonInsertNewText.TabIndex = 0;
-            this.buttonInsertNewText.Text = "&Insert new subtitle at vpos";
-            this.buttonInsertNewText.UseVisualStyleBackColor = true;
-            this.buttonInsertNewText.Click += new System.EventHandler(this.ButtonInsertNewTextClick);
-            // 
-            // buttonSetStartTime
-            // 
-            this.buttonSetStartTime.Location = new System.Drawing.Point(6, 84);
-            this.buttonSetStartTime.Name = "buttonSetStartTime";
-            this.buttonSetStartTime.Size = new System.Drawing.Size(180, 21);
-            this.buttonSetStartTime.TabIndex = 3;
-            this.buttonSetStartTime.Text = "Set &start time";
-            this.buttonSetStartTime.UseVisualStyleBackColor = true;
-            this.buttonSetStartTime.Click += new System.EventHandler(this.buttonSetStartTime_Click);
-            // 
-            // labelCreateF12
-            // 
-            this.labelCreateF12.AutoSize = true;
-            this.labelCreateF12.ForeColor = System.Drawing.Color.Gray;
-            this.labelCreateF12.Location = new System.Drawing.Point(188, 114);
-            this.labelCreateF12.Name = "labelCreateF12";
-            this.labelCreateF12.Size = new System.Drawing.Size(25, 13);
-            this.labelCreateF12.TabIndex = 65;
-            this.labelCreateF12.Text = "F12";
-            // 
-            // labelCreateF11
-            // 
-            this.labelCreateF11.AutoSize = true;
-            this.labelCreateF11.ForeColor = System.Drawing.Color.Gray;
-            this.labelCreateF11.Location = new System.Drawing.Point(188, 88);
-            this.labelCreateF11.Name = "labelCreateF11";
-            this.labelCreateF11.Size = new System.Drawing.Size(25, 13);
-            this.labelCreateF11.TabIndex = 64;
-            this.labelCreateF11.Text = "F11";
-            // 
-            // labelCreateF10
-            // 
-            this.labelCreateF10.AutoSize = true;
-            this.labelCreateF10.ForeColor = System.Drawing.Color.Gray;
-            this.labelCreateF10.Location = new System.Drawing.Point(188, 36);
-            this.labelCreateF10.Name = "labelCreateF10";
-            this.labelCreateF10.Size = new System.Drawing.Size(25, 13);
-            this.labelCreateF10.TabIndex = 63;
-            this.labelCreateF10.Text = "F10";
-            // 
-            // labelCreateF9
-            // 
-            this.labelCreateF9.AutoSize = true;
-            this.labelCreateF9.ForeColor = System.Drawing.Color.Gray;
-            this.labelCreateF9.Location = new System.Drawing.Point(188, 10);
-            this.labelCreateF9.Name = "labelCreateF9";
-            this.labelCreateF9.Size = new System.Drawing.Size(19, 13);
-            this.labelCreateF9.TabIndex = 62;
-            this.labelCreateF9.Text = "F9";
-            // 
-            // buttonForward2
-            // 
-            this.buttonForward2.Location = new System.Drawing.Point(128, 163);
-            this.buttonForward2.Name = "buttonForward2";
-            this.buttonForward2.Size = new System.Drawing.Size(58, 21);
-            this.buttonForward2.TabIndex = 10;
-            this.buttonForward2.Text = " >>";
-            this.buttonForward2.UseVisualStyleBackColor = true;
-            this.buttonForward2.Click += new System.EventHandler(this.buttonForward2_Click);
-            // 
-            // numericUpDownSec2
-            // 
-            this.numericUpDownSec2.DecimalPlaces = 3;
-            this.numericUpDownSec2.Increment = new decimal(new int[] {
-            1,
-            0,
-            0,
-            65536});
-            this.numericUpDownSec2.Location = new System.Drawing.Point(70, 163);
-            this.numericUpDownSec2.Maximum = new decimal(new int[] {
-            60,
-            0,
-            0,
-            0});
-            this.numericUpDownSec2.Name = "numericUpDownSec2";
-            this.numericUpDownSec2.Size = new System.Drawing.Size(51, 21);
-            this.numericUpDownSec2.TabIndex = 9;
-            this.numericUpDownSec2.Value = new decimal(new int[] {
-            5000,
-            0,
-            0,
-            196608});
-            this.numericUpDownSec2.ValueChanged += new System.EventHandler(this.NumericUpDownSec2ValueChanged);
-            // 
-            // buttonSecBack2
-            // 
-            this.buttonSecBack2.Location = new System.Drawing.Point(6, 163);
-            this.buttonSecBack2.Name = "buttonSecBack2";
-            this.buttonSecBack2.Size = new System.Drawing.Size(58, 21);
-            this.buttonSecBack2.TabIndex = 8;
-            this.buttonSecBack2.Text = "<<";
-            this.buttonSecBack2.UseVisualStyleBackColor = true;
-            this.buttonSecBack2.Click += new System.EventHandler(this.buttonSecBack2_Click);
-            // 
-            // labelCreateTip
-            // 
-            this.labelCreateTip.AutoSize = true;
-            this.labelCreateTip.ForeColor = System.Drawing.Color.Gray;
-            this.labelCreateTip.Location = new System.Drawing.Point(6, 222);
-            this.labelCreateTip.Name = "labelCreateTip";
-            this.labelCreateTip.Size = new System.Drawing.Size(186, 13);
-            this.labelCreateTip.TabIndex = 13;
-            this.labelCreateTip.Text = "Tip: Use <ctrl+arrow left/right> keys";
-            // 
-            // buttonForward1
-            // 
-            this.buttonForward1.Location = new System.Drawing.Point(128, 137);
-            this.buttonForward1.Name = "buttonForward1";
-            this.buttonForward1.Size = new System.Drawing.Size(58, 21);
-            this.buttonForward1.TabIndex = 7;
-            this.buttonForward1.Text = ">>";
-            this.buttonForward1.UseVisualStyleBackColor = true;
-            this.buttonForward1.Click += new System.EventHandler(this.buttonForward1_Click);
-            // 
-            // numericUpDownSec1
-            // 
-            this.numericUpDownSec1.DecimalPlaces = 3;
-            this.numericUpDownSec1.Increment = new decimal(new int[] {
-            1,
-            0,
-            0,
-            65536});
-            this.numericUpDownSec1.Location = new System.Drawing.Point(70, 137);
-            this.numericUpDownSec1.Maximum = new decimal(new int[] {
-            60,
-            0,
-            0,
-            0});
-            this.numericUpDownSec1.Name = "numericUpDownSec1";
-            this.numericUpDownSec1.Size = new System.Drawing.Size(51, 21);
-            this.numericUpDownSec1.TabIndex = 6;
-            this.numericUpDownSec1.Value = new decimal(new int[] {
-            500,
-            0,
-            0,
-            196608});
-            this.numericUpDownSec1.ValueChanged += new System.EventHandler(this.NumericUpDownSec1ValueChanged);
-            // 
-            // labelVideoPosition
-            // 
-            this.labelVideoPosition.AutoSize = true;
-            this.labelVideoPosition.Location = new System.Drawing.Point(6, 196);
-            this.labelVideoPosition.Name = "labelVideoPosition";
-            this.labelVideoPosition.Size = new System.Drawing.Size(77, 13);
-            this.labelVideoPosition.TabIndex = 11;
-            this.labelVideoPosition.Text = "Video position:";
-            this.labelVideoPosition.TextAlign = System.Drawing.ContentAlignment.TopRight;
-            // 
-            // buttonSecBack1
-            // 
-            this.buttonSecBack1.Location = new System.Drawing.Point(6, 137);
-            this.buttonSecBack1.Name = "buttonSecBack1";
-            this.buttonSecBack1.Size = new System.Drawing.Size(58, 21);
-            this.buttonSecBack1.TabIndex = 5;
-            this.buttonSecBack1.Text = "<<";
-            this.buttonSecBack1.UseVisualStyleBackColor = true;
-            this.buttonSecBack1.Click += new System.EventHandler(this.buttonSecBack1_Click);
-            // 
-            // tabPageAdjust
-            // 
-            this.tabPageAdjust.Controls.Add(this.labelAdjustTip);
-            this.tabPageAdjust.Controls.Add(this.buttonAdjustSetEndTime);
-            this.tabPageAdjust.Controls.Add(this.buttonSetEndAndGoToNext);
-            this.tabPageAdjust.Controls.Add(this.buttonSetStartAndOffsetRest);
-            this.tabPageAdjust.Controls.Add(this.buttonAdjustSetStartTime);
-            this.tabPageAdjust.Controls.Add(this.labelAdjustF12);
-            this.tabPageAdjust.Controls.Add(this.labelAdjustF11);
-            this.tabPageAdjust.Controls.Add(this.labelAdjustF10);
-            this.tabPageAdjust.Controls.Add(this.labelAdjustF9);
-            this.tabPageAdjust.Controls.Add(this.buttonAdjustSecForward2);
-            this.tabPageAdjust.Controls.Add(this.numericUpDownSecAdjust2);
-            this.tabPageAdjust.Controls.Add(this.buttonAdjustSecBack2);
-            this.tabPageAdjust.Controls.Add(this.buttonAdjustSecForward1);
-            this.tabPageAdjust.Controls.Add(this.numericUpDownSecAdjust1);
-            this.tabPageAdjust.Controls.Add(this.buttonAdjustSecBack1);
-            this.tabPageAdjust.Controls.Add(this.labelVideoPosition2);
-            this.tabPageAdjust.Controls.Add(this.buttonAdjustGoToPosAndPause);
-            this.tabPageAdjust.Controls.Add(this.buttonAdjustPlayBefore);
-            this.tabPageAdjust.Controls.Add(this.timeUpDownVideoPositionAdjust);
-            this.tabPageAdjust.Location = new System.Drawing.Point(4, 22);
-            this.tabPageAdjust.Name = "tabPageAdjust";
-            this.tabPageAdjust.Size = new System.Drawing.Size(459, 257);
-            this.tabPageAdjust.TabIndex = 2;
-            this.tabPageAdjust.Text = "Adjust";
-            this.tabPageAdjust.UseVisualStyleBackColor = true;
-            // 
-            // labelAdjustTip
-            // 
-            this.labelAdjustTip.AutoSize = true;
-            this.labelAdjustTip.ForeColor = System.Drawing.Color.Gray;
-            this.labelAdjustTip.Location = new System.Drawing.Point(6, 238);
-            this.labelAdjustTip.Name = "labelAdjustTip";
-            this.labelAdjustTip.Size = new System.Drawing.Size(186, 13);
-            this.labelAdjustTip.TabIndex = 14;
-            this.labelAdjustTip.Text = "Tip: Use <ctrl+arrow left/right> keys";
-            // 
-            // buttonAdjustSetEndTime
-            // 
-            this.buttonAdjustSetEndTime.Location = new System.Drawing.Point(6, 84);
-            this.buttonAdjustSetEndTime.Name = "buttonAdjustSetEndTime";
-            this.buttonAdjustSetEndTime.Size = new System.Drawing.Size(180, 21);
-            this.buttonAdjustSetEndTime.TabIndex = 3;
-            this.buttonAdjustSetEndTime.Text = "Set end time";
-            this.buttonAdjustSetEndTime.UseVisualStyleBackColor = true;
-            this.buttonAdjustSetEndTime.Click += new System.EventHandler(this.ButtonSetEndClick);
-            // 
-            // buttonSetEndAndGoToNext
-            // 
-            this.buttonSetEndAndGoToNext.Location = new System.Drawing.Point(6, 32);
-            this.buttonSetEndAndGoToNext.Name = "buttonSetEndAndGoToNext";
-            this.buttonSetEndAndGoToNext.Size = new System.Drawing.Size(180, 21);
-            this.buttonSetEndAndGoToNext.TabIndex = 1;
-            this.buttonSetEndAndGoToNext.Text = "Set e&nd && goto next";
-            this.buttonSetEndAndGoToNext.UseVisualStyleBackColor = true;
-            this.buttonSetEndAndGoToNext.Click += new System.EventHandler(this.ButtonSetEndAndGoToNextClick);
-            // 
-            // buttonSetStartAndOffsetRest
-            // 
-            this.buttonSetStartAndOffsetRest.Location = new System.Drawing.Point(6, 6);
-            this.buttonSetStartAndOffsetRest.Name = "buttonSetStartAndOffsetRest";
-            this.buttonSetStartAndOffsetRest.Size = new System.Drawing.Size(180, 21);
-            this.buttonSetStartAndOffsetRest.TabIndex = 0;
-            this.buttonSetStartAndOffsetRest.Text = "Set sta&rt and offset the rest";
-            this.buttonSetStartAndOffsetRest.UseVisualStyleBackColor = true;
-            this.buttonSetStartAndOffsetRest.Click += new System.EventHandler(this.ButtonSetStartAndOffsetRestClick);
-            // 
-            // buttonAdjustSetStartTime
-            // 
-            this.buttonAdjustSetStartTime.Location = new System.Drawing.Point(6, 58);
-            this.buttonAdjustSetStartTime.Name = "buttonAdjustSetStartTime";
-            this.buttonAdjustSetStartTime.Size = new System.Drawing.Size(180, 21);
-            this.buttonAdjustSetStartTime.TabIndex = 2;
-            this.buttonAdjustSetStartTime.Text = "Set start time";
-            this.buttonAdjustSetStartTime.UseVisualStyleBackColor = true;
-            this.buttonAdjustSetStartTime.Click += new System.EventHandler(this.buttonSetStartTime_Click);
-            // 
-            // labelAdjustF12
-            // 
-            this.labelAdjustF12.AutoSize = true;
-            this.labelAdjustF12.ForeColor = System.Drawing.Color.Gray;
-            this.labelAdjustF12.Location = new System.Drawing.Point(188, 88);
-            this.labelAdjustF12.Name = "labelAdjustF12";
-            this.labelAdjustF12.Size = new System.Drawing.Size(25, 13);
-            this.labelAdjustF12.TabIndex = 64;
-            this.labelAdjustF12.Text = "F12";
-            // 
-            // labelAdjustF11
-            // 
-            this.labelAdjustF11.AutoSize = true;
-            this.labelAdjustF11.ForeColor = System.Drawing.Color.Gray;
-            this.labelAdjustF11.Location = new System.Drawing.Point(188, 62);
-            this.labelAdjustF11.Name = "labelAdjustF11";
-            this.labelAdjustF11.Size = new System.Drawing.Size(25, 13);
-            this.labelAdjustF11.TabIndex = 63;
-            this.labelAdjustF11.Text = "F11";
-            // 
-            // labelAdjustF10
-            // 
-            this.labelAdjustF10.AutoSize = true;
-            this.labelAdjustF10.ForeColor = System.Drawing.Color.Gray;
-            this.labelAdjustF10.Location = new System.Drawing.Point(188, 36);
-            this.labelAdjustF10.Name = "labelAdjustF10";
-            this.labelAdjustF10.Size = new System.Drawing.Size(25, 13);
-            this.labelAdjustF10.TabIndex = 62;
-            this.labelAdjustF10.Text = "F10";
-            // 
-            // labelAdjustF9
-            // 
-            this.labelAdjustF9.AutoSize = true;
-            this.labelAdjustF9.ForeColor = System.Drawing.Color.Gray;
-            this.labelAdjustF9.Location = new System.Drawing.Point(188, 10);
-            this.labelAdjustF9.Name = "labelAdjustF9";
-            this.labelAdjustF9.Size = new System.Drawing.Size(19, 13);
-            this.labelAdjustF9.TabIndex = 61;
-            this.labelAdjustF9.Text = "F9";
-            // 
-            // buttonAdjustSecForward2
-            // 
-            this.buttonAdjustSecForward2.Location = new System.Drawing.Point(128, 188);
-            this.buttonAdjustSecForward2.Name = "buttonAdjustSecForward2";
-            this.buttonAdjustSecForward2.Size = new System.Drawing.Size(58, 21);
-            this.buttonAdjustSecForward2.TabIndex = 11;
-            this.buttonAdjustSecForward2.Text = ">>";
-            this.buttonAdjustSecForward2.UseVisualStyleBackColor = true;
-            this.buttonAdjustSecForward2.Click += new System.EventHandler(this.buttonAdjustSecForward2_Click);
-            // 
-            // numericUpDownSecAdjust2
-            // 
-            this.numericUpDownSecAdjust2.DecimalPlaces = 3;
-            this.numericUpDownSecAdjust2.Increment = new decimal(new int[] {
-            1,
-            0,
-            0,
-            65536});
-            this.numericUpDownSecAdjust2.Location = new System.Drawing.Point(70, 188);
-            this.numericUpDownSecAdjust2.Maximum = new decimal(new int[] {
-            60,
-            0,
-            0,
-            0});
-            this.numericUpDownSecAdjust2.Name = "numericUpDownSecAdjust2";
-            this.numericUpDownSecAdjust2.Size = new System.Drawing.Size(51, 21);
-            this.numericUpDownSecAdjust2.TabIndex = 10;
-            this.numericUpDownSecAdjust2.Value = new decimal(new int[] {
-            5000,
-            0,
-            0,
-            196608});
-            this.numericUpDownSecAdjust2.ValueChanged += new System.EventHandler(this.NumericUpDownSecAdjust2ValueChanged);
-            // 
-            // buttonAdjustSecBack2
-            // 
-            this.buttonAdjustSecBack2.Location = new System.Drawing.Point(6, 188);
-            this.buttonAdjustSecBack2.Name = "buttonAdjustSecBack2";
-            this.buttonAdjustSecBack2.Size = new System.Drawing.Size(58, 21);
-            this.buttonAdjustSecBack2.TabIndex = 9;
-            this.buttonAdjustSecBack2.Text = "<<";
-            this.buttonAdjustSecBack2.UseVisualStyleBackColor = true;
-            this.buttonAdjustSecBack2.Click += new System.EventHandler(this.buttonAdjustSecBack2_Click);
-            // 
-            // buttonAdjustSecForward1
-            // 
-            this.buttonAdjustSecForward1.Location = new System.Drawing.Point(128, 162);
-            this.buttonAdjustSecForward1.Name = "buttonAdjustSecForward1";
-            this.buttonAdjustSecForward1.Size = new System.Drawing.Size(58, 21);
-            this.buttonAdjustSecForward1.TabIndex = 8;
-            this.buttonAdjustSecForward1.Text = ">>";
-            this.buttonAdjustSecForward1.UseVisualStyleBackColor = true;
-            this.buttonAdjustSecForward1.Click += new System.EventHandler(this.ButtonAdjustSecForwardClick);
-            // 
-            // numericUpDownSecAdjust1
-            // 
-            this.numericUpDownSecAdjust1.DecimalPlaces = 3;
-            this.numericUpDownSecAdjust1.Increment = new decimal(new int[] {
-            1,
-            0,
-            0,
-            65536});
-            this.numericUpDownSecAdjust1.Location = new System.Drawing.Point(70, 162);
-            this.numericUpDownSecAdjust1.Maximum = new decimal(new int[] {
-            60,
-            0,
-            0,
-            0});
-            this.numericUpDownSecAdjust1.Name = "numericUpDownSecAdjust1";
-            this.numericUpDownSecAdjust1.Size = new System.Drawing.Size(51, 21);
-            this.numericUpDownSecAdjust1.TabIndex = 7;
-            this.numericUpDownSecAdjust1.Value = new decimal(new int[] {
-            500,
-            0,
-            0,
-            196608});
-            this.numericUpDownSecAdjust1.ValueChanged += new System.EventHandler(this.NumericUpDownSecAdjust1ValueChanged);
-            // 
-            // buttonAdjustSecBack1
-            // 
-            this.buttonAdjustSecBack1.Location = new System.Drawing.Point(6, 162);
-            this.buttonAdjustSecBack1.Name = "buttonAdjustSecBack1";
-            this.buttonAdjustSecBack1.Size = new System.Drawing.Size(58, 21);
-            this.buttonAdjustSecBack1.TabIndex = 6;
-            this.buttonAdjustSecBack1.Text = "<<";
-            this.buttonAdjustSecBack1.UseVisualStyleBackColor = true;
-            this.buttonAdjustSecBack1.Click += new System.EventHandler(this.ButtonAdjustSecBackClick);
-            // 
-            // labelVideoPosition2
-            // 
-            this.labelVideoPosition2.AutoSize = true;
-            this.labelVideoPosition2.Location = new System.Drawing.Point(6, 219);
-            this.labelVideoPosition2.Name = "labelVideoPosition2";
-            this.labelVideoPosition2.Size = new System.Drawing.Size(77, 13);
-            this.labelVideoPosition2.TabIndex = 12;
-            this.labelVideoPosition2.Text = "Video position:";
-            this.labelVideoPosition2.TextAlign = System.Drawing.ContentAlignment.TopRight;
-            // 
-            // buttonAdjustGoToPosAndPause
-            // 
-            this.buttonAdjustGoToPosAndPause.Location = new System.Drawing.Point(6, 136);
-            this.buttonAdjustGoToPosAndPause.Name = "buttonAdjustGoToPosAndPause";
-            this.buttonAdjustGoToPosAndPause.Size = new System.Drawing.Size(180, 21);
-            this.buttonAdjustGoToPosAndPause.TabIndex = 5;
-            this.buttonAdjustGoToPosAndPause.Text = "&Goto subposition and pause";
-            this.buttonAdjustGoToPosAndPause.UseVisualStyleBackColor = true;
-            this.buttonAdjustGoToPosAndPause.Click += new System.EventHandler(this.buttonGotoSub_Click);
-            // 
-            // buttonAdjustPlayBefore
-            // 
-            this.buttonAdjustPlayBefore.Location = new System.Drawing.Point(6, 110);
-            this.buttonAdjustPlayBefore.Name = "buttonAdjustPlayBefore";
-            this.buttonAdjustPlayBefore.Size = new System.Drawing.Size(180, 21);
-            this.buttonAdjustPlayBefore.TabIndex = 4;
-            this.buttonAdjustPlayBefore.Text = "&Play from just before text";
-            this.buttonAdjustPlayBefore.UseVisualStyleBackColor = true;
-            this.buttonAdjustPlayBefore.Click += new System.EventHandler(this.buttonBeforeText_Click);
-            // 
-            // timeUpDownVideoPositionAdjust
-            // 
-            this.timeUpDownVideoPositionAdjust.AutoSize = true;
-            this.timeUpDownVideoPositionAdjust.AutoSizeMode = System.Windows.Forms.AutoSizeMode.GrowAndShrink;
-            this.timeUpDownVideoPositionAdjust.Location = new System.Drawing.Point(96, 213);
-            this.timeUpDownVideoPositionAdjust.Margin = new System.Windows.Forms.Padding(4);
-            this.timeUpDownVideoPositionAdjust.Name = "timeUpDownVideoPositionAdjust";
-            this.timeUpDownVideoPositionAdjust.Size = new System.Drawing.Size(96, 25);
-            this.timeUpDownVideoPositionAdjust.TabIndex = 13;
-            this.timeUpDownVideoPositionAdjust.TimeCode = timeCode1;
-            this.timeUpDownVideoPositionAdjust.UseVideoOffset = false;
-            // 
-            // ShowSubtitleTimer
-            // 
-            this.ShowSubtitleTimer.Enabled = true;
-            this.ShowSubtitleTimer.Interval = 16;
-            this.ShowSubtitleTimer.Tick += new System.EventHandler(this.ShowSubtitleTimerTick);
-            // 
-            // timerAutoDuration
-            // 
-            this.timerAutoDuration.Interval = 300;
-            this.timerAutoDuration.Tick += new System.EventHandler(this.timerAutoDuration_Tick);
-            // 
-            // timerAutoContinue
-            // 
-            this.timerAutoContinue.Interval = 1000;
-            this.timerAutoContinue.Tick += new System.EventHandler(this.timerAutoContinue_Tick);
-            // 
-            // timerStillTyping
-            // 
-            this.timerStillTyping.Interval = 1500;
-            this.timerStillTyping.Tick += new System.EventHandler(this.timerStillTyping_Tick);
-            // 
-            // timerWaveform
-            // 
-            this.timerWaveform.Tick += new System.EventHandler(this.timerWaveform_Tick);
-            // 
-            // contextMenuStripWaveform
-            // 
-            this.contextMenuStripWaveform.Items.AddRange(new System.Windows.Forms.ToolStripItem[] {
-            this.addParagraphHereToolStripMenuItem,
-            this.addParagraphAndPasteToolStripMenuItem,
-            this.toolStripMenuItemFocusTextbox,
-            this.deleteParagraphToolStripMenuItem,
-            this.splitToolStripMenuItem1,
-            this.mergeWithPreviousToolStripMenuItem,
-            this.mergeWithNextToolStripMenuItem,
-            this.toolStripSeparator11,
-            this.toolStripMenuItemWaveformPlaySelection,
-            this.toolStripSeparator24,
-            this.showWaveformAndSpectrogramToolStripMenuItem,
-            this.showOnlyWaveformToolStripMenuItem,
-            this.showOnlySpectrogramToolStripMenuItem,
-            this.toolStripSeparatorGuessTimeCodes,
-            this.removeSceneChangeToolStripMenuItem,
-            this.addSceneChangeToolStripMenuItem,
-            this.guessTimeCodesToolStripMenuItem,
-            this.seekSilenceToolStripMenuItem});
-            this.contextMenuStripWaveform.Name = "contextMenuStripWaveform";
-            this.contextMenuStripWaveform.Size = new System.Drawing.Size(275, 352);
-            this.contextMenuStripWaveform.Closing += new System.Windows.Forms.ToolStripDropDownClosingEventHandler(this.contextMenuStripWaveform_Closing);
-            this.contextMenuStripWaveform.Opening += new System.ComponentModel.CancelEventHandler(this.ContextMenuStripWaveformOpening);
-            // 
-            // addParagraphHereToolStripMenuItem
-            // 
-            this.addParagraphHereToolStripMenuItem.Name = "addParagraphHereToolStripMenuItem";
-            this.addParagraphHereToolStripMenuItem.Size = new System.Drawing.Size(274, 22);
-            this.addParagraphHereToolStripMenuItem.Text = "Add paragraph here";
-            this.addParagraphHereToolStripMenuItem.Click += new System.EventHandler(this.addParagraphHereToolStripMenuItem_Click);
-            // 
-            // addParagraphAndPasteToolStripMenuItem
-            // 
-            this.addParagraphAndPasteToolStripMenuItem.Name = "addParagraphAndPasteToolStripMenuItem";
-            this.addParagraphAndPasteToolStripMenuItem.Size = new System.Drawing.Size(274, 22);
-            this.addParagraphAndPasteToolStripMenuItem.Text = "Add paragraph here + paste clipboard";
-            this.addParagraphAndPasteToolStripMenuItem.Click += new System.EventHandler(this.addParagraphAndPasteToolStripMenuItem_Click);
-            // 
-            // toolStripMenuItemFocusTextbox
-            // 
-            this.toolStripMenuItemFocusTextbox.Name = "toolStripMenuItemFocusTextbox";
-            this.toolStripMenuItemFocusTextbox.Size = new System.Drawing.Size(274, 22);
-            this.toolStripMenuItemFocusTextbox.Text = "Focus textbox";
-            this.toolStripMenuItemFocusTextbox.Click += new System.EventHandler(this.toolStripMenuItemFocusTextbox_Click);
-            // 
-            // deleteParagraphToolStripMenuItem
-            // 
-            this.deleteParagraphToolStripMenuItem.Name = "deleteParagraphToolStripMenuItem";
-            this.deleteParagraphToolStripMenuItem.Size = new System.Drawing.Size(274, 22);
-            this.deleteParagraphToolStripMenuItem.Text = "Delete paragraph";
-            this.deleteParagraphToolStripMenuItem.Click += new System.EventHandler(this.deleteParagraphToolStripMenuItem_Click);
-            // 
-            // splitToolStripMenuItem1
-            // 
-            this.splitToolStripMenuItem1.Name = "splitToolStripMenuItem1";
-            this.splitToolStripMenuItem1.Size = new System.Drawing.Size(274, 22);
-            this.splitToolStripMenuItem1.Text = "Split";
-            this.splitToolStripMenuItem1.Click += new System.EventHandler(this.splitToolStripMenuItem1_Click);
-            // 
-            // mergeWithPreviousToolStripMenuItem
-            // 
-            this.mergeWithPreviousToolStripMenuItem.Name = "mergeWithPreviousToolStripMenuItem";
-            this.mergeWithPreviousToolStripMenuItem.Size = new System.Drawing.Size(274, 22);
-            this.mergeWithPreviousToolStripMenuItem.Text = "Merge with previous";
-            this.mergeWithPreviousToolStripMenuItem.Click += new System.EventHandler(this.mergeWithPreviousToolStripMenuItem_Click);
-            // 
-            // mergeWithNextToolStripMenuItem
-            // 
-            this.mergeWithNextToolStripMenuItem.Name = "mergeWithNextToolStripMenuItem";
-            this.mergeWithNextToolStripMenuItem.Size = new System.Drawing.Size(274, 22);
-            this.mergeWithNextToolStripMenuItem.Text = "Merge with next";
-            this.mergeWithNextToolStripMenuItem.Click += new System.EventHandler(this.mergeWithNextToolStripMenuItem_Click);
-            // 
-            // toolStripSeparator11
-            // 
-            this.toolStripSeparator11.Name = "toolStripSeparator11";
-            this.toolStripSeparator11.Size = new System.Drawing.Size(271, 6);
-            // 
-            // toolStripMenuItemWaveformPlaySelection
-            // 
-            this.toolStripMenuItemWaveformPlaySelection.Name = "toolStripMenuItemWaveformPlaySelection";
-            this.toolStripMenuItemWaveformPlaySelection.Size = new System.Drawing.Size(274, 22);
-            this.toolStripMenuItemWaveformPlaySelection.Text = "Play selection";
-            this.toolStripMenuItemWaveformPlaySelection.Click += new System.EventHandler(this.toolStripMenuItemWaveformPlaySelection_Click);
-            // 
-            // toolStripSeparator24
-            // 
-            this.toolStripSeparator24.Name = "toolStripSeparator24";
-            this.toolStripSeparator24.Size = new System.Drawing.Size(271, 6);
-            // 
-            // showWaveformAndSpectrogramToolStripMenuItem
-            // 
-            this.showWaveformAndSpectrogramToolStripMenuItem.Name = "showWaveformAndSpectrogramToolStripMenuItem";
-            this.showWaveformAndSpectrogramToolStripMenuItem.Size = new System.Drawing.Size(274, 22);
-            this.showWaveformAndSpectrogramToolStripMenuItem.Text = "Show waveform and spectrogram";
-            this.showWaveformAndSpectrogramToolStripMenuItem.Click += new System.EventHandler(this.ShowWaveformAndSpectrogramToolStripMenuItemClick);
-            // 
-            // showOnlyWaveformToolStripMenuItem
-            // 
-            this.showOnlyWaveformToolStripMenuItem.Name = "showOnlyWaveformToolStripMenuItem";
-            this.showOnlyWaveformToolStripMenuItem.Size = new System.Drawing.Size(274, 22);
-            this.showOnlyWaveformToolStripMenuItem.Text = "Show only waveform";
-            this.showOnlyWaveformToolStripMenuItem.Click += new System.EventHandler(this.ShowOnlyWaveformToolStripMenuItemClick);
-            // 
-            // showOnlySpectrogramToolStripMenuItem
-            // 
-            this.showOnlySpectrogramToolStripMenuItem.Name = "showOnlySpectrogramToolStripMenuItem";
-            this.showOnlySpectrogramToolStripMenuItem.Size = new System.Drawing.Size(274, 22);
-            this.showOnlySpectrogramToolStripMenuItem.Text = "Show only spectrogram";
-            this.showOnlySpectrogramToolStripMenuItem.Click += new System.EventHandler(this.ShowOnlySpectrogramToolStripMenuItemClick);
-            // 
-            // toolStripSeparatorGuessTimeCodes
-            // 
-            this.toolStripSeparatorGuessTimeCodes.Name = "toolStripSeparatorGuessTimeCodes";
-            this.toolStripSeparatorGuessTimeCodes.Size = new System.Drawing.Size(271, 6);
-            // 
-            // removeSceneChangeToolStripMenuItem
-            // 
-            this.removeSceneChangeToolStripMenuItem.Name = "removeSceneChangeToolStripMenuItem";
-            this.removeSceneChangeToolStripMenuItem.Size = new System.Drawing.Size(274, 22);
-            this.removeSceneChangeToolStripMenuItem.Text = "Remove scene change";
-            this.removeSceneChangeToolStripMenuItem.Click += new System.EventHandler(this.removeSceneChangeToolStripMenuItem_Click);
-            // 
-            // addSceneChangeToolStripMenuItem
-            // 
-            this.addSceneChangeToolStripMenuItem.Name = "addSceneChangeToolStripMenuItem";
-            this.addSceneChangeToolStripMenuItem.Size = new System.Drawing.Size(274, 22);
-            this.addSceneChangeToolStripMenuItem.Text = "Add scene change";
-            this.addSceneChangeToolStripMenuItem.Click += new System.EventHandler(this.addSceneChangeToolStripMenuItem_Click);
-            // 
-            // guessTimeCodesToolStripMenuItem
-            // 
-            this.guessTimeCodesToolStripMenuItem.Name = "guessTimeCodesToolStripMenuItem";
-            this.guessTimeCodesToolStripMenuItem.Size = new System.Drawing.Size(274, 22);
-            this.guessTimeCodesToolStripMenuItem.Text = "Guess time codes...";
-            this.guessTimeCodesToolStripMenuItem.Click += new System.EventHandler(this.GuessTimeCodesToolStripMenuItemClick);
-            // 
-            // seekSilenceToolStripMenuItem
-            // 
-            this.seekSilenceToolStripMenuItem.Name = "seekSilenceToolStripMenuItem";
-            this.seekSilenceToolStripMenuItem.Size = new System.Drawing.Size(274, 22);
-            this.seekSilenceToolStripMenuItem.Text = "Seek silence...";
-            this.seekSilenceToolStripMenuItem.Click += new System.EventHandler(this.seekSilenceToolStripMenuItem_Click);
-            // 
-            // splitContainerMain
-            // 
-            this.splitContainerMain.Dock = System.Windows.Forms.DockStyle.Fill;
-            this.splitContainerMain.FixedPanel = System.Windows.Forms.FixedPanel.Panel2;
-            this.splitContainerMain.Location = new System.Drawing.Point(0, 64);
-            this.splitContainerMain.Name = "splitContainerMain";
-            this.splitContainerMain.Orientation = System.Windows.Forms.Orientation.Horizontal;
-            // 
-            // splitContainerMain.Panel1
-            // 
-            this.splitContainerMain.Panel1.Controls.Add(this.splitContainer1);
-            // 
-            // splitContainerMain.Panel2
-            // 
-            this.splitContainerMain.Panel2.Controls.Add(this.groupBoxVideo);
-            this.splitContainerMain.Size = new System.Drawing.Size(975, 560);
-            this.splitContainerMain.SplitterDistance = 251;
-            this.splitContainerMain.TabIndex = 8;
-            this.splitContainerMain.SplitterMoved += new System.Windows.Forms.SplitterEventHandler(this.SplitContainerMainSplitterMoved);
-            // 
-            // splitContainer1
-            // 
-            this.splitContainer1.Dock = System.Windows.Forms.DockStyle.Fill;
-            this.splitContainer1.Location = new System.Drawing.Point(0, 0);
-            this.splitContainer1.Name = "splitContainer1";
-            // 
-            // splitContainer1.Panel1
-            // 
-            this.splitContainer1.Panel1.Controls.Add(this.tabControlSubtitle);
-            // 
-            // splitContainer1.Panel2
-            // 
-            this.splitContainer1.Panel2.Controls.Add(this.panelVideoPlayer);
-            this.splitContainer1.Size = new System.Drawing.Size(975, 251);
-            this.splitContainer1.SplitterDistance = 743;
-            this.splitContainer1.TabIndex = 7;
-            this.splitContainer1.SplitterMoved += new System.Windows.Forms.SplitterEventHandler(this.SplitContainer1SplitterMoved);
-            // 
-            // tabControlSubtitle
-            // 
-            this.tabControlSubtitle.Anchor = ((System.Windows.Forms.AnchorStyles)((((System.Windows.Forms.AnchorStyles.Top | System.Windows.Forms.AnchorStyles.Bottom) 
-            | System.Windows.Forms.AnchorStyles.Left) 
-            | System.Windows.Forms.AnchorStyles.Right)));
-            this.tabControlSubtitle.Controls.Add(this.tabPage1);
-            this.tabControlSubtitle.Controls.Add(this.tabPage2);
-            this.tabControlSubtitle.Font = new System.Drawing.Font("Tahoma", 8.25F, System.Drawing.FontStyle.Regular, System.Drawing.GraphicsUnit.Point, ((byte)(0)));
-            this.tabControlSubtitle.Location = new System.Drawing.Point(3, 3);
-            this.tabControlSubtitle.Name = "tabControlSubtitle";
-            this.tabControlSubtitle.SelectedIndex = 0;
-            this.tabControlSubtitle.Size = new System.Drawing.Size(738, 248);
-            this.tabControlSubtitle.TabIndex = 0;
-            this.tabControlSubtitle.SelectedIndexChanged += new System.EventHandler(this.TabControlSubtitleSelectedIndexChanged);
-            this.tabControlSubtitle.Selecting += new System.Windows.Forms.TabControlCancelEventHandler(this.TabControlSubtitleSelecting);
-            // 
-            // tabPage1
-            // 
-            this.tabPage1.Controls.Add(this.splitContainerListViewAndText);
-            this.tabPage1.Location = new System.Drawing.Point(4, 22);
-            this.tabPage1.Name = "tabPage1";
-            this.tabPage1.Padding = new System.Windows.Forms.Padding(3);
-            this.tabPage1.Size = new System.Drawing.Size(730, 222);
-            this.tabPage1.TabIndex = 0;
-            this.tabPage1.Text = "List view";
-            this.tabPage1.UseVisualStyleBackColor = true;
-            // 
-            // splitContainerListViewAndText
-            // 
-            this.splitContainerListViewAndText.Dock = System.Windows.Forms.DockStyle.Fill;
-            this.splitContainerListViewAndText.Location = new System.Drawing.Point(3, 3);
-            this.splitContainerListViewAndText.Name = "splitContainerListViewAndText";
-            this.splitContainerListViewAndText.Orientation = System.Windows.Forms.Orientation.Horizontal;
-            // 
-            // splitContainerListViewAndText.Panel1
-            // 
-            this.splitContainerListViewAndText.Panel1.Controls.Add(this.SubtitleListview1);
-            this.splitContainerListViewAndText.Panel1MinSize = 50;
-            // 
-            // splitContainerListViewAndText.Panel2
-            // 
-            this.splitContainerListViewAndText.Panel2.Controls.Add(this.groupBoxEdit);
-            this.splitContainerListViewAndText.Panel2MinSize = 105;
-            this.splitContainerListViewAndText.Size = new System.Drawing.Size(724, 216);
-            this.splitContainerListViewAndText.SplitterDistance = 91;
-            this.splitContainerListViewAndText.TabIndex = 2;
-            // 
-            // SubtitleListview1
-            // 
-            this.SubtitleListview1.AllowDrop = true;
-            this.SubtitleListview1.ContextMenuStrip = this.contextMenuStripListview;
-            this.SubtitleListview1.DisplayExtraFromExtra = false;
-            this.SubtitleListview1.Dock = System.Windows.Forms.DockStyle.Fill;
-            this.SubtitleListview1.FirstVisibleIndex = -1;
-            this.SubtitleListview1.Font = new System.Drawing.Font("Tahoma", 8.25F, System.Drawing.FontStyle.Regular, System.Drawing.GraphicsUnit.Point, ((byte)(0)));
-            this.SubtitleListview1.FullRowSelect = true;
-            this.SubtitleListview1.GridLines = true;
-            this.SubtitleListview1.HideSelection = false;
-            this.SubtitleListview1.Location = new System.Drawing.Point(0, 0);
-            this.SubtitleListview1.Name = "SubtitleListview1";
-            this.SubtitleListview1.OwnerDraw = true;
-            this.SubtitleListview1.Size = new System.Drawing.Size(724, 91);
-            this.SubtitleListview1.SubtitleFontBold = false;
-            this.SubtitleListview1.SubtitleFontName = "Tahoma";
-            this.SubtitleListview1.SubtitleFontSize = 8;
-            this.SubtitleListview1.TabIndex = 0;
-            this.SubtitleListview1.UseCompatibleStateImageBehavior = false;
-            this.SubtitleListview1.UseSyntaxColoring = true;
-            this.SubtitleListview1.View = System.Windows.Forms.View.Details;
-            this.SubtitleListview1.SelectedIndexChanged += new System.EventHandler(this.SubtitleListview1_SelectedIndexChanged);
-            this.SubtitleListview1.DragDrop += new System.Windows.Forms.DragEventHandler(this.SubtitleListview1_DragDrop);
-            this.SubtitleListview1.DragEnter += new System.Windows.Forms.DragEventHandler(this.SubtitleListview1_DragEnter);
-            this.SubtitleListview1.KeyDown += new System.Windows.Forms.KeyEventHandler(this.SubtitleListview1KeyDown);
-            this.SubtitleListview1.MouseDoubleClick += new System.Windows.Forms.MouseEventHandler(this.SubtitleListview1_MouseDoubleClick);
-            this.SubtitleListview1.MouseEnter += new System.EventHandler(this.SubtitleListview1_MouseEnter);
-            // 
-            // groupBoxEdit
-            // 
-            this.groupBoxEdit.Controls.Add(this.labelSingleLine);
-            this.groupBoxEdit.Controls.Add(this.labelAlternateSingleLine);
-            this.groupBoxEdit.Controls.Add(this.labelDurationWarning);
-            this.groupBoxEdit.Controls.Add(this.labelStartTimeWarning);
-            this.groupBoxEdit.Controls.Add(this.buttonSplitLine);
-            this.groupBoxEdit.Controls.Add(this.labelAlternateCharactersPerSecond);
-            this.groupBoxEdit.Controls.Add(this.labelTextAlternateLineTotal);
-            this.groupBoxEdit.Controls.Add(this.labelTextAlternateLineLengths);
-            this.groupBoxEdit.Controls.Add(this.labelAlternateText);
-            this.groupBoxEdit.Controls.Add(this.labelText);
-            this.groupBoxEdit.Controls.Add(this.textBoxListViewTextAlternate);
-            this.groupBoxEdit.Controls.Add(this.buttonAutoBreak);
-            this.groupBoxEdit.Controls.Add(this.labelTextLineLengths);
-            this.groupBoxEdit.Controls.Add(this.labelTextLineTotal);
-            this.groupBoxEdit.Controls.Add(this.labelCharactersPerSecond);
-            this.groupBoxEdit.Controls.Add(this.buttonUnBreak);
-            this.groupBoxEdit.Controls.Add(this.timeUpDownStartTime);
-            this.groupBoxEdit.Controls.Add(this.numericUpDownDuration);
-            this.groupBoxEdit.Controls.Add(this.buttonPrevious);
-            this.groupBoxEdit.Controls.Add(this.buttonNext);
-            this.groupBoxEdit.Controls.Add(this.labelStartTime);
-            this.groupBoxEdit.Controls.Add(this.textBoxListViewText);
-            this.groupBoxEdit.Controls.Add(this.labelDuration);
-            this.groupBoxEdit.Controls.Add(this.labelAutoDuration);
-            this.groupBoxEdit.Dock = System.Windows.Forms.DockStyle.Fill;
-            this.groupBoxEdit.Location = new System.Drawing.Point(0, 0);
-            this.groupBoxEdit.Name = "groupBoxEdit";
-            this.groupBoxEdit.Size = new System.Drawing.Size(724, 121);
-            this.groupBoxEdit.TabIndex = 1;
-            this.groupBoxEdit.TabStop = false;
-            // 
-            // labelSingleLine
-            // 
-            this.labelSingleLine.Anchor = ((System.Windows.Forms.AnchorStyles)((System.Windows.Forms.AnchorStyles.Bottom | System.Windows.Forms.AnchorStyles.Left)));
-            this.labelSingleLine.AutoSize = true;
-            this.labelSingleLine.Location = new System.Drawing.Point(346, 94);
-            this.labelSingleLine.Name = "labelSingleLine";
-            this.labelSingleLine.Size = new System.Drawing.Size(76, 13);
-            this.labelSingleLine.TabIndex = 32;
-            this.labelSingleLine.Text = "labelSingleLine";
-            // 
-            // labelAlternateSingleLine
-            // 
-            this.labelAlternateSingleLine.Anchor = ((System.Windows.Forms.AnchorStyles)((System.Windows.Forms.AnchorStyles.Bottom | System.Windows.Forms.AnchorStyles.Left)));
-            this.labelAlternateSingleLine.AutoSize = true;
-            this.labelAlternateSingleLine.Location = new System.Drawing.Point(839, 94);
-            this.labelAlternateSingleLine.Name = "labelAlternateSingleLine";
-            this.labelAlternateSingleLine.Size = new System.Drawing.Size(47, 13);
-            this.labelAlternateSingleLine.TabIndex = 36;
-            this.labelAlternateSingleLine.Text = "AltSinLin";
-            // 
-            // labelDurationWarning
-            // 
-            this.labelDurationWarning.AutoSize = true;
-            this.labelDurationWarning.ForeColor = System.Drawing.Color.Red;
-            this.labelDurationWarning.Location = new System.Drawing.Point(123, 64);
-            this.labelDurationWarning.Name = "labelDurationWarning";
-            this.labelDurationWarning.Size = new System.Drawing.Size(110, 13);
-            this.labelDurationWarning.TabIndex = 17;
-            this.labelDurationWarning.Text = "labelDurationWarning";
-            // 
-            // labelStartTimeWarning
-            // 
-            this.labelStartTimeWarning.AutoSize = true;
-            this.labelStartTimeWarning.ForeColor = System.Drawing.Color.Red;
-            this.labelStartTimeWarning.Location = new System.Drawing.Point(9, 50);
-            this.labelStartTimeWarning.Name = "labelStartTimeWarning";
-            this.labelStartTimeWarning.Size = new System.Drawing.Size(115, 13);
-            this.labelStartTimeWarning.TabIndex = 18;
-            this.labelStartTimeWarning.Text = "labelStartTimeWarning";
-            // 
-            // buttonSplitLine
-            // 
-            this.buttonSplitLine.Anchor = ((System.Windows.Forms.AnchorStyles)((System.Windows.Forms.AnchorStyles.Top | System.Windows.Forms.AnchorStyles.Right)));
-            this.buttonSplitLine.ForeColor = System.Drawing.Color.Red;
-            this.buttonSplitLine.Location = new System.Drawing.Point(604, 81);
-            this.buttonSplitLine.Name = "buttonSplitLine";
-            this.buttonSplitLine.Size = new System.Drawing.Size(115, 21);
-            this.buttonSplitLine.TabIndex = 39;
-            this.buttonSplitLine.Text = "Split line";
-            this.buttonSplitLine.UseVisualStyleBackColor = true;
-            this.buttonSplitLine.Visible = false;
-            this.buttonSplitLine.Click += new System.EventHandler(this.ButtonSplitLineClick);
-            // 
-            // labelAlternateCharactersPerSecond
-            // 
-            this.labelAlternateCharactersPerSecond.Anchor = ((System.Windows.Forms.AnchorStyles)((System.Windows.Forms.AnchorStyles.Top | System.Windows.Forms.AnchorStyles.Right)));
-            this.labelAlternateCharactersPerSecond.AutoSize = true;
-            this.labelAlternateCharactersPerSecond.Location = new System.Drawing.Point(636, 11);
-            this.labelAlternateCharactersPerSecond.Name = "labelAlternateCharactersPerSecond";
-            this.labelAlternateCharactersPerSecond.Size = new System.Drawing.Size(64, 13);
-            this.labelAlternateCharactersPerSecond.TabIndex = 38;
-            this.labelAlternateCharactersPerSecond.Text = "altCharsSec";
-            // 
-            // labelTextAlternateLineTotal
-            // 
-            this.labelTextAlternateLineTotal.Anchor = ((System.Windows.Forms.AnchorStyles)((System.Windows.Forms.AnchorStyles.Bottom | System.Windows.Forms.AnchorStyles.Right)));
-            this.labelTextAlternateLineTotal.AutoSize = true;
-            this.labelTextAlternateLineTotal.Location = new System.Drawing.Point(682, 101);
-            this.labelTextAlternateLineTotal.Name = "labelTextAlternateLineTotal";
-            this.labelTextAlternateLineTotal.Size = new System.Drawing.Size(36, 13);
-            this.labelTextAlternateLineTotal.TabIndex = 37;
-            this.labelTextAlternateLineTotal.Text = "AltTot";
-            // 
-            // labelTextAlternateLineLengths
-            // 
-            this.labelTextAlternateLineLengths.Anchor = ((System.Windows.Forms.AnchorStyles)((System.Windows.Forms.AnchorStyles.Bottom | System.Windows.Forms.AnchorStyles.Left)));
-            this.labelTextAlternateLineLengths.AutoSize = true;
-            this.labelTextAlternateLineLengths.Location = new System.Drawing.Point(786, 94);
-            this.labelTextAlternateLineLengths.Name = "labelTextAlternateLineLengths";
-            this.labelTextAlternateLineLengths.Size = new System.Drawing.Size(56, 13);
-            this.labelTextAlternateLineLengths.TabIndex = 35;
-            this.labelTextAlternateLineLengths.Text = "AltLineLen";
-            // 
-            // labelAlternateText
-            // 
-            this.labelAlternateText.AutoSize = true;
-            this.labelAlternateText.Location = new System.Drawing.Point(803, 11);
-            this.labelAlternateText.Name = "labelAlternateText";
-            this.labelAlternateText.Size = new System.Drawing.Size(29, 13);
-            this.labelAlternateText.TabIndex = 34;
-            this.labelAlternateText.Text = "Text";
-            this.labelAlternateText.Visible = false;
-            // 
-            // labelText
-            // 
-            this.labelText.AutoSize = true;
-            this.labelText.Location = new System.Drawing.Point(239, 11);
-            this.labelText.Name = "labelText";
-            this.labelText.Size = new System.Drawing.Size(29, 13);
-            this.labelText.TabIndex = 5;
-            this.labelText.Text = "Text";
-            // 
-            // textBoxListViewTextAlternate
-            // 
-            this.textBoxListViewTextAlternate.AllowDrop = true;
-            this.textBoxListViewTextAlternate.Anchor = ((System.Windows.Forms.AnchorStyles)((((System.Windows.Forms.AnchorStyles.Top | System.Windows.Forms.AnchorStyles.Bottom) 
-            | System.Windows.Forms.AnchorStyles.Left) 
-            | System.Windows.Forms.AnchorStyles.Right)));
-            this.textBoxListViewTextAlternate.ContextMenuStrip = this.contextMenuStripTextBoxListView;
-            this.textBoxListViewTextAlternate.Enabled = false;
-            this.textBoxListViewTextAlternate.HideSelection = false;
-            this.textBoxListViewTextAlternate.Location = new System.Drawing.Point(946, 28);
-            this.textBoxListViewTextAlternate.Multiline = true;
-            this.textBoxListViewTextAlternate.Name = "textBoxListViewTextAlternate";
-            this.textBoxListViewTextAlternate.Size = new System.Drawing.Size(0, 63);
-            this.textBoxListViewTextAlternate.TabIndex = 33;
-            this.textBoxListViewTextAlternate.Visible = false;
-            this.textBoxListViewTextAlternate.MouseClick += new System.Windows.Forms.MouseEventHandler(this.TextBoxListViewTextAlternateMouseClick);
-            this.textBoxListViewTextAlternate.TextChanged += new System.EventHandler(this.textBoxListViewTextAlternate_TextChanged);
-            this.textBoxListViewTextAlternate.Enter += new System.EventHandler(this.TextBoxListViewTextAlternateEnter);
-            this.textBoxListViewTextAlternate.KeyDown += new System.Windows.Forms.KeyEventHandler(this.TextBoxListViewTextAlternateKeyDown);
-            this.textBoxListViewTextAlternate.KeyUp += new System.Windows.Forms.KeyEventHandler(this.TextBoxListViewTextAlternateKeyUp);
-            this.textBoxListViewTextAlternate.MouseMove += new System.Windows.Forms.MouseEventHandler(this.TextBoxListViewTextAlternateMouseMove);
-            // 
-            // contextMenuStripTextBoxListView
-            // 
-            this.contextMenuStripTextBoxListView.Items.AddRange(new System.Windows.Forms.ToolStripItem[] {
-            this.toolStripMenuItemWebVttVoice,
-            this.toolStripSeparatorWebVTT,
-            this.cutToolStripMenuItem,
-            this.copyToolStripMenuItem,
-            this.pasteToolStripMenuItem,
-            this.deleteToolStripMenuItem,
-            this.toolStripMenuItemSplitTextAtCursor,
-            this.toolStripSeparator18,
-            this.selectAllToolStripMenuItem,
-            this.toolStripSeparator17,
-            this.normalToolStripMenuItem1,
-            this.boldToolStripMenuItem1,
-            this.italicToolStripMenuItem1,
-            this.underlineToolStripMenuItem1,
-            this.colorToolStripMenuItem1,
-            this.fontNameToolStripMenuItem,
-            this.toolStripSeparator26,
-            this.toolStripMenuItemInsertUnicodeSymbol,
-            this.toolStripMenuItemInsertUnicodeControlCharacters,
-            this.superscriptToolStripMenuItem,
-            this.subscriptToolStripMenuItem});
-            this.contextMenuStripTextBoxListView.Name = "contextMenuStripTextBoxListView";
-            this.contextMenuStripTextBoxListView.Size = new System.Drawing.Size(243, 402);
-            this.contextMenuStripTextBoxListView.Closed += new System.Windows.Forms.ToolStripDropDownClosedEventHandler(this.MenuClosed);
-            this.contextMenuStripTextBoxListView.Opening += new System.ComponentModel.CancelEventHandler(this.ContextMenuStripTextBoxListViewOpening);
-            this.contextMenuStripTextBoxListView.Opened += new System.EventHandler(this.MenuOpened);
-            // 
-            // toolStripMenuItemWebVttVoice
-            // 
-            this.toolStripMenuItemWebVttVoice.Name = "toolStripMenuItemWebVttVoice";
-            this.toolStripMenuItemWebVttVoice.Size = new System.Drawing.Size(242, 22);
-            this.toolStripMenuItemWebVttVoice.Text = "WebVTT voice";
-            // 
-            // toolStripSeparatorWebVTT
-            // 
-            this.toolStripSeparatorWebVTT.Name = "toolStripSeparatorWebVTT";
-            this.toolStripSeparatorWebVTT.Size = new System.Drawing.Size(239, 6);
-            // 
-            // cutToolStripMenuItem
-            // 
-            this.cutToolStripMenuItem.Name = "cutToolStripMenuItem";
-            this.cutToolStripMenuItem.ShortcutKeys = ((System.Windows.Forms.Keys)((System.Windows.Forms.Keys.Control | System.Windows.Forms.Keys.X)));
-            this.cutToolStripMenuItem.Size = new System.Drawing.Size(242, 22);
-            this.cutToolStripMenuItem.Text = "Cut";
-            this.cutToolStripMenuItem.Click += new System.EventHandler(this.cutToolStripMenuItem_Click);
-            // 
-            // copyToolStripMenuItem
-            // 
-            this.copyToolStripMenuItem.Name = "copyToolStripMenuItem";
-            this.copyToolStripMenuItem.ShortcutKeys = ((System.Windows.Forms.Keys)((System.Windows.Forms.Keys.Control | System.Windows.Forms.Keys.C)));
-            this.copyToolStripMenuItem.Size = new System.Drawing.Size(242, 22);
-            this.copyToolStripMenuItem.Text = "Copy";
-            this.copyToolStripMenuItem.Click += new System.EventHandler(this.copyToolStripMenuItem_Click);
-            // 
-            // pasteToolStripMenuItem
-            // 
-            this.pasteToolStripMenuItem.Name = "pasteToolStripMenuItem";
-            this.pasteToolStripMenuItem.ShortcutKeys = ((System.Windows.Forms.Keys)((System.Windows.Forms.Keys.Control | System.Windows.Forms.Keys.V)));
-            this.pasteToolStripMenuItem.Size = new System.Drawing.Size(242, 22);
-            this.pasteToolStripMenuItem.Text = "Paste";
-            this.pasteToolStripMenuItem.Click += new System.EventHandler(this.PasteToolStripMenuItemClick);
-            // 
-            // deleteToolStripMenuItem
-            // 
-            this.deleteToolStripMenuItem.Name = "deleteToolStripMenuItem";
-            this.deleteToolStripMenuItem.Size = new System.Drawing.Size(242, 22);
-            this.deleteToolStripMenuItem.Text = "Delete";
-            this.deleteToolStripMenuItem.Click += new System.EventHandler(this.DeleteToolStripMenuItemClick);
-            // 
-            // toolStripMenuItemSplitTextAtCursor
-            // 
-            this.toolStripMenuItemSplitTextAtCursor.Name = "toolStripMenuItemSplitTextAtCursor";
-            this.toolStripMenuItemSplitTextAtCursor.Size = new System.Drawing.Size(242, 22);
-            this.toolStripMenuItemSplitTextAtCursor.Text = "Split text at cursor position";
-            this.toolStripMenuItemSplitTextAtCursor.Click += new System.EventHandler(this.ToolStripMenuItemSplitTextAtCursorClick);
-            // 
-            // toolStripSeparator18
-            // 
-            this.toolStripSeparator18.Name = "toolStripSeparator18";
-            this.toolStripSeparator18.Size = new System.Drawing.Size(239, 6);
-            // 
-            // selectAllToolStripMenuItem
-            // 
-            this.selectAllToolStripMenuItem.Name = "selectAllToolStripMenuItem";
-            this.selectAllToolStripMenuItem.ShortcutKeys = ((System.Windows.Forms.Keys)((System.Windows.Forms.Keys.Control | System.Windows.Forms.Keys.A)));
-            this.selectAllToolStripMenuItem.Size = new System.Drawing.Size(242, 22);
-            this.selectAllToolStripMenuItem.Text = "Select all";
-            this.selectAllToolStripMenuItem.Click += new System.EventHandler(this.selectAllToolStripMenuItem_Click);
-            // 
-            // toolStripSeparator17
-            // 
-            this.toolStripSeparator17.Name = "toolStripSeparator17";
-            this.toolStripSeparator17.Size = new System.Drawing.Size(239, 6);
-            // 
-            // normalToolStripMenuItem1
-            // 
-            this.normalToolStripMenuItem1.Name = "normalToolStripMenuItem1";
-            this.normalToolStripMenuItem1.Size = new System.Drawing.Size(242, 22);
-            this.normalToolStripMenuItem1.Text = "Normal";
-            this.normalToolStripMenuItem1.Click += new System.EventHandler(this.NormalToolStripMenuItem1Click);
-            // 
-            // boldToolStripMenuItem1
-            // 
-            this.boldToolStripMenuItem1.Name = "boldToolStripMenuItem1";
-            this.boldToolStripMenuItem1.Size = new System.Drawing.Size(242, 22);
-            this.boldToolStripMenuItem1.Text = "Bold";
-            this.boldToolStripMenuItem1.Click += new System.EventHandler(this.BoldToolStripMenuItem1Click);
-            // 
-            // italicToolStripMenuItem1
-            // 
-            this.italicToolStripMenuItem1.Name = "italicToolStripMenuItem1";
-            this.italicToolStripMenuItem1.ShortcutKeys = ((System.Windows.Forms.Keys)((System.Windows.Forms.Keys.Control | System.Windows.Forms.Keys.I)));
-            this.italicToolStripMenuItem1.Size = new System.Drawing.Size(242, 22);
-            this.italicToolStripMenuItem1.Text = "Italic";
-            this.italicToolStripMenuItem1.Click += new System.EventHandler(this.ItalicToolStripMenuItem1Click);
-            // 
-            // underlineToolStripMenuItem1
-            // 
-            this.underlineToolStripMenuItem1.Name = "underlineToolStripMenuItem1";
-            this.underlineToolStripMenuItem1.Size = new System.Drawing.Size(242, 22);
-            this.underlineToolStripMenuItem1.Text = "Underline";
-            this.underlineToolStripMenuItem1.Click += new System.EventHandler(this.UnderlineToolStripMenuItem1Click);
-            // 
-            // colorToolStripMenuItem1
-            // 
-            this.colorToolStripMenuItem1.Name = "colorToolStripMenuItem1";
-            this.colorToolStripMenuItem1.Size = new System.Drawing.Size(242, 22);
-            this.colorToolStripMenuItem1.Text = "Color...";
-            this.colorToolStripMenuItem1.Click += new System.EventHandler(this.ColorToolStripMenuItem1Click);
-            // 
-            // fontNameToolStripMenuItem
-            // 
-            this.fontNameToolStripMenuItem.Name = "fontNameToolStripMenuItem";
-            this.fontNameToolStripMenuItem.Size = new System.Drawing.Size(242, 22);
-            this.fontNameToolStripMenuItem.Text = "Font name...";
-            this.fontNameToolStripMenuItem.Click += new System.EventHandler(this.FontNameToolStripMenuItemClick);
-            // 
-            // toolStripSeparator26
-            // 
-            this.toolStripSeparator26.Name = "toolStripSeparator26";
-            this.toolStripSeparator26.Size = new System.Drawing.Size(239, 6);
-            // 
-            // toolStripMenuItemInsertUnicodeSymbol
-            // 
-            this.toolStripMenuItemInsertUnicodeSymbol.Name = "toolStripMenuItemInsertUnicodeSymbol";
-            this.toolStripMenuItemInsertUnicodeSymbol.Size = new System.Drawing.Size(242, 22);
-            this.toolStripMenuItemInsertUnicodeSymbol.Text = "Insert unicode character";
-            // 
-            // toolStripMenuItemInsertUnicodeControlCharacters
-            // 
-            this.toolStripMenuItemInsertUnicodeControlCharacters.DropDownItems.AddRange(new System.Windows.Forms.ToolStripItem[] {
-            this.leftToolStripMenuItem,
-            this.righttoleftMarkToolStripMenuItem,
-            this.startOfLefttorightEmbeddingLREToolStripMenuItem,
-            this.startOfRighttoleftEmbeddingRLEToolStripMenuItem,
-            this.startOfLefttorightOverrideLROToolStripMenuItem,
-            this.startOfRighttoleftOverrideRLOToolStripMenuItem});
-            this.toolStripMenuItemInsertUnicodeControlCharacters.Name = "toolStripMenuItemInsertUnicodeControlCharacters";
-            this.toolStripMenuItemInsertUnicodeControlCharacters.Size = new System.Drawing.Size(242, 22);
-            this.toolStripMenuItemInsertUnicodeControlCharacters.Text = "Insert unicode control character";
-            // 
-            // leftToolStripMenuItem
-            // 
-            this.leftToolStripMenuItem.Name = "leftToolStripMenuItem";
-            this.leftToolStripMenuItem.Size = new System.Drawing.Size(272, 22);
-            this.leftToolStripMenuItem.Text = "Left-to-right mark (LRM)";
-            this.leftToolStripMenuItem.Click += new System.EventHandler(this.leftToolStripMenuItem_Click);
-            // 
-            // righttoleftMarkToolStripMenuItem
-            // 
-            this.righttoleftMarkToolStripMenuItem.Name = "righttoleftMarkToolStripMenuItem";
-            this.righttoleftMarkToolStripMenuItem.Size = new System.Drawing.Size(272, 22);
-            this.righttoleftMarkToolStripMenuItem.Text = "Right-to-left mark (RLM)";
-            this.righttoleftMarkToolStripMenuItem.Click += new System.EventHandler(this.righttoleftMarkToolStripMenuItem_Click);
-            // 
-            // startOfLefttorightEmbeddingLREToolStripMenuItem
-            // 
-            this.startOfLefttorightEmbeddingLREToolStripMenuItem.Name = "startOfLefttorightEmbeddingLREToolStripMenuItem";
-            this.startOfLefttorightEmbeddingLREToolStripMenuItem.Size = new System.Drawing.Size(272, 22);
-            this.startOfLefttorightEmbeddingLREToolStripMenuItem.Text = "Start of left-to-right embedding (LRE)";
-            this.startOfLefttorightEmbeddingLREToolStripMenuItem.Click += new System.EventHandler(this.startOfLefttorightEmbeddingLREToolStripMenuItem_Click);
-            // 
-            // startOfRighttoleftEmbeddingRLEToolStripMenuItem
-            // 
-            this.startOfRighttoleftEmbeddingRLEToolStripMenuItem.Name = "startOfRighttoleftEmbeddingRLEToolStripMenuItem";
-            this.startOfRighttoleftEmbeddingRLEToolStripMenuItem.Size = new System.Drawing.Size(272, 22);
-            this.startOfRighttoleftEmbeddingRLEToolStripMenuItem.Text = "Start of right-to-left embedding (RLE)";
-            this.startOfRighttoleftEmbeddingRLEToolStripMenuItem.Click += new System.EventHandler(this.startOfRighttoleftEmbeddingRLEToolStripMenuItem_Click);
-            // 
-            // startOfLefttorightOverrideLROToolStripMenuItem
-            // 
-            this.startOfLefttorightOverrideLROToolStripMenuItem.Name = "startOfLefttorightOverrideLROToolStripMenuItem";
-            this.startOfLefttorightOverrideLROToolStripMenuItem.Size = new System.Drawing.Size(272, 22);
-            this.startOfLefttorightOverrideLROToolStripMenuItem.Text = "Start of left-to-right override (LRO)";
-            this.startOfLefttorightOverrideLROToolStripMenuItem.Click += new System.EventHandler(this.startOfLefttorightOverrideLROToolStripMenuItem_Click);
-            // 
-            // startOfRighttoleftOverrideRLOToolStripMenuItem
-            // 
-            this.startOfRighttoleftOverrideRLOToolStripMenuItem.Name = "startOfRighttoleftOverrideRLOToolStripMenuItem";
-            this.startOfRighttoleftOverrideRLOToolStripMenuItem.Size = new System.Drawing.Size(272, 22);
-            this.startOfRighttoleftOverrideRLOToolStripMenuItem.Text = "Start of right-to-left override (RLO)";
-            this.startOfRighttoleftOverrideRLOToolStripMenuItem.Click += new System.EventHandler(this.startOfRighttoleftOverrideRLOToolStripMenuItem_Click);
-            // 
-            // superscriptToolStripMenuItem
-            // 
-            this.superscriptToolStripMenuItem.Name = "superscriptToolStripMenuItem";
-            this.superscriptToolStripMenuItem.Size = new System.Drawing.Size(242, 22);
-            this.superscriptToolStripMenuItem.Text = "Superscript";
-            this.superscriptToolStripMenuItem.Click += new System.EventHandler(this.SuperscriptToolStripMenuItemClick);
-            // 
-            // subscriptToolStripMenuItem
-            // 
-            this.subscriptToolStripMenuItem.Name = "subscriptToolStripMenuItem";
-            this.subscriptToolStripMenuItem.Size = new System.Drawing.Size(242, 22);
-            this.subscriptToolStripMenuItem.Text = "Subscript";
-            this.subscriptToolStripMenuItem.Click += new System.EventHandler(this.SubscriptToolStripMenuItemClick);
-            // 
-            // buttonAutoBreak
-            // 
-            this.buttonAutoBreak.Anchor = ((System.Windows.Forms.AnchorStyles)((System.Windows.Forms.AnchorStyles.Top | System.Windows.Forms.AnchorStyles.Right)));
-            this.buttonAutoBreak.Location = new System.Drawing.Point(604, 56);
-            this.buttonAutoBreak.Name = "buttonAutoBreak";
-            this.buttonAutoBreak.Size = new System.Drawing.Size(115, 21);
-            this.buttonAutoBreak.TabIndex = 7;
-            this.buttonAutoBreak.Text = "Auto br";
-            this.buttonAutoBreak.UseVisualStyleBackColor = true;
-            this.buttonAutoBreak.Click += new System.EventHandler(this.ButtonAutoBreakClick);
-            // 
-            // labelTextLineLengths
-            // 
-            this.labelTextLineLengths.Anchor = ((System.Windows.Forms.AnchorStyles)((System.Windows.Forms.AnchorStyles.Bottom | System.Windows.Forms.AnchorStyles.Left)));
-            this.labelTextLineLengths.AutoSize = true;
-            this.labelTextLineLengths.Location = new System.Drawing.Point(239, 94);
-            this.labelTextLineLengths.Name = "labelTextLineLengths";
-            this.labelTextLineLengths.Size = new System.Drawing.Size(108, 13);
-            this.labelTextLineLengths.TabIndex = 12;
-            this.labelTextLineLengths.Text = "labelTextLineLengths";
-            // 
-            // labelTextLineTotal
-            // 
-            this.labelTextLineTotal.Anchor = ((System.Windows.Forms.AnchorStyles)((System.Windows.Forms.AnchorStyles.Bottom | System.Windows.Forms.AnchorStyles.Left)));
-            this.labelTextLineTotal.AutoSize = true;
-            this.labelTextLineTotal.Location = new System.Drawing.Point(1001, 94);
-            this.labelTextLineTotal.Name = "labelTextLineTotal";
-            this.labelTextLineTotal.Size = new System.Drawing.Size(94, 13);
-            this.labelTextLineTotal.TabIndex = 21;
-            this.labelTextLineTotal.Text = "labelTextLineTotal";
-            // 
-            // labelCharactersPerSecond
-            // 
-            this.labelCharactersPerSecond.Anchor = ((System.Windows.Forms.AnchorStyles)((System.Windows.Forms.AnchorStyles.Top | System.Windows.Forms.AnchorStyles.Right)));
-            this.labelCharactersPerSecond.AutoSize = true;
-            this.labelCharactersPerSecond.Location = new System.Drawing.Point(432, 11);
-            this.labelCharactersPerSecond.Name = "labelCharactersPerSecond";
-            this.labelCharactersPerSecond.Size = new System.Drawing.Size(133, 13);
-            this.labelCharactersPerSecond.TabIndex = 31;
-            this.labelCharactersPerSecond.Text = "labelCharactersPerSecond";
-            // 
-            // buttonUnBreak
-            // 
-            this.buttonUnBreak.Anchor = ((System.Windows.Forms.AnchorStyles)((System.Windows.Forms.AnchorStyles.Top | System.Windows.Forms.AnchorStyles.Right)));
-            this.buttonUnBreak.Location = new System.Drawing.Point(604, 30);
-            this.buttonUnBreak.Name = "buttonUnBreak";
-            this.buttonUnBreak.Size = new System.Drawing.Size(115, 21);
-            this.buttonUnBreak.TabIndex = 6;
-            this.buttonUnBreak.Text = "Unbreak";
-            this.buttonUnBreak.UseVisualStyleBackColor = true;
-            this.buttonUnBreak.Click += new System.EventHandler(this.ButtonUnBreakClick);
-            // 
-            // timeUpDownStartTime
-            // 
-            this.timeUpDownStartTime.AutoSize = true;
-            this.timeUpDownStartTime.AutoSizeMode = System.Windows.Forms.AutoSizeMode.GrowAndShrink;
-            this.timeUpDownStartTime.Location = new System.Drawing.Point(9, 26);
-            this.timeUpDownStartTime.Margin = new System.Windows.Forms.Padding(4);
-            this.timeUpDownStartTime.Name = "timeUpDownStartTime";
-            this.timeUpDownStartTime.Size = new System.Drawing.Size(96, 25);
-            this.timeUpDownStartTime.TabIndex = 0;
-            this.timeUpDownStartTime.TimeCode = timeCode1;
-            this.timeUpDownStartTime.UseVideoOffset = false;
-            // 
-            // numericUpDownDuration
-            // 
-            this.numericUpDownDuration.DecimalPlaces = 3;
-            this.numericUpDownDuration.Increment = new decimal(new int[] {
-            1,
-            0,
-            0,
-            65536});
-            this.numericUpDownDuration.Location = new System.Drawing.Point(123, 27);
-            this.numericUpDownDuration.Maximum = new decimal(new int[] {
-            999999999,
-            0,
-            0,
-            0});
-            this.numericUpDownDuration.Minimum = new decimal(new int[] {
-            99999,
-            0,
-            0,
-            -2147483648});
-            this.numericUpDownDuration.Name = "numericUpDownDuration";
-            this.numericUpDownDuration.Size = new System.Drawing.Size(56, 21);
-            this.numericUpDownDuration.TabIndex = 1;
-            this.numericUpDownDuration.ValueChanged += new System.EventHandler(this.NumericUpDownDurationValueChanged);
-            // 
-            // buttonPrevious
-            // 
-            this.buttonPrevious.Location = new System.Drawing.Point(9, 78);
-            this.buttonPrevious.Name = "buttonPrevious";
-            this.buttonPrevious.Size = new System.Drawing.Size(64, 21);
-            this.buttonPrevious.TabIndex = 2;
-            this.buttonPrevious.Text = "< Prev ";
-            this.buttonPrevious.UseVisualStyleBackColor = true;
-            this.buttonPrevious.Click += new System.EventHandler(this.ButtonPreviousClick);
-            // 
-            // buttonNext
-            // 
-            this.buttonNext.Location = new System.Drawing.Point(75, 78);
-            this.buttonNext.Name = "buttonNext";
-            this.buttonNext.Size = new System.Drawing.Size(64, 21);
-            this.buttonNext.TabIndex = 3;
-            this.buttonNext.Text = "Next >";
-            this.buttonNext.UseVisualStyleBackColor = true;
-            this.buttonNext.Click += new System.EventHandler(this.ButtonNextClick);
-            // 
-            // labelStartTime
-            // 
-            this.labelStartTime.AutoSize = true;
-            this.labelStartTime.Location = new System.Drawing.Point(9, 11);
-            this.labelStartTime.Name = "labelStartTime";
-            this.labelStartTime.Size = new System.Drawing.Size(54, 13);
-            this.labelStartTime.TabIndex = 3;
-            this.labelStartTime.Text = "Start time";
-            // 
-            // textBoxListViewText
-            // 
-            this.textBoxListViewText.AllowDrop = true;
-            this.textBoxListViewText.Anchor = ((System.Windows.Forms.AnchorStyles)((((System.Windows.Forms.AnchorStyles.Top | System.Windows.Forms.AnchorStyles.Bottom) 
-            | System.Windows.Forms.AnchorStyles.Left) 
-            | System.Windows.Forms.AnchorStyles.Right)));
-            this.textBoxListViewText.ContextMenuStrip = this.contextMenuStripTextBoxListView;
-            this.textBoxListViewText.Enabled = false;
-            this.textBoxListViewText.HideSelection = false;
-            this.textBoxListViewText.Location = new System.Drawing.Point(236, 28);
-            this.textBoxListViewText.Multiline = true;
-            this.textBoxListViewText.Name = "textBoxListViewText";
-            this.textBoxListViewText.Size = new System.Drawing.Size(362, 63);
-            this.textBoxListViewText.TabIndex = 5;
-            this.textBoxListViewText.MouseClick += new System.Windows.Forms.MouseEventHandler(this.TextBoxListViewTextMouseClick);
-            this.textBoxListViewText.TextChanged += new System.EventHandler(this.TextBoxListViewTextTextChanged);
-            this.textBoxListViewText.Enter += new System.EventHandler(this.TextBoxListViewTextEnter);
-            this.textBoxListViewText.KeyDown += new System.Windows.Forms.KeyEventHandler(this.TextBoxListViewTextKeyDown);
-            this.textBoxListViewText.KeyUp += new System.Windows.Forms.KeyEventHandler(this.textBoxListViewText_KeyUp);
-            this.textBoxListViewText.Leave += new System.EventHandler(this.textBoxListViewText_Leave);
-            this.textBoxListViewText.MouseMove += new System.Windows.Forms.MouseEventHandler(this.textBoxListViewText_MouseMove);
-            // 
-            // labelDuration
-            // 
-            this.labelDuration.AutoSize = true;
-            this.labelDuration.Location = new System.Drawing.Point(123, 11);
-            this.labelDuration.Name = "labelDuration";
-            this.labelDuration.Size = new System.Drawing.Size(48, 13);
-            this.labelDuration.TabIndex = 4;
-            this.labelDuration.Text = "Duration";
-            // 
-            // labelAutoDuration
-            // 
-            this.labelAutoDuration.AutoSize = true;
-            this.labelAutoDuration.Location = new System.Drawing.Point(94, 11);
-            this.labelAutoDuration.Name = "labelAutoDuration";
-            this.labelAutoDuration.Size = new System.Drawing.Size(30, 13);
-            this.labelAutoDuration.TabIndex = 30;
-            this.labelAutoDuration.Text = "Auto";
-            // 
-            // tabPage2
-            // 
-            this.tabPage2.Controls.Add(this.textBoxSource);
-            this.tabPage2.Location = new System.Drawing.Point(4, 22);
-            this.tabPage2.Name = "tabPage2";
-            this.tabPage2.Padding = new System.Windows.Forms.Padding(3);
-            this.tabPage2.Size = new System.Drawing.Size(730, 222);
-            this.tabPage2.TabIndex = 1;
-            this.tabPage2.Text = "Source view";
-            this.tabPage2.UseVisualStyleBackColor = true;
-            // 
-            // textBoxSource
-            // 
-            this.textBoxSource.AllowDrop = true;
-            this.textBoxSource.Dock = System.Windows.Forms.DockStyle.Fill;
-            this.textBoxSource.HideSelection = false;
-            this.textBoxSource.Location = new System.Drawing.Point(3, 3);
-            this.textBoxSource.MaxLength = 0;
-            this.textBoxSource.Multiline = true;
-            this.textBoxSource.Name = "textBoxSource";
-            this.textBoxSource.ScrollBars = System.Windows.Forms.ScrollBars.Both;
-            this.textBoxSource.Size = new System.Drawing.Size(724, 216);
-            this.textBoxSource.TabIndex = 12;
-            this.textBoxSource.WordWrap = false;
-            this.textBoxSource.Click += new System.EventHandler(this.TextBoxSourceClick);
-            this.textBoxSource.TextChanged += new System.EventHandler(this.TextBoxSourceTextChanged);
-            this.textBoxSource.DragDrop += new System.Windows.Forms.DragEventHandler(this.TextBoxSourceDragDrop);
-            this.textBoxSource.DragEnter += new System.Windows.Forms.DragEventHandler(this.TextBoxSourceDragEnter);
-            this.textBoxSource.KeyDown += new System.Windows.Forms.KeyEventHandler(this.TextBoxSourceKeyDown);
-            this.textBoxSource.KeyUp += new System.Windows.Forms.KeyEventHandler(this.textBoxSource_KeyUp);
-            this.textBoxSource.Leave += new System.EventHandler(this.TextBoxSourceLeave);
-            // 
-            // panelVideoPlayer
-            // 
-            this.panelVideoPlayer.Anchor = ((System.Windows.Forms.AnchorStyles)((((System.Windows.Forms.AnchorStyles.Top | System.Windows.Forms.AnchorStyles.Bottom) 
-            | System.Windows.Forms.AnchorStyles.Left) 
-            | System.Windows.Forms.AnchorStyles.Right)));
-            this.panelVideoPlayer.Controls.Add(this.mediaPlayer);
-            this.panelVideoPlayer.Location = new System.Drawing.Point(1, 1);
-            this.panelVideoPlayer.Name = "panelVideoPlayer";
-            this.panelVideoPlayer.Size = new System.Drawing.Size(220, 246);
-            this.panelVideoPlayer.TabIndex = 5;
-            // 
-            // mediaPlayer
-            // 
-            this.mediaPlayer.AllowDrop = true;
-            this.mediaPlayer.Anchor = ((System.Windows.Forms.AnchorStyles)((((System.Windows.Forms.AnchorStyles.Top | System.Windows.Forms.AnchorStyles.Bottom) 
-            | System.Windows.Forms.AnchorStyles.Left) 
-            | System.Windows.Forms.AnchorStyles.Right)));
-            this.mediaPlayer.BackColor = System.Drawing.Color.FromArgb(((int)(((byte)(18)))), ((int)(((byte)(18)))), ((int)(((byte)(18)))));
-            this.mediaPlayer.CurrentPosition = 0D;
-            this.mediaPlayer.FontSizeFactor = 1F;
-            this.mediaPlayer.Location = new System.Drawing.Point(0, 0);
-            this.mediaPlayer.Margin = new System.Windows.Forms.Padding(0);
-            this.mediaPlayer.Name = "mediaPlayer";
-            this.mediaPlayer.ShowFullscreenButton = true;
-            this.mediaPlayer.ShowMuteButton = true;
-            this.mediaPlayer.ShowStopButton = true;
-            this.mediaPlayer.Size = new System.Drawing.Size(219, 246);
-            this.mediaPlayer.SubtitleText = "";
-            this.mediaPlayer.TabIndex = 5;
-            this.mediaPlayer.TextRightToLeft = System.Windows.Forms.RightToLeft.No;
-            this.mediaPlayer.VideoHeight = 0;
-            this.mediaPlayer.VideoPlayer = null;
-            this.mediaPlayer.VideoWidth = 0;
-            this.mediaPlayer.Volume = 0D;
-            this.mediaPlayer.DragDrop += new System.Windows.Forms.DragEventHandler(this.mediaPlayer_DragDrop);
-            this.mediaPlayer.DragEnter += new System.Windows.Forms.DragEventHandler(this.mediaPlayer_DragEnter);
-            // 
-            // contextMenuStripEmpty
-            // 
-            this.contextMenuStripEmpty.Items.AddRange(new System.Windows.Forms.ToolStripItem[] {
-            this.insertLineToolStripMenuItem});
-            this.contextMenuStripEmpty.Name = "contextMenuStripEmpty";
-            this.contextMenuStripEmpty.Size = new System.Drawing.Size(126, 26);
-            // 
-            // insertLineToolStripMenuItem
-            // 
-            this.insertLineToolStripMenuItem.Name = "insertLineToolStripMenuItem";
-            this.insertLineToolStripMenuItem.Size = new System.Drawing.Size(125, 22);
-            this.insertLineToolStripMenuItem.Text = "Insert line";
-            this.insertLineToolStripMenuItem.Click += new System.EventHandler(this.InsertLineToolStripMenuItemClick);
-            // 
-            // imageListPlayRate
-            // 
-            this.imageListPlayRate.ImageStream = ((System.Windows.Forms.ImageListStreamer)(resources.GetObject("imageListPlayRate.ImageStream")));
-            this.imageListPlayRate.TransparentColor = System.Drawing.Color.Transparent;
-            this.imageListPlayRate.Images.SetKeyName(0, "FastForward.png");
-            this.imageListPlayRate.Images.SetKeyName(1, "FastForwardHighLight.png");
-            // 
-            // timerTextUndo
-            // 
-            this.timerTextUndo.Interval = 700;
-            this.timerTextUndo.Tick += new System.EventHandler(this.TimerTextUndoTick);
-            // 
-            // timerAlternateTextUndo
-            // 
-            this.timerAlternateTextUndo.Interval = 700;
-            this.timerAlternateTextUndo.Tick += new System.EventHandler(this.TimerAlternateTextUndoTick);
-            // 
-            // toolStripMenuItemEdl
-            // 
-            this.toolStripMenuItemEdl.Name = "toolStripMenuItemEdl";
-            this.toolStripMenuItemEdl.Size = new System.Drawing.Size(258, 22);
-            this.toolStripMenuItemEdl.Text = "EDL...";
-            this.toolStripMenuItemEdl.Click += new System.EventHandler(this.ExportToEdl);
-            // 
-            // Main
-            // 
-            this.AutoScaleDimensions = new System.Drawing.SizeF(6F, 13F);
-            this.AutoScaleMode = System.Windows.Forms.AutoScaleMode.Font;
-            this.ClientSize = new System.Drawing.Size(975, 646);
-            this.Controls.Add(this.splitContainerMain);
-            this.Controls.Add(this.toolStrip1);
-            this.Controls.Add(this.statusStrip1);
-            this.Controls.Add(this.menuStrip1);
-            this.Font = new System.Drawing.Font("Tahoma", 8.25F, System.Drawing.FontStyle.Regular, System.Drawing.GraphicsUnit.Point, ((byte)(0)));
-            this.KeyPreview = true;
-            this.MainMenuStrip = this.menuStrip1;
-            this.MinimumSize = new System.Drawing.Size(800, 554);
-            this.Name = "Main";
-            this.FormClosing += new System.Windows.Forms.FormClosingEventHandler(this.FormMain_FormClosing);
-            this.Load += new System.EventHandler(this.Main_Load);
-            this.Shown += new System.EventHandler(this.Main_Shown);
-            this.KeyDown += new System.Windows.Forms.KeyEventHandler(this.MainKeyDown);
-            this.KeyUp += new System.Windows.Forms.KeyEventHandler(this.MainKeyUp);
-            this.Resize += new System.EventHandler(this.Main_Resize);
-            this.statusStrip1.ResumeLayout(false);
-            this.statusStrip1.PerformLayout();
-            this.toolStrip1.ResumeLayout(false);
-            this.toolStrip1.PerformLayout();
-            this.menuStrip1.ResumeLayout(false);
-            this.menuStrip1.PerformLayout();
-            this.contextMenuStripListview.ResumeLayout(false);
-            this.groupBoxVideo.ResumeLayout(false);
-            this.groupBoxVideo.PerformLayout();
-            ((System.ComponentModel.ISupportInitialize)(this.trackBarWaveformPosition)).EndInit();
-            this.panelWaveformControls.ResumeLayout(false);
-            this.panelWaveformControls.PerformLayout();
-            this.toolStripWaveControls.ResumeLayout(false);
-            this.toolStripWaveControls.PerformLayout();
-            this.tabControlButtons.ResumeLayout(false);
-            this.tabPageTranslate.ResumeLayout(false);
-            this.tabPageTranslate.PerformLayout();
-            this.groupBoxTranslateSearch.ResumeLayout(false);
-            this.groupBoxTranslateSearch.PerformLayout();
-            this.groupBoxAutoContinue.ResumeLayout(false);
-            this.groupBoxAutoContinue.PerformLayout();
-            this.groupBoxAutoRepeat.ResumeLayout(false);
-            this.groupBoxAutoRepeat.PerformLayout();
-            this.tabPageCreate.ResumeLayout(false);
-            this.tabPageCreate.PerformLayout();
-            ((System.ComponentModel.ISupportInitialize)(this.numericUpDownSec2)).EndInit();
-            ((System.ComponentModel.ISupportInitialize)(this.numericUpDownSec1)).EndInit();
-            this.tabPageAdjust.ResumeLayout(false);
-            this.tabPageAdjust.PerformLayout();
-            ((System.ComponentModel.ISupportInitialize)(this.numericUpDownSecAdjust2)).EndInit();
-            ((System.ComponentModel.ISupportInitialize)(this.numericUpDownSecAdjust1)).EndInit();
-            this.contextMenuStripWaveform.ResumeLayout(false);
-            this.splitContainerMain.Panel1.ResumeLayout(false);
-            this.splitContainerMain.Panel2.ResumeLayout(false);
-            ((System.ComponentModel.ISupportInitialize)(this.splitContainerMain)).EndInit();
-            this.splitContainerMain.ResumeLayout(false);
-            this.splitContainer1.Panel1.ResumeLayout(false);
-            this.splitContainer1.Panel2.ResumeLayout(false);
-            ((System.ComponentModel.ISupportInitialize)(this.splitContainer1)).EndInit();
-            this.splitContainer1.ResumeLayout(false);
-            this.tabControlSubtitle.ResumeLayout(false);
-            this.tabPage1.ResumeLayout(false);
-            this.splitContainerListViewAndText.Panel1.ResumeLayout(false);
-            this.splitContainerListViewAndText.Panel2.ResumeLayout(false);
-            ((System.ComponentModel.ISupportInitialize)(this.splitContainerListViewAndText)).EndInit();
-            this.splitContainerListViewAndText.ResumeLayout(false);
-            this.groupBoxEdit.ResumeLayout(false);
-            this.groupBoxEdit.PerformLayout();
-            this.contextMenuStripTextBoxListView.ResumeLayout(false);
-            ((System.ComponentModel.ISupportInitialize)(this.numericUpDownDuration)).EndInit();
-            this.tabPage2.ResumeLayout(false);
-            this.tabPage2.PerformLayout();
-            this.panelVideoPlayer.ResumeLayout(false);
-            this.contextMenuStripEmpty.ResumeLayout(false);
-            this.ResumeLayout(false);
-            this.PerformLayout();
-
-        }
-
-        #endregion
-
-        private System.Windows.Forms.StatusStrip statusStrip1;
-        private System.Windows.Forms.ToolStrip toolStrip1;
-        private System.Windows.Forms.MenuStrip menuStrip1;
-        private System.Windows.Forms.ToolStripMenuItem fileToolStripMenuItem;
-        private System.Windows.Forms.ToolStripMenuItem editToolStripMenuItem;
-        private System.Windows.Forms.ToolStripMenuItem toolsToolStripMenuItem;
-        private System.Windows.Forms.ToolStripMenuItem optionsToolStripMenuItem;
-        private System.Windows.Forms.ToolStripMenuItem helpToolStripMenuItem;
-        private System.Windows.Forms.ToolStripMenuItem helpToolStripMenuItem1;
-        private System.Windows.Forms.ToolStripMenuItem aboutToolStripMenuItem;
-        private System.Windows.Forms.ToolStripMenuItem newToolStripMenuItem;
-        private System.Windows.Forms.ToolStripMenuItem openToolStripMenuItem;
-        private System.Windows.Forms.ToolStripMenuItem reopenToolStripMenuItem;
-        private System.Windows.Forms.ToolStripMenuItem saveToolStripMenuItem;
-        private System.Windows.Forms.ToolStripMenuItem saveAsToolStripMenuItem;
-        private System.Windows.Forms.ToolStripMenuItem exitToolStripMenuItem;
-        private System.Windows.Forms.ToolStripSeparator toolStripSeparator1;
-        private System.Windows.Forms.ToolStripMenuItem findToolStripMenuItem;
-        private System.Windows.Forms.ToolStripMenuItem findNextToolStripMenuItem;
-        private System.Windows.Forms.ToolStripMenuItem replaceToolStripMenuItem;
-        private System.Windows.Forms.ToolStripMenuItem gotoLineNumberToolStripMenuItem;
-        private System.Windows.Forms.ToolStripMenuItem settingsToolStripMenuItem;
-        private System.Windows.Forms.TabControl tabControlSubtitle;
-        private System.Windows.Forms.TabPage tabPage1;
-        private Nikse.SubtitleEdit.Controls.SubtitleListView SubtitleListview1;
-        private System.Windows.Forms.TabPage tabPage2;
-        private System.Windows.Forms.TextBox textBoxSource;
-        private System.Windows.Forms.OpenFileDialog openFileDialog1;
-        private System.Windows.Forms.SaveFileDialog saveFileDialog1;
-        private System.Windows.Forms.ToolStripButton toolStripButtonFileOpen;
-        private System.Windows.Forms.ToolStripButton toolStripButtonFileNew;
-        private System.Windows.Forms.ToolStripButton toolStripButtonSave;
-        private System.Windows.Forms.ToolStripButton toolStripButtonSaveAs;
-        private System.Windows.Forms.ToolStripButton toolStripButtonFind;
-        private System.Windows.Forms.ToolStripButton toolStripButtonReplace;
-        private System.Windows.Forms.ToolStripButton toolStripButtonSpellCheck;
-        private System.Windows.Forms.ToolStripButton toolStripButtonSettings;
-        private System.Windows.Forms.ToolStripButton toolStripButtonVisualSync;
-        private System.Windows.Forms.ToolStripSeparator toolStripSeparatorFindReplace;
-        private System.Windows.Forms.ToolStripSeparator toolStripSeparatorFixSyncSpell;
-        private System.Windows.Forms.ToolStripSeparator toolStripSeparatorHelp;
-        private System.Windows.Forms.ToolStripButton toolStripButtonHelp;
-        private System.Windows.Forms.Timer timer1;
-        private System.Windows.Forms.ToolStripStatusLabel labelStatus;
-        private System.Windows.Forms.ToolStripMenuItem adjustDisplayTimeToolStripMenuItem;
-        private System.Windows.Forms.ToolStripMenuItem fixToolStripMenuItem;
-        private System.Windows.Forms.ToolStripMenuItem startNumberingFromToolStripMenuItem;
-        private System.Windows.Forms.ToolStripMenuItem removeTextForHearImpairedToolStripMenuItem;
-        private System.Windows.Forms.ToolStripSeparator toolStripSeparator3;
-        private System.Windows.Forms.ToolStripMenuItem splitToolStripMenuItem;
-        private System.Windows.Forms.ToolStripMenuItem appendTextVisuallyToolStripMenuItem;
-        private System.Windows.Forms.ToolStripMenuItem showHistoryforUndoToolStripMenuItem;
-        private System.Windows.Forms.ContextMenuStrip contextMenuStripListview;
-        private System.Windows.Forms.ToolStripMenuItem toolStripMenuItemDelete;
-        private System.Windows.Forms.ToolStripMenuItem toolStripMenuItemInsertBefore;
-        private System.Windows.Forms.ToolStripMenuItem toolStripMenuItemInsertAfter;
-        private System.Windows.Forms.ToolStripSeparator toolStripSeparator7;
-        private System.Windows.Forms.ToolStripMenuItem boldToolStripMenuItem;
-        private System.Windows.Forms.ToolStripMenuItem italicToolStripMenuItem;
-        private System.Windows.Forms.ToolStripMenuItem underlineToolStripMenuItem;
-        private System.Windows.Forms.GroupBox groupBoxEdit;
-        private System.Windows.Forms.Label labelText;
-        private System.Windows.Forms.Label labelDuration;
-        private System.Windows.Forms.Label labelStartTime;
-        //private System.Windows.Forms.TextBox textBoxListViewText;
-        Nikse.SubtitleEdit.Controls.SETextBox textBoxListViewText;
-        private System.Windows.Forms.Button buttonPrevious;
-        private System.Windows.Forms.Button buttonNext;
-        private System.Windows.Forms.ToolStripMenuItem splitLineToolStripMenuItem;
-        private System.Windows.Forms.ToolStripMenuItem mergeBeforeToolStripMenuItem;
-        private System.Windows.Forms.ToolStripMenuItem mergeAfterToolStripMenuItem;
-        private System.Windows.Forms.ToolStripSeparator toolStripSeparator8;
-        private System.Windows.Forms.Button buttonAutoBreak;
-        private System.Windows.Forms.ToolStripMenuItem normalToolStripMenuItem;
-        private System.Windows.Forms.Label labelTextLineLengths;
-        private System.Windows.Forms.NumericUpDown numericUpDownDuration;
-        private System.Windows.Forms.Label labelDurationWarning;
-        private System.Windows.Forms.Label labelStartTimeWarning;
-        private System.Windows.Forms.Button buttonUnBreak;
-        private System.Windows.Forms.ToolStripMenuItem colorToolStripMenuItem;
-        private System.Windows.Forms.ColorDialog colorDialog1;
-        private System.Windows.Forms.Label labelTextLineTotal;
-        private System.Windows.Forms.ToolStripSeparator toolStripSeparator2;
-        private System.Windows.Forms.ToolStripMenuItem typeEffectToolStripMenuItem;
-        private System.Windows.Forms.ToolStripMenuItem karokeeEffectToolStripMenuItem;
-        private System.Windows.Forms.ToolStripMenuItem matroskaImportStripMenuItem;
-        private System.Windows.Forms.ToolStripSeparator toolStripSeparator10;
-        private Nikse.SubtitleEdit.Controls.TimeUpDown timeUpDownStartTime;
-        private System.Windows.Forms.ToolStripMenuItem toolStripMenuItemManualAnsi;
-        private System.Windows.Forms.ToolStripMenuItem ChangeCasingToolStripMenuItem;
-        private System.Windows.Forms.ToolStripMenuItem toolStripMenuItemMergeLines;
-        private System.Windows.Forms.ToolStripSeparator toolStripSeparatorAdvancedFunctions;
-        private System.Windows.Forms.ToolStripMenuItem visualSyncSelectedLinesToolStripMenuItem;
-        private System.Windows.Forms.ToolStripMenuItem googleTranslateSelectedLinesToolStripMenuItem;
-        private System.Windows.Forms.ToolStripMenuItem showSelectedLinesEarlierlaterToolStripMenuItem;
-        private System.Windows.Forms.ToolStripMenuItem adjustDisplayTimeForSelectedLinesToolStripMenuItem;
-        private System.Windows.Forms.ToolStripMenuItem fixCommonErrorsInSelectedLinesToolStripMenuItem;
-        private System.Windows.Forms.ToolStripMenuItem changeCasingForSelectedLinesToolStripMenuItem;
-        private System.Windows.Forms.ToolStripMenuItem toolStripMenuItem1;
-        private System.Windows.Forms.ToolStripMenuItem sortNumberToolStripMenuItem;
-        private System.Windows.Forms.ToolStripMenuItem sortStartTimeToolStripMenuItem;
-        private System.Windows.Forms.ToolStripMenuItem sortEndTimeToolStripMenuItem;
-        private System.Windows.Forms.ToolStripMenuItem sortDisplayTimeToolStripMenuItem;
-        private System.Windows.Forms.ToolStripMenuItem sortTextMaxLineLengthToolStripMenuItem;
-        private System.Windows.Forms.ToolStripMenuItem sortTextTotalLengthToolStripMenuItem;
-        private System.Windows.Forms.ToolStripMenuItem sortTextNumberOfLinesToolStripMenuItem;
-        private System.Windows.Forms.ToolStripMenuItem sortTextAlphabeticallytoolStripMenuItem;
-        private System.Windows.Forms.ToolStripMenuItem changeLanguageToolStripMenuItem;
-        private System.Windows.Forms.ToolStripSeparator toolStripSeparator12;
-        private System.Windows.Forms.ToolStripMenuItem toolStripMenuItemCompare;
-        private System.Windows.Forms.ToolStripMenuItem toolStripMenuItemUnbreakLines;
-        private System.Windows.Forms.ToolStripMenuItem toolStripMenuItemAutoBreakLines;
-        private System.Windows.Forms.ToolStripSeparator toolStripSeparatorBreakLines;
-        private System.Windows.Forms.ToolStripMenuItem multipleReplaceToolStripMenuItem;
-        private System.Windows.Forms.ToolStripMenuItem toolStripMenuItemImportDvdSubtitles;
-        private System.Windows.Forms.ToolStripMenuItem toolStripMenuItemSubIdx;
-        private System.Windows.Forms.ToolStripStatusLabel toolStripSelected;
-        private System.Windows.Forms.ToolStripMenuItem toolStripMenuItemInsertUnicodeCharacter;
-        private System.Windows.Forms.ToolStripSeparator toolStripSeparatorInsertUnicodeCharacter;
-        private System.Windows.Forms.ToolStripMenuItem toolStripMenuItemAutoMergeShortLines;
-        private System.Windows.Forms.ToolStripMenuItem setMinimumDisplayTimeBetweenParagraphsToolStripMenuItem;
-        private System.Windows.Forms.ToolStripMenuItem toolStripMenuItemImportText;
-        private System.Windows.Forms.ToolStripMenuItem toolStripMenuItemImportTimeCodes;
-        private System.Windows.Forms.ToolStripMenuItem toolStripMenuItemFont;
-        private System.Windows.Forms.FontDialog fontDialog1;
-        private System.Windows.Forms.ToolStripSeparator toolStripSeparator14;
-        private System.Windows.Forms.GroupBox groupBoxVideo;
-        private System.Windows.Forms.Button buttonGotoSub;
-        private System.Windows.Forms.Button buttonBeforeText;
-        private System.Windows.Forms.Button buttonSetEnd;
-        private System.Windows.Forms.Button buttonSetStartTime;
-        private System.Windows.Forms.Button buttonInsertNewText;
-        private System.Windows.Forms.Button buttonSecBack1;
-        private System.Windows.Forms.Timer ShowSubtitleTimer;
-        private System.Windows.Forms.Timer timerAutoDuration;
-        private System.Windows.Forms.Label labelAutoDuration;
-        private System.Windows.Forms.Timer timerAutoContinue;
-        private System.Windows.Forms.ToolStripComboBox comboBoxSubtitleFormats;
-        private System.Windows.Forms.ToolStripSeparator toolStripSeparatorToggle;
-        private System.Windows.Forms.ToolStripSeparator toolStripSeparatorSubtitleFormat;
-        private System.Windows.Forms.ToolStripLabel toolStripLabelSubtitleFormat;
-        private System.Windows.Forms.ToolStripLabel toolStripLabelEncoding;
-        private System.Windows.Forms.ToolStripComboBox comboBoxEncoding;
-        private System.Windows.Forms.ToolStripButton toolStripButtonToggleVideo;
-        private System.Windows.Forms.ToolStripSeparator toolStripSeparatorEncoding;
-        private System.Windows.Forms.ToolStripSeparator toolStripSeparatorFrameRate;
-        private System.Windows.Forms.ToolStripLabel toolStripLabelFrameRate;
-        private System.Windows.Forms.ToolStripComboBox toolStripComboBoxFrameRate;
-        private System.Windows.Forms.ToolStripButton toolStripButtonGetFrameRate;
-        private System.Windows.Forms.ToolStripMenuItem toolStripMenuItemSpellCheckMain;
-        private System.Windows.Forms.ToolStripMenuItem spellCheckToolStripMenuItem;
-        private System.Windows.Forms.ToolStripMenuItem findDoubleWordsToolStripMenuItem;
-        private System.Windows.Forms.ToolStripSeparator toolStripSeparator9;
-        private System.Windows.Forms.ToolStripMenuItem GetDictionariesToolStripMenuItem;
-        private System.Windows.Forms.ToolStripMenuItem addWordToNamesetcListToolStripMenuItem;
-        private System.Windows.Forms.ToolStripMenuItem toolStripMenuItemSynchronization;
-        private System.Windows.Forms.ToolStripMenuItem visualSyncToolStripMenuItem;
-        private System.Windows.Forms.ToolStripMenuItem toolStripMenuItemPointSync;
-        private System.Windows.Forms.ToolStripMenuItem toolStripMenuItemAdjustAllTimes;
-        private System.Windows.Forms.ToolStripMenuItem toolStripMenuItemAutoTranslate;
-        private System.Windows.Forms.ToolStripMenuItem translateByGoogleToolStripMenuItem;
-        private System.Windows.Forms.ToolStripMenuItem translateFromSwedishToDanishToolStripMenuItem;
-        private System.Windows.Forms.Timer timerStillTyping;
-        private System.Windows.Forms.ToolStripMenuItem toolStripMenuItemVideo;
-        private System.Windows.Forms.ToolStripMenuItem openVideoToolStripMenuItem;
-        private System.Windows.Forms.ToolStripSeparator toolStripSeparator5;
-        private System.Windows.Forms.ToolStripMenuItem showhideVideoToolStripMenuItem;
-        private System.Windows.Forms.Label labelVideoPosition;
-        private Controls.TimeUpDown timeUpDownVideoPosition;
-        private System.Windows.Forms.TabControl tabControlButtons;
-        private System.Windows.Forms.TabPage tabPageTranslate;
-        private System.Windows.Forms.GroupBox groupBoxTranslateSearch;
-        private System.Windows.Forms.Button buttonGoogleTranslateIt;
-        private System.Windows.Forms.Button buttonGoogleIt;
-        private System.Windows.Forms.TextBox textBoxSearchWord;
-        private System.Windows.Forms.GroupBox groupBoxAutoContinue;
-        private System.Windows.Forms.ComboBox comboBoxAutoContinue;
-        private System.Windows.Forms.Label labelAutoContinueDelay;
-        private System.Windows.Forms.CheckBox checkBoxAutoContinue;
-        private System.Windows.Forms.GroupBox groupBoxAutoRepeat;
-        private System.Windows.Forms.ComboBox comboBoxAutoRepeat;
-        private System.Windows.Forms.Label labelAutoRepeatCount;
-        private System.Windows.Forms.CheckBox checkBoxAutoRepeatOn;
-        private System.Windows.Forms.Button buttonStop;
-        private System.Windows.Forms.Button buttonPlayPrevious;
-        private System.Windows.Forms.Button buttonPlayCurrent;
-        private System.Windows.Forms.Button buttonPlayNext;
-        private System.Windows.Forms.TabPage tabPageCreate;
-        private System.Windows.Forms.TabPage tabPageAdjust;
-        private System.Windows.Forms.Button buttonAdjustGoToPosAndPause;
-        private System.Windows.Forms.Button buttonAdjustPlayBefore;
-        private System.Windows.Forms.Button buttonAdjustSetEndTime;
-        private System.Windows.Forms.Button buttonSetEndAndGoToNext;
-        private System.Windows.Forms.Button buttonSetStartAndOffsetRest;
-        private System.Windows.Forms.Button buttonAdjustSetStartTime;
-        private System.Windows.Forms.Label labelTranslateTip;
-        private System.Windows.Forms.Button buttonCustomUrl1;
-        private System.Windows.Forms.ToolStripMenuItem toolStripMenuItemOpenContainingFolder;
-        private System.Windows.Forms.NumericUpDown numericUpDownSec1;
-        private System.Windows.Forms.Button buttonForward1;
-        private System.Windows.Forms.Label labelCreateTip;
-        private System.Windows.Forms.Label labelVideoPosition2;
-        private Controls.TimeUpDown timeUpDownVideoPositionAdjust;
-        private System.Windows.Forms.Button buttonAdjustSecForward1;
-        private System.Windows.Forms.NumericUpDown numericUpDownSecAdjust1;
-        private System.Windows.Forms.Button buttonAdjustSecBack1;
-        private System.Windows.Forms.Button buttonForward2;
-        private System.Windows.Forms.NumericUpDown numericUpDownSec2;
-        private System.Windows.Forms.Button buttonSecBack2;
-        private System.Windows.Forms.Button buttonAdjustSecForward2;
-        private System.Windows.Forms.NumericUpDown numericUpDownSecAdjust2;
-        private System.Windows.Forms.Button buttonAdjustSecBack2;
-        private System.Windows.Forms.CheckBox checkBoxSyncListViewWithVideoWhilePlaying;
-        private System.Windows.Forms.Label labelAdjustF10;
-        private System.Windows.Forms.Label labelAdjustF9;
-        private System.Windows.Forms.Label labelAdjustF11;
-        private System.Windows.Forms.Label labelAdjustF12;
-        private System.Windows.Forms.Label labelCreateF12;
-        private System.Windows.Forms.Label labelCreateF11;
-        private System.Windows.Forms.Label labelCreateF10;
-        private System.Windows.Forms.Label labelCreateF9;
-        private System.Windows.Forms.Label labelAdjustTip;
-        private System.Windows.Forms.ToolStripMenuItem translatepoweredByMicrosoftToolStripMenuItem;
-        private System.Windows.Forms.ToolStripButton toolStripButtonToggleWaveform;
-        private Controls.VideoPlayerContainer mediaPlayer;
-        private System.Windows.Forms.Panel panelVideoPlayer;
-        private Controls.AudioVisualizer audioVisualizer;
-        private System.Windows.Forms.Timer timerWaveform;
-        private System.Windows.Forms.ContextMenuStrip contextMenuStripWaveform;
-        private System.Windows.Forms.ToolStripMenuItem addParagraphHereToolStripMenuItem;
-        private System.Windows.Forms.ToolStripMenuItem deleteParagraphToolStripMenuItem;
-        private System.Windows.Forms.ToolStripMenuItem splitToolStripMenuItem1;
-        private System.Windows.Forms.ToolStripMenuItem mergeWithPreviousToolStripMenuItem;
-        private System.Windows.Forms.ToolStripMenuItem mergeWithNextToolStripMenuItem;
-        private System.Windows.Forms.ToolStripMenuItem toolStripMenuItemWaveformPlaySelection;
-        private System.Windows.Forms.ToolStripSeparator toolStripSeparator11;
-        private System.Windows.Forms.Panel panelWaveformControls;
-        private System.Windows.Forms.ToolStrip toolStripWaveControls;
-        private System.Windows.Forms.ToolStripButton toolStripButtonWaveformZoomIn;
-        private System.Windows.Forms.ToolStripComboBox toolStripComboBoxWaveform;
-        private System.Windows.Forms.ToolStripButton toolStripButtonWaveformZoomOut;
-        private System.Windows.Forms.ToolStripSeparator toolStripSeparator16;
-        private System.Windows.Forms.ToolStripButton toolStripButtonWaveformPause;
-        private System.Windows.Forms.ToolStripButton toolStripButtonWaveformPlay;
-        private System.Windows.Forms.TrackBar trackBarWaveformPosition;
-        private System.Windows.Forms.Label labelVideoInfo;
-        private System.Windows.Forms.ToolStripMenuItem showhideWaveformToolStripMenuItem;
-        private System.Windows.Forms.ToolStripMenuItem toolStripMenuItemImportBluRaySup;
-        private System.Windows.Forms.Label labelCharactersPerSecond;
-        private System.Windows.Forms.ToolStripMenuItem toolStripMenuItemNetworking;
-        private System.Windows.Forms.ToolStripMenuItem startServerToolStripMenuItem;
-        private System.Windows.Forms.ToolStripMenuItem joinSessionToolStripMenuItem;
-        private System.Windows.Forms.ToolStripStatusLabel toolStripStatusNetworking;
-        private System.Windows.Forms.ToolStripMenuItem leaveSessionToolStripMenuItem;
-        private System.Windows.Forms.ToolStripMenuItem showSessionKeyLogToolStripMenuItem;
-        private System.Windows.Forms.ToolStripMenuItem chatToolStripMenuItem;
-        private System.Windows.Forms.SplitContainer splitContainer1;
-        private System.Windows.Forms.SplitContainer splitContainerMain;
-        private System.Windows.Forms.ToolStripMenuItem undockVideoControlsToolStripMenuItem;
-        private System.Windows.Forms.ToolStripMenuItem redockVideoControlsToolStripMenuItem;
-        private System.Windows.Forms.ToolStripSeparator toolStripSeparator19;
-        private System.Windows.Forms.ToolStripButton toolStripButtonLockCenter;
-        private System.Windows.Forms.ToolStripMenuItem toolStripMenuItemInsertSubtitle;
-        private System.Windows.Forms.ToolStripMenuItem toolStripMenuItemAutoSplitLongLines;
-        private System.Windows.Forms.ContextMenuStrip contextMenuStripEmpty;
-        private System.Windows.Forms.ToolStripMenuItem insertLineToolStripMenuItem;
-        private System.Windows.Forms.ToolStripMenuItem closeVideoToolStripMenuItem;
-        private System.Windows.Forms.Label labelSingleLine;
-        private System.Windows.Forms.Label labelAlternateText;
-        private System.Windows.Forms.Label labelAlternateCharactersPerSecond;
-        private System.Windows.Forms.Label labelTextAlternateLineTotal;
-        private System.Windows.Forms.Label labelAlternateSingleLine;
-        private System.Windows.Forms.Label labelTextAlternateLineLengths;
-        private System.Windows.Forms.ToolStripSeparator toolStripSeparator20;
-        private System.Windows.Forms.ToolStripMenuItem saveOriginalToolStripMenuItem;
-        private System.Windows.Forms.ToolStripMenuItem saveOriginalAstoolStripMenuItem;
-        private System.Windows.Forms.ToolStripMenuItem openOriginalToolStripMenuItem;
-        private System.Windows.Forms.ToolStripMenuItem removeOriginalToolStripMenuItem;
-        private System.Windows.Forms.ToolStripSplitButton toolStripSplitButtonPlayRate;
-        private System.Windows.Forms.ToolStripMenuItem toolStripMenuItemPlayRateNormal;
-        private System.Windows.Forms.ToolStripMenuItem toolStripMenuItemPlayRateSlow;
-        private System.Windows.Forms.ToolStripMenuItem toolStripMenuItemPlayRateFast;
-        private System.Windows.Forms.ImageList imageListPlayRate;
-        private System.Windows.Forms.ToolStripMenuItem toolStripMenuItemPlayRateVeryFast;
-        private System.Windows.Forms.ToolStripMenuItem toolStripMenuItemSetAudioTrack;
-        private System.Windows.Forms.Button buttonSplitLine;
-        private System.Windows.Forms.ToolStripMenuItem toolStripMenuItemChangeFrameRate2;
-        private System.Windows.Forms.ToolStripMenuItem toolStripMenuItemCopySourceText;
-        private System.Windows.Forms.ToolStripSeparator toolStripSeparator21;
-        private System.Windows.Forms.ToolStripMenuItem editSelectAllToolStripMenuItem;
-        private System.Windows.Forms.ContextMenuStrip contextMenuStripTextBoxListView;
-        private System.Windows.Forms.ToolStripMenuItem cutToolStripMenuItem;
-        private System.Windows.Forms.ToolStripMenuItem copyToolStripMenuItem;
-        private System.Windows.Forms.ToolStripMenuItem pasteToolStripMenuItem;
-        private System.Windows.Forms.ToolStripMenuItem deleteToolStripMenuItem;
-        private System.Windows.Forms.ToolStripMenuItem toolStripMenuItemSplitTextAtCursor;
-        private System.Windows.Forms.ToolStripSeparator toolStripSeparator18;
-        private System.Windows.Forms.ToolStripMenuItem selectAllToolStripMenuItem;
-        private System.Windows.Forms.ToolStripSeparator toolStripSeparator17;
-        private System.Windows.Forms.ToolStripMenuItem normalToolStripMenuItem1;
-        private System.Windows.Forms.ToolStripMenuItem boldToolStripMenuItem1;
-        private System.Windows.Forms.ToolStripMenuItem italicToolStripMenuItem1;
-        private System.Windows.Forms.ToolStripMenuItem underlineToolStripMenuItem1;
-        private System.Windows.Forms.ToolStripMenuItem colorToolStripMenuItem1;
-        private System.Windows.Forms.ToolStripMenuItem fontNameToolStripMenuItem;
-        private System.Windows.Forms.ToolStripSeparator toolStripSeparator22;
-        private System.Windows.Forms.ToolStripMenuItem toolStripMenuItemExport;
-        private System.Windows.Forms.ToolStripMenuItem toolStripMenuItemExportPngXml;
-        private System.Windows.Forms.ToolStripMenuItem pointSyncViaOtherSubtitleToolStripMenuItem;
-        private System.Windows.Forms.ToolStripMenuItem toolStripMenuItemGoogleMicrosoftTranslateSelLine;
-        private System.Windows.Forms.ToolStripSeparator toolStripSeparator23;
-        private System.Windows.Forms.ToolStripMenuItem toolStripMenuItemMakeEmptyFromCurrent;
-        private System.Windows.Forms.ToolStripSeparator toolStripSeparator24;
-        private System.Windows.Forms.ToolStripMenuItem showWaveformAndSpectrogramToolStripMenuItem;
-        private System.Windows.Forms.ToolStripMenuItem showOnlyWaveformToolStripMenuItem;
-        private System.Windows.Forms.ToolStripMenuItem showOnlySpectrogramToolStripMenuItem;
-        private System.Windows.Forms.ToolStripSeparator toolStripSeparator26;
-        private System.Windows.Forms.ToolStripMenuItem toolStripMenuItemInsertUnicodeSymbol;
-        private System.Windows.Forms.ToolStripMenuItem setStylesForSelectedLinesToolStripMenuItem;
-        private System.Windows.Forms.ToolStripMenuItem FindDoubleLinesToolStripMenuItem;
-        private System.Windows.Forms.ToolStripMenuItem eBUSTLToolStripMenuItem;
-        private System.Windows.Forms.ToolStripMenuItem pACScreenElectronicsToolStripMenuItem;
-        private System.Windows.Forms.ToolStripMenuItem toolStripMenuItemCavena890;
-        private Controls.SETextBox textBoxListViewTextAlternate;
-        private System.Windows.Forms.ToolStripMenuItem textCharssecToolStripMenuItem;
-        private System.Windows.Forms.ToolStripMenuItem plainTextToolStripMenuItem;
-        private System.Windows.Forms.ToolStripMenuItem bluraySupToolStripMenuItem;
-        private System.Windows.Forms.ToolStripMenuItem vobSubsubidxToolStripMenuItem;
-        private System.Windows.Forms.Timer timerTextUndo;
-        private System.Windows.Forms.Timer timerAlternateTextUndo;
-        private System.Windows.Forms.ToolStripMenuItem adobeEncoreFABImageScriptToolStripMenuItem;
-        private System.Windows.Forms.ToolStripMenuItem toolStripMenuItemMergeDialog;
-        private System.Windows.Forms.ToolStripMenuItem toolStripMenuItemSurroundWithMusicSymbols;
-        private System.Windows.Forms.ToolStripMenuItem superscriptToolStripMenuItem;
-        private System.Windows.Forms.ToolStripMenuItem subscriptToolStripMenuItem;
-        private System.Windows.Forms.ToolStripMenuItem toolStripMenuItemImagePerFrame;
-        private System.Windows.Forms.ToolStripMenuItem toolStripMenuItemApplyDurationLimits;
-        private System.Windows.Forms.ToolStripMenuItem generateDatetimeInfoFromVideoToolStripMenuItem;
-        private System.Windows.Forms.ToolStripSeparator toolStripSeparator25;
-        private System.Windows.Forms.ToolStripMenuItem toolStripMenuItemRightToLeftMode;
-        private System.Windows.Forms.ToolStripMenuItem joinSubtitlesToolStripMenuItem;
-        private System.Windows.Forms.ToolStripMenuItem toolStripMenuItemReverseRightToLeftStartEnd;
-        private System.Windows.Forms.ToolStripMenuItem toolStripMenuItemExportCapMakerPlus;
-        private System.Windows.Forms.ToolStripMenuItem toolStripMenuItemExportCheetahCap;
-        private System.Windows.Forms.ToolStripMenuItem toolStripMenuItemExportCaptionInc;
-        private System.Windows.Forms.ToolStripMenuItem toolStripMenuItemExportUltech130;
-        private System.Windows.Forms.ToolStripMenuItem toolStripMenuItemAssStyles;
-        private System.Windows.Forms.ToolStripMenuItem toolStripMenuItemSubStationAlpha;
-        private System.Windows.Forms.ToolStripMenuItem toolStripMenuItemAlignment;
-        private System.Windows.Forms.ToolStripMenuItem toolStripMenuItemRestoreAutoBackup;
-        private System.Windows.Forms.ToolStripMenuItem toolStripMenuItemStatistics;
-        private System.Windows.Forms.ToolStripMenuItem toolStripMenuItemDCinemaProperties;
-        private System.Windows.Forms.ToolStripMenuItem toolStripMenuItemTextTimeCodePair;
-        private System.Windows.Forms.ToolStripMenuItem textWordsPerMinutewpmToolStripMenuItem;
-        private System.Windows.Forms.ToolStripMenuItem toolStripMenuItemTTProperties;
-        private System.Windows.Forms.ToolStripMenuItem toolStripMenuItemSaveSelectedLines;
-        private System.Windows.Forms.Button buttonCustomUrl2;
-        private System.Windows.Forms.ToolStripMenuItem addParagraphAndPasteToolStripMenuItem;
-        private System.Windows.Forms.ToolStripSeparator toolStripSeparatorGuessTimeCodes;
-        private System.Windows.Forms.ToolStripMenuItem guessTimeCodesToolStripMenuItem;
-        private System.Windows.Forms.ToolStripMenuItem DvdStudioProStl;
-        private System.Windows.Forms.ToolStripMenuItem toolStripMenuItemUndo;
-        private System.Windows.Forms.ToolStripMenuItem toolStripMenuItemRedo;
-        private System.Windows.Forms.ToolStripMenuItem toolStripMenuItemShowOriginalInPreview;
-        private System.Windows.Forms.ToolStripMenuItem toolStripMenuItemPlugins;
-        private System.Windows.Forms.ToolStripMenuItem seekSilenceToolStripMenuItem;
-        private System.Windows.Forms.SplitContainer splitContainerListViewAndText;
-        private System.Windows.Forms.ToolStripMenuItem toolStripMenuItemColumn;
-        private System.Windows.Forms.ToolStripMenuItem toolStripMenuItemColumnDeleteText;
-        private System.Windows.Forms.ToolStripMenuItem ShiftTextCellsDownToolStripMenuItem;
-        private System.Windows.Forms.ToolStripMenuItem toolStripMenuItemPasteSpecial;
-        private System.Windows.Forms.ToolStripMenuItem toolStripMenuItemColumnImportText;
-        private System.Windows.Forms.ToolStripMenuItem toolStripMenuItemInsertTextFromSub;
-        private System.Windows.Forms.ToolStripMenuItem toolStripMenuItemOpenKeepVideo;
-        private System.Windows.Forms.ToolStripMenuItem changeSpeedInPercentToolStripMenuItem;
-        private System.Windows.Forms.ToolStripMenuItem toolStripMenuItemAvidStl;
-        private System.Windows.Forms.ToolStripMenuItem columnDeleteTextOnlyToolStripMenuItem;
-        private System.Windows.Forms.ToolStripMenuItem toolStripMenuItemBatchConvert;
-        private System.Windows.Forms.ToolStripMenuItem copyOriginalTextToCurrentToolStripMenuItem;
-        private System.Windows.Forms.ToolStripMenuItem toolStripMenuItemMergeDuplicateText;
-        private System.Windows.Forms.ToolStripMenuItem toolStripMenuItem2;
-        private System.Windows.Forms.ToolStripMenuItem toolStripMenuItemWebVTT;
-        private System.Windows.Forms.ToolStripMenuItem toolStripMenuItemWebVttVoice;
-        private System.Windows.Forms.ToolStripSeparator toolStripSeparatorWebVTT;
-        private System.Windows.Forms.ToolStripMenuItem toolStripMenuItemModifySelection;
-        private System.Windows.Forms.ToolStripMenuItem toolStripMenuItemInverseSelection;
-        private System.Windows.Forms.ToolStripMenuItem toolStripMenuItemSpellCheckFromCurrentLine;
-        private System.Windows.Forms.ToolStripMenuItem toolStripMenuItemImportXSub;
-        private System.Windows.Forms.ToolStripMenuItem toolStripMenuItemImportOcrHardSub;
-        private System.Windows.Forms.ToolStripMenuItem toolStripMenuItemExportFcpIImage;
-        private System.Windows.Forms.ToolStripMenuItem toolStripMenuItemNuendoProperties;
-        private System.Windows.Forms.ToolStripMenuItem toolStripMenuItemDost;
-        private System.Windows.Forms.ToolStripMenuItem toolStripMenuItemMeasurementConverter;
-        private System.Windows.Forms.ToolStripMenuItem toolStripMenuItemImportSceneChanges;
-        private System.Windows.Forms.ToolStripMenuItem toolStripMenuItemRemoveSceneChanges;
-        private System.Windows.Forms.ToolStripMenuItem toolStripMenuItemDurationBridgeGaps;
-        private System.Windows.Forms.ToolStripMenuItem toolStripMenuItemOpenDvd;
-        private System.Windows.Forms.ToolStripMenuItem toolStripMenuItemFcpProperties;
-        private System.Windows.Forms.ToolStripMenuItem styleToolStripMenuItem;
-        private System.Windows.Forms.ToolStripMenuItem toolStripMenuItemFocusTextbox;
-        private System.Windows.Forms.ToolStripSeparator toolStripSeparatorAscOrDesc;
-        private System.Windows.Forms.ToolStripMenuItem AscendingToolStripMenuItem;
-        private System.Windows.Forms.ToolStripMenuItem descendingToolStripMenuItem;
-        private System.Windows.Forms.ToolStripSeparator toolStripSeparatorExportCustomText;
-        private System.Windows.Forms.ToolStripMenuItem exportCustomTextFormatToolStripMenuItem;
-        private System.Windows.Forms.ToolStripMenuItem toolStripMenuItemSetLanguage;
-        private System.Windows.Forms.ToolStripMenuItem toolStripMenuItemInsertUnicodeControlCharacters;
-        private System.Windows.Forms.ToolStripMenuItem leftToolStripMenuItem;
-        private System.Windows.Forms.ToolStripMenuItem righttoleftMarkToolStripMenuItem;
-        private System.Windows.Forms.ToolStripMenuItem startOfLefttorightEmbeddingLREToolStripMenuItem;
-        private System.Windows.Forms.ToolStripMenuItem startOfRighttoleftEmbeddingRLEToolStripMenuItem;
-        private System.Windows.Forms.ToolStripMenuItem startOfLefttorightOverrideLROToolStripMenuItem;
-        private System.Windows.Forms.ToolStripMenuItem startOfRighttoleftOverrideRLOToolStripMenuItem;
-        private System.Windows.Forms.ToolStripMenuItem toolStripMenuItemRtlUnicodeControlChars;
-        private System.Windows.Forms.ToolStripMenuItem toolStripMenuItemImportImages;
-        private System.Windows.Forms.ToolStripButton toolStripButtonRemoveTextForHi;
-        private System.Windows.Forms.ToolStripMenuItem toolStripMenuItemExportDcinemaInterop;
-        private System.Windows.Forms.ToolStripMenuItem toolStripMenuItemMergeLinesWithSameTimeCodes;
-        private System.Windows.Forms.ToolStripMenuItem checkForUpdatesToolStripMenuItem;
-        private System.Windows.Forms.ToolStripSeparator toolStripMenuItemSplitterCheckForUpdates;
-        private System.Windows.Forms.ToolStripMenuItem setVideoOffsetToolStripMenuItem;
-        private System.Windows.Forms.ToolStripMenuItem toolStripMenuItemEbuProperties;
-        private System.Windows.Forms.ToolStripMenuItem toolStripMenuItemEdlClipName;
-        private System.Windows.Forms.ToolStripMenuItem toolStripMenuItemAddWaveformBatch;
-        private System.Windows.Forms.ToolStripMenuItem toolStripMenuItemExportBdTextSt;
-        private System.Windows.Forms.ToolStripStatusLabel toolStripStatusLabelProgress;
-        private System.Windows.Forms.ToolStripMenuItem uniPacExportToolStripMenuItem;
-        private System.Windows.Forms.ToolStripMenuItem toolStripMenuItemExportAyato;
-        private System.Windows.Forms.ToolStripButton toolStripButtonFixCommonErrors;
-        private System.Windows.Forms.ToolStripMenuItem removeSceneChangeToolStripMenuItem;
-        private System.Windows.Forms.ToolStripMenuItem addSceneChangeToolStripMenuItem;
-<<<<<<< HEAD
-        private System.Windows.Forms.ToolStripMenuItem netflixQualityCheckToolStripMenuItem;
-        private System.Windows.Forms.ToolStripButton toolStripButtonNetflixQualityCheck;
-=======
-        private System.Windows.Forms.ToolStripMenuItem toolStripMenuItemEdl;
->>>>>>> de4a82ad
-    }
+﻿namespace Nikse.SubtitleEdit.Forms
+{
+    sealed partial class Main
+    {
+        /// <summary>
+        /// Required designer variable.
+        /// </summary>
+        private System.ComponentModel.IContainer components = null;
+
+        /// <summary>
+        /// Clean up any resources being used.
+        /// </summary>
+        /// <param name="disposing">true if managed resources should be disposed; otherwise, false.</param>
+        protected override void Dispose(bool disposing)
+        {
+            if (disposing && (components != null))
+            {
+                components.Dispose();
+            }
+            if (disposing)
+            {
+                if (_networkSession != null)
+                {
+                    _networkSession.Dispose();
+                    _networkSession = null;
+                }
+            }
+            base.Dispose(disposing);
+        }
+
+        #region Windows Form Designer generated code
+
+        /// <summary>
+        /// Required method for Designer support - do not modify
+        /// the contents of this method with the code editor.
+        /// </summary>
+        private void InitializeComponent()
+        {
+            this.components = new System.ComponentModel.Container();
+            System.ComponentModel.ComponentResourceManager resources = new System.ComponentModel.ComponentResourceManager(typeof(Main));
+            Nikse.SubtitleEdit.Core.TimeCode timeCode1 = new Nikse.SubtitleEdit.Core.TimeCode();
+            this.statusStrip1 = new System.Windows.Forms.StatusStrip();
+            this.labelStatus = new System.Windows.Forms.ToolStripStatusLabel();
+            this.toolStripSelected = new System.Windows.Forms.ToolStripStatusLabel();
+            this.toolStripStatusLabelProgress = new System.Windows.Forms.ToolStripStatusLabel();
+            this.toolStripStatusNetworking = new System.Windows.Forms.ToolStripStatusLabel();
+            this.toolStrip1 = new System.Windows.Forms.ToolStrip();
+            this.toolStripButtonFileNew = new System.Windows.Forms.ToolStripButton();
+            this.toolStripButtonFileOpen = new System.Windows.Forms.ToolStripButton();
+            this.toolStripButtonSave = new System.Windows.Forms.ToolStripButton();
+            this.toolStripButtonSaveAs = new System.Windows.Forms.ToolStripButton();
+            this.toolStripSeparatorFindReplace = new System.Windows.Forms.ToolStripSeparator();
+            this.toolStripButtonFind = new System.Windows.Forms.ToolStripButton();
+            this.toolStripButtonReplace = new System.Windows.Forms.ToolStripButton();
+            this.toolStripSeparatorFixSyncSpell = new System.Windows.Forms.ToolStripSeparator();
+            this.toolStripButtonFixCommonErrors = new System.Windows.Forms.ToolStripButton();
+            this.toolStripButtonRemoveTextForHi = new System.Windows.Forms.ToolStripButton();
+            this.toolStripButtonVisualSync = new System.Windows.Forms.ToolStripButton();
+            this.toolStripButtonSpellCheck = new System.Windows.Forms.ToolStripButton();
+            this.toolStripButtonNetflixQualityCheck = new System.Windows.Forms.ToolStripButton();
+            this.toolStripButtonSettings = new System.Windows.Forms.ToolStripButton();
+            this.toolStripSeparatorHelp = new System.Windows.Forms.ToolStripSeparator();
+            this.toolStripButtonHelp = new System.Windows.Forms.ToolStripButton();
+            this.toolStripSeparatorToggle = new System.Windows.Forms.ToolStripSeparator();
+            this.toolStripButtonToggleWaveform = new System.Windows.Forms.ToolStripButton();
+            this.toolStripButtonToggleVideo = new System.Windows.Forms.ToolStripButton();
+            this.toolStripSeparatorSubtitleFormat = new System.Windows.Forms.ToolStripSeparator();
+            this.toolStripLabelSubtitleFormat = new System.Windows.Forms.ToolStripLabel();
+            this.comboBoxSubtitleFormats = new System.Windows.Forms.ToolStripComboBox();
+            this.toolStripSeparatorEncoding = new System.Windows.Forms.ToolStripSeparator();
+            this.toolStripLabelEncoding = new System.Windows.Forms.ToolStripLabel();
+            this.comboBoxEncoding = new System.Windows.Forms.ToolStripComboBox();
+            this.toolStripSeparatorFrameRate = new System.Windows.Forms.ToolStripSeparator();
+            this.toolStripLabelFrameRate = new System.Windows.Forms.ToolStripLabel();
+            this.toolStripComboBoxFrameRate = new System.Windows.Forms.ToolStripComboBox();
+            this.toolStripButtonGetFrameRate = new System.Windows.Forms.ToolStripButton();
+            this.menuStrip1 = new System.Windows.Forms.MenuStrip();
+            this.fileToolStripMenuItem = new System.Windows.Forms.ToolStripMenuItem();
+            this.newToolStripMenuItem = new System.Windows.Forms.ToolStripMenuItem();
+            this.openToolStripMenuItem = new System.Windows.Forms.ToolStripMenuItem();
+            this.toolStripMenuItemOpenKeepVideo = new System.Windows.Forms.ToolStripMenuItem();
+            this.reopenToolStripMenuItem = new System.Windows.Forms.ToolStripMenuItem();
+            this.saveToolStripMenuItem = new System.Windows.Forms.ToolStripMenuItem();
+            this.saveAsToolStripMenuItem = new System.Windows.Forms.ToolStripMenuItem();
+            this.toolStripMenuItemRestoreAutoBackup = new System.Windows.Forms.ToolStripMenuItem();
+            this.toolStripMenuItemDCinemaProperties = new System.Windows.Forms.ToolStripMenuItem();
+            this.toolStripMenuItemTTProperties = new System.Windows.Forms.ToolStripMenuItem();
+            this.toolStripMenuItemNuendoProperties = new System.Windows.Forms.ToolStripMenuItem();
+            this.toolStripMenuItemFcpProperties = new System.Windows.Forms.ToolStripMenuItem();
+            this.toolStripMenuItemSubStationAlpha = new System.Windows.Forms.ToolStripMenuItem();
+            this.toolStripMenuItemEbuProperties = new System.Windows.Forms.ToolStripMenuItem();
+            this.toolStripSeparator20 = new System.Windows.Forms.ToolStripSeparator();
+            this.openOriginalToolStripMenuItem = new System.Windows.Forms.ToolStripMenuItem();
+            this.saveOriginalToolStripMenuItem = new System.Windows.Forms.ToolStripMenuItem();
+            this.saveOriginalAstoolStripMenuItem = new System.Windows.Forms.ToolStripMenuItem();
+            this.removeOriginalToolStripMenuItem = new System.Windows.Forms.ToolStripMenuItem();
+            this.toolStripSeparator12 = new System.Windows.Forms.ToolStripSeparator();
+            this.toolStripMenuItemOpenContainingFolder = new System.Windows.Forms.ToolStripMenuItem();
+            this.toolStripMenuItemCompare = new System.Windows.Forms.ToolStripMenuItem();
+            this.toolStripMenuItemStatistics = new System.Windows.Forms.ToolStripMenuItem();
+            this.toolStripMenuItemPlugins = new System.Windows.Forms.ToolStripMenuItem();
+            this.toolStripSeparator1 = new System.Windows.Forms.ToolStripSeparator();
+            this.toolStripMenuItemImportDvdSubtitles = new System.Windows.Forms.ToolStripMenuItem();
+            this.toolStripMenuItemSubIdx = new System.Windows.Forms.ToolStripMenuItem();
+            this.toolStripMenuItemImportBluRaySup = new System.Windows.Forms.ToolStripMenuItem();
+            this.toolStripMenuItemImportXSub = new System.Windows.Forms.ToolStripMenuItem();
+            this.toolStripMenuItemImportOcrHardSub = new System.Windows.Forms.ToolStripMenuItem();
+            this.matroskaImportStripMenuItem = new System.Windows.Forms.ToolStripMenuItem();
+            this.toolStripMenuItemManualAnsi = new System.Windows.Forms.ToolStripMenuItem();
+            this.toolStripMenuItemImportText = new System.Windows.Forms.ToolStripMenuItem();
+            this.toolStripMenuItemImportImages = new System.Windows.Forms.ToolStripMenuItem();
+            this.toolStripMenuItemImportTimeCodes = new System.Windows.Forms.ToolStripMenuItem();
+            this.toolStripSeparator22 = new System.Windows.Forms.ToolStripSeparator();
+            this.toolStripMenuItemExport = new System.Windows.Forms.ToolStripMenuItem();
+            this.adobeEncoreFABImageScriptToolStripMenuItem = new System.Windows.Forms.ToolStripMenuItem();
+            this.toolStripMenuItemAvidStl = new System.Windows.Forms.ToolStripMenuItem();
+            this.toolStripMenuItemExportAyato = new System.Windows.Forms.ToolStripMenuItem();
+            this.toolStripMenuItemExportPngXml = new System.Windows.Forms.ToolStripMenuItem();
+            this.bluraySupToolStripMenuItem = new System.Windows.Forms.ToolStripMenuItem();
+            this.toolStripMenuItemExportBdTextSt = new System.Windows.Forms.ToolStripMenuItem();
+            this.toolStripMenuItemExportCapMakerPlus = new System.Windows.Forms.ToolStripMenuItem();
+            this.toolStripMenuItemExportCaptionInc = new System.Windows.Forms.ToolStripMenuItem();
+            this.toolStripMenuItemCavena890 = new System.Windows.Forms.ToolStripMenuItem();
+            this.toolStripMenuItemExportCheetahCap = new System.Windows.Forms.ToolStripMenuItem();
+            this.toolStripMenuItemExportDcinemaInterop = new System.Windows.Forms.ToolStripMenuItem();
+            this.toolStripMenuItemDost = new System.Windows.Forms.ToolStripMenuItem();
+            this.DvdStudioProStl = new System.Windows.Forms.ToolStripMenuItem();
+            this.eBUSTLToolStripMenuItem = new System.Windows.Forms.ToolStripMenuItem();
+            this.toolStripMenuItemEdlClipName = new System.Windows.Forms.ToolStripMenuItem();
+            this.toolStripMenuItemExportFcpIImage = new System.Windows.Forms.ToolStripMenuItem();
+            this.toolStripMenuItemImagePerFrame = new System.Windows.Forms.ToolStripMenuItem();
+            this.toolStripMenuItemTextTimeCodePair = new System.Windows.Forms.ToolStripMenuItem();
+            this.pACScreenElectronicsToolStripMenuItem = new System.Windows.Forms.ToolStripMenuItem();
+            this.uniPacExportToolStripMenuItem = new System.Windows.Forms.ToolStripMenuItem();
+            this.plainTextToolStripMenuItem = new System.Windows.Forms.ToolStripMenuItem();
+            this.toolStripMenuItem2 = new System.Windows.Forms.ToolStripMenuItem();
+            this.toolStripMenuItemExportUltech130 = new System.Windows.Forms.ToolStripMenuItem();
+            this.vobSubsubidxToolStripMenuItem = new System.Windows.Forms.ToolStripMenuItem();
+            this.toolStripSeparatorExportCustomText = new System.Windows.Forms.ToolStripSeparator();
+            this.exportCustomTextFormatToolStripMenuItem = new System.Windows.Forms.ToolStripMenuItem();
+            this.toolStripSeparator10 = new System.Windows.Forms.ToolStripSeparator();
+            this.exitToolStripMenuItem = new System.Windows.Forms.ToolStripMenuItem();
+            this.editToolStripMenuItem = new System.Windows.Forms.ToolStripMenuItem();
+            this.toolStripMenuItemUndo = new System.Windows.Forms.ToolStripMenuItem();
+            this.toolStripMenuItemRedo = new System.Windows.Forms.ToolStripMenuItem();
+            this.showHistoryforUndoToolStripMenuItem = new System.Windows.Forms.ToolStripMenuItem();
+            this.toolStripSeparator14 = new System.Windows.Forms.ToolStripSeparator();
+            this.toolStripMenuItemInsertUnicodeCharacter = new System.Windows.Forms.ToolStripMenuItem();
+            this.toolStripSeparatorInsertUnicodeCharacter = new System.Windows.Forms.ToolStripSeparator();
+            this.findToolStripMenuItem = new System.Windows.Forms.ToolStripMenuItem();
+            this.findNextToolStripMenuItem = new System.Windows.Forms.ToolStripMenuItem();
+            this.replaceToolStripMenuItem = new System.Windows.Forms.ToolStripMenuItem();
+            this.multipleReplaceToolStripMenuItem = new System.Windows.Forms.ToolStripMenuItem();
+            this.gotoLineNumberToolStripMenuItem = new System.Windows.Forms.ToolStripMenuItem();
+            this.toolStripMenuItemShowOriginalInPreview = new System.Windows.Forms.ToolStripMenuItem();
+            this.toolStripSeparator25 = new System.Windows.Forms.ToolStripSeparator();
+            this.toolStripMenuItemRightToLeftMode = new System.Windows.Forms.ToolStripMenuItem();
+            this.toolStripMenuItemRtlUnicodeControlChars = new System.Windows.Forms.ToolStripMenuItem();
+            this.toolStripMenuItemReverseRightToLeftStartEnd = new System.Windows.Forms.ToolStripMenuItem();
+            this.toolStripSeparator21 = new System.Windows.Forms.ToolStripSeparator();
+            this.toolStripMenuItemModifySelection = new System.Windows.Forms.ToolStripMenuItem();
+            this.toolStripMenuItemInverseSelection = new System.Windows.Forms.ToolStripMenuItem();
+            this.editSelectAllToolStripMenuItem = new System.Windows.Forms.ToolStripMenuItem();
+            this.toolsToolStripMenuItem = new System.Windows.Forms.ToolStripMenuItem();
+            this.adjustDisplayTimeToolStripMenuItem = new System.Windows.Forms.ToolStripMenuItem();
+            this.toolStripMenuItemApplyDurationLimits = new System.Windows.Forms.ToolStripMenuItem();
+            this.toolStripMenuItemDurationBridgeGaps = new System.Windows.Forms.ToolStripMenuItem();
+            this.fixToolStripMenuItem = new System.Windows.Forms.ToolStripMenuItem();
+            this.startNumberingFromToolStripMenuItem = new System.Windows.Forms.ToolStripMenuItem();
+            this.removeTextForHearImpairedToolStripMenuItem = new System.Windows.Forms.ToolStripMenuItem();
+            this.ChangeCasingToolStripMenuItem = new System.Windows.Forms.ToolStripMenuItem();
+            this.toolStripMenuItemAutoMergeShortLines = new System.Windows.Forms.ToolStripMenuItem();
+            this.toolStripMenuItemMergeDuplicateText = new System.Windows.Forms.ToolStripMenuItem();
+            this.toolStripMenuItemMergeLinesWithSameTimeCodes = new System.Windows.Forms.ToolStripMenuItem();
+            this.toolStripMenuItemAutoSplitLongLines = new System.Windows.Forms.ToolStripMenuItem();
+            this.setMinimumDisplayTimeBetweenParagraphsToolStripMenuItem = new System.Windows.Forms.ToolStripMenuItem();
+            this.toolStripMenuItem1 = new System.Windows.Forms.ToolStripMenuItem();
+            this.sortNumberToolStripMenuItem = new System.Windows.Forms.ToolStripMenuItem();
+            this.sortStartTimeToolStripMenuItem = new System.Windows.Forms.ToolStripMenuItem();
+            this.sortEndTimeToolStripMenuItem = new System.Windows.Forms.ToolStripMenuItem();
+            this.sortDisplayTimeToolStripMenuItem = new System.Windows.Forms.ToolStripMenuItem();
+            this.sortTextAlphabeticallytoolStripMenuItem = new System.Windows.Forms.ToolStripMenuItem();
+            this.sortTextMaxLineLengthToolStripMenuItem = new System.Windows.Forms.ToolStripMenuItem();
+            this.sortTextTotalLengthToolStripMenuItem = new System.Windows.Forms.ToolStripMenuItem();
+            this.sortTextNumberOfLinesToolStripMenuItem = new System.Windows.Forms.ToolStripMenuItem();
+            this.textCharssecToolStripMenuItem = new System.Windows.Forms.ToolStripMenuItem();
+            this.textWordsPerMinutewpmToolStripMenuItem = new System.Windows.Forms.ToolStripMenuItem();
+            this.styleToolStripMenuItem = new System.Windows.Forms.ToolStripMenuItem();
+            this.toolStripSeparatorAscOrDesc = new System.Windows.Forms.ToolStripSeparator();
+            this.AscendingToolStripMenuItem = new System.Windows.Forms.ToolStripMenuItem();
+            this.descendingToolStripMenuItem = new System.Windows.Forms.ToolStripMenuItem();
+            this.netflixQualityCheckToolStripMenuItem = new System.Windows.Forms.ToolStripMenuItem();
+            this.toolStripSeparator23 = new System.Windows.Forms.ToolStripSeparator();
+            this.toolStripMenuItemMakeEmptyFromCurrent = new System.Windows.Forms.ToolStripMenuItem();
+            this.toolStripMenuItemBatchConvert = new System.Windows.Forms.ToolStripMenuItem();
+            this.generateDatetimeInfoFromVideoToolStripMenuItem = new System.Windows.Forms.ToolStripMenuItem();
+            this.toolStripMenuItemMeasurementConverter = new System.Windows.Forms.ToolStripMenuItem();
+            this.toolStripSeparator3 = new System.Windows.Forms.ToolStripSeparator();
+            this.splitToolStripMenuItem = new System.Windows.Forms.ToolStripMenuItem();
+            this.appendTextVisuallyToolStripMenuItem = new System.Windows.Forms.ToolStripMenuItem();
+            this.joinSubtitlesToolStripMenuItem = new System.Windows.Forms.ToolStripMenuItem();
+            this.toolStripMenuItemSpellCheckMain = new System.Windows.Forms.ToolStripMenuItem();
+            this.spellCheckToolStripMenuItem = new System.Windows.Forms.ToolStripMenuItem();
+            this.toolStripMenuItemSpellCheckFromCurrentLine = new System.Windows.Forms.ToolStripMenuItem();
+            this.findDoubleWordsToolStripMenuItem = new System.Windows.Forms.ToolStripMenuItem();
+            this.FindDoubleLinesToolStripMenuItem = new System.Windows.Forms.ToolStripMenuItem();
+            this.toolStripSeparator9 = new System.Windows.Forms.ToolStripSeparator();
+            this.GetDictionariesToolStripMenuItem = new System.Windows.Forms.ToolStripMenuItem();
+            this.addWordToNamesetcListToolStripMenuItem = new System.Windows.Forms.ToolStripMenuItem();
+            this.toolStripMenuItemVideo = new System.Windows.Forms.ToolStripMenuItem();
+            this.openVideoToolStripMenuItem = new System.Windows.Forms.ToolStripMenuItem();
+            this.toolStripMenuItemOpenDvd = new System.Windows.Forms.ToolStripMenuItem();
+            this.toolStripMenuItemSetAudioTrack = new System.Windows.Forms.ToolStripMenuItem();
+            this.closeVideoToolStripMenuItem = new System.Windows.Forms.ToolStripMenuItem();
+            this.setVideoOffsetToolStripMenuItem = new System.Windows.Forms.ToolStripMenuItem();
+            this.toolStripMenuItemImportSceneChanges = new System.Windows.Forms.ToolStripMenuItem();
+            this.toolStripMenuItemRemoveSceneChanges = new System.Windows.Forms.ToolStripMenuItem();
+            this.toolStripMenuItemAddWaveformBatch = new System.Windows.Forms.ToolStripMenuItem();
+            this.toolStripSeparator5 = new System.Windows.Forms.ToolStripSeparator();
+            this.showhideWaveformToolStripMenuItem = new System.Windows.Forms.ToolStripMenuItem();
+            this.showhideVideoToolStripMenuItem = new System.Windows.Forms.ToolStripMenuItem();
+            this.toolStripSeparator19 = new System.Windows.Forms.ToolStripSeparator();
+            this.undockVideoControlsToolStripMenuItem = new System.Windows.Forms.ToolStripMenuItem();
+            this.redockVideoControlsToolStripMenuItem = new System.Windows.Forms.ToolStripMenuItem();
+            this.toolStripMenuItemSynchronization = new System.Windows.Forms.ToolStripMenuItem();
+            this.toolStripMenuItemAdjustAllTimes = new System.Windows.Forms.ToolStripMenuItem();
+            this.visualSyncToolStripMenuItem = new System.Windows.Forms.ToolStripMenuItem();
+            this.toolStripMenuItemPointSync = new System.Windows.Forms.ToolStripMenuItem();
+            this.pointSyncViaOtherSubtitleToolStripMenuItem = new System.Windows.Forms.ToolStripMenuItem();
+            this.toolStripMenuItemChangeFrameRate2 = new System.Windows.Forms.ToolStripMenuItem();
+            this.changeSpeedInPercentToolStripMenuItem = new System.Windows.Forms.ToolStripMenuItem();
+            this.toolStripMenuItemAutoTranslate = new System.Windows.Forms.ToolStripMenuItem();
+            this.translateByGoogleToolStripMenuItem = new System.Windows.Forms.ToolStripMenuItem();
+            this.translatepoweredByMicrosoftToolStripMenuItem = new System.Windows.Forms.ToolStripMenuItem();
+            this.translateFromSwedishToDanishToolStripMenuItem = new System.Windows.Forms.ToolStripMenuItem();
+            this.optionsToolStripMenuItem = new System.Windows.Forms.ToolStripMenuItem();
+            this.settingsToolStripMenuItem = new System.Windows.Forms.ToolStripMenuItem();
+            this.changeLanguageToolStripMenuItem = new System.Windows.Forms.ToolStripMenuItem();
+            this.toolStripMenuItemNetworking = new System.Windows.Forms.ToolStripMenuItem();
+            this.startServerToolStripMenuItem = new System.Windows.Forms.ToolStripMenuItem();
+            this.joinSessionToolStripMenuItem = new System.Windows.Forms.ToolStripMenuItem();
+            this.chatToolStripMenuItem = new System.Windows.Forms.ToolStripMenuItem();
+            this.showSessionKeyLogToolStripMenuItem = new System.Windows.Forms.ToolStripMenuItem();
+            this.leaveSessionToolStripMenuItem = new System.Windows.Forms.ToolStripMenuItem();
+            this.helpToolStripMenuItem = new System.Windows.Forms.ToolStripMenuItem();
+            this.checkForUpdatesToolStripMenuItem = new System.Windows.Forms.ToolStripMenuItem();
+            this.toolStripMenuItemSplitterCheckForUpdates = new System.Windows.Forms.ToolStripSeparator();
+            this.helpToolStripMenuItem1 = new System.Windows.Forms.ToolStripMenuItem();
+            this.aboutToolStripMenuItem = new System.Windows.Forms.ToolStripMenuItem();
+            this.contextMenuStripListview = new System.Windows.Forms.ContextMenuStrip(this.components);
+            this.setStylesForSelectedLinesToolStripMenuItem = new System.Windows.Forms.ToolStripMenuItem();
+            this.toolStripMenuItemAssStyles = new System.Windows.Forms.ToolStripMenuItem();
+            this.toolStripMenuItemSetLanguage = new System.Windows.Forms.ToolStripMenuItem();
+            this.toolStripMenuItemWebVTT = new System.Windows.Forms.ToolStripMenuItem();
+            this.toolStripMenuItemDelete = new System.Windows.Forms.ToolStripMenuItem();
+            this.toolStripMenuItemInsertBefore = new System.Windows.Forms.ToolStripMenuItem();
+            this.toolStripMenuItemInsertAfter = new System.Windows.Forms.ToolStripMenuItem();
+            this.toolStripMenuItemInsertSubtitle = new System.Windows.Forms.ToolStripMenuItem();
+            this.toolStripMenuItemCopySourceText = new System.Windows.Forms.ToolStripMenuItem();
+            this.toolStripMenuItemColumn = new System.Windows.Forms.ToolStripMenuItem();
+            this.columnDeleteTextOnlyToolStripMenuItem = new System.Windows.Forms.ToolStripMenuItem();
+            this.toolStripMenuItemColumnDeleteText = new System.Windows.Forms.ToolStripMenuItem();
+            this.ShiftTextCellsDownToolStripMenuItem = new System.Windows.Forms.ToolStripMenuItem();
+            this.toolStripMenuItemInsertTextFromSub = new System.Windows.Forms.ToolStripMenuItem();
+            this.toolStripMenuItemColumnImportText = new System.Windows.Forms.ToolStripMenuItem();
+            this.toolStripMenuItemPasteSpecial = new System.Windows.Forms.ToolStripMenuItem();
+            this.copyOriginalTextToCurrentToolStripMenuItem = new System.Windows.Forms.ToolStripMenuItem();
+            this.toolStripSeparator7 = new System.Windows.Forms.ToolStripSeparator();
+            this.splitLineToolStripMenuItem = new System.Windows.Forms.ToolStripMenuItem();
+            this.toolStripMenuItemMergeLines = new System.Windows.Forms.ToolStripMenuItem();
+            this.toolStripMenuItemMergeDialog = new System.Windows.Forms.ToolStripMenuItem();
+            this.mergeBeforeToolStripMenuItem = new System.Windows.Forms.ToolStripMenuItem();
+            this.mergeAfterToolStripMenuItem = new System.Windows.Forms.ToolStripMenuItem();
+            this.toolStripSeparator8 = new System.Windows.Forms.ToolStripSeparator();
+            this.normalToolStripMenuItem = new System.Windows.Forms.ToolStripMenuItem();
+            this.boldToolStripMenuItem = new System.Windows.Forms.ToolStripMenuItem();
+            this.italicToolStripMenuItem = new System.Windows.Forms.ToolStripMenuItem();
+            this.underlineToolStripMenuItem = new System.Windows.Forms.ToolStripMenuItem();
+            this.colorToolStripMenuItem = new System.Windows.Forms.ToolStripMenuItem();
+            this.toolStripMenuItemFont = new System.Windows.Forms.ToolStripMenuItem();
+            this.toolStripMenuItemAlignment = new System.Windows.Forms.ToolStripMenuItem();
+            this.toolStripMenuItemSurroundWithMusicSymbols = new System.Windows.Forms.ToolStripMenuItem();
+            this.toolStripSeparator2 = new System.Windows.Forms.ToolStripSeparator();
+            this.toolStripMenuItemAutoBreakLines = new System.Windows.Forms.ToolStripMenuItem();
+            this.toolStripMenuItemUnbreakLines = new System.Windows.Forms.ToolStripMenuItem();
+            this.toolStripSeparatorBreakLines = new System.Windows.Forms.ToolStripSeparator();
+            this.typeEffectToolStripMenuItem = new System.Windows.Forms.ToolStripMenuItem();
+            this.karokeeEffectToolStripMenuItem = new System.Windows.Forms.ToolStripMenuItem();
+            this.toolStripSeparatorAdvancedFunctions = new System.Windows.Forms.ToolStripSeparator();
+            this.showSelectedLinesEarlierlaterToolStripMenuItem = new System.Windows.Forms.ToolStripMenuItem();
+            this.visualSyncSelectedLinesToolStripMenuItem = new System.Windows.Forms.ToolStripMenuItem();
+            this.toolStripMenuItemGoogleMicrosoftTranslateSelLine = new System.Windows.Forms.ToolStripMenuItem();
+            this.googleTranslateSelectedLinesToolStripMenuItem = new System.Windows.Forms.ToolStripMenuItem();
+            this.adjustDisplayTimeForSelectedLinesToolStripMenuItem = new System.Windows.Forms.ToolStripMenuItem();
+            this.fixCommonErrorsInSelectedLinesToolStripMenuItem = new System.Windows.Forms.ToolStripMenuItem();
+            this.changeCasingForSelectedLinesToolStripMenuItem = new System.Windows.Forms.ToolStripMenuItem();
+            this.toolStripMenuItemSaveSelectedLines = new System.Windows.Forms.ToolStripMenuItem();
+            this.openFileDialog1 = new System.Windows.Forms.OpenFileDialog();
+            this.saveFileDialog1 = new System.Windows.Forms.SaveFileDialog();
+            this.timer1 = new System.Windows.Forms.Timer(this.components);
+            this.colorDialog1 = new System.Windows.Forms.ColorDialog();
+            this.fontDialog1 = new System.Windows.Forms.FontDialog();
+            this.groupBoxVideo = new System.Windows.Forms.GroupBox();
+            this.audioVisualizer = new Nikse.SubtitleEdit.Controls.AudioVisualizer();
+            this.checkBoxSyncListViewWithVideoWhilePlaying = new System.Windows.Forms.CheckBox();
+            this.labelVideoInfo = new System.Windows.Forms.Label();
+            this.trackBarWaveformPosition = new System.Windows.Forms.TrackBar();
+            this.panelWaveformControls = new System.Windows.Forms.Panel();
+            this.toolStripWaveControls = new System.Windows.Forms.ToolStrip();
+            this.toolStripButtonWaveformZoomOut = new System.Windows.Forms.ToolStripButton();
+            this.toolStripComboBoxWaveform = new System.Windows.Forms.ToolStripComboBox();
+            this.toolStripButtonWaveformZoomIn = new System.Windows.Forms.ToolStripButton();
+            this.toolStripSeparator16 = new System.Windows.Forms.ToolStripSeparator();
+            this.toolStripButtonWaveformPause = new System.Windows.Forms.ToolStripButton();
+            this.toolStripButtonWaveformPlay = new System.Windows.Forms.ToolStripButton();
+            this.toolStripButtonLockCenter = new System.Windows.Forms.ToolStripButton();
+            this.toolStripSplitButtonPlayRate = new System.Windows.Forms.ToolStripSplitButton();
+            this.toolStripMenuItemPlayRateSlow = new System.Windows.Forms.ToolStripMenuItem();
+            this.toolStripMenuItemPlayRateNormal = new System.Windows.Forms.ToolStripMenuItem();
+            this.toolStripMenuItemPlayRateFast = new System.Windows.Forms.ToolStripMenuItem();
+            this.toolStripMenuItemPlayRateVeryFast = new System.Windows.Forms.ToolStripMenuItem();
+            this.tabControlButtons = new System.Windows.Forms.TabControl();
+            this.tabPageTranslate = new System.Windows.Forms.TabPage();
+            this.labelTranslateTip = new System.Windows.Forms.Label();
+            this.groupBoxTranslateSearch = new System.Windows.Forms.GroupBox();
+            this.buttonCustomUrl2 = new System.Windows.Forms.Button();
+            this.buttonCustomUrl1 = new System.Windows.Forms.Button();
+            this.buttonGoogleTranslateIt = new System.Windows.Forms.Button();
+            this.buttonGoogleIt = new System.Windows.Forms.Button();
+            this.textBoxSearchWord = new System.Windows.Forms.TextBox();
+            this.groupBoxAutoContinue = new System.Windows.Forms.GroupBox();
+            this.comboBoxAutoContinue = new System.Windows.Forms.ComboBox();
+            this.labelAutoContinueDelay = new System.Windows.Forms.Label();
+            this.checkBoxAutoContinue = new System.Windows.Forms.CheckBox();
+            this.buttonStop = new System.Windows.Forms.Button();
+            this.groupBoxAutoRepeat = new System.Windows.Forms.GroupBox();
+            this.comboBoxAutoRepeat = new System.Windows.Forms.ComboBox();
+            this.labelAutoRepeatCount = new System.Windows.Forms.Label();
+            this.checkBoxAutoRepeatOn = new System.Windows.Forms.CheckBox();
+            this.buttonPlayPrevious = new System.Windows.Forms.Button();
+            this.buttonPlayCurrent = new System.Windows.Forms.Button();
+            this.buttonPlayNext = new System.Windows.Forms.Button();
+            this.tabPageCreate = new System.Windows.Forms.TabPage();
+            this.timeUpDownVideoPosition = new Nikse.SubtitleEdit.Controls.TimeUpDown();
+            this.buttonGotoSub = new System.Windows.Forms.Button();
+            this.buttonBeforeText = new System.Windows.Forms.Button();
+            this.buttonSetEnd = new System.Windows.Forms.Button();
+            this.buttonInsertNewText = new System.Windows.Forms.Button();
+            this.buttonSetStartTime = new System.Windows.Forms.Button();
+            this.labelCreateF12 = new System.Windows.Forms.Label();
+            this.labelCreateF11 = new System.Windows.Forms.Label();
+            this.labelCreateF10 = new System.Windows.Forms.Label();
+            this.labelCreateF9 = new System.Windows.Forms.Label();
+            this.buttonForward2 = new System.Windows.Forms.Button();
+            this.numericUpDownSec2 = new System.Windows.Forms.NumericUpDown();
+            this.buttonSecBack2 = new System.Windows.Forms.Button();
+            this.labelCreateTip = new System.Windows.Forms.Label();
+            this.buttonForward1 = new System.Windows.Forms.Button();
+            this.numericUpDownSec1 = new System.Windows.Forms.NumericUpDown();
+            this.labelVideoPosition = new System.Windows.Forms.Label();
+            this.buttonSecBack1 = new System.Windows.Forms.Button();
+            this.tabPageAdjust = new System.Windows.Forms.TabPage();
+            this.labelAdjustTip = new System.Windows.Forms.Label();
+            this.buttonAdjustSetEndTime = new System.Windows.Forms.Button();
+            this.buttonSetEndAndGoToNext = new System.Windows.Forms.Button();
+            this.buttonSetStartAndOffsetRest = new System.Windows.Forms.Button();
+            this.buttonAdjustSetStartTime = new System.Windows.Forms.Button();
+            this.labelAdjustF12 = new System.Windows.Forms.Label();
+            this.labelAdjustF11 = new System.Windows.Forms.Label();
+            this.labelAdjustF10 = new System.Windows.Forms.Label();
+            this.labelAdjustF9 = new System.Windows.Forms.Label();
+            this.buttonAdjustSecForward2 = new System.Windows.Forms.Button();
+            this.numericUpDownSecAdjust2 = new System.Windows.Forms.NumericUpDown();
+            this.buttonAdjustSecBack2 = new System.Windows.Forms.Button();
+            this.buttonAdjustSecForward1 = new System.Windows.Forms.Button();
+            this.numericUpDownSecAdjust1 = new System.Windows.Forms.NumericUpDown();
+            this.buttonAdjustSecBack1 = new System.Windows.Forms.Button();
+            this.labelVideoPosition2 = new System.Windows.Forms.Label();
+            this.buttonAdjustGoToPosAndPause = new System.Windows.Forms.Button();
+            this.buttonAdjustPlayBefore = new System.Windows.Forms.Button();
+            this.timeUpDownVideoPositionAdjust = new Nikse.SubtitleEdit.Controls.TimeUpDown();
+            this.ShowSubtitleTimer = new System.Windows.Forms.Timer(this.components);
+            this.timerAutoDuration = new System.Windows.Forms.Timer(this.components);
+            this.timerAutoContinue = new System.Windows.Forms.Timer(this.components);
+            this.timerStillTyping = new System.Windows.Forms.Timer(this.components);
+            this.timerWaveform = new System.Windows.Forms.Timer(this.components);
+            this.contextMenuStripWaveform = new System.Windows.Forms.ContextMenuStrip(this.components);
+            this.addParagraphHereToolStripMenuItem = new System.Windows.Forms.ToolStripMenuItem();
+            this.addParagraphAndPasteToolStripMenuItem = new System.Windows.Forms.ToolStripMenuItem();
+            this.toolStripMenuItemFocusTextbox = new System.Windows.Forms.ToolStripMenuItem();
+            this.deleteParagraphToolStripMenuItem = new System.Windows.Forms.ToolStripMenuItem();
+            this.splitToolStripMenuItem1 = new System.Windows.Forms.ToolStripMenuItem();
+            this.mergeWithPreviousToolStripMenuItem = new System.Windows.Forms.ToolStripMenuItem();
+            this.mergeWithNextToolStripMenuItem = new System.Windows.Forms.ToolStripMenuItem();
+            this.toolStripSeparator11 = new System.Windows.Forms.ToolStripSeparator();
+            this.toolStripMenuItemWaveformPlaySelection = new System.Windows.Forms.ToolStripMenuItem();
+            this.toolStripSeparator24 = new System.Windows.Forms.ToolStripSeparator();
+            this.showWaveformAndSpectrogramToolStripMenuItem = new System.Windows.Forms.ToolStripMenuItem();
+            this.showOnlyWaveformToolStripMenuItem = new System.Windows.Forms.ToolStripMenuItem();
+            this.showOnlySpectrogramToolStripMenuItem = new System.Windows.Forms.ToolStripMenuItem();
+            this.toolStripSeparatorGuessTimeCodes = new System.Windows.Forms.ToolStripSeparator();
+            this.removeSceneChangeToolStripMenuItem = new System.Windows.Forms.ToolStripMenuItem();
+            this.addSceneChangeToolStripMenuItem = new System.Windows.Forms.ToolStripMenuItem();
+            this.guessTimeCodesToolStripMenuItem = new System.Windows.Forms.ToolStripMenuItem();
+            this.seekSilenceToolStripMenuItem = new System.Windows.Forms.ToolStripMenuItem();
+            this.splitContainerMain = new System.Windows.Forms.SplitContainer();
+            this.splitContainer1 = new System.Windows.Forms.SplitContainer();
+            this.tabControlSubtitle = new System.Windows.Forms.TabControl();
+            this.tabPage1 = new System.Windows.Forms.TabPage();
+            this.splitContainerListViewAndText = new System.Windows.Forms.SplitContainer();
+            this.SubtitleListview1 = new Nikse.SubtitleEdit.Controls.SubtitleListView();
+            this.groupBoxEdit = new System.Windows.Forms.GroupBox();
+            this.labelSingleLine = new System.Windows.Forms.Label();
+            this.labelAlternateSingleLine = new System.Windows.Forms.Label();
+            this.labelDurationWarning = new System.Windows.Forms.Label();
+            this.labelStartTimeWarning = new System.Windows.Forms.Label();
+            this.buttonSplitLine = new System.Windows.Forms.Button();
+            this.labelAlternateCharactersPerSecond = new System.Windows.Forms.Label();
+            this.labelTextAlternateLineTotal = new System.Windows.Forms.Label();
+            this.labelTextAlternateLineLengths = new System.Windows.Forms.Label();
+            this.labelAlternateText = new System.Windows.Forms.Label();
+            this.labelText = new System.Windows.Forms.Label();
+            this.textBoxListViewTextAlternate = new Nikse.SubtitleEdit.Controls.SETextBox();
+            this.contextMenuStripTextBoxListView = new System.Windows.Forms.ContextMenuStrip(this.components);
+            this.toolStripMenuItemWebVttVoice = new System.Windows.Forms.ToolStripMenuItem();
+            this.toolStripSeparatorWebVTT = new System.Windows.Forms.ToolStripSeparator();
+            this.cutToolStripMenuItem = new System.Windows.Forms.ToolStripMenuItem();
+            this.copyToolStripMenuItem = new System.Windows.Forms.ToolStripMenuItem();
+            this.pasteToolStripMenuItem = new System.Windows.Forms.ToolStripMenuItem();
+            this.deleteToolStripMenuItem = new System.Windows.Forms.ToolStripMenuItem();
+            this.toolStripMenuItemSplitTextAtCursor = new System.Windows.Forms.ToolStripMenuItem();
+            this.toolStripSeparator18 = new System.Windows.Forms.ToolStripSeparator();
+            this.selectAllToolStripMenuItem = new System.Windows.Forms.ToolStripMenuItem();
+            this.toolStripSeparator17 = new System.Windows.Forms.ToolStripSeparator();
+            this.normalToolStripMenuItem1 = new System.Windows.Forms.ToolStripMenuItem();
+            this.boldToolStripMenuItem1 = new System.Windows.Forms.ToolStripMenuItem();
+            this.italicToolStripMenuItem1 = new System.Windows.Forms.ToolStripMenuItem();
+            this.underlineToolStripMenuItem1 = new System.Windows.Forms.ToolStripMenuItem();
+            this.colorToolStripMenuItem1 = new System.Windows.Forms.ToolStripMenuItem();
+            this.fontNameToolStripMenuItem = new System.Windows.Forms.ToolStripMenuItem();
+            this.toolStripSeparator26 = new System.Windows.Forms.ToolStripSeparator();
+            this.toolStripMenuItemInsertUnicodeSymbol = new System.Windows.Forms.ToolStripMenuItem();
+            this.toolStripMenuItemInsertUnicodeControlCharacters = new System.Windows.Forms.ToolStripMenuItem();
+            this.leftToolStripMenuItem = new System.Windows.Forms.ToolStripMenuItem();
+            this.righttoleftMarkToolStripMenuItem = new System.Windows.Forms.ToolStripMenuItem();
+            this.startOfLefttorightEmbeddingLREToolStripMenuItem = new System.Windows.Forms.ToolStripMenuItem();
+            this.startOfRighttoleftEmbeddingRLEToolStripMenuItem = new System.Windows.Forms.ToolStripMenuItem();
+            this.startOfLefttorightOverrideLROToolStripMenuItem = new System.Windows.Forms.ToolStripMenuItem();
+            this.startOfRighttoleftOverrideRLOToolStripMenuItem = new System.Windows.Forms.ToolStripMenuItem();
+            this.superscriptToolStripMenuItem = new System.Windows.Forms.ToolStripMenuItem();
+            this.subscriptToolStripMenuItem = new System.Windows.Forms.ToolStripMenuItem();
+            this.buttonAutoBreak = new System.Windows.Forms.Button();
+            this.labelTextLineLengths = new System.Windows.Forms.Label();
+            this.labelTextLineTotal = new System.Windows.Forms.Label();
+            this.labelCharactersPerSecond = new System.Windows.Forms.Label();
+            this.buttonUnBreak = new System.Windows.Forms.Button();
+            this.timeUpDownStartTime = new Nikse.SubtitleEdit.Controls.TimeUpDown();
+            this.numericUpDownDuration = new System.Windows.Forms.NumericUpDown();
+            this.buttonPrevious = new System.Windows.Forms.Button();
+            this.buttonNext = new System.Windows.Forms.Button();
+            this.labelStartTime = new System.Windows.Forms.Label();
+            this.textBoxListViewText = new Nikse.SubtitleEdit.Controls.SETextBox();
+            this.labelDuration = new System.Windows.Forms.Label();
+            this.labelAutoDuration = new System.Windows.Forms.Label();
+            this.tabPage2 = new System.Windows.Forms.TabPage();
+            this.textBoxSource = new System.Windows.Forms.TextBox();
+            this.panelVideoPlayer = new System.Windows.Forms.Panel();
+            this.mediaPlayer = new Nikse.SubtitleEdit.Controls.VideoPlayerContainer();
+            this.contextMenuStripEmpty = new System.Windows.Forms.ContextMenuStrip(this.components);
+            this.insertLineToolStripMenuItem = new System.Windows.Forms.ToolStripMenuItem();
+            this.imageListPlayRate = new System.Windows.Forms.ImageList(this.components);
+            this.timerTextUndo = new System.Windows.Forms.Timer(this.components);
+            this.timerAlternateTextUndo = new System.Windows.Forms.Timer(this.components);
+            this.toolStripMenuItemEdl = new System.Windows.Forms.ToolStripMenuItem();
+            this.statusStrip1.SuspendLayout();
+            this.toolStrip1.SuspendLayout();
+            this.menuStrip1.SuspendLayout();
+            this.contextMenuStripListview.SuspendLayout();
+            this.groupBoxVideo.SuspendLayout();
+            ((System.ComponentModel.ISupportInitialize)(this.trackBarWaveformPosition)).BeginInit();
+            this.panelWaveformControls.SuspendLayout();
+            this.toolStripWaveControls.SuspendLayout();
+            this.tabControlButtons.SuspendLayout();
+            this.tabPageTranslate.SuspendLayout();
+            this.groupBoxTranslateSearch.SuspendLayout();
+            this.groupBoxAutoContinue.SuspendLayout();
+            this.groupBoxAutoRepeat.SuspendLayout();
+            this.tabPageCreate.SuspendLayout();
+            ((System.ComponentModel.ISupportInitialize)(this.numericUpDownSec2)).BeginInit();
+            ((System.ComponentModel.ISupportInitialize)(this.numericUpDownSec1)).BeginInit();
+            this.tabPageAdjust.SuspendLayout();
+            ((System.ComponentModel.ISupportInitialize)(this.numericUpDownSecAdjust2)).BeginInit();
+            ((System.ComponentModel.ISupportInitialize)(this.numericUpDownSecAdjust1)).BeginInit();
+            this.contextMenuStripWaveform.SuspendLayout();
+            ((System.ComponentModel.ISupportInitialize)(this.splitContainerMain)).BeginInit();
+            this.splitContainerMain.Panel1.SuspendLayout();
+            this.splitContainerMain.Panel2.SuspendLayout();
+            this.splitContainerMain.SuspendLayout();
+            ((System.ComponentModel.ISupportInitialize)(this.splitContainer1)).BeginInit();
+            this.splitContainer1.Panel1.SuspendLayout();
+            this.splitContainer1.Panel2.SuspendLayout();
+            this.splitContainer1.SuspendLayout();
+            this.tabControlSubtitle.SuspendLayout();
+            this.tabPage1.SuspendLayout();
+            ((System.ComponentModel.ISupportInitialize)(this.splitContainerListViewAndText)).BeginInit();
+            this.splitContainerListViewAndText.Panel1.SuspendLayout();
+            this.splitContainerListViewAndText.Panel2.SuspendLayout();
+            this.splitContainerListViewAndText.SuspendLayout();
+            this.groupBoxEdit.SuspendLayout();
+            this.contextMenuStripTextBoxListView.SuspendLayout();
+            ((System.ComponentModel.ISupportInitialize)(this.numericUpDownDuration)).BeginInit();
+            this.tabPage2.SuspendLayout();
+            this.panelVideoPlayer.SuspendLayout();
+            this.contextMenuStripEmpty.SuspendLayout();
+            this.SuspendLayout();
+            // 
+            // statusStrip1
+            // 
+            this.statusStrip1.Font = new System.Drawing.Font("Tahoma", 9F, System.Drawing.FontStyle.Regular, System.Drawing.GraphicsUnit.Point, ((byte)(0)));
+            this.statusStrip1.Items.AddRange(new System.Windows.Forms.ToolStripItem[] {
+            this.labelStatus,
+            this.toolStripSelected,
+            this.toolStripStatusLabelProgress,
+            this.toolStripStatusNetworking});
+            this.statusStrip1.Location = new System.Drawing.Point(0, 624);
+            this.statusStrip1.Name = "statusStrip1";
+            this.statusStrip1.Size = new System.Drawing.Size(975, 22);
+            this.statusStrip1.TabIndex = 4;
+            this.statusStrip1.Text = "statusStrip1";
+            // 
+            // labelStatus
+            // 
+            this.labelStatus.Name = "labelStatus";
+            this.labelStatus.Size = new System.Drawing.Size(0, 17);
+            this.labelStatus.TextAlign = System.Drawing.ContentAlignment.MiddleLeft;
+            this.labelStatus.Click += new System.EventHandler(this.labelStatus_Click);
+            // 
+            // toolStripSelected
+            // 
+            this.toolStripSelected.DisplayStyle = System.Windows.Forms.ToolStripItemDisplayStyle.Text;
+            this.toolStripSelected.Name = "toolStripSelected";
+            this.toolStripSelected.Size = new System.Drawing.Size(743, 17);
+            this.toolStripSelected.Spring = true;
+            this.toolStripSelected.Text = "toolStripSelected";
+            this.toolStripSelected.TextAlign = System.Drawing.ContentAlignment.MiddleRight;
+            this.toolStripSelected.Click += new System.EventHandler(this.toolStripSelected_Click);
+            // 
+            // toolStripStatusLabelProgress
+            // 
+            this.toolStripStatusLabelProgress.Name = "toolStripStatusLabelProgress";
+            this.toolStripStatusLabelProgress.Size = new System.Drawing.Size(162, 17);
+            this.toolStripStatusLabelProgress.Text = "toolStripStatusLabelProgress";
+            this.toolStripStatusLabelProgress.Visible = false;
+            // 
+            // toolStripStatusNetworking
+            // 
+            this.toolStripStatusNetworking.Image = global::Nikse.SubtitleEdit.Properties.Resources.connect;
+            this.toolStripStatusNetworking.Name = "toolStripStatusNetworking";
+            this.toolStripStatusNetworking.Padding = new System.Windows.Forms.Padding(50, 0, 0, 0);
+            this.toolStripStatusNetworking.Size = new System.Drawing.Size(217, 17);
+            this.toolStripStatusNetworking.Text = "toolStripStatusNetworking";
+            this.toolStripStatusNetworking.TextAlign = System.Drawing.ContentAlignment.MiddleRight;
+            this.toolStripStatusNetworking.TextImageRelation = System.Windows.Forms.TextImageRelation.TextBeforeImage;
+            this.toolStripStatusNetworking.Click += new System.EventHandler(this.toolStripStatusNetworking_Click);
+            // 
+            // toolStrip1
+            // 
+            this.toolStrip1.AutoSize = false;
+            this.toolStrip1.Font = new System.Drawing.Font("Tahoma", 9F, System.Drawing.FontStyle.Regular, System.Drawing.GraphicsUnit.Point, ((byte)(0)));
+            this.toolStrip1.GripStyle = System.Windows.Forms.ToolStripGripStyle.Hidden;
+            this.toolStrip1.Items.AddRange(new System.Windows.Forms.ToolStripItem[] {
+            this.toolStripButtonFileNew,
+            this.toolStripButtonFileOpen,
+            this.toolStripButtonSave,
+            this.toolStripButtonSaveAs,
+            this.toolStripSeparatorFindReplace,
+            this.toolStripButtonFind,
+            this.toolStripButtonReplace,
+            this.toolStripSeparatorFixSyncSpell,
+            this.toolStripButtonFixCommonErrors,
+            this.toolStripButtonRemoveTextForHi,
+            this.toolStripButtonVisualSync,
+            this.toolStripButtonSpellCheck,
+            this.toolStripButtonNetflixQualityCheck,
+            this.toolStripButtonSettings,
+            this.toolStripSeparatorHelp,
+            this.toolStripButtonHelp,
+            this.toolStripSeparatorToggle,
+            this.toolStripButtonToggleWaveform,
+            this.toolStripButtonToggleVideo,
+            this.toolStripSeparatorSubtitleFormat,
+            this.toolStripLabelSubtitleFormat,
+            this.comboBoxSubtitleFormats,
+            this.toolStripSeparatorEncoding,
+            this.toolStripLabelEncoding,
+            this.comboBoxEncoding,
+            this.toolStripSeparatorFrameRate,
+            this.toolStripLabelFrameRate,
+            this.toolStripComboBoxFrameRate,
+            this.toolStripButtonGetFrameRate});
+            this.toolStrip1.Location = new System.Drawing.Point(0, 24);
+            this.toolStrip1.Name = "toolStrip1";
+            this.toolStrip1.Size = new System.Drawing.Size(975, 40);
+            this.toolStrip1.TabIndex = 5;
+            this.toolStrip1.Text = "toolStrip1";
+            // 
+            // toolStripButtonFileNew
+            // 
+            this.toolStripButtonFileNew.DisplayStyle = System.Windows.Forms.ToolStripItemDisplayStyle.Image;
+            this.toolStripButtonFileNew.Font = new System.Drawing.Font("Tahoma", 8.25F, System.Drawing.FontStyle.Regular, System.Drawing.GraphicsUnit.Point, ((byte)(0)));
+            this.toolStripButtonFileNew.Image = ((System.Drawing.Image)(resources.GetObject("toolStripButtonFileNew.Image")));
+            this.toolStripButtonFileNew.ImageScaling = System.Windows.Forms.ToolStripItemImageScaling.None;
+            this.toolStripButtonFileNew.ImageTransparentColor = System.Drawing.Color.Transparent;
+            this.toolStripButtonFileNew.Name = "toolStripButtonFileNew";
+            this.toolStripButtonFileNew.Size = new System.Drawing.Size(36, 37);
+            this.toolStripButtonFileNew.Text = "New";
+            this.toolStripButtonFileNew.ToolTipText = "New";
+            this.toolStripButtonFileNew.Click += new System.EventHandler(this.ToolStripButtonFileNewClick);
+            // 
+            // toolStripButtonFileOpen
+            // 
+            this.toolStripButtonFileOpen.DisplayStyle = System.Windows.Forms.ToolStripItemDisplayStyle.Image;
+            this.toolStripButtonFileOpen.Font = new System.Drawing.Font("Tahoma", 8.25F, System.Drawing.FontStyle.Regular, System.Drawing.GraphicsUnit.Point, ((byte)(0)));
+            this.toolStripButtonFileOpen.Image = ((System.Drawing.Image)(resources.GetObject("toolStripButtonFileOpen.Image")));
+            this.toolStripButtonFileOpen.ImageScaling = System.Windows.Forms.ToolStripItemImageScaling.None;
+            this.toolStripButtonFileOpen.ImageTransparentColor = System.Drawing.Color.Transparent;
+            this.toolStripButtonFileOpen.Name = "toolStripButtonFileOpen";
+            this.toolStripButtonFileOpen.Size = new System.Drawing.Size(36, 37);
+            this.toolStripButtonFileOpen.Text = "toolStripButtonOpen";
+            this.toolStripButtonFileOpen.ToolTipText = "Open";
+            this.toolStripButtonFileOpen.Click += new System.EventHandler(this.ToolStripButtonFileOpenClick);
+            // 
+            // toolStripButtonSave
+            // 
+            this.toolStripButtonSave.DisplayStyle = System.Windows.Forms.ToolStripItemDisplayStyle.Image;
+            this.toolStripButtonSave.Font = new System.Drawing.Font("Tahoma", 8.25F, System.Drawing.FontStyle.Regular, System.Drawing.GraphicsUnit.Point, ((byte)(0)));
+            this.toolStripButtonSave.Image = ((System.Drawing.Image)(resources.GetObject("toolStripButtonSave.Image")));
+            this.toolStripButtonSave.ImageScaling = System.Windows.Forms.ToolStripItemImageScaling.None;
+            this.toolStripButtonSave.ImageTransparentColor = System.Drawing.Color.Magenta;
+            this.toolStripButtonSave.Name = "toolStripButtonSave";
+            this.toolStripButtonSave.Size = new System.Drawing.Size(36, 37);
+            this.toolStripButtonSave.Text = "toolStripButtonSave";
+            this.toolStripButtonSave.ToolTipText = "Save";
+            this.toolStripButtonSave.Click += new System.EventHandler(this.ToolStripButtonSaveClick);
+            // 
+            // toolStripButtonSaveAs
+            // 
+            this.toolStripButtonSaveAs.DisplayStyle = System.Windows.Forms.ToolStripItemDisplayStyle.Image;
+            this.toolStripButtonSaveAs.Font = new System.Drawing.Font("Tahoma", 8.25F, System.Drawing.FontStyle.Regular, System.Drawing.GraphicsUnit.Point, ((byte)(0)));
+            this.toolStripButtonSaveAs.Image = ((System.Drawing.Image)(resources.GetObject("toolStripButtonSaveAs.Image")));
+            this.toolStripButtonSaveAs.ImageScaling = System.Windows.Forms.ToolStripItemImageScaling.None;
+            this.toolStripButtonSaveAs.ImageTransparentColor = System.Drawing.Color.Magenta;
+            this.toolStripButtonSaveAs.Name = "toolStripButtonSaveAs";
+            this.toolStripButtonSaveAs.Size = new System.Drawing.Size(36, 37);
+            this.toolStripButtonSaveAs.Text = "toolStripButtonSaveAs";
+            this.toolStripButtonSaveAs.ToolTipText = "Save as";
+            this.toolStripButtonSaveAs.Click += new System.EventHandler(this.ToolStripButtonSaveAsClick);
+            // 
+            // toolStripSeparatorFindReplace
+            // 
+            this.toolStripSeparatorFindReplace.Name = "toolStripSeparatorFindReplace";
+            this.toolStripSeparatorFindReplace.Size = new System.Drawing.Size(6, 40);
+            // 
+            // toolStripButtonFind
+            // 
+            this.toolStripButtonFind.DisplayStyle = System.Windows.Forms.ToolStripItemDisplayStyle.Image;
+            this.toolStripButtonFind.Font = new System.Drawing.Font("Tahoma", 8.25F, System.Drawing.FontStyle.Regular, System.Drawing.GraphicsUnit.Point, ((byte)(0)));
+            this.toolStripButtonFind.Image = ((System.Drawing.Image)(resources.GetObject("toolStripButtonFind.Image")));
+            this.toolStripButtonFind.ImageScaling = System.Windows.Forms.ToolStripItemImageScaling.None;
+            this.toolStripButtonFind.ImageTransparentColor = System.Drawing.Color.Magenta;
+            this.toolStripButtonFind.Name = "toolStripButtonFind";
+            this.toolStripButtonFind.Size = new System.Drawing.Size(36, 37);
+            this.toolStripButtonFind.Text = "Find";
+            this.toolStripButtonFind.Click += new System.EventHandler(this.ToolStripButtonFindClick);
+            // 
+            // toolStripButtonReplace
+            // 
+            this.toolStripButtonReplace.DisplayStyle = System.Windows.Forms.ToolStripItemDisplayStyle.Image;
+            this.toolStripButtonReplace.Font = new System.Drawing.Font("Tahoma", 8.25F, System.Drawing.FontStyle.Regular, System.Drawing.GraphicsUnit.Point, ((byte)(0)));
+            this.toolStripButtonReplace.Image = ((System.Drawing.Image)(resources.GetObject("toolStripButtonReplace.Image")));
+            this.toolStripButtonReplace.ImageScaling = System.Windows.Forms.ToolStripItemImageScaling.None;
+            this.toolStripButtonReplace.ImageTransparentColor = System.Drawing.Color.White;
+            this.toolStripButtonReplace.Name = "toolStripButtonReplace";
+            this.toolStripButtonReplace.Size = new System.Drawing.Size(36, 37);
+            this.toolStripButtonReplace.Text = "Replace";
+            this.toolStripButtonReplace.ToolTipText = "Replace";
+            this.toolStripButtonReplace.Click += new System.EventHandler(this.ToolStripButtonReplaceClick);
+            // 
+            // toolStripSeparatorFixSyncSpell
+            // 
+            this.toolStripSeparatorFixSyncSpell.Name = "toolStripSeparatorFixSyncSpell";
+            this.toolStripSeparatorFixSyncSpell.Size = new System.Drawing.Size(6, 40);
+            // 
+            // toolStripButtonFixCommonErrors
+            // 
+            this.toolStripButtonFixCommonErrors.DisplayStyle = System.Windows.Forms.ToolStripItemDisplayStyle.Image;
+            this.toolStripButtonFixCommonErrors.Font = new System.Drawing.Font("Tahoma", 8.25F, System.Drawing.FontStyle.Regular, System.Drawing.GraphicsUnit.Point, ((byte)(0)));
+            this.toolStripButtonFixCommonErrors.Image = ((System.Drawing.Image)(resources.GetObject("toolStripButtonFixCommonErrors.Image")));
+            this.toolStripButtonFixCommonErrors.ImageScaling = System.Windows.Forms.ToolStripItemImageScaling.None;
+            this.toolStripButtonFixCommonErrors.ImageTransparentColor = System.Drawing.Color.Magenta;
+            this.toolStripButtonFixCommonErrors.Name = "toolStripButtonFixCommonErrors";
+            this.toolStripButtonFixCommonErrors.Size = new System.Drawing.Size(36, 37);
+            this.toolStripButtonFixCommonErrors.Text = "Fix common errors";
+            this.toolStripButtonFixCommonErrors.ToolTipText = "Fix common errors";
+            this.toolStripButtonFixCommonErrors.Click += new System.EventHandler(this.toolStripButtonFixCommonErrors_Click);
+            // 
+            // toolStripButtonRemoveTextForHi
+            // 
+            this.toolStripButtonRemoveTextForHi.DisplayStyle = System.Windows.Forms.ToolStripItemDisplayStyle.Image;
+            this.toolStripButtonRemoveTextForHi.Font = new System.Drawing.Font("Tahoma", 8.25F, System.Drawing.FontStyle.Regular, System.Drawing.GraphicsUnit.Point, ((byte)(0)));
+            this.toolStripButtonRemoveTextForHi.Image = ((System.Drawing.Image)(resources.GetObject("toolStripButtonRemoveTextForHi.Image")));
+            this.toolStripButtonRemoveTextForHi.ImageScaling = System.Windows.Forms.ToolStripItemImageScaling.None;
+            this.toolStripButtonRemoveTextForHi.ImageTransparentColor = System.Drawing.Color.Magenta;
+            this.toolStripButtonRemoveTextForHi.Name = "toolStripButtonRemoveTextForHi";
+            this.toolStripButtonRemoveTextForHi.Size = new System.Drawing.Size(36, 37);
+            this.toolStripButtonRemoveTextForHi.Text = "Remove text for HI";
+            this.toolStripButtonRemoveTextForHi.ToolTipText = "Fix common errors";
+            this.toolStripButtonRemoveTextForHi.Click += new System.EventHandler(this.toolStripButtonRemoveTextForHi_Click);
+            // 
+            // toolStripButtonVisualSync
+            // 
+            this.toolStripButtonVisualSync.DisplayStyle = System.Windows.Forms.ToolStripItemDisplayStyle.Image;
+            this.toolStripButtonVisualSync.Font = new System.Drawing.Font("Tahoma", 8.25F, System.Drawing.FontStyle.Regular, System.Drawing.GraphicsUnit.Point, ((byte)(0)));
+            this.toolStripButtonVisualSync.Image = ((System.Drawing.Image)(resources.GetObject("toolStripButtonVisualSync.Image")));
+            this.toolStripButtonVisualSync.ImageScaling = System.Windows.Forms.ToolStripItemImageScaling.None;
+            this.toolStripButtonVisualSync.ImageTransparentColor = System.Drawing.Color.Magenta;
+            this.toolStripButtonVisualSync.Name = "toolStripButtonVisualSync";
+            this.toolStripButtonVisualSync.Size = new System.Drawing.Size(36, 37);
+            this.toolStripButtonVisualSync.Text = "Visual sync";
+            this.toolStripButtonVisualSync.Click += new System.EventHandler(this.ToolStripButtonVisualSyncClick);
+            // 
+            // toolStripButtonSpellCheck
+            // 
+            this.toolStripButtonSpellCheck.DisplayStyle = System.Windows.Forms.ToolStripItemDisplayStyle.Image;
+            this.toolStripButtonSpellCheck.Font = new System.Drawing.Font("Tahoma", 8.25F);
+            this.toolStripButtonSpellCheck.Image = ((System.Drawing.Image)(resources.GetObject("toolStripButtonSpellCheck.Image")));
+            this.toolStripButtonSpellCheck.ImageScaling = System.Windows.Forms.ToolStripItemImageScaling.None;
+            this.toolStripButtonSpellCheck.ImageTransparentColor = System.Drawing.Color.Magenta;
+            this.toolStripButtonSpellCheck.Name = "toolStripButtonSpellCheck";
+            this.toolStripButtonSpellCheck.Size = new System.Drawing.Size(36, 37);
+            this.toolStripButtonSpellCheck.Text = "Spell check";
+            this.toolStripButtonSpellCheck.Click += new System.EventHandler(this.ToolStripButtonSpellCheckClick);
+            // 
+            // toolStripButtonNetflixQualityCheck
+            // 
+            this.toolStripButtonNetflixQualityCheck.DisplayStyle = System.Windows.Forms.ToolStripItemDisplayStyle.Image;
+            this.toolStripButtonNetflixQualityCheck.Image = ((System.Drawing.Image)(resources.GetObject("toolStripButtonNetflixQualityCheck.Image")));
+            this.toolStripButtonNetflixQualityCheck.ImageScaling = System.Windows.Forms.ToolStripItemImageScaling.None;
+            this.toolStripButtonNetflixQualityCheck.ImageTransparentColor = System.Drawing.Color.Magenta;
+            this.toolStripButtonNetflixQualityCheck.Name = "toolStripButtonNetflixQualityCheck";
+            this.toolStripButtonNetflixQualityCheck.Size = new System.Drawing.Size(36, 37);
+            this.toolStripButtonNetflixQualityCheck.Text = "Netflix quality check";
+            this.toolStripButtonNetflixQualityCheck.Click += new System.EventHandler(this.toolStripButtonNetflixGlyphCheck_Click);
+            // 
+            // toolStripButtonSettings
+            // 
+            this.toolStripButtonSettings.DisplayStyle = System.Windows.Forms.ToolStripItemDisplayStyle.Image;
+            this.toolStripButtonSettings.Font = new System.Drawing.Font("Tahoma", 8.25F);
+            this.toolStripButtonSettings.Image = ((System.Drawing.Image)(resources.GetObject("toolStripButtonSettings.Image")));
+            this.toolStripButtonSettings.ImageScaling = System.Windows.Forms.ToolStripItemImageScaling.None;
+            this.toolStripButtonSettings.ImageTransparentColor = System.Drawing.Color.Transparent;
+            this.toolStripButtonSettings.Name = "toolStripButtonSettings";
+            this.toolStripButtonSettings.Size = new System.Drawing.Size(36, 37);
+            this.toolStripButtonSettings.Text = "Settings";
+            this.toolStripButtonSettings.Click += new System.EventHandler(this.ToolStripButtonSettingsClick);
+            // 
+            // toolStripSeparatorHelp
+            // 
+            this.toolStripSeparatorHelp.Name = "toolStripSeparatorHelp";
+            this.toolStripSeparatorHelp.Size = new System.Drawing.Size(6, 40);
+            // 
+            // toolStripButtonHelp
+            // 
+            this.toolStripButtonHelp.DisplayStyle = System.Windows.Forms.ToolStripItemDisplayStyle.Image;
+            this.toolStripButtonHelp.Font = new System.Drawing.Font("Tahoma", 8.25F);
+            this.toolStripButtonHelp.Image = ((System.Drawing.Image)(resources.GetObject("toolStripButtonHelp.Image")));
+            this.toolStripButtonHelp.ImageScaling = System.Windows.Forms.ToolStripItemImageScaling.None;
+            this.toolStripButtonHelp.ImageTransparentColor = System.Drawing.Color.Transparent;
+            this.toolStripButtonHelp.Name = "toolStripButtonHelp";
+            this.toolStripButtonHelp.Size = new System.Drawing.Size(36, 37);
+            this.toolStripButtonHelp.Text = "Help";
+            this.toolStripButtonHelp.Click += new System.EventHandler(this.ToolStripButtonHelpClick);
+            // 
+            // toolStripSeparatorToggle
+            // 
+            this.toolStripSeparatorToggle.Name = "toolStripSeparatorToggle";
+            this.toolStripSeparatorToggle.Size = new System.Drawing.Size(6, 40);
+            // 
+            // toolStripButtonToggleWaveform
+            // 
+            this.toolStripButtonToggleWaveform.DisplayStyle = System.Windows.Forms.ToolStripItemDisplayStyle.Image;
+            this.toolStripButtonToggleWaveform.Font = new System.Drawing.Font("Tahoma", 8.25F);
+            this.toolStripButtonToggleWaveform.Image = ((System.Drawing.Image)(resources.GetObject("toolStripButtonToggleWaveform.Image")));
+            this.toolStripButtonToggleWaveform.ImageScaling = System.Windows.Forms.ToolStripItemImageScaling.None;
+            this.toolStripButtonToggleWaveform.ImageTransparentColor = System.Drawing.Color.Magenta;
+            this.toolStripButtonToggleWaveform.Name = "toolStripButtonToggleWaveform";
+            this.toolStripButtonToggleWaveform.Size = new System.Drawing.Size(36, 37);
+            this.toolStripButtonToggleWaveform.Text = "Show/hide waveform";
+            this.toolStripButtonToggleWaveform.Click += new System.EventHandler(this.toolStripButtonToggleWaveform_Click);
+            // 
+            // toolStripButtonToggleVideo
+            // 
+            this.toolStripButtonToggleVideo.Checked = true;
+            this.toolStripButtonToggleVideo.CheckState = System.Windows.Forms.CheckState.Checked;
+            this.toolStripButtonToggleVideo.DisplayStyle = System.Windows.Forms.ToolStripItemDisplayStyle.Image;
+            this.toolStripButtonToggleVideo.Font = new System.Drawing.Font("Tahoma", 8.25F);
+            this.toolStripButtonToggleVideo.Image = ((System.Drawing.Image)(resources.GetObject("toolStripButtonToggleVideo.Image")));
+            this.toolStripButtonToggleVideo.ImageScaling = System.Windows.Forms.ToolStripItemImageScaling.None;
+            this.toolStripButtonToggleVideo.ImageTransparentColor = System.Drawing.Color.Magenta;
+            this.toolStripButtonToggleVideo.Name = "toolStripButtonToggleVideo";
+            this.toolStripButtonToggleVideo.Size = new System.Drawing.Size(36, 37);
+            this.toolStripButtonToggleVideo.Text = "Show/hide video";
+            this.toolStripButtonToggleVideo.Click += new System.EventHandler(this.toolStripButtonToggleVideo_Click);
+            // 
+            // toolStripSeparatorSubtitleFormat
+            // 
+            this.toolStripSeparatorSubtitleFormat.Name = "toolStripSeparatorSubtitleFormat";
+            this.toolStripSeparatorSubtitleFormat.Size = new System.Drawing.Size(6, 40);
+            // 
+            // toolStripLabelSubtitleFormat
+            // 
+            this.toolStripLabelSubtitleFormat.Name = "toolStripLabelSubtitleFormat";
+            this.toolStripLabelSubtitleFormat.Size = new System.Drawing.Size(89, 37);
+            this.toolStripLabelSubtitleFormat.Text = "Subtitle format";
+            // 
+            // comboBoxSubtitleFormats
+            // 
+            this.comboBoxSubtitleFormats.DropDownHeight = 215;
+            this.comboBoxSubtitleFormats.DropDownStyle = System.Windows.Forms.ComboBoxStyle.DropDownList;
+            this.comboBoxSubtitleFormats.FlatStyle = System.Windows.Forms.FlatStyle.Standard;
+            this.comboBoxSubtitleFormats.IntegralHeight = false;
+            this.comboBoxSubtitleFormats.Name = "comboBoxSubtitleFormats";
+            this.comboBoxSubtitleFormats.Size = new System.Drawing.Size(150, 40);
+            this.comboBoxSubtitleFormats.DropDown += new System.EventHandler(this.MenuOpened);
+            this.comboBoxSubtitleFormats.DropDownClosed += new System.EventHandler(this.MenuClosed);
+            this.comboBoxSubtitleFormats.SelectedIndexChanged += new System.EventHandler(this.ComboBoxSubtitleFormatsSelectedIndexChanged);
+            this.comboBoxSubtitleFormats.Enter += new System.EventHandler(this.ComboBoxSubtitleFormatsEnter);
+            // 
+            // toolStripSeparatorEncoding
+            // 
+            this.toolStripSeparatorEncoding.Name = "toolStripSeparatorEncoding";
+            this.toolStripSeparatorEncoding.Size = new System.Drawing.Size(6, 40);
+            // 
+            // toolStripLabelEncoding
+            // 
+            this.toolStripLabelEncoding.Name = "toolStripLabelEncoding";
+            this.toolStripLabelEncoding.Size = new System.Drawing.Size(78, 37);
+            this.toolStripLabelEncoding.Text = "File encoding";
+            // 
+            // comboBoxEncoding
+            // 
+            this.comboBoxEncoding.DropDownHeight = 215;
+            this.comboBoxEncoding.DropDownStyle = System.Windows.Forms.ComboBoxStyle.DropDownList;
+            this.comboBoxEncoding.FlatStyle = System.Windows.Forms.FlatStyle.Standard;
+            this.comboBoxEncoding.IntegralHeight = false;
+            this.comboBoxEncoding.Items.AddRange(new object[] {
+            "ANSI",
+            "UTF-7",
+            "UTF-8",
+            "Unicode",
+            "Unicode (big endian)"});
+            this.comboBoxEncoding.Name = "comboBoxEncoding";
+            this.comboBoxEncoding.Size = new System.Drawing.Size(125, 23);
+            this.comboBoxEncoding.DropDown += new System.EventHandler(this.MenuOpened);
+            this.comboBoxEncoding.DropDownClosed += new System.EventHandler(this.MenuClosed);
+            // 
+            // toolStripSeparatorFrameRate
+            // 
+            this.toolStripSeparatorFrameRate.Name = "toolStripSeparatorFrameRate";
+            this.toolStripSeparatorFrameRate.Size = new System.Drawing.Size(6, 40);
+            // 
+            // toolStripLabelFrameRate
+            // 
+            this.toolStripLabelFrameRate.Name = "toolStripLabelFrameRate";
+            this.toolStripLabelFrameRate.Size = new System.Drawing.Size(66, 14);
+            this.toolStripLabelFrameRate.Text = "Frame rate";
+            // 
+            // toolStripComboBoxFrameRate
+            // 
+            this.toolStripComboBoxFrameRate.DropDownWidth = 75;
+            this.toolStripComboBoxFrameRate.FlatStyle = System.Windows.Forms.FlatStyle.Standard;
+            this.toolStripComboBoxFrameRate.Name = "toolStripComboBoxFrameRate";
+            this.toolStripComboBoxFrameRate.Size = new System.Drawing.Size(75, 23);
+            this.toolStripComboBoxFrameRate.DropDown += new System.EventHandler(this.MenuOpened);
+            this.toolStripComboBoxFrameRate.DropDownClosed += new System.EventHandler(this.MenuClosed);
+            this.toolStripComboBoxFrameRate.TextChanged += new System.EventHandler(this.ToolStripComboBoxFrameRateTextChanged);
+            // 
+            // toolStripButtonGetFrameRate
+            // 
+            this.toolStripButtonGetFrameRate.DisplayStyle = System.Windows.Forms.ToolStripItemDisplayStyle.Text;
+            this.toolStripButtonGetFrameRate.Image = ((System.Drawing.Image)(resources.GetObject("toolStripButtonGetFrameRate.Image")));
+            this.toolStripButtonGetFrameRate.ImageTransparentColor = System.Drawing.Color.Magenta;
+            this.toolStripButtonGetFrameRate.Name = "toolStripButtonGetFrameRate";
+            this.toolStripButtonGetFrameRate.Size = new System.Drawing.Size(23, 18);
+            this.toolStripButtonGetFrameRate.Text = "...";
+            this.toolStripButtonGetFrameRate.ToolTipText = "Get frame rate from video file";
+            this.toolStripButtonGetFrameRate.Click += new System.EventHandler(this.ButtonGetFrameRateClick);
+            // 
+            // menuStrip1
+            // 
+            this.menuStrip1.Font = new System.Drawing.Font("Tahoma", 9F, System.Drawing.FontStyle.Regular, System.Drawing.GraphicsUnit.Point, ((byte)(0)));
+            this.menuStrip1.Items.AddRange(new System.Windows.Forms.ToolStripItem[] {
+            this.fileToolStripMenuItem,
+            this.editToolStripMenuItem,
+            this.toolsToolStripMenuItem,
+            this.toolStripMenuItemSpellCheckMain,
+            this.toolStripMenuItemVideo,
+            this.toolStripMenuItemSynchronization,
+            this.toolStripMenuItemAutoTranslate,
+            this.optionsToolStripMenuItem,
+            this.toolStripMenuItemNetworking,
+            this.helpToolStripMenuItem});
+            this.menuStrip1.Location = new System.Drawing.Point(0, 0);
+            this.menuStrip1.Name = "menuStrip1";
+            this.menuStrip1.Size = new System.Drawing.Size(975, 24);
+            this.menuStrip1.TabIndex = 6;
+            this.menuStrip1.Text = "menuStrip1";
+            // 
+            // fileToolStripMenuItem
+            // 
+            this.fileToolStripMenuItem.DropDownItems.AddRange(new System.Windows.Forms.ToolStripItem[] {
+            this.newToolStripMenuItem,
+            this.openToolStripMenuItem,
+            this.toolStripMenuItemOpenKeepVideo,
+            this.reopenToolStripMenuItem,
+            this.saveToolStripMenuItem,
+            this.saveAsToolStripMenuItem,
+            this.toolStripMenuItemRestoreAutoBackup,
+            this.toolStripMenuItemDCinemaProperties,
+            this.toolStripMenuItemTTProperties,
+            this.toolStripMenuItemNuendoProperties,
+            this.toolStripMenuItemFcpProperties,
+            this.toolStripMenuItemSubStationAlpha,
+            this.toolStripMenuItemEbuProperties,
+            this.toolStripSeparator20,
+            this.openOriginalToolStripMenuItem,
+            this.saveOriginalToolStripMenuItem,
+            this.saveOriginalAstoolStripMenuItem,
+            this.removeOriginalToolStripMenuItem,
+            this.toolStripSeparator12,
+            this.toolStripMenuItemOpenContainingFolder,
+            this.toolStripMenuItemCompare,
+            this.toolStripMenuItemStatistics,
+            this.toolStripMenuItemPlugins,
+            this.toolStripSeparator1,
+            this.toolStripMenuItemImportDvdSubtitles,
+            this.toolStripMenuItemSubIdx,
+            this.toolStripMenuItemImportBluRaySup,
+            this.toolStripMenuItemImportXSub,
+            this.toolStripMenuItemImportOcrHardSub,
+            this.matroskaImportStripMenuItem,
+            this.toolStripMenuItemManualAnsi,
+            this.toolStripMenuItemImportText,
+            this.toolStripMenuItemImportImages,
+            this.toolStripMenuItemImportTimeCodes,
+            this.toolStripSeparator22,
+            this.toolStripMenuItemExport,
+            this.toolStripSeparator10,
+            this.exitToolStripMenuItem});
+            this.fileToolStripMenuItem.Name = "fileToolStripMenuItem";
+            this.fileToolStripMenuItem.Size = new System.Drawing.Size(36, 20);
+            this.fileToolStripMenuItem.Text = "File";
+            this.fileToolStripMenuItem.DropDownOpening += new System.EventHandler(this.fileToolStripMenuItem_DropDownOpening);
+            // 
+            // newToolStripMenuItem
+            // 
+            this.newToolStripMenuItem.Name = "newToolStripMenuItem";
+            this.newToolStripMenuItem.ShortcutKeys = ((System.Windows.Forms.Keys)((System.Windows.Forms.Keys.Control | System.Windows.Forms.Keys.N)));
+            this.newToolStripMenuItem.Size = new System.Drawing.Size(337, 22);
+            this.newToolStripMenuItem.Text = "New";
+            this.newToolStripMenuItem.Click += new System.EventHandler(this.NewToolStripMenuItemClick);
+            // 
+            // openToolStripMenuItem
+            // 
+            this.openToolStripMenuItem.Name = "openToolStripMenuItem";
+            this.openToolStripMenuItem.ShortcutKeys = ((System.Windows.Forms.Keys)((System.Windows.Forms.Keys.Control | System.Windows.Forms.Keys.O)));
+            this.openToolStripMenuItem.Size = new System.Drawing.Size(337, 22);
+            this.openToolStripMenuItem.Text = "Open";
+            this.openToolStripMenuItem.Click += new System.EventHandler(this.OpenToolStripMenuItemClick);
+            // 
+            // toolStripMenuItemOpenKeepVideo
+            // 
+            this.toolStripMenuItemOpenKeepVideo.Name = "toolStripMenuItemOpenKeepVideo";
+            this.toolStripMenuItemOpenKeepVideo.Size = new System.Drawing.Size(337, 22);
+            this.toolStripMenuItemOpenKeepVideo.Text = "Open (keep video)";
+            this.toolStripMenuItemOpenKeepVideo.Click += new System.EventHandler(this.toolStripMenuItemOpenKeepVideo_Click);
+            // 
+            // reopenToolStripMenuItem
+            // 
+            this.reopenToolStripMenuItem.Name = "reopenToolStripMenuItem";
+            this.reopenToolStripMenuItem.Size = new System.Drawing.Size(337, 22);
+            this.reopenToolStripMenuItem.Text = "Reopen";
+            // 
+            // saveToolStripMenuItem
+            // 
+            this.saveToolStripMenuItem.Name = "saveToolStripMenuItem";
+            this.saveToolStripMenuItem.ShortcutKeys = ((System.Windows.Forms.Keys)((System.Windows.Forms.Keys.Control | System.Windows.Forms.Keys.S)));
+            this.saveToolStripMenuItem.Size = new System.Drawing.Size(337, 22);
+            this.saveToolStripMenuItem.Text = "Save";
+            this.saveToolStripMenuItem.Click += new System.EventHandler(this.SaveToolStripMenuItemClick);
+            // 
+            // saveAsToolStripMenuItem
+            // 
+            this.saveAsToolStripMenuItem.Name = "saveAsToolStripMenuItem";
+            this.saveAsToolStripMenuItem.Size = new System.Drawing.Size(337, 22);
+            this.saveAsToolStripMenuItem.Text = "Save as...";
+            this.saveAsToolStripMenuItem.Click += new System.EventHandler(this.SaveAsToolStripMenuItemClick);
+            // 
+            // toolStripMenuItemRestoreAutoBackup
+            // 
+            this.toolStripMenuItemRestoreAutoBackup.Name = "toolStripMenuItemRestoreAutoBackup";
+            this.toolStripMenuItemRestoreAutoBackup.Size = new System.Drawing.Size(337, 22);
+            this.toolStripMenuItemRestoreAutoBackup.Text = "Restore auto-backup...";
+            this.toolStripMenuItemRestoreAutoBackup.Click += new System.EventHandler(this.toolStripMenuItemRestoreAutoBackup_Click);
+            // 
+            // toolStripMenuItemDCinemaProperties
+            // 
+            this.toolStripMenuItemDCinemaProperties.Name = "toolStripMenuItemDCinemaProperties";
+            this.toolStripMenuItemDCinemaProperties.Size = new System.Drawing.Size(337, 22);
+            this.toolStripMenuItemDCinemaProperties.Text = "DCinema properties...";
+            this.toolStripMenuItemDCinemaProperties.Click += new System.EventHandler(this.toolStripMenuItemDCinemaProperties_Click);
+            // 
+            // toolStripMenuItemTTProperties
+            // 
+            this.toolStripMenuItemTTProperties.Name = "toolStripMenuItemTTProperties";
+            this.toolStripMenuItemTTProperties.Size = new System.Drawing.Size(337, 22);
+            this.toolStripMenuItemTTProperties.Text = "Timed Text properties...";
+            this.toolStripMenuItemTTProperties.Click += new System.EventHandler(this.toolStripMenuItemTTPropertiesClick);
+            // 
+            // toolStripMenuItemNuendoProperties
+            // 
+            this.toolStripMenuItemNuendoProperties.Name = "toolStripMenuItemNuendoProperties";
+            this.toolStripMenuItemNuendoProperties.Size = new System.Drawing.Size(337, 22);
+            this.toolStripMenuItemNuendoProperties.Text = "Nuendo properties...";
+            this.toolStripMenuItemNuendoProperties.Click += new System.EventHandler(this.ToolStripMenuItemNuendoPropertiesClick);
+            // 
+            // toolStripMenuItemFcpProperties
+            // 
+            this.toolStripMenuItemFcpProperties.Name = "toolStripMenuItemFcpProperties";
+            this.toolStripMenuItemFcpProperties.Size = new System.Drawing.Size(337, 22);
+            this.toolStripMenuItemFcpProperties.Text = "Final Cut Pro properties...";
+            this.toolStripMenuItemFcpProperties.Click += new System.EventHandler(this.toolStripMenuItemFcpProperties_Click);
+            // 
+            // toolStripMenuItemSubStationAlpha
+            // 
+            this.toolStripMenuItemSubStationAlpha.Name = "toolStripMenuItemSubStationAlpha";
+            this.toolStripMenuItemSubStationAlpha.Size = new System.Drawing.Size(337, 22);
+            this.toolStripMenuItemSubStationAlpha.Text = "Advanced Sub Station Alpha properties...";
+            this.toolStripMenuItemSubStationAlpha.Click += new System.EventHandler(this.toolStripMenuItemSubStationAlpha_Click);
+            // 
+            // toolStripMenuItemEbuProperties
+            // 
+            this.toolStripMenuItemEbuProperties.Name = "toolStripMenuItemEbuProperties";
+            this.toolStripMenuItemEbuProperties.Size = new System.Drawing.Size(337, 22);
+            this.toolStripMenuItemEbuProperties.Text = "Ebu properties...";
+            this.toolStripMenuItemEbuProperties.Click += new System.EventHandler(this.toolStripMenuItemEbuProperties_Click);
+            // 
+            // toolStripSeparator20
+            // 
+            this.toolStripSeparator20.Name = "toolStripSeparator20";
+            this.toolStripSeparator20.Size = new System.Drawing.Size(334, 6);
+            // 
+            // openOriginalToolStripMenuItem
+            // 
+            this.openOriginalToolStripMenuItem.Name = "openOriginalToolStripMenuItem";
+            this.openOriginalToolStripMenuItem.Size = new System.Drawing.Size(337, 22);
+            this.openOriginalToolStripMenuItem.Text = "Open original (translator mode)...";
+            this.openOriginalToolStripMenuItem.Click += new System.EventHandler(this.OpenOriginalToolStripMenuItemClick);
+            // 
+            // saveOriginalToolStripMenuItem
+            // 
+            this.saveOriginalToolStripMenuItem.Name = "saveOriginalToolStripMenuItem";
+            this.saveOriginalToolStripMenuItem.Size = new System.Drawing.Size(337, 22);
+            this.saveOriginalToolStripMenuItem.Text = "Save original";
+            this.saveOriginalToolStripMenuItem.Click += new System.EventHandler(this.SaveOriginalToolStripMenuItemClick);
+            // 
+            // saveOriginalAstoolStripMenuItem
+            // 
+            this.saveOriginalAstoolStripMenuItem.Name = "saveOriginalAstoolStripMenuItem";
+            this.saveOriginalAstoolStripMenuItem.Size = new System.Drawing.Size(337, 22);
+            this.saveOriginalAstoolStripMenuItem.Text = "Save original as...";
+            this.saveOriginalAstoolStripMenuItem.Click += new System.EventHandler(this.SaveOriginalAstoolStripMenuItemClick);
+            // 
+            // removeOriginalToolStripMenuItem
+            // 
+            this.removeOriginalToolStripMenuItem.Name = "removeOriginalToolStripMenuItem";
+            this.removeOriginalToolStripMenuItem.Size = new System.Drawing.Size(337, 22);
+            this.removeOriginalToolStripMenuItem.Text = "Remove original";
+            this.removeOriginalToolStripMenuItem.Click += new System.EventHandler(this.RemoveOriginalToolStripMenuItemClick);
+            // 
+            // toolStripSeparator12
+            // 
+            this.toolStripSeparator12.Name = "toolStripSeparator12";
+            this.toolStripSeparator12.Size = new System.Drawing.Size(334, 6);
+            // 
+            // toolStripMenuItemOpenContainingFolder
+            // 
+            this.toolStripMenuItemOpenContainingFolder.Name = "toolStripMenuItemOpenContainingFolder";
+            this.toolStripMenuItemOpenContainingFolder.Size = new System.Drawing.Size(337, 22);
+            this.toolStripMenuItemOpenContainingFolder.Text = "Open containing folder";
+            this.toolStripMenuItemOpenContainingFolder.Click += new System.EventHandler(this.toolStripMenuItemOpenContainingFolder_Click);
+            // 
+            // toolStripMenuItemCompare
+            // 
+            this.toolStripMenuItemCompare.Name = "toolStripMenuItemCompare";
+            this.toolStripMenuItemCompare.Size = new System.Drawing.Size(337, 22);
+            this.toolStripMenuItemCompare.Text = "Compare...";
+            this.toolStripMenuItemCompare.Click += new System.EventHandler(this.ToolStripMenuItemCompareClick);
+            // 
+            // toolStripMenuItemStatistics
+            // 
+            this.toolStripMenuItemStatistics.Name = "toolStripMenuItemStatistics";
+            this.toolStripMenuItemStatistics.Size = new System.Drawing.Size(337, 22);
+            this.toolStripMenuItemStatistics.Text = "Statistics...";
+            this.toolStripMenuItemStatistics.Click += new System.EventHandler(this.toolStripMenuItemStatistics_Click);
+            // 
+            // toolStripMenuItemPlugins
+            // 
+            this.toolStripMenuItemPlugins.Name = "toolStripMenuItemPlugins";
+            this.toolStripMenuItemPlugins.Size = new System.Drawing.Size(337, 22);
+            this.toolStripMenuItemPlugins.Text = "Plugins...";
+            this.toolStripMenuItemPlugins.Click += new System.EventHandler(this.toolStripMenuItemPlugins_Click);
+            // 
+            // toolStripSeparator1
+            // 
+            this.toolStripSeparator1.Name = "toolStripSeparator1";
+            this.toolStripSeparator1.Size = new System.Drawing.Size(334, 6);
+            // 
+            // toolStripMenuItemImportDvdSubtitles
+            // 
+            this.toolStripMenuItemImportDvdSubtitles.Name = "toolStripMenuItemImportDvdSubtitles";
+            this.toolStripMenuItemImportDvdSubtitles.Size = new System.Drawing.Size(337, 22);
+            this.toolStripMenuItemImportDvdSubtitles.Text = "Import/OCR subtitle from VOB/IFO (DVD) ...";
+            this.toolStripMenuItemImportDvdSubtitles.Click += new System.EventHandler(this.ToolStripMenuItemImportDvdSubtitlesClick);
+            // 
+            // toolStripMenuItemSubIdx
+            // 
+            this.toolStripMenuItemSubIdx.Name = "toolStripMenuItemSubIdx";
+            this.toolStripMenuItemSubIdx.Size = new System.Drawing.Size(337, 22);
+            this.toolStripMenuItemSubIdx.Text = "Import/OCR VobSub (sub/idx) subtitle...";
+            this.toolStripMenuItemSubIdx.Click += new System.EventHandler(this.ToolStripMenuItemSubIdxClick1);
+            // 
+            // toolStripMenuItemImportBluRaySup
+            // 
+            this.toolStripMenuItemImportBluRaySup.Name = "toolStripMenuItemImportBluRaySup";
+            this.toolStripMenuItemImportBluRaySup.Size = new System.Drawing.Size(337, 22);
+            this.toolStripMenuItemImportBluRaySup.Text = "Import/OCR Blu-ray sup file...";
+            this.toolStripMenuItemImportBluRaySup.Click += new System.EventHandler(this.toolStripMenuItemImportBluRaySup_Click);
+            // 
+            // toolStripMenuItemImportXSub
+            // 
+            this.toolStripMenuItemImportXSub.Name = "toolStripMenuItemImportXSub";
+            this.toolStripMenuItemImportXSub.Size = new System.Drawing.Size(337, 22);
+            this.toolStripMenuItemImportXSub.Text = "Import/OCR XSub from divx/avi...";
+            this.toolStripMenuItemImportXSub.Click += new System.EventHandler(this.toolStripMenuItemImportXSub_Click);
+            // 
+            // toolStripMenuItemImportOcrHardSub
+            // 
+            this.toolStripMenuItemImportOcrHardSub.Name = "toolStripMenuItemImportOcrHardSub";
+            this.toolStripMenuItemImportOcrHardSub.Size = new System.Drawing.Size(337, 22);
+            this.toolStripMenuItemImportOcrHardSub.Text = "Import/OCR burned-in subtitles from video file...";
+            this.toolStripMenuItemImportOcrHardSub.Click += new System.EventHandler(this.toolStripMenuItemImportOcrHardSub_Click);
+            // 
+            // matroskaImportStripMenuItem
+            // 
+            this.matroskaImportStripMenuItem.Name = "matroskaImportStripMenuItem";
+            this.matroskaImportStripMenuItem.Size = new System.Drawing.Size(337, 22);
+            this.matroskaImportStripMenuItem.Text = "Import subtitle from Matroska file...";
+            this.matroskaImportStripMenuItem.Click += new System.EventHandler(this.MatroskaImportStripMenuItemClick);
+            // 
+            // toolStripMenuItemManualAnsi
+            // 
+            this.toolStripMenuItemManualAnsi.Name = "toolStripMenuItemManualAnsi";
+            this.toolStripMenuItemManualAnsi.Size = new System.Drawing.Size(337, 22);
+            this.toolStripMenuItemManualAnsi.Text = "Import subtitle with manual chosen encoding...";
+            this.toolStripMenuItemManualAnsi.Click += new System.EventHandler(this.ToolStripMenuItemManualAnsiClick);
+            // 
+            // toolStripMenuItemImportText
+            // 
+            this.toolStripMenuItemImportText.Name = "toolStripMenuItemImportText";
+            this.toolStripMenuItemImportText.Size = new System.Drawing.Size(337, 22);
+            this.toolStripMenuItemImportText.Text = "Import text...";
+            this.toolStripMenuItemImportText.Click += new System.EventHandler(this.ToolStripMenuItemImportTextClick);
+            // 
+            // toolStripMenuItemImportImages
+            // 
+            this.toolStripMenuItemImportImages.Name = "toolStripMenuItemImportImages";
+            this.toolStripMenuItemImportImages.Size = new System.Drawing.Size(337, 22);
+            this.toolStripMenuItemImportImages.Text = "Import images...";
+            this.toolStripMenuItemImportImages.Click += new System.EventHandler(this.toolStripMenuItemImportImages_Click);
+            // 
+            // toolStripMenuItemImportTimeCodes
+            // 
+            this.toolStripMenuItemImportTimeCodes.Name = "toolStripMenuItemImportTimeCodes";
+            this.toolStripMenuItemImportTimeCodes.Size = new System.Drawing.Size(337, 22);
+            this.toolStripMenuItemImportTimeCodes.Text = "Import time codes into existing subtitle...";
+            this.toolStripMenuItemImportTimeCodes.Click += new System.EventHandler(this.toolStripMenuItemImportTimeCodes_Click);
+            // 
+            // toolStripSeparator22
+            // 
+            this.toolStripSeparator22.Name = "toolStripSeparator22";
+            this.toolStripSeparator22.Size = new System.Drawing.Size(334, 6);
+            // 
+            // toolStripMenuItemExport
+            // 
+            this.toolStripMenuItemExport.DropDownItems.AddRange(new System.Windows.Forms.ToolStripItem[] {
+            this.adobeEncoreFABImageScriptToolStripMenuItem,
+            this.toolStripMenuItemAvidStl,
+            this.toolStripMenuItemExportAyato,
+            this.toolStripMenuItemExportPngXml,
+            this.bluraySupToolStripMenuItem,
+            this.toolStripMenuItemExportBdTextSt,
+            this.toolStripMenuItemExportCapMakerPlus,
+            this.toolStripMenuItemExportCaptionInc,
+            this.toolStripMenuItemCavena890,
+            this.toolStripMenuItemExportCheetahCap,
+            this.toolStripMenuItemExportDcinemaInterop,
+            this.toolStripMenuItemDost,
+            this.DvdStudioProStl,
+            this.eBUSTLToolStripMenuItem,
+            this.toolStripMenuItemEdl,
+            this.toolStripMenuItemEdlClipName,
+            this.toolStripMenuItemExportFcpIImage,
+            this.toolStripMenuItemImagePerFrame,
+            this.toolStripMenuItemTextTimeCodePair,
+            this.pACScreenElectronicsToolStripMenuItem,
+            this.uniPacExportToolStripMenuItem,
+            this.plainTextToolStripMenuItem,
+            this.toolStripMenuItem2,
+            this.toolStripMenuItemExportUltech130,
+            this.vobSubsubidxToolStripMenuItem,
+            this.toolStripSeparatorExportCustomText,
+            this.exportCustomTextFormatToolStripMenuItem});
+            this.toolStripMenuItemExport.Name = "toolStripMenuItemExport";
+            this.toolStripMenuItemExport.Size = new System.Drawing.Size(337, 22);
+            this.toolStripMenuItemExport.Text = "Export";
+            // 
+            // adobeEncoreFABImageScriptToolStripMenuItem
+            // 
+            this.adobeEncoreFABImageScriptToolStripMenuItem.Name = "adobeEncoreFABImageScriptToolStripMenuItem";
+            this.adobeEncoreFABImageScriptToolStripMenuItem.Size = new System.Drawing.Size(258, 22);
+            this.adobeEncoreFABImageScriptToolStripMenuItem.Text = "Adobe Encore FAB image script...";
+            this.adobeEncoreFABImageScriptToolStripMenuItem.Click += new System.EventHandler(this.AdobeEncoreFabImageScriptToolStripMenuItemClick);
+            // 
+            // toolStripMenuItemAvidStl
+            // 
+            this.toolStripMenuItemAvidStl.Name = "toolStripMenuItemAvidStl";
+            this.toolStripMenuItemAvidStl.Size = new System.Drawing.Size(258, 22);
+            this.toolStripMenuItemAvidStl.Text = "Avid STL...";
+            this.toolStripMenuItemAvidStl.Click += new System.EventHandler(this.toolStripMenuItemAvidStl_Click);
+            // 
+            // toolStripMenuItemExportAyato
+            // 
+            this.toolStripMenuItemExportAyato.Name = "toolStripMenuItemExportAyato";
+            this.toolStripMenuItemExportAyato.Size = new System.Drawing.Size(258, 22);
+            this.toolStripMenuItemExportAyato.Text = "Ayato...";
+            this.toolStripMenuItemExportAyato.Click += new System.EventHandler(this.toolStripMenuItemExportAyato_Click);
+            // 
+            // toolStripMenuItemExportPngXml
+            // 
+            this.toolStripMenuItemExportPngXml.Name = "toolStripMenuItemExportPngXml";
+            this.toolStripMenuItemExportPngXml.Size = new System.Drawing.Size(258, 22);
+            this.toolStripMenuItemExportPngXml.Text = "BDN xml/png...";
+            this.toolStripMenuItemExportPngXml.Click += new System.EventHandler(this.ToolStripMenuItemExportPngXmlClick);
+            // 
+            // bluraySupToolStripMenuItem
+            // 
+            this.bluraySupToolStripMenuItem.Name = "bluraySupToolStripMenuItem";
+            this.bluraySupToolStripMenuItem.Size = new System.Drawing.Size(258, 22);
+            this.bluraySupToolStripMenuItem.Text = "Blu-ray sup...";
+            this.bluraySupToolStripMenuItem.Click += new System.EventHandler(this.BluraySupToolStripMenuItemClick);
+            // 
+            // toolStripMenuItemExportBdTextSt
+            // 
+            this.toolStripMenuItemExportBdTextSt.Name = "toolStripMenuItemExportBdTextSt";
+            this.toolStripMenuItemExportBdTextSt.Size = new System.Drawing.Size(258, 22);
+            this.toolStripMenuItemExportBdTextSt.Text = "Blu-ray TextST...";
+            this.toolStripMenuItemExportBdTextSt.Click += new System.EventHandler(this.toolStripMenuItemExportBdTextSt_Click);
+            // 
+            // toolStripMenuItemExportCapMakerPlus
+            // 
+            this.toolStripMenuItemExportCapMakerPlus.Name = "toolStripMenuItemExportCapMakerPlus";
+            this.toolStripMenuItemExportCapMakerPlus.Size = new System.Drawing.Size(258, 22);
+            this.toolStripMenuItemExportCapMakerPlus.Text = "CapMaker Plus...";
+            this.toolStripMenuItemExportCapMakerPlus.Click += new System.EventHandler(this.toolStripMenuItemExportCapMakerPlus_Click);
+            // 
+            // toolStripMenuItemExportCaptionInc
+            // 
+            this.toolStripMenuItemExportCaptionInc.Name = "toolStripMenuItemExportCaptionInc";
+            this.toolStripMenuItemExportCaptionInc.Size = new System.Drawing.Size(258, 22);
+            this.toolStripMenuItemExportCaptionInc.Text = "Captions Inc...";
+            this.toolStripMenuItemExportCaptionInc.Click += new System.EventHandler(this.toolStripMenuItemExportCaptionInc_Click);
+            // 
+            // toolStripMenuItemCavena890
+            // 
+            this.toolStripMenuItemCavena890.Name = "toolStripMenuItemCavena890";
+            this.toolStripMenuItemCavena890.Size = new System.Drawing.Size(258, 22);
+            this.toolStripMenuItemCavena890.Text = "Cavena 890...";
+            this.toolStripMenuItemCavena890.Click += new System.EventHandler(this.ToolStripMenuItemCavena890Click);
+            // 
+            // toolStripMenuItemExportCheetahCap
+            // 
+            this.toolStripMenuItemExportCheetahCap.Name = "toolStripMenuItemExportCheetahCap";
+            this.toolStripMenuItemExportCheetahCap.Size = new System.Drawing.Size(258, 22);
+            this.toolStripMenuItemExportCheetahCap.Text = "Cheetah CAP...";
+            this.toolStripMenuItemExportCheetahCap.Click += new System.EventHandler(this.toolStripMenuItemExportCheetahCap_Click);
+            // 
+            // toolStripMenuItemExportDcinemaInterop
+            // 
+            this.toolStripMenuItemExportDcinemaInterop.Name = "toolStripMenuItemExportDcinemaInterop";
+            this.toolStripMenuItemExportDcinemaInterop.Size = new System.Drawing.Size(258, 22);
+            this.toolStripMenuItemExportDcinemaInterop.Text = "D-Cinema interop/png...";
+            this.toolStripMenuItemExportDcinemaInterop.Click += new System.EventHandler(this.toolStripMenuItemExportDcinemaInteropClick);
+            // 
+            // toolStripMenuItemDost
+            // 
+            this.toolStripMenuItemDost.Name = "toolStripMenuItemDost";
+            this.toolStripMenuItemDost.Size = new System.Drawing.Size(258, 22);
+            this.toolStripMenuItemDost.Text = "DOST...";
+            this.toolStripMenuItemDost.Click += new System.EventHandler(this.toolStripMenuItemDost_Click);
+            // 
+            // DvdStudioProStl
+            // 
+            this.DvdStudioProStl.Name = "DvdStudioProStl";
+            this.DvdStudioProStl.Size = new System.Drawing.Size(258, 22);
+            this.DvdStudioProStl.Text = "DVD Studio Pro STL";
+            this.DvdStudioProStl.Click += new System.EventHandler(this.DvdStudioProStl_Click);
+            // 
+            // eBUSTLToolStripMenuItem
+            // 
+            this.eBUSTLToolStripMenuItem.Name = "eBUSTLToolStripMenuItem";
+            this.eBUSTLToolStripMenuItem.Size = new System.Drawing.Size(258, 22);
+            this.eBUSTLToolStripMenuItem.Text = "EBU STL...";
+            this.eBUSTLToolStripMenuItem.Click += new System.EventHandler(this.EBustlToolStripMenuItemClick);
+            // 
+            // toolStripMenuItemEdlClipName
+            // 
+            this.toolStripMenuItemEdlClipName.Name = "toolStripMenuItemEdlClipName";
+            this.toolStripMenuItemEdlClipName.Size = new System.Drawing.Size(258, 22);
+            this.toolStripMenuItemEdlClipName.Text = "EDL/CLIPNAME...";
+            this.toolStripMenuItemEdlClipName.Click += new System.EventHandler(this.ExportToEdlWithClipName);
+            // 
+            // toolStripMenuItemExportFcpIImage
+            // 
+            this.toolStripMenuItemExportFcpIImage.Name = "toolStripMenuItemExportFcpIImage";
+            this.toolStripMenuItemExportFcpIImage.Size = new System.Drawing.Size(258, 22);
+            this.toolStripMenuItemExportFcpIImage.Text = "Final Cut Pro + image...";
+            this.toolStripMenuItemExportFcpIImage.Click += new System.EventHandler(this.toolStripMenuItemExportFcpIImage_Click);
+            // 
+            // toolStripMenuItemImagePerFrame
+            // 
+            this.toolStripMenuItemImagePerFrame.Name = "toolStripMenuItemImagePerFrame";
+            this.toolStripMenuItemImagePerFrame.Size = new System.Drawing.Size(258, 22);
+            this.toolStripMenuItemImagePerFrame.Text = "Image per frame...";
+            this.toolStripMenuItemImagePerFrame.Visible = false;
+            this.toolStripMenuItemImagePerFrame.Click += new System.EventHandler(this.ToolStripMenuItemImagePerFrameClick);
+            // 
+            // toolStripMenuItemTextTimeCodePair
+            // 
+            this.toolStripMenuItemTextTimeCodePair.Name = "toolStripMenuItemTextTimeCodePair";
+            this.toolStripMenuItemTextTimeCodePair.Size = new System.Drawing.Size(258, 22);
+            this.toolStripMenuItemTextTimeCodePair.Text = "Korean ATS file pair...";
+            this.toolStripMenuItemTextTimeCodePair.Click += new System.EventHandler(this.toolStripMenuItemTextTimeCodePair_Click);
+            // 
+            // pACScreenElectronicsToolStripMenuItem
+            // 
+            this.pACScreenElectronicsToolStripMenuItem.Name = "pACScreenElectronicsToolStripMenuItem";
+            this.pACScreenElectronicsToolStripMenuItem.Size = new System.Drawing.Size(258, 22);
+            this.pACScreenElectronicsToolStripMenuItem.Text = "PAC (Screen Electronics)...";
+            this.pACScreenElectronicsToolStripMenuItem.Click += new System.EventHandler(this.PacScreenElectronicsToolStripMenuItemClick);
+            // 
+            // uniPacExportToolStripMenuItem
+            // 
+            this.uniPacExportToolStripMenuItem.Name = "uniPacExportToolStripMenuItem";
+            this.uniPacExportToolStripMenuItem.Size = new System.Drawing.Size(258, 22);
+            this.uniPacExportToolStripMenuItem.Text = "PAC Unicode (UniPac)...";
+            this.uniPacExportToolStripMenuItem.Click += new System.EventHandler(this.uniPacExportToolStripMenuItem_Click);
+            // 
+            // plainTextToolStripMenuItem
+            // 
+            this.plainTextToolStripMenuItem.Name = "plainTextToolStripMenuItem";
+            this.plainTextToolStripMenuItem.Size = new System.Drawing.Size(258, 22);
+            this.plainTextToolStripMenuItem.Text = "Plain text...";
+            this.plainTextToolStripMenuItem.Click += new System.EventHandler(this.PlainTextToolStripMenuItemClick);
+            // 
+            // toolStripMenuItem2
+            // 
+            this.toolStripMenuItem2.Name = "toolStripMenuItem2";
+            this.toolStripMenuItem2.Size = new System.Drawing.Size(258, 22);
+            this.toolStripMenuItem2.Text = "Spumux...";
+            this.toolStripMenuItem2.Click += new System.EventHandler(this.toolStripMenuItem2_Click);
+            // 
+            // toolStripMenuItemExportUltech130
+            // 
+            this.toolStripMenuItemExportUltech130.Name = "toolStripMenuItemExportUltech130";
+            this.toolStripMenuItemExportUltech130.Size = new System.Drawing.Size(258, 22);
+            this.toolStripMenuItemExportUltech130.Text = "Ultech caption...";
+            this.toolStripMenuItemExportUltech130.Click += new System.EventHandler(this.toolStripMenuItemExportUltech130_Click);
+            // 
+            // vobSubsubidxToolStripMenuItem
+            // 
+            this.vobSubsubidxToolStripMenuItem.Name = "vobSubsubidxToolStripMenuItem";
+            this.vobSubsubidxToolStripMenuItem.Size = new System.Drawing.Size(258, 22);
+            this.vobSubsubidxToolStripMenuItem.Text = "VobSub (sub/idx)...";
+            this.vobSubsubidxToolStripMenuItem.Click += new System.EventHandler(this.VobSubsubidxToolStripMenuItemClick);
+            // 
+            // toolStripSeparatorExportCustomText
+            // 
+            this.toolStripSeparatorExportCustomText.Name = "toolStripSeparatorExportCustomText";
+            this.toolStripSeparatorExportCustomText.Size = new System.Drawing.Size(255, 6);
+            // 
+            // exportCustomTextFormatToolStripMenuItem
+            // 
+            this.exportCustomTextFormatToolStripMenuItem.Name = "exportCustomTextFormatToolStripMenuItem";
+            this.exportCustomTextFormatToolStripMenuItem.Size = new System.Drawing.Size(258, 22);
+            this.exportCustomTextFormatToolStripMenuItem.Text = "Export custom text format...";
+            this.exportCustomTextFormatToolStripMenuItem.Click += new System.EventHandler(this.exportCustomTextFormatToolStripMenuItem_Click);
+            // 
+            // toolStripSeparator10
+            // 
+            this.toolStripSeparator10.Name = "toolStripSeparator10";
+            this.toolStripSeparator10.Size = new System.Drawing.Size(334, 6);
+            // 
+            // exitToolStripMenuItem
+            // 
+            this.exitToolStripMenuItem.Name = "exitToolStripMenuItem";
+            this.exitToolStripMenuItem.Size = new System.Drawing.Size(337, 22);
+            this.exitToolStripMenuItem.Text = "E&xit";
+            this.exitToolStripMenuItem.Click += new System.EventHandler(this.ExitToolStripMenuItemClick);
+            // 
+            // editToolStripMenuItem
+            // 
+            this.editToolStripMenuItem.DropDownItems.AddRange(new System.Windows.Forms.ToolStripItem[] {
+            this.toolStripMenuItemUndo,
+            this.toolStripMenuItemRedo,
+            this.showHistoryforUndoToolStripMenuItem,
+            this.toolStripSeparator14,
+            this.toolStripMenuItemInsertUnicodeCharacter,
+            this.toolStripSeparatorInsertUnicodeCharacter,
+            this.findToolStripMenuItem,
+            this.findNextToolStripMenuItem,
+            this.replaceToolStripMenuItem,
+            this.multipleReplaceToolStripMenuItem,
+            this.gotoLineNumberToolStripMenuItem,
+            this.toolStripMenuItemShowOriginalInPreview,
+            this.toolStripSeparator25,
+            this.toolStripMenuItemRightToLeftMode,
+            this.toolStripMenuItemRtlUnicodeControlChars,
+            this.toolStripMenuItemReverseRightToLeftStartEnd,
+            this.toolStripSeparator21,
+            this.toolStripMenuItemModifySelection,
+            this.toolStripMenuItemInverseSelection,
+            this.editSelectAllToolStripMenuItem});
+            this.editToolStripMenuItem.Name = "editToolStripMenuItem";
+            this.editToolStripMenuItem.Size = new System.Drawing.Size(40, 20);
+            this.editToolStripMenuItem.Text = "Edit";
+            this.editToolStripMenuItem.DropDownOpening += new System.EventHandler(this.EditToolStripMenuItemDropDownOpening);
+            // 
+            // toolStripMenuItemUndo
+            // 
+            this.toolStripMenuItemUndo.Name = "toolStripMenuItemUndo";
+            this.toolStripMenuItemUndo.Size = new System.Drawing.Size(305, 22);
+            this.toolStripMenuItemUndo.Text = "Undo";
+            this.toolStripMenuItemUndo.Click += new System.EventHandler(this.toolStripMenuItemUndo_Click);
+            // 
+            // toolStripMenuItemRedo
+            // 
+            this.toolStripMenuItemRedo.Name = "toolStripMenuItemRedo";
+            this.toolStripMenuItemRedo.Size = new System.Drawing.Size(305, 22);
+            this.toolStripMenuItemRedo.Text = "Redo";
+            this.toolStripMenuItemRedo.Click += new System.EventHandler(this.toolStripMenuItemRedo_Click);
+            // 
+            // showHistoryforUndoToolStripMenuItem
+            // 
+            this.showHistoryforUndoToolStripMenuItem.Name = "showHistoryforUndoToolStripMenuItem";
+            this.showHistoryforUndoToolStripMenuItem.Size = new System.Drawing.Size(305, 22);
+            this.showHistoryforUndoToolStripMenuItem.Text = "Show history (for undo)";
+            this.showHistoryforUndoToolStripMenuItem.Click += new System.EventHandler(this.ShowHistoryforUndoToolStripMenuItemClick);
+            // 
+            // toolStripSeparator14
+            // 
+            this.toolStripSeparator14.Name = "toolStripSeparator14";
+            this.toolStripSeparator14.Size = new System.Drawing.Size(302, 6);
+            // 
+            // toolStripMenuItemInsertUnicodeCharacter
+            // 
+            this.toolStripMenuItemInsertUnicodeCharacter.Name = "toolStripMenuItemInsertUnicodeCharacter";
+            this.toolStripMenuItemInsertUnicodeCharacter.Size = new System.Drawing.Size(305, 22);
+            this.toolStripMenuItemInsertUnicodeCharacter.Text = "Insert unicode character";
+            // 
+            // toolStripSeparatorInsertUnicodeCharacter
+            // 
+            this.toolStripSeparatorInsertUnicodeCharacter.Name = "toolStripSeparatorInsertUnicodeCharacter";
+            this.toolStripSeparatorInsertUnicodeCharacter.Size = new System.Drawing.Size(302, 6);
+            // 
+            // findToolStripMenuItem
+            // 
+            this.findToolStripMenuItem.Name = "findToolStripMenuItem";
+            this.findToolStripMenuItem.ShortcutKeys = ((System.Windows.Forms.Keys)((System.Windows.Forms.Keys.Control | System.Windows.Forms.Keys.F)));
+            this.findToolStripMenuItem.Size = new System.Drawing.Size(305, 22);
+            this.findToolStripMenuItem.Text = "Find";
+            this.findToolStripMenuItem.Click += new System.EventHandler(this.FindToolStripMenuItemClick);
+            // 
+            // findNextToolStripMenuItem
+            // 
+            this.findNextToolStripMenuItem.Name = "findNextToolStripMenuItem";
+            this.findNextToolStripMenuItem.ShortcutKeys = System.Windows.Forms.Keys.F3;
+            this.findNextToolStripMenuItem.Size = new System.Drawing.Size(305, 22);
+            this.findNextToolStripMenuItem.Text = "Find next";
+            this.findNextToolStripMenuItem.Click += new System.EventHandler(this.FindNextToolStripMenuItemClick);
+            // 
+            // replaceToolStripMenuItem
+            // 
+            this.replaceToolStripMenuItem.Name = "replaceToolStripMenuItem";
+            this.replaceToolStripMenuItem.ShortcutKeys = ((System.Windows.Forms.Keys)((System.Windows.Forms.Keys.Control | System.Windows.Forms.Keys.H)));
+            this.replaceToolStripMenuItem.Size = new System.Drawing.Size(305, 22);
+            this.replaceToolStripMenuItem.Text = "Replace";
+            this.replaceToolStripMenuItem.Click += new System.EventHandler(this.ReplaceToolStripMenuItemClick);
+            // 
+            // multipleReplaceToolStripMenuItem
+            // 
+            this.multipleReplaceToolStripMenuItem.Name = "multipleReplaceToolStripMenuItem";
+            this.multipleReplaceToolStripMenuItem.Size = new System.Drawing.Size(305, 22);
+            this.multipleReplaceToolStripMenuItem.Text = "Multiple replace";
+            this.multipleReplaceToolStripMenuItem.Click += new System.EventHandler(this.MultipleReplaceToolStripMenuItemClick);
+            // 
+            // gotoLineNumberToolStripMenuItem
+            // 
+            this.gotoLineNumberToolStripMenuItem.Name = "gotoLineNumberToolStripMenuItem";
+            this.gotoLineNumberToolStripMenuItem.ShortcutKeys = ((System.Windows.Forms.Keys)((System.Windows.Forms.Keys.Control | System.Windows.Forms.Keys.G)));
+            this.gotoLineNumberToolStripMenuItem.Size = new System.Drawing.Size(305, 22);
+            this.gotoLineNumberToolStripMenuItem.Text = "Goto line number...";
+            this.gotoLineNumberToolStripMenuItem.Click += new System.EventHandler(this.GotoLineNumberToolStripMenuItemClick);
+            // 
+            // toolStripMenuItemShowOriginalInPreview
+            // 
+            this.toolStripMenuItemShowOriginalInPreview.Name = "toolStripMenuItemShowOriginalInPreview";
+            this.toolStripMenuItemShowOriginalInPreview.Size = new System.Drawing.Size(305, 22);
+            this.toolStripMenuItemShowOriginalInPreview.Text = "Show original text in video/audio previews";
+            this.toolStripMenuItemShowOriginalInPreview.Click += new System.EventHandler(this.ToolStripMenuItemShowOriginalInPreviewClick);
+            // 
+            // toolStripSeparator25
+            // 
+            this.toolStripSeparator25.Name = "toolStripSeparator25";
+            this.toolStripSeparator25.Size = new System.Drawing.Size(302, 6);
+            // 
+            // toolStripMenuItemRightToLeftMode
+            // 
+            this.toolStripMenuItemRightToLeftMode.Name = "toolStripMenuItemRightToLeftMode";
+            this.toolStripMenuItemRightToLeftMode.Size = new System.Drawing.Size(305, 22);
+            this.toolStripMenuItemRightToLeftMode.Text = "Right to left mode";
+            this.toolStripMenuItemRightToLeftMode.Click += new System.EventHandler(this.ToolStripMenuItemRightToLeftModeClick);
+            // 
+            // toolStripMenuItemRtlUnicodeControlChars
+            // 
+            this.toolStripMenuItemRtlUnicodeControlChars.Name = "toolStripMenuItemRtlUnicodeControlChars";
+            this.toolStripMenuItemRtlUnicodeControlChars.Size = new System.Drawing.Size(305, 22);
+            this.toolStripMenuItemRtlUnicodeControlChars.Text = "Fix RTL via Unicode tags";
+            this.toolStripMenuItemRtlUnicodeControlChars.Click += new System.EventHandler(this.toolStripMenuItemRtlUnicodeControlChar_Click);
+            // 
+            // toolStripMenuItemReverseRightToLeftStartEnd
+            // 
+            this.toolStripMenuItemReverseRightToLeftStartEnd.Name = "toolStripMenuItemReverseRightToLeftStartEnd";
+            this.toolStripMenuItemReverseRightToLeftStartEnd.Size = new System.Drawing.Size(305, 22);
+            this.toolStripMenuItemReverseRightToLeftStartEnd.Text = "Reverse RTL start/end";
+            this.toolStripMenuItemReverseRightToLeftStartEnd.Click += new System.EventHandler(this.toolStripMenuItemReverseRightToLeftStartEnd_Click);
+            // 
+            // toolStripSeparator21
+            // 
+            this.toolStripSeparator21.Name = "toolStripSeparator21";
+            this.toolStripSeparator21.Size = new System.Drawing.Size(302, 6);
+            // 
+            // toolStripMenuItemModifySelection
+            // 
+            this.toolStripMenuItemModifySelection.Name = "toolStripMenuItemModifySelection";
+            this.toolStripMenuItemModifySelection.Size = new System.Drawing.Size(305, 22);
+            this.toolStripMenuItemModifySelection.Text = "Create/modify selection...";
+            this.toolStripMenuItemModifySelection.Click += new System.EventHandler(this.toolStripMenuItemModifySelection_Click);
+            // 
+            // toolStripMenuItemInverseSelection
+            // 
+            this.toolStripMenuItemInverseSelection.Name = "toolStripMenuItemInverseSelection";
+            this.toolStripMenuItemInverseSelection.ShortcutKeys = ((System.Windows.Forms.Keys)(((System.Windows.Forms.Keys.Control | System.Windows.Forms.Keys.Shift) 
+            | System.Windows.Forms.Keys.I)));
+            this.toolStripMenuItemInverseSelection.Size = new System.Drawing.Size(305, 22);
+            this.toolStripMenuItemInverseSelection.Text = "Inverse selection";
+            this.toolStripMenuItemInverseSelection.Click += new System.EventHandler(this.toolStripMenuItemInverseSelection_Click);
+            // 
+            // editSelectAllToolStripMenuItem
+            // 
+            this.editSelectAllToolStripMenuItem.Name = "editSelectAllToolStripMenuItem";
+            this.editSelectAllToolStripMenuItem.Size = new System.Drawing.Size(305, 22);
+            this.editSelectAllToolStripMenuItem.Text = "Select all";
+            this.editSelectAllToolStripMenuItem.Click += new System.EventHandler(this.EditSelectAllToolStripMenuItemClick);
+            // 
+            // toolsToolStripMenuItem
+            // 
+            this.toolsToolStripMenuItem.DropDownItems.AddRange(new System.Windows.Forms.ToolStripItem[] {
+            this.adjustDisplayTimeToolStripMenuItem,
+            this.toolStripMenuItemApplyDurationLimits,
+            this.toolStripMenuItemDurationBridgeGaps,
+            this.fixToolStripMenuItem,
+            this.startNumberingFromToolStripMenuItem,
+            this.removeTextForHearImpairedToolStripMenuItem,
+            this.ChangeCasingToolStripMenuItem,
+            this.toolStripMenuItemAutoMergeShortLines,
+            this.toolStripMenuItemMergeDuplicateText,
+            this.toolStripMenuItemMergeLinesWithSameTimeCodes,
+            this.toolStripMenuItemAutoSplitLongLines,
+            this.setMinimumDisplayTimeBetweenParagraphsToolStripMenuItem,
+            this.toolStripMenuItem1,
+            this.netflixQualityCheckToolStripMenuItem,
+            this.toolStripSeparator23,
+            this.toolStripMenuItemMakeEmptyFromCurrent,
+            this.toolStripMenuItemBatchConvert,
+            this.generateDatetimeInfoFromVideoToolStripMenuItem,
+            this.toolStripMenuItemMeasurementConverter,
+            this.toolStripSeparator3,
+            this.splitToolStripMenuItem,
+            this.appendTextVisuallyToolStripMenuItem,
+            this.joinSubtitlesToolStripMenuItem});
+            this.toolsToolStripMenuItem.Name = "toolsToolStripMenuItem";
+            this.toolsToolStripMenuItem.Size = new System.Drawing.Size(48, 20);
+            this.toolsToolStripMenuItem.Text = "Tools";
+            this.toolsToolStripMenuItem.DropDownOpening += new System.EventHandler(this.ToolsToolStripMenuItemDropDownOpening);
+            // 
+            // adjustDisplayTimeToolStripMenuItem
+            // 
+            this.adjustDisplayTimeToolStripMenuItem.Name = "adjustDisplayTimeToolStripMenuItem";
+            this.adjustDisplayTimeToolStripMenuItem.Size = new System.Drawing.Size(346, 22);
+            this.adjustDisplayTimeToolStripMenuItem.Text = "Adjust display time...";
+            this.adjustDisplayTimeToolStripMenuItem.Click += new System.EventHandler(this.AdjustDisplayTimeToolStripMenuItemClick);
+            // 
+            // toolStripMenuItemApplyDurationLimits
+            // 
+            this.toolStripMenuItemApplyDurationLimits.Name = "toolStripMenuItemApplyDurationLimits";
+            this.toolStripMenuItemApplyDurationLimits.Size = new System.Drawing.Size(346, 22);
+            this.toolStripMenuItemApplyDurationLimits.Text = "Apply duration limits...";
+            this.toolStripMenuItemApplyDurationLimits.Click += new System.EventHandler(this.toolStripMenuItemApplyDisplayTimeLimits_Click);
+            // 
+            // toolStripMenuItemDurationBridgeGaps
+            // 
+            this.toolStripMenuItemDurationBridgeGaps.Name = "toolStripMenuItemDurationBridgeGaps";
+            this.toolStripMenuItemDurationBridgeGaps.Size = new System.Drawing.Size(346, 22);
+            this.toolStripMenuItemDurationBridgeGaps.Text = "Bridge gaps in durations...";
+            this.toolStripMenuItemDurationBridgeGaps.Click += new System.EventHandler(this.toolStripMenuItemDurationBridgeGaps_Click);
+            // 
+            // fixToolStripMenuItem
+            // 
+            this.fixToolStripMenuItem.Name = "fixToolStripMenuItem";
+            this.fixToolStripMenuItem.ShortcutKeys = ((System.Windows.Forms.Keys)(((System.Windows.Forms.Keys.Control | System.Windows.Forms.Keys.Shift) 
+            | System.Windows.Forms.Keys.F)));
+            this.fixToolStripMenuItem.Size = new System.Drawing.Size(346, 22);
+            this.fixToolStripMenuItem.Text = "Fix common errors...";
+            this.fixToolStripMenuItem.Click += new System.EventHandler(this.FixToolStripMenuItemClick);
+            // 
+            // startNumberingFromToolStripMenuItem
+            // 
+            this.startNumberingFromToolStripMenuItem.Name = "startNumberingFromToolStripMenuItem";
+            this.startNumberingFromToolStripMenuItem.ShortcutKeys = ((System.Windows.Forms.Keys)(((System.Windows.Forms.Keys.Control | System.Windows.Forms.Keys.Shift) 
+            | System.Windows.Forms.Keys.N)));
+            this.startNumberingFromToolStripMenuItem.Size = new System.Drawing.Size(346, 22);
+            this.startNumberingFromToolStripMenuItem.Text = "Start numbering from...";
+            this.startNumberingFromToolStripMenuItem.Click += new System.EventHandler(this.StartNumberingFromToolStripMenuItemClick);
+            // 
+            // removeTextForHearImpairedToolStripMenuItem
+            // 
+            this.removeTextForHearImpairedToolStripMenuItem.Name = "removeTextForHearImpairedToolStripMenuItem";
+            this.removeTextForHearImpairedToolStripMenuItem.ShortcutKeys = ((System.Windows.Forms.Keys)(((System.Windows.Forms.Keys.Control | System.Windows.Forms.Keys.Shift) 
+            | System.Windows.Forms.Keys.H)));
+            this.removeTextForHearImpairedToolStripMenuItem.Size = new System.Drawing.Size(346, 22);
+            this.removeTextForHearImpairedToolStripMenuItem.Text = "Remove text for hearing impaired...";
+            this.removeTextForHearImpairedToolStripMenuItem.Click += new System.EventHandler(this.RemoveTextForHearImpairedToolStripMenuItemClick);
+            // 
+            // ChangeCasingToolStripMenuItem
+            // 
+            this.ChangeCasingToolStripMenuItem.Name = "ChangeCasingToolStripMenuItem";
+            this.ChangeCasingToolStripMenuItem.ShortcutKeys = ((System.Windows.Forms.Keys)(((System.Windows.Forms.Keys.Control | System.Windows.Forms.Keys.Shift) 
+            | System.Windows.Forms.Keys.C)));
+            this.ChangeCasingToolStripMenuItem.Size = new System.Drawing.Size(346, 22);
+            this.ChangeCasingToolStripMenuItem.Text = "Change casing...";
+            this.ChangeCasingToolStripMenuItem.Click += new System.EventHandler(this.ChangeCasingToolStripMenuItem_Click);
+            // 
+            // toolStripMenuItemAutoMergeShortLines
+            // 
+            this.toolStripMenuItemAutoMergeShortLines.Name = "toolStripMenuItemAutoMergeShortLines";
+            this.toolStripMenuItemAutoMergeShortLines.Size = new System.Drawing.Size(346, 22);
+            this.toolStripMenuItemAutoMergeShortLines.Text = "Merge short lines...";
+            this.toolStripMenuItemAutoMergeShortLines.Click += new System.EventHandler(this.ToolStripMenuItemAutoMergeShortLinesClick);
+            // 
+            // toolStripMenuItemMergeDuplicateText
+            // 
+            this.toolStripMenuItemMergeDuplicateText.Name = "toolStripMenuItemMergeDuplicateText";
+            this.toolStripMenuItemMergeDuplicateText.Size = new System.Drawing.Size(346, 22);
+            this.toolStripMenuItemMergeDuplicateText.Text = "Merge lines with same text...";
+            this.toolStripMenuItemMergeDuplicateText.Click += new System.EventHandler(this.toolStripMenuItemMergeDuplicateText_Click);
+            // 
+            // toolStripMenuItemMergeLinesWithSameTimeCodes
+            // 
+            this.toolStripMenuItemMergeLinesWithSameTimeCodes.Name = "toolStripMenuItemMergeLinesWithSameTimeCodes";
+            this.toolStripMenuItemMergeLinesWithSameTimeCodes.Size = new System.Drawing.Size(346, 22);
+            this.toolStripMenuItemMergeLinesWithSameTimeCodes.Text = "Merge lines with same time codes...";
+            this.toolStripMenuItemMergeLinesWithSameTimeCodes.Click += new System.EventHandler(this.toolStripMenuItemMergeLinesWithSameTimeCodes_Click);
+            // 
+            // toolStripMenuItemAutoSplitLongLines
+            // 
+            this.toolStripMenuItemAutoSplitLongLines.Name = "toolStripMenuItemAutoSplitLongLines";
+            this.toolStripMenuItemAutoSplitLongLines.Size = new System.Drawing.Size(346, 22);
+            this.toolStripMenuItemAutoSplitLongLines.Text = "Split long lines...";
+            this.toolStripMenuItemAutoSplitLongLines.Click += new System.EventHandler(this.toolStripMenuItemAutoSplitLongLines_Click);
+            // 
+            // setMinimumDisplayTimeBetweenParagraphsToolStripMenuItem
+            // 
+            this.setMinimumDisplayTimeBetweenParagraphsToolStripMenuItem.Name = "setMinimumDisplayTimeBetweenParagraphsToolStripMenuItem";
+            this.setMinimumDisplayTimeBetweenParagraphsToolStripMenuItem.Size = new System.Drawing.Size(346, 22);
+            this.setMinimumDisplayTimeBetweenParagraphsToolStripMenuItem.Text = "Minimum display time between paragraphs...";
+            this.setMinimumDisplayTimeBetweenParagraphsToolStripMenuItem.Click += new System.EventHandler(this.SetMinimalDisplayTimeDifferenceToolStripMenuItemClick);
+            // 
+            // toolStripMenuItem1
+            // 
+            this.toolStripMenuItem1.DropDownItems.AddRange(new System.Windows.Forms.ToolStripItem[] {
+            this.sortNumberToolStripMenuItem,
+            this.sortStartTimeToolStripMenuItem,
+            this.sortEndTimeToolStripMenuItem,
+            this.sortDisplayTimeToolStripMenuItem,
+            this.sortTextAlphabeticallytoolStripMenuItem,
+            this.sortTextMaxLineLengthToolStripMenuItem,
+            this.sortTextTotalLengthToolStripMenuItem,
+            this.sortTextNumberOfLinesToolStripMenuItem,
+            this.textCharssecToolStripMenuItem,
+            this.textWordsPerMinutewpmToolStripMenuItem,
+            this.styleToolStripMenuItem,
+            this.toolStripSeparatorAscOrDesc,
+            this.AscendingToolStripMenuItem,
+            this.descendingToolStripMenuItem});
+            this.toolStripMenuItem1.Name = "toolStripMenuItem1";
+            this.toolStripMenuItem1.Size = new System.Drawing.Size(346, 22);
+            this.toolStripMenuItem1.Text = "Sort by";
+            // 
+            // sortNumberToolStripMenuItem
+            // 
+            this.sortNumberToolStripMenuItem.Name = "sortNumberToolStripMenuItem";
+            this.sortNumberToolStripMenuItem.Size = new System.Drawing.Size(250, 22);
+            this.sortNumberToolStripMenuItem.Text = "Number";
+            this.sortNumberToolStripMenuItem.Click += new System.EventHandler(this.SortNumberToolStripMenuItemClick);
+            // 
+            // sortStartTimeToolStripMenuItem
+            // 
+            this.sortStartTimeToolStripMenuItem.Name = "sortStartTimeToolStripMenuItem";
+            this.sortStartTimeToolStripMenuItem.Size = new System.Drawing.Size(250, 22);
+            this.sortStartTimeToolStripMenuItem.Text = "Start time";
+            this.sortStartTimeToolStripMenuItem.Click += new System.EventHandler(this.SortStartTimeToolStripMenuItemClick);
+            // 
+            // sortEndTimeToolStripMenuItem
+            // 
+            this.sortEndTimeToolStripMenuItem.Name = "sortEndTimeToolStripMenuItem";
+            this.sortEndTimeToolStripMenuItem.Size = new System.Drawing.Size(250, 22);
+            this.sortEndTimeToolStripMenuItem.Text = "End time";
+            this.sortEndTimeToolStripMenuItem.Click += new System.EventHandler(this.SortEndTimeToolStripMenuItemClick);
+            // 
+            // sortDisplayTimeToolStripMenuItem
+            // 
+            this.sortDisplayTimeToolStripMenuItem.Name = "sortDisplayTimeToolStripMenuItem";
+            this.sortDisplayTimeToolStripMenuItem.Size = new System.Drawing.Size(250, 22);
+            this.sortDisplayTimeToolStripMenuItem.Text = "Duration";
+            this.sortDisplayTimeToolStripMenuItem.Click += new System.EventHandler(this.SortDisplayTimeToolStripMenuItemClick);
+            // 
+            // sortTextAlphabeticallytoolStripMenuItem
+            // 
+            this.sortTextAlphabeticallytoolStripMenuItem.Name = "sortTextAlphabeticallytoolStripMenuItem";
+            this.sortTextAlphabeticallytoolStripMenuItem.Size = new System.Drawing.Size(250, 22);
+            this.sortTextAlphabeticallytoolStripMenuItem.Text = "Text - alphabetically";
+            this.sortTextAlphabeticallytoolStripMenuItem.Click += new System.EventHandler(this.SortTextAlphabeticallytoolStripMenuItemClick);
+            // 
+            // sortTextMaxLineLengthToolStripMenuItem
+            // 
+            this.sortTextMaxLineLengthToolStripMenuItem.Name = "sortTextMaxLineLengthToolStripMenuItem";
+            this.sortTextMaxLineLengthToolStripMenuItem.Size = new System.Drawing.Size(250, 22);
+            this.sortTextMaxLineLengthToolStripMenuItem.Text = "Text - single line max. length";
+            this.sortTextMaxLineLengthToolStripMenuItem.Click += new System.EventHandler(this.SortTextMaxLineLengthToolStripMenuItemClick);
+            // 
+            // sortTextTotalLengthToolStripMenuItem
+            // 
+            this.sortTextTotalLengthToolStripMenuItem.Name = "sortTextTotalLengthToolStripMenuItem";
+            this.sortTextTotalLengthToolStripMenuItem.Size = new System.Drawing.Size(250, 22);
+            this.sortTextTotalLengthToolStripMenuItem.Text = "Text - total length";
+            this.sortTextTotalLengthToolStripMenuItem.Click += new System.EventHandler(this.SortTextTotalLengthToolStripMenuItemClick);
+            // 
+            // sortTextNumberOfLinesToolStripMenuItem
+            // 
+            this.sortTextNumberOfLinesToolStripMenuItem.Name = "sortTextNumberOfLinesToolStripMenuItem";
+            this.sortTextNumberOfLinesToolStripMenuItem.Size = new System.Drawing.Size(250, 22);
+            this.sortTextNumberOfLinesToolStripMenuItem.Text = "Text - number of lines";
+            this.sortTextNumberOfLinesToolStripMenuItem.Click += new System.EventHandler(this.SortTextNumberOfLinesToolStripMenuItemClick);
+            // 
+            // textCharssecToolStripMenuItem
+            // 
+            this.textCharssecToolStripMenuItem.Name = "textCharssecToolStripMenuItem";
+            this.textCharssecToolStripMenuItem.Size = new System.Drawing.Size(250, 22);
+            this.textCharssecToolStripMenuItem.Text = "Text - chars/sec";
+            this.textCharssecToolStripMenuItem.Click += new System.EventHandler(this.textCharssecToolStripMenuItem_Click);
+            // 
+            // textWordsPerMinutewpmToolStripMenuItem
+            // 
+            this.textWordsPerMinutewpmToolStripMenuItem.Name = "textWordsPerMinutewpmToolStripMenuItem";
+            this.textWordsPerMinutewpmToolStripMenuItem.Size = new System.Drawing.Size(250, 22);
+            this.textWordsPerMinutewpmToolStripMenuItem.Text = "Text - words per minute (wpm)";
+            this.textWordsPerMinutewpmToolStripMenuItem.Click += new System.EventHandler(this.textWordsPerMinutewpmToolStripMenuItem_Click);
+            // 
+            // styleToolStripMenuItem
+            // 
+            this.styleToolStripMenuItem.Name = "styleToolStripMenuItem";
+            this.styleToolStripMenuItem.Size = new System.Drawing.Size(250, 22);
+            this.styleToolStripMenuItem.Text = "Style";
+            this.styleToolStripMenuItem.Click += new System.EventHandler(this.styleToolStripMenuItem_Click);
+            // 
+            // toolStripSeparatorAscOrDesc
+            // 
+            this.toolStripSeparatorAscOrDesc.Name = "toolStripSeparatorAscOrDesc";
+            this.toolStripSeparatorAscOrDesc.Size = new System.Drawing.Size(247, 6);
+            // 
+            // AscendingToolStripMenuItem
+            // 
+            this.AscendingToolStripMenuItem.Checked = true;
+            this.AscendingToolStripMenuItem.CheckState = System.Windows.Forms.CheckState.Checked;
+            this.AscendingToolStripMenuItem.Name = "AscendingToolStripMenuItem";
+            this.AscendingToolStripMenuItem.Size = new System.Drawing.Size(250, 22);
+            this.AscendingToolStripMenuItem.Text = "Ascending";
+            this.AscendingToolStripMenuItem.Click += new System.EventHandler(this.AscendingToolStripMenuItem_Click);
+            // 
+            // descendingToolStripMenuItem
+            // 
+            this.descendingToolStripMenuItem.Name = "descendingToolStripMenuItem";
+            this.descendingToolStripMenuItem.Size = new System.Drawing.Size(250, 22);
+            this.descendingToolStripMenuItem.Text = "Descending";
+            this.descendingToolStripMenuItem.Click += new System.EventHandler(this.descendingToolStripMenuItem_Click);
+            // 
+            // netflixQualityCheckToolStripMenuItem
+            // 
+            this.netflixQualityCheckToolStripMenuItem.Name = "netflixQualityCheckToolStripMenuItem";
+            this.netflixQualityCheckToolStripMenuItem.Size = new System.Drawing.Size(346, 22);
+            this.netflixQualityCheckToolStripMenuItem.Text = "Netflix quality check";
+            this.netflixQualityCheckToolStripMenuItem.Click += new System.EventHandler(this.netflixGlyphCheckToolStripMenuItem_Click);
+            // 
+            // toolStripSeparator23
+            // 
+            this.toolStripSeparator23.Name = "toolStripSeparator23";
+            this.toolStripSeparator23.Size = new System.Drawing.Size(343, 6);
+            // 
+            // toolStripMenuItemMakeEmptyFromCurrent
+            // 
+            this.toolStripMenuItemMakeEmptyFromCurrent.Name = "toolStripMenuItemMakeEmptyFromCurrent";
+            this.toolStripMenuItemMakeEmptyFromCurrent.Size = new System.Drawing.Size(346, 22);
+            this.toolStripMenuItemMakeEmptyFromCurrent.Text = "Make new empty translation from current subtitle";
+            this.toolStripMenuItemMakeEmptyFromCurrent.Click += new System.EventHandler(this.ToolStripMenuItemMakeEmptyFromCurrentClick);
+            // 
+            // toolStripMenuItemBatchConvert
+            // 
+            this.toolStripMenuItemBatchConvert.Name = "toolStripMenuItemBatchConvert";
+            this.toolStripMenuItemBatchConvert.Size = new System.Drawing.Size(346, 22);
+            this.toolStripMenuItemBatchConvert.Text = "Batch convert...";
+            this.toolStripMenuItemBatchConvert.Click += new System.EventHandler(this.toolStripMenuItemBatchConvert_Click);
+            // 
+            // generateDatetimeInfoFromVideoToolStripMenuItem
+            // 
+            this.generateDatetimeInfoFromVideoToolStripMenuItem.Name = "generateDatetimeInfoFromVideoToolStripMenuItem";
+            this.generateDatetimeInfoFromVideoToolStripMenuItem.Size = new System.Drawing.Size(346, 22);
+            this.generateDatetimeInfoFromVideoToolStripMenuItem.Text = "Generate date/time info from video...";
+            this.generateDatetimeInfoFromVideoToolStripMenuItem.Click += new System.EventHandler(this.generateDatetimeInfoFromVideoToolStripMenuItem_Click);
+            // 
+            // toolStripMenuItemMeasurementConverter
+            // 
+            this.toolStripMenuItemMeasurementConverter.Name = "toolStripMenuItemMeasurementConverter";
+            this.toolStripMenuItemMeasurementConverter.Size = new System.Drawing.Size(346, 22);
+            this.toolStripMenuItemMeasurementConverter.Text = "Measurement converter...";
+            this.toolStripMenuItemMeasurementConverter.Click += new System.EventHandler(this.toolStripMenuItemMeasurementConverter_Click);
+            // 
+            // toolStripSeparator3
+            // 
+            this.toolStripSeparator3.Name = "toolStripSeparator3";
+            this.toolStripSeparator3.Size = new System.Drawing.Size(343, 6);
+            // 
+            // splitToolStripMenuItem
+            // 
+            this.splitToolStripMenuItem.Name = "splitToolStripMenuItem";
+            this.splitToolStripMenuItem.Size = new System.Drawing.Size(346, 22);
+            this.splitToolStripMenuItem.Text = "Split subtitle...";
+            this.splitToolStripMenuItem.Click += new System.EventHandler(this.SplitToolStripMenuItemClick);
+            // 
+            // appendTextVisuallyToolStripMenuItem
+            // 
+            this.appendTextVisuallyToolStripMenuItem.Name = "appendTextVisuallyToolStripMenuItem";
+            this.appendTextVisuallyToolStripMenuItem.Size = new System.Drawing.Size(346, 22);
+            this.appendTextVisuallyToolStripMenuItem.Text = "Append subtitle...";
+            this.appendTextVisuallyToolStripMenuItem.Click += new System.EventHandler(this.AppendTextVisuallyToolStripMenuItemClick);
+            // 
+            // joinSubtitlesToolStripMenuItem
+            // 
+            this.joinSubtitlesToolStripMenuItem.Name = "joinSubtitlesToolStripMenuItem";
+            this.joinSubtitlesToolStripMenuItem.Size = new System.Drawing.Size(346, 22);
+            this.joinSubtitlesToolStripMenuItem.Text = "Join subtitles...";
+            this.joinSubtitlesToolStripMenuItem.Click += new System.EventHandler(this.joinSubtitlesToolStripMenuItem_Click);
+            // 
+            // toolStripMenuItemSpellCheckMain
+            // 
+            this.toolStripMenuItemSpellCheckMain.DropDownItems.AddRange(new System.Windows.Forms.ToolStripItem[] {
+            this.spellCheckToolStripMenuItem,
+            this.toolStripMenuItemSpellCheckFromCurrentLine,
+            this.findDoubleWordsToolStripMenuItem,
+            this.FindDoubleLinesToolStripMenuItem,
+            this.toolStripSeparator9,
+            this.GetDictionariesToolStripMenuItem,
+            this.addWordToNamesetcListToolStripMenuItem});
+            this.toolStripMenuItemSpellCheckMain.Name = "toolStripMenuItemSpellCheckMain";
+            this.toolStripMenuItemSpellCheckMain.Size = new System.Drawing.Size(80, 20);
+            this.toolStripMenuItemSpellCheckMain.Text = "Spell check";
+            this.toolStripMenuItemSpellCheckMain.DropDownOpening += new System.EventHandler(this.ToolStripMenuItemSpellCheckMainDropDownOpening);
+            // 
+            // spellCheckToolStripMenuItem
+            // 
+            this.spellCheckToolStripMenuItem.Name = "spellCheckToolStripMenuItem";
+            this.spellCheckToolStripMenuItem.ShortcutKeys = ((System.Windows.Forms.Keys)(((System.Windows.Forms.Keys.Control | System.Windows.Forms.Keys.Shift) 
+            | System.Windows.Forms.Keys.S)));
+            this.spellCheckToolStripMenuItem.Size = new System.Drawing.Size(296, 22);
+            this.spellCheckToolStripMenuItem.Text = "Spell check...";
+            this.spellCheckToolStripMenuItem.Click += new System.EventHandler(this.SpellCheckToolStripMenuItemClick);
+            // 
+            // toolStripMenuItemSpellCheckFromCurrentLine
+            // 
+            this.toolStripMenuItemSpellCheckFromCurrentLine.Name = "toolStripMenuItemSpellCheckFromCurrentLine";
+            this.toolStripMenuItemSpellCheckFromCurrentLine.Size = new System.Drawing.Size(296, 22);
+            this.toolStripMenuItemSpellCheckFromCurrentLine.Text = "Spell check from current line...";
+            this.toolStripMenuItemSpellCheckFromCurrentLine.Click += new System.EventHandler(this.toolStripMenuItemSpellCheckFromCurrentLine_Click);
+            // 
+            // findDoubleWordsToolStripMenuItem
+            // 
+            this.findDoubleWordsToolStripMenuItem.Name = "findDoubleWordsToolStripMenuItem";
+            this.findDoubleWordsToolStripMenuItem.ShortcutKeys = ((System.Windows.Forms.Keys)(((System.Windows.Forms.Keys.Control | System.Windows.Forms.Keys.Shift) 
+            | System.Windows.Forms.Keys.D)));
+            this.findDoubleWordsToolStripMenuItem.Size = new System.Drawing.Size(296, 22);
+            this.findDoubleWordsToolStripMenuItem.Text = "Find double words";
+            this.findDoubleWordsToolStripMenuItem.Click += new System.EventHandler(this.FindDoubleWordsToolStripMenuItemClick);
+            // 
+            // FindDoubleLinesToolStripMenuItem
+            // 
+            this.FindDoubleLinesToolStripMenuItem.Name = "FindDoubleLinesToolStripMenuItem";
+            this.FindDoubleLinesToolStripMenuItem.Size = new System.Drawing.Size(296, 22);
+            this.FindDoubleLinesToolStripMenuItem.Text = "Find double lines";
+            this.FindDoubleLinesToolStripMenuItem.Click += new System.EventHandler(this.FindDoubleLinesToolStripMenuItemClick);
+            // 
+            // toolStripSeparator9
+            // 
+            this.toolStripSeparator9.Name = "toolStripSeparator9";
+            this.toolStripSeparator9.Size = new System.Drawing.Size(293, 6);
+            // 
+            // GetDictionariesToolStripMenuItem
+            // 
+            this.GetDictionariesToolStripMenuItem.Name = "GetDictionariesToolStripMenuItem";
+            this.GetDictionariesToolStripMenuItem.Size = new System.Drawing.Size(296, 22);
+            this.GetDictionariesToolStripMenuItem.Text = "Get dictionary...";
+            this.GetDictionariesToolStripMenuItem.Click += new System.EventHandler(this.GetDictionariesToolStripMenuItem_Click);
+            // 
+            // addWordToNamesetcListToolStripMenuItem
+            // 
+            this.addWordToNamesetcListToolStripMenuItem.Name = "addWordToNamesetcListToolStripMenuItem";
+            this.addWordToNamesetcListToolStripMenuItem.ShortcutKeys = ((System.Windows.Forms.Keys)(((System.Windows.Forms.Keys.Control | System.Windows.Forms.Keys.Shift) 
+            | System.Windows.Forms.Keys.L)));
+            this.addWordToNamesetcListToolStripMenuItem.Size = new System.Drawing.Size(296, 22);
+            this.addWordToNamesetcListToolStripMenuItem.Text = "Add word to names/etc list";
+            this.addWordToNamesetcListToolStripMenuItem.Click += new System.EventHandler(this.AddWordToNamesetcListToolStripMenuItemClick);
+            // 
+            // toolStripMenuItemVideo
+            // 
+            this.toolStripMenuItemVideo.DropDownItems.AddRange(new System.Windows.Forms.ToolStripItem[] {
+            this.openVideoToolStripMenuItem,
+            this.toolStripMenuItemOpenDvd,
+            this.toolStripMenuItemSetAudioTrack,
+            this.closeVideoToolStripMenuItem,
+            this.setVideoOffsetToolStripMenuItem,
+            this.toolStripMenuItemImportSceneChanges,
+            this.toolStripMenuItemRemoveSceneChanges,
+            this.toolStripMenuItemAddWaveformBatch,
+            this.toolStripSeparator5,
+            this.showhideWaveformToolStripMenuItem,
+            this.showhideVideoToolStripMenuItem,
+            this.toolStripSeparator19,
+            this.undockVideoControlsToolStripMenuItem,
+            this.redockVideoControlsToolStripMenuItem});
+            this.toolStripMenuItemVideo.Name = "toolStripMenuItemVideo";
+            this.toolStripMenuItemVideo.Size = new System.Drawing.Size(50, 20);
+            this.toolStripMenuItemVideo.Text = "Video";
+            this.toolStripMenuItemVideo.DropDownClosed += new System.EventHandler(this.ToolStripMenuItemVideoDropDownClosed);
+            this.toolStripMenuItemVideo.DropDownOpening += new System.EventHandler(this.ToolStripMenuItemVideoDropDownOpening);
+            // 
+            // openVideoToolStripMenuItem
+            // 
+            this.openVideoToolStripMenuItem.Name = "openVideoToolStripMenuItem";
+            this.openVideoToolStripMenuItem.Size = new System.Drawing.Size(208, 22);
+            this.openVideoToolStripMenuItem.Text = "Open video...";
+            this.openVideoToolStripMenuItem.Click += new System.EventHandler(this.buttonOpenVideo_Click);
+            // 
+            // toolStripMenuItemOpenDvd
+            // 
+            this.toolStripMenuItemOpenDvd.Name = "toolStripMenuItemOpenDvd";
+            this.toolStripMenuItemOpenDvd.Size = new System.Drawing.Size(208, 22);
+            this.toolStripMenuItemOpenDvd.Text = "Open DVD...";
+            this.toolStripMenuItemOpenDvd.Click += new System.EventHandler(this.toolStripMenuItemOpenDvd_Click);
+            // 
+            // toolStripMenuItemSetAudioTrack
+            // 
+            this.toolStripMenuItemSetAudioTrack.Name = "toolStripMenuItemSetAudioTrack";
+            this.toolStripMenuItemSetAudioTrack.Size = new System.Drawing.Size(208, 22);
+            this.toolStripMenuItemSetAudioTrack.Text = "Choose audio track";
+            // 
+            // closeVideoToolStripMenuItem
+            // 
+            this.closeVideoToolStripMenuItem.Name = "closeVideoToolStripMenuItem";
+            this.closeVideoToolStripMenuItem.Size = new System.Drawing.Size(208, 22);
+            this.closeVideoToolStripMenuItem.Text = "Close video";
+            this.closeVideoToolStripMenuItem.Click += new System.EventHandler(this.CloseVideoToolStripMenuItemClick);
+            // 
+            // setVideoOffsetToolStripMenuItem
+            // 
+            this.setVideoOffsetToolStripMenuItem.Name = "setVideoOffsetToolStripMenuItem";
+            this.setVideoOffsetToolStripMenuItem.Size = new System.Drawing.Size(208, 22);
+            this.setVideoOffsetToolStripMenuItem.Text = "Set video offset...";
+            this.setVideoOffsetToolStripMenuItem.Click += new System.EventHandler(this.setVideoOffsetToolStripMenuItem_Click);
+            // 
+            // toolStripMenuItemImportSceneChanges
+            // 
+            this.toolStripMenuItemImportSceneChanges.Name = "toolStripMenuItemImportSceneChanges";
+            this.toolStripMenuItemImportSceneChanges.Size = new System.Drawing.Size(208, 22);
+            this.toolStripMenuItemImportSceneChanges.Text = "Import scene changes...";
+            this.toolStripMenuItemImportSceneChanges.Click += new System.EventHandler(this.toolStripMenuItemImportSceneChanges_Click);
+            // 
+            // toolStripMenuItemRemoveSceneChanges
+            // 
+            this.toolStripMenuItemRemoveSceneChanges.Name = "toolStripMenuItemRemoveSceneChanges";
+            this.toolStripMenuItemRemoveSceneChanges.Size = new System.Drawing.Size(208, 22);
+            this.toolStripMenuItemRemoveSceneChanges.Text = "Remove scene changes";
+            this.toolStripMenuItemRemoveSceneChanges.Click += new System.EventHandler(this.toolStripMenuItemRemoveSceneChanges_Click);
+            // 
+            // toolStripMenuItemAddWaveformBatch
+            // 
+            this.toolStripMenuItemAddWaveformBatch.Name = "toolStripMenuItemAddWaveformBatch";
+            this.toolStripMenuItemAddWaveformBatch.Size = new System.Drawing.Size(208, 22);
+            this.toolStripMenuItemAddWaveformBatch.Text = "Add waveform batch...";
+            this.toolStripMenuItemAddWaveformBatch.Click += new System.EventHandler(this.ToolStripMenuItemAddWaveformBatchClick);
+            // 
+            // toolStripSeparator5
+            // 
+            this.toolStripSeparator5.Name = "toolStripSeparator5";
+            this.toolStripSeparator5.Size = new System.Drawing.Size(205, 6);
+            // 
+            // showhideWaveformToolStripMenuItem
+            // 
+            this.showhideWaveformToolStripMenuItem.Name = "showhideWaveformToolStripMenuItem";
+            this.showhideWaveformToolStripMenuItem.Size = new System.Drawing.Size(208, 22);
+            this.showhideWaveformToolStripMenuItem.Text = "Show/hide waveform";
+            this.showhideWaveformToolStripMenuItem.Click += new System.EventHandler(this.ShowhideWaveformToolStripMenuItemClick);
+            // 
+            // showhideVideoToolStripMenuItem
+            // 
+            this.showhideVideoToolStripMenuItem.Name = "showhideVideoToolStripMenuItem";
+            this.showhideVideoToolStripMenuItem.Size = new System.Drawing.Size(208, 22);
+            this.showhideVideoToolStripMenuItem.Text = "Show/hide video";
+            this.showhideVideoToolStripMenuItem.Click += new System.EventHandler(this.toolStripButtonToggleVideo_Click);
+            // 
+            // toolStripSeparator19
+            // 
+            this.toolStripSeparator19.Name = "toolStripSeparator19";
+            this.toolStripSeparator19.Size = new System.Drawing.Size(205, 6);
+            // 
+            // undockVideoControlsToolStripMenuItem
+            // 
+            this.undockVideoControlsToolStripMenuItem.Name = "undockVideoControlsToolStripMenuItem";
+            this.undockVideoControlsToolStripMenuItem.Size = new System.Drawing.Size(208, 22);
+            this.undockVideoControlsToolStripMenuItem.Text = "Un-dock video controls";
+            this.undockVideoControlsToolStripMenuItem.Click += new System.EventHandler(this.UndockVideoControlsToolStripMenuItemClick);
+            // 
+            // redockVideoControlsToolStripMenuItem
+            // 
+            this.redockVideoControlsToolStripMenuItem.Name = "redockVideoControlsToolStripMenuItem";
+            this.redockVideoControlsToolStripMenuItem.Size = new System.Drawing.Size(208, 22);
+            this.redockVideoControlsToolStripMenuItem.Text = "Re-dock video controls";
+            this.redockVideoControlsToolStripMenuItem.Visible = false;
+            this.redockVideoControlsToolStripMenuItem.Click += new System.EventHandler(this.RedockVideoControlsToolStripMenuItemClick);
+            // 
+            // toolStripMenuItemSynchronization
+            // 
+            this.toolStripMenuItemSynchronization.DropDownItems.AddRange(new System.Windows.Forms.ToolStripItem[] {
+            this.toolStripMenuItemAdjustAllTimes,
+            this.visualSyncToolStripMenuItem,
+            this.toolStripMenuItemPointSync,
+            this.pointSyncViaOtherSubtitleToolStripMenuItem,
+            this.toolStripMenuItemChangeFrameRate2,
+            this.changeSpeedInPercentToolStripMenuItem});
+            this.toolStripMenuItemSynchronization.Name = "toolStripMenuItemSynchronization";
+            this.toolStripMenuItemSynchronization.Size = new System.Drawing.Size(104, 20);
+            this.toolStripMenuItemSynchronization.Text = "Synchronization";
+            // 
+            // toolStripMenuItemAdjustAllTimes
+            // 
+            this.toolStripMenuItemAdjustAllTimes.Name = "toolStripMenuItemAdjustAllTimes";
+            this.toolStripMenuItemAdjustAllTimes.ShortcutKeys = ((System.Windows.Forms.Keys)(((System.Windows.Forms.Keys.Control | System.Windows.Forms.Keys.Shift) 
+            | System.Windows.Forms.Keys.A)));
+            this.toolStripMenuItemAdjustAllTimes.Size = new System.Drawing.Size(336, 22);
+            this.toolStripMenuItemAdjustAllTimes.Text = "Adjust times (show earlier/later)...";
+            this.toolStripMenuItemAdjustAllTimes.Click += new System.EventHandler(this.toolStripMenuItemAdjustAllTimes_Click);
+            // 
+            // visualSyncToolStripMenuItem
+            // 
+            this.visualSyncToolStripMenuItem.Name = "visualSyncToolStripMenuItem";
+            this.visualSyncToolStripMenuItem.ShortcutKeys = ((System.Windows.Forms.Keys)(((System.Windows.Forms.Keys.Control | System.Windows.Forms.Keys.Shift) 
+            | System.Windows.Forms.Keys.V)));
+            this.visualSyncToolStripMenuItem.Size = new System.Drawing.Size(336, 22);
+            this.visualSyncToolStripMenuItem.Text = "Visual sync...";
+            this.visualSyncToolStripMenuItem.Click += new System.EventHandler(this.VisualSyncToolStripMenuItemClick);
+            // 
+            // toolStripMenuItemPointSync
+            // 
+            this.toolStripMenuItemPointSync.Name = "toolStripMenuItemPointSync";
+            this.toolStripMenuItemPointSync.ShortcutKeys = ((System.Windows.Forms.Keys)(((System.Windows.Forms.Keys.Control | System.Windows.Forms.Keys.Shift) 
+            | System.Windows.Forms.Keys.P)));
+            this.toolStripMenuItemPointSync.Size = new System.Drawing.Size(336, 22);
+            this.toolStripMenuItemPointSync.Text = "Point sync...";
+            this.toolStripMenuItemPointSync.Click += new System.EventHandler(this.toolStripMenuItemPointSync_Click);
+            // 
+            // pointSyncViaOtherSubtitleToolStripMenuItem
+            // 
+            this.pointSyncViaOtherSubtitleToolStripMenuItem.Name = "pointSyncViaOtherSubtitleToolStripMenuItem";
+            this.pointSyncViaOtherSubtitleToolStripMenuItem.Size = new System.Drawing.Size(336, 22);
+            this.pointSyncViaOtherSubtitleToolStripMenuItem.Text = "Point sync via other subtitle...";
+            this.pointSyncViaOtherSubtitleToolStripMenuItem.Click += new System.EventHandler(this.pointSyncViaOtherSubtitleToolStripMenuItem_Click);
+            // 
+            // toolStripMenuItemChangeFrameRate2
+            // 
+            this.toolStripMenuItemChangeFrameRate2.Name = "toolStripMenuItemChangeFrameRate2";
+            this.toolStripMenuItemChangeFrameRate2.Size = new System.Drawing.Size(336, 22);
+            this.toolStripMenuItemChangeFrameRate2.Text = "Change frame rate...";
+            this.toolStripMenuItemChangeFrameRate2.Click += new System.EventHandler(this.ToolStripMenuItemChangeFrameRateClick);
+            // 
+            // changeSpeedInPercentToolStripMenuItem
+            // 
+            this.changeSpeedInPercentToolStripMenuItem.Name = "changeSpeedInPercentToolStripMenuItem";
+            this.changeSpeedInPercentToolStripMenuItem.Size = new System.Drawing.Size(336, 22);
+            this.changeSpeedInPercentToolStripMenuItem.Text = "Change speed in percent...";
+            this.changeSpeedInPercentToolStripMenuItem.Click += new System.EventHandler(this.changeSpeedInPercentToolStripMenuItem_Click);
+            // 
+            // toolStripMenuItemAutoTranslate
+            // 
+            this.toolStripMenuItemAutoTranslate.DropDownItems.AddRange(new System.Windows.Forms.ToolStripItem[] {
+            this.translateByGoogleToolStripMenuItem,
+            this.translatepoweredByMicrosoftToolStripMenuItem,
+            this.translateFromSwedishToDanishToolStripMenuItem});
+            this.toolStripMenuItemAutoTranslate.Name = "toolStripMenuItemAutoTranslate";
+            this.toolStripMenuItemAutoTranslate.Size = new System.Drawing.Size(97, 20);
+            this.toolStripMenuItemAutoTranslate.Text = "Auto-translate";
+            // 
+            // translateByGoogleToolStripMenuItem
+            // 
+            this.translateByGoogleToolStripMenuItem.Name = "translateByGoogleToolStripMenuItem";
+            this.translateByGoogleToolStripMenuItem.ShortcutKeys = ((System.Windows.Forms.Keys)(((System.Windows.Forms.Keys.Control | System.Windows.Forms.Keys.Shift) 
+            | System.Windows.Forms.Keys.G)));
+            this.translateByGoogleToolStripMenuItem.Size = new System.Drawing.Size(414, 22);
+            this.translateByGoogleToolStripMenuItem.Text = "Translate (powered by Google)...";
+            this.translateByGoogleToolStripMenuItem.Click += new System.EventHandler(this.TranslateByGoogleToolStripMenuItemClick);
+            // 
+            // translatepoweredByMicrosoftToolStripMenuItem
+            // 
+            this.translatepoweredByMicrosoftToolStripMenuItem.Name = "translatepoweredByMicrosoftToolStripMenuItem";
+            this.translatepoweredByMicrosoftToolStripMenuItem.Size = new System.Drawing.Size(414, 22);
+            this.translatepoweredByMicrosoftToolStripMenuItem.Text = "Translate (powered by Microsoft)...";
+            this.translatepoweredByMicrosoftToolStripMenuItem.Click += new System.EventHandler(this.translatepoweredByMicrosoftToolStripMenuItem_Click);
+            // 
+            // translateFromSwedishToDanishToolStripMenuItem
+            // 
+            this.translateFromSwedishToDanishToolStripMenuItem.Name = "translateFromSwedishToDanishToolStripMenuItem";
+            this.translateFromSwedishToDanishToolStripMenuItem.Size = new System.Drawing.Size(414, 22);
+            this.translateFromSwedishToDanishToolStripMenuItem.Text = "Translate from swedish to danish (powered by nikse.dk/mt)...";
+            this.translateFromSwedishToDanishToolStripMenuItem.Click += new System.EventHandler(this.TranslateFromSwedishToDanishToolStripMenuItemClick);
+            // 
+            // optionsToolStripMenuItem
+            // 
+            this.optionsToolStripMenuItem.DropDownItems.AddRange(new System.Windows.Forms.ToolStripItem[] {
+            this.settingsToolStripMenuItem,
+            this.changeLanguageToolStripMenuItem});
+            this.optionsToolStripMenuItem.Name = "optionsToolStripMenuItem";
+            this.optionsToolStripMenuItem.Size = new System.Drawing.Size(61, 20);
+            this.optionsToolStripMenuItem.Text = "Options";
+            // 
+            // settingsToolStripMenuItem
+            // 
+            this.settingsToolStripMenuItem.Name = "settingsToolStripMenuItem";
+            this.settingsToolStripMenuItem.Size = new System.Drawing.Size(180, 22);
+            this.settingsToolStripMenuItem.Text = "Settings";
+            this.settingsToolStripMenuItem.Click += new System.EventHandler(this.SettingsToolStripMenuItemClick);
+            // 
+            // changeLanguageToolStripMenuItem
+            // 
+            this.changeLanguageToolStripMenuItem.Name = "changeLanguageToolStripMenuItem";
+            this.changeLanguageToolStripMenuItem.Size = new System.Drawing.Size(180, 22);
+            this.changeLanguageToolStripMenuItem.Text = "Change language...";
+            this.changeLanguageToolStripMenuItem.Click += new System.EventHandler(this.ChangeLanguageToolStripMenuItemClick);
+            // 
+            // toolStripMenuItemNetworking
+            // 
+            this.toolStripMenuItemNetworking.DropDownItems.AddRange(new System.Windows.Forms.ToolStripItem[] {
+            this.startServerToolStripMenuItem,
+            this.joinSessionToolStripMenuItem,
+            this.chatToolStripMenuItem,
+            this.showSessionKeyLogToolStripMenuItem,
+            this.leaveSessionToolStripMenuItem});
+            this.toolStripMenuItemNetworking.Name = "toolStripMenuItemNetworking";
+            this.toolStripMenuItemNetworking.Size = new System.Drawing.Size(82, 20);
+            this.toolStripMenuItemNetworking.Text = "Networking";
+            this.toolStripMenuItemNetworking.DropDownOpening += new System.EventHandler(this.toolStripMenuItemNetworking_DropDownOpening);
+            // 
+            // startServerToolStripMenuItem
+            // 
+            this.startServerToolStripMenuItem.Name = "startServerToolStripMenuItem";
+            this.startServerToolStripMenuItem.Size = new System.Drawing.Size(215, 22);
+            this.startServerToolStripMenuItem.Text = "Start new session";
+            this.startServerToolStripMenuItem.Click += new System.EventHandler(this.startServerToolStripMenuItem_Click);
+            // 
+            // joinSessionToolStripMenuItem
+            // 
+            this.joinSessionToolStripMenuItem.Name = "joinSessionToolStripMenuItem";
+            this.joinSessionToolStripMenuItem.Size = new System.Drawing.Size(215, 22);
+            this.joinSessionToolStripMenuItem.Text = "Join session";
+            this.joinSessionToolStripMenuItem.Click += new System.EventHandler(this.joinSessionToolStripMenuItem_Click);
+            // 
+            // chatToolStripMenuItem
+            // 
+            this.chatToolStripMenuItem.Name = "chatToolStripMenuItem";
+            this.chatToolStripMenuItem.Size = new System.Drawing.Size(215, 22);
+            this.chatToolStripMenuItem.Text = "Chat";
+            this.chatToolStripMenuItem.Click += new System.EventHandler(this.chatToolStripMenuItem_Click);
+            // 
+            // showSessionKeyLogToolStripMenuItem
+            // 
+            this.showSessionKeyLogToolStripMenuItem.Name = "showSessionKeyLogToolStripMenuItem";
+            this.showSessionKeyLogToolStripMenuItem.Size = new System.Drawing.Size(215, 22);
+            this.showSessionKeyLogToolStripMenuItem.Text = "Show session info and log";
+            this.showSessionKeyLogToolStripMenuItem.Click += new System.EventHandler(this.showSessionKeyLogToolStripMenuItem_Click);
+            // 
+            // leaveSessionToolStripMenuItem
+            // 
+            this.leaveSessionToolStripMenuItem.Name = "leaveSessionToolStripMenuItem";
+            this.leaveSessionToolStripMenuItem.Size = new System.Drawing.Size(215, 22);
+            this.leaveSessionToolStripMenuItem.Text = "Leave session";
+            this.leaveSessionToolStripMenuItem.Click += new System.EventHandler(this.LeaveSessionToolStripMenuItemClick);
+            // 
+            // helpToolStripMenuItem
+            // 
+            this.helpToolStripMenuItem.DropDownItems.AddRange(new System.Windows.Forms.ToolStripItem[] {
+            this.checkForUpdatesToolStripMenuItem,
+            this.toolStripMenuItemSplitterCheckForUpdates,
+            this.helpToolStripMenuItem1,
+            this.aboutToolStripMenuItem});
+            this.helpToolStripMenuItem.Name = "helpToolStripMenuItem";
+            this.helpToolStripMenuItem.Size = new System.Drawing.Size(43, 20);
+            this.helpToolStripMenuItem.Text = "Help";
+            this.helpToolStripMenuItem.DropDownClosed += new System.EventHandler(this.MenuClosed);
+            this.helpToolStripMenuItem.DropDownOpening += new System.EventHandler(this.MenuOpened);
+            // 
+            // checkForUpdatesToolStripMenuItem
+            // 
+            this.checkForUpdatesToolStripMenuItem.Name = "checkForUpdatesToolStripMenuItem";
+            this.checkForUpdatesToolStripMenuItem.Size = new System.Drawing.Size(186, 22);
+            this.checkForUpdatesToolStripMenuItem.Text = "Check for updates...";
+            this.checkForUpdatesToolStripMenuItem.Click += new System.EventHandler(this.checkForUpdatesToolStripMenuItem_Click);
+            // 
+            // toolStripMenuItemSplitterCheckForUpdates
+            // 
+            this.toolStripMenuItemSplitterCheckForUpdates.Name = "toolStripMenuItemSplitterCheckForUpdates";
+            this.toolStripMenuItemSplitterCheckForUpdates.Size = new System.Drawing.Size(183, 6);
+            // 
+            // helpToolStripMenuItem1
+            // 
+            this.helpToolStripMenuItem1.Name = "helpToolStripMenuItem1";
+            this.helpToolStripMenuItem1.ShortcutKeys = System.Windows.Forms.Keys.F1;
+            this.helpToolStripMenuItem1.Size = new System.Drawing.Size(186, 22);
+            this.helpToolStripMenuItem1.Text = "Help";
+            this.helpToolStripMenuItem1.Click += new System.EventHandler(this.HelpToolStripMenuItem1Click);
+            // 
+            // aboutToolStripMenuItem
+            // 
+            this.aboutToolStripMenuItem.Name = "aboutToolStripMenuItem";
+            this.aboutToolStripMenuItem.Size = new System.Drawing.Size(186, 22);
+            this.aboutToolStripMenuItem.Text = "About";
+            this.aboutToolStripMenuItem.Click += new System.EventHandler(this.AboutToolStripMenuItemClick);
+            // 
+            // contextMenuStripListview
+            // 
+            this.contextMenuStripListview.Items.AddRange(new System.Windows.Forms.ToolStripItem[] {
+            this.setStylesForSelectedLinesToolStripMenuItem,
+            this.toolStripMenuItemAssStyles,
+            this.toolStripMenuItemSetLanguage,
+            this.toolStripMenuItemWebVTT,
+            this.toolStripMenuItemDelete,
+            this.toolStripMenuItemInsertBefore,
+            this.toolStripMenuItemInsertAfter,
+            this.toolStripMenuItemInsertSubtitle,
+            this.toolStripMenuItemCopySourceText,
+            this.toolStripMenuItemColumn,
+            this.toolStripSeparator7,
+            this.splitLineToolStripMenuItem,
+            this.toolStripMenuItemMergeLines,
+            this.toolStripMenuItemMergeDialog,
+            this.mergeBeforeToolStripMenuItem,
+            this.mergeAfterToolStripMenuItem,
+            this.toolStripSeparator8,
+            this.normalToolStripMenuItem,
+            this.boldToolStripMenuItem,
+            this.italicToolStripMenuItem,
+            this.underlineToolStripMenuItem,
+            this.colorToolStripMenuItem,
+            this.toolStripMenuItemFont,
+            this.toolStripMenuItemAlignment,
+            this.toolStripMenuItemSurroundWithMusicSymbols,
+            this.toolStripSeparator2,
+            this.toolStripMenuItemAutoBreakLines,
+            this.toolStripMenuItemUnbreakLines,
+            this.toolStripSeparatorBreakLines,
+            this.typeEffectToolStripMenuItem,
+            this.karokeeEffectToolStripMenuItem,
+            this.toolStripSeparatorAdvancedFunctions,
+            this.showSelectedLinesEarlierlaterToolStripMenuItem,
+            this.visualSyncSelectedLinesToolStripMenuItem,
+            this.toolStripMenuItemGoogleMicrosoftTranslateSelLine,
+            this.googleTranslateSelectedLinesToolStripMenuItem,
+            this.adjustDisplayTimeForSelectedLinesToolStripMenuItem,
+            this.fixCommonErrorsInSelectedLinesToolStripMenuItem,
+            this.changeCasingForSelectedLinesToolStripMenuItem,
+            this.toolStripMenuItemSaveSelectedLines});
+            this.contextMenuStripListview.Name = "contextMenuStripListview";
+            this.contextMenuStripListview.Size = new System.Drawing.Size(285, 804);
+            this.contextMenuStripListview.Closed += new System.Windows.Forms.ToolStripDropDownClosedEventHandler(this.MenuClosed);
+            this.contextMenuStripListview.Opening += new System.ComponentModel.CancelEventHandler(this.ContextMenuStripListviewOpening);
+            this.contextMenuStripListview.Opened += new System.EventHandler(this.MenuOpened);
+            // 
+            // setStylesForSelectedLinesToolStripMenuItem
+            // 
+            this.setStylesForSelectedLinesToolStripMenuItem.Name = "setStylesForSelectedLinesToolStripMenuItem";
+            this.setStylesForSelectedLinesToolStripMenuItem.Size = new System.Drawing.Size(284, 22);
+            this.setStylesForSelectedLinesToolStripMenuItem.Text = "ASS: Set styles for selected lines...";
+            // 
+            // toolStripMenuItemAssStyles
+            // 
+            this.toolStripMenuItemAssStyles.Name = "toolStripMenuItemAssStyles";
+            this.toolStripMenuItemAssStyles.Size = new System.Drawing.Size(284, 22);
+            this.toolStripMenuItemAssStyles.Text = "ASS: Styles...";
+            this.toolStripMenuItemAssStyles.Click += new System.EventHandler(this.toolStripMenuItemAssStyles_Click);
+            // 
+            // toolStripMenuItemSetLanguage
+            // 
+            this.toolStripMenuItemSetLanguage.Name = "toolStripMenuItemSetLanguage";
+            this.toolStripMenuItemSetLanguage.Size = new System.Drawing.Size(284, 22);
+            this.toolStripMenuItemSetLanguage.Text = "Timed text - set language";
+            // 
+            // toolStripMenuItemWebVTT
+            // 
+            this.toolStripMenuItemWebVTT.Name = "toolStripMenuItemWebVTT";
+            this.toolStripMenuItemWebVTT.Size = new System.Drawing.Size(284, 22);
+            this.toolStripMenuItemWebVTT.Text = "WebVTT voice";
+            // 
+            // toolStripMenuItemDelete
+            // 
+            this.toolStripMenuItemDelete.Name = "toolStripMenuItemDelete";
+            this.toolStripMenuItemDelete.Size = new System.Drawing.Size(284, 22);
+            this.toolStripMenuItemDelete.Text = "Delete";
+            this.toolStripMenuItemDelete.Click += new System.EventHandler(this.ToolStripMenuItemDeleteClick);
+            // 
+            // toolStripMenuItemInsertBefore
+            // 
+            this.toolStripMenuItemInsertBefore.Name = "toolStripMenuItemInsertBefore";
+            this.toolStripMenuItemInsertBefore.Size = new System.Drawing.Size(284, 22);
+            this.toolStripMenuItemInsertBefore.Text = "Insert before";
+            this.toolStripMenuItemInsertBefore.Click += new System.EventHandler(this.ToolStripMenuItemInsertBeforeClick);
+            // 
+            // toolStripMenuItemInsertAfter
+            // 
+            this.toolStripMenuItemInsertAfter.Name = "toolStripMenuItemInsertAfter";
+            this.toolStripMenuItemInsertAfter.Size = new System.Drawing.Size(284, 22);
+            this.toolStripMenuItemInsertAfter.Text = "Insert after";
+            this.toolStripMenuItemInsertAfter.Click += new System.EventHandler(this.ToolStripMenuItemInsertAfterClick);
+            // 
+            // toolStripMenuItemInsertSubtitle
+            // 
+            this.toolStripMenuItemInsertSubtitle.Name = "toolStripMenuItemInsertSubtitle";
+            this.toolStripMenuItemInsertSubtitle.Size = new System.Drawing.Size(284, 22);
+            this.toolStripMenuItemInsertSubtitle.Text = "Insert subtitle file after this line...";
+            this.toolStripMenuItemInsertSubtitle.Click += new System.EventHandler(this.ToolStripMenuItemInsertSubtitleClick);
+            // 
+            // toolStripMenuItemCopySourceText
+            // 
+            this.toolStripMenuItemCopySourceText.Name = "toolStripMenuItemCopySourceText";
+            this.toolStripMenuItemCopySourceText.Size = new System.Drawing.Size(284, 22);
+            this.toolStripMenuItemCopySourceText.Text = "Copy as text to clipboard";
+            this.toolStripMenuItemCopySourceText.Click += new System.EventHandler(this.ToolStripMenuItemCopySourceTextClick);
+            // 
+            // toolStripMenuItemColumn
+            // 
+            this.toolStripMenuItemColumn.DropDownItems.AddRange(new System.Windows.Forms.ToolStripItem[] {
+            this.columnDeleteTextOnlyToolStripMenuItem,
+            this.toolStripMenuItemColumnDeleteText,
+            this.ShiftTextCellsDownToolStripMenuItem,
+            this.toolStripMenuItemInsertTextFromSub,
+            this.toolStripMenuItemColumnImportText,
+            this.toolStripMenuItemPasteSpecial,
+            this.copyOriginalTextToCurrentToolStripMenuItem});
+            this.toolStripMenuItemColumn.Name = "toolStripMenuItemColumn";
+            this.toolStripMenuItemColumn.Size = new System.Drawing.Size(284, 22);
+            this.toolStripMenuItemColumn.Text = "Column";
+            this.toolStripMenuItemColumn.DropDownOpening += new System.EventHandler(this.toolStripMenuItemColumn_DropDownOpening);
+            // 
+            // columnDeleteTextOnlyToolStripMenuItem
+            // 
+            this.columnDeleteTextOnlyToolStripMenuItem.Name = "columnDeleteTextOnlyToolStripMenuItem";
+            this.columnDeleteTextOnlyToolStripMenuItem.Size = new System.Drawing.Size(313, 22);
+            this.columnDeleteTextOnlyToolStripMenuItem.Text = "Delete text";
+            this.columnDeleteTextOnlyToolStripMenuItem.Click += new System.EventHandler(this.columnDeleteTextOnlyToolStripMenuItem_Click);
+            // 
+            // toolStripMenuItemColumnDeleteText
+            // 
+            this.toolStripMenuItemColumnDeleteText.Name = "toolStripMenuItemColumnDeleteText";
+            this.toolStripMenuItemColumnDeleteText.Size = new System.Drawing.Size(313, 22);
+            this.toolStripMenuItemColumnDeleteText.Text = "Delete text and shift text cells up";
+            this.toolStripMenuItemColumnDeleteText.Click += new System.EventHandler(this.deleteAndShiftCellsUpToolStripMenuItem_Click);
+            // 
+            // ShiftTextCellsDownToolStripMenuItem
+            // 
+            this.ShiftTextCellsDownToolStripMenuItem.Name = "ShiftTextCellsDownToolStripMenuItem";
+            this.ShiftTextCellsDownToolStripMenuItem.Size = new System.Drawing.Size(313, 22);
+            this.ShiftTextCellsDownToolStripMenuItem.Text = "Insert and shift text cells down";
+            this.ShiftTextCellsDownToolStripMenuItem.Click += new System.EventHandler(this.ShiftTextCellsDownToolStripMenuItem_Click);
+            // 
+            // toolStripMenuItemInsertTextFromSub
+            // 
+            this.toolStripMenuItemInsertTextFromSub.Name = "toolStripMenuItemInsertTextFromSub";
+            this.toolStripMenuItemInsertTextFromSub.Size = new System.Drawing.Size(313, 22);
+            this.toolStripMenuItemInsertTextFromSub.Text = "Insert text from subtitle and shift cells down...";
+            this.toolStripMenuItemInsertTextFromSub.Click += new System.EventHandler(this.toolStripMenuItemInsertTextFromSub_Click);
+            // 
+            // toolStripMenuItemColumnImportText
+            // 
+            this.toolStripMenuItemColumnImportText.Name = "toolStripMenuItemColumnImportText";
+            this.toolStripMenuItemColumnImportText.Size = new System.Drawing.Size(313, 22);
+            this.toolStripMenuItemColumnImportText.Text = "Import text and shift text cells down...";
+            this.toolStripMenuItemColumnImportText.Click += new System.EventHandler(this.toolStripMenuItemColumnImportText_Click);
+            // 
+            // toolStripMenuItemPasteSpecial
+            // 
+            this.toolStripMenuItemPasteSpecial.Name = "toolStripMenuItemPasteSpecial";
+            this.toolStripMenuItemPasteSpecial.Size = new System.Drawing.Size(313, 22);
+            this.toolStripMenuItemPasteSpecial.Text = "Paste from clipboard...";
+            this.toolStripMenuItemPasteSpecial.Click += new System.EventHandler(this.toolStripMenuItemPasteSpecial_Click);
+            // 
+            // copyOriginalTextToCurrentToolStripMenuItem
+            // 
+            this.copyOriginalTextToCurrentToolStripMenuItem.Name = "copyOriginalTextToCurrentToolStripMenuItem";
+            this.copyOriginalTextToCurrentToolStripMenuItem.Size = new System.Drawing.Size(313, 22);
+            this.copyOriginalTextToCurrentToolStripMenuItem.Text = "Copy original text to current";
+            this.copyOriginalTextToCurrentToolStripMenuItem.Click += new System.EventHandler(this.copyOriginalTextToCurrentToolStripMenuItem_Click);
+            // 
+            // toolStripSeparator7
+            // 
+            this.toolStripSeparator7.Name = "toolStripSeparator7";
+            this.toolStripSeparator7.Size = new System.Drawing.Size(281, 6);
+            // 
+            // splitLineToolStripMenuItem
+            // 
+            this.splitLineToolStripMenuItem.Name = "splitLineToolStripMenuItem";
+            this.splitLineToolStripMenuItem.Size = new System.Drawing.Size(284, 22);
+            this.splitLineToolStripMenuItem.Text = "Split";
+            this.splitLineToolStripMenuItem.Click += new System.EventHandler(this.SplitLineToolStripMenuItemClick);
+            // 
+            // toolStripMenuItemMergeLines
+            // 
+            this.toolStripMenuItemMergeLines.Name = "toolStripMenuItemMergeLines";
+            this.toolStripMenuItemMergeLines.ShortcutKeys = ((System.Windows.Forms.Keys)(((System.Windows.Forms.Keys.Control | System.Windows.Forms.Keys.Shift) 
+            | System.Windows.Forms.Keys.M)));
+            this.toolStripMenuItemMergeLines.Size = new System.Drawing.Size(284, 22);
+            this.toolStripMenuItemMergeLines.Text = "Merge selected lines";
+            this.toolStripMenuItemMergeLines.Click += new System.EventHandler(this.ToolStripMenuItemMergeLinesClick);
+            // 
+            // toolStripMenuItemMergeDialog
+            // 
+            this.toolStripMenuItemMergeDialog.Name = "toolStripMenuItemMergeDialog";
+            this.toolStripMenuItemMergeDialog.Size = new System.Drawing.Size(284, 22);
+            this.toolStripMenuItemMergeDialog.Text = "Merge selected lines as dialog";
+            this.toolStripMenuItemMergeDialog.Click += new System.EventHandler(this.ToolStripMenuItemMergeDialogClick);
+            // 
+            // mergeBeforeToolStripMenuItem
+            // 
+            this.mergeBeforeToolStripMenuItem.Name = "mergeBeforeToolStripMenuItem";
+            this.mergeBeforeToolStripMenuItem.Size = new System.Drawing.Size(284, 22);
+            this.mergeBeforeToolStripMenuItem.Text = "Merge with line before";
+            this.mergeBeforeToolStripMenuItem.Click += new System.EventHandler(this.MergeBeforeToolStripMenuItemClick);
+            // 
+            // mergeAfterToolStripMenuItem
+            // 
+            this.mergeAfterToolStripMenuItem.Name = "mergeAfterToolStripMenuItem";
+            this.mergeAfterToolStripMenuItem.Size = new System.Drawing.Size(284, 22);
+            this.mergeAfterToolStripMenuItem.Text = "Merge with line after";
+            this.mergeAfterToolStripMenuItem.Click += new System.EventHandler(this.MergeAfterToolStripMenuItemClick);
+            // 
+            // toolStripSeparator8
+            // 
+            this.toolStripSeparator8.Name = "toolStripSeparator8";
+            this.toolStripSeparator8.Size = new System.Drawing.Size(281, 6);
+            // 
+            // normalToolStripMenuItem
+            // 
+            this.normalToolStripMenuItem.Name = "normalToolStripMenuItem";
+            this.normalToolStripMenuItem.Size = new System.Drawing.Size(284, 22);
+            this.normalToolStripMenuItem.Text = "Normal";
+            this.normalToolStripMenuItem.Click += new System.EventHandler(this.NormalToolStripMenuItemClick);
+            // 
+            // boldToolStripMenuItem
+            // 
+            this.boldToolStripMenuItem.Name = "boldToolStripMenuItem";
+            this.boldToolStripMenuItem.Size = new System.Drawing.Size(284, 22);
+            this.boldToolStripMenuItem.Text = "Bold";
+            this.boldToolStripMenuItem.Click += new System.EventHandler(this.BoldToolStripMenuItemClick);
+            // 
+            // italicToolStripMenuItem
+            // 
+            this.italicToolStripMenuItem.Name = "italicToolStripMenuItem";
+            this.italicToolStripMenuItem.ShortcutKeys = ((System.Windows.Forms.Keys)((System.Windows.Forms.Keys.Control | System.Windows.Forms.Keys.I)));
+            this.italicToolStripMenuItem.Size = new System.Drawing.Size(284, 22);
+            this.italicToolStripMenuItem.Text = "Italic";
+            this.italicToolStripMenuItem.Click += new System.EventHandler(this.ItalicToolStripMenuItemClick);
+            // 
+            // underlineToolStripMenuItem
+            // 
+            this.underlineToolStripMenuItem.Name = "underlineToolStripMenuItem";
+            this.underlineToolStripMenuItem.Size = new System.Drawing.Size(284, 22);
+            this.underlineToolStripMenuItem.Text = "Underline";
+            this.underlineToolStripMenuItem.Click += new System.EventHandler(this.UnderlineToolStripMenuItemClick);
+            // 
+            // colorToolStripMenuItem
+            // 
+            this.colorToolStripMenuItem.Name = "colorToolStripMenuItem";
+            this.colorToolStripMenuItem.Size = new System.Drawing.Size(284, 22);
+            this.colorToolStripMenuItem.Text = "Color...";
+            this.colorToolStripMenuItem.Click += new System.EventHandler(this.ColorToolStripMenuItemClick);
+            // 
+            // toolStripMenuItemFont
+            // 
+            this.toolStripMenuItemFont.Name = "toolStripMenuItemFont";
+            this.toolStripMenuItemFont.Size = new System.Drawing.Size(284, 22);
+            this.toolStripMenuItemFont.Text = "Font name...";
+            this.toolStripMenuItemFont.Click += new System.EventHandler(this.toolStripMenuItemFont_Click);
+            // 
+            // toolStripMenuItemAlignment
+            // 
+            this.toolStripMenuItemAlignment.Name = "toolStripMenuItemAlignment";
+            this.toolStripMenuItemAlignment.Size = new System.Drawing.Size(284, 22);
+            this.toolStripMenuItemAlignment.Text = "Alignment";
+            this.toolStripMenuItemAlignment.Click += new System.EventHandler(this.toolStripMenuItemAlignment_Click);
+            // 
+            // toolStripMenuItemSurroundWithMusicSymbols
+            // 
+            this.toolStripMenuItemSurroundWithMusicSymbols.Name = "toolStripMenuItemSurroundWithMusicSymbols";
+            this.toolStripMenuItemSurroundWithMusicSymbols.Size = new System.Drawing.Size(284, 22);
+            this.toolStripMenuItemSurroundWithMusicSymbols.Text = "♪";
+            this.toolStripMenuItemSurroundWithMusicSymbols.Click += new System.EventHandler(this.ToolStripMenuItemSurroundWithMusicSymbolsClick);
+            // 
+            // toolStripSeparator2
+            // 
+            this.toolStripSeparator2.Name = "toolStripSeparator2";
+            this.toolStripSeparator2.Size = new System.Drawing.Size(281, 6);
+            // 
+            // toolStripMenuItemAutoBreakLines
+            // 
+            this.toolStripMenuItemAutoBreakLines.Name = "toolStripMenuItemAutoBreakLines";
+            this.toolStripMenuItemAutoBreakLines.Size = new System.Drawing.Size(284, 22);
+            this.toolStripMenuItemAutoBreakLines.Text = "Auto balance selected lines...";
+            this.toolStripMenuItemAutoBreakLines.Click += new System.EventHandler(this.ToolStripMenuItemAutoBreakLinesClick);
+            // 
+            // toolStripMenuItemUnbreakLines
+            // 
+            this.toolStripMenuItemUnbreakLines.Name = "toolStripMenuItemUnbreakLines";
+            this.toolStripMenuItemUnbreakLines.Size = new System.Drawing.Size(284, 22);
+            this.toolStripMenuItemUnbreakLines.Text = "Remove line-breaks in selected lines...";
+            this.toolStripMenuItemUnbreakLines.Click += new System.EventHandler(this.ToolStripMenuItemUnbreakLinesClick);
+            // 
+            // toolStripSeparatorBreakLines
+            // 
+            this.toolStripSeparatorBreakLines.Name = "toolStripSeparatorBreakLines";
+            this.toolStripSeparatorBreakLines.Size = new System.Drawing.Size(281, 6);
+            // 
+            // typeEffectToolStripMenuItem
+            // 
+            this.typeEffectToolStripMenuItem.Name = "typeEffectToolStripMenuItem";
+            this.typeEffectToolStripMenuItem.Size = new System.Drawing.Size(284, 22);
+            this.typeEffectToolStripMenuItem.Text = "Typewriter effect...";
+            this.typeEffectToolStripMenuItem.Click += new System.EventHandler(this.TypeEffectToolStripMenuItemClick);
+            // 
+            // karokeeEffectToolStripMenuItem
+            // 
+            this.karokeeEffectToolStripMenuItem.Name = "karokeeEffectToolStripMenuItem";
+            this.karokeeEffectToolStripMenuItem.Size = new System.Drawing.Size(284, 22);
+            this.karokeeEffectToolStripMenuItem.Text = "Karaoke effect...";
+            this.karokeeEffectToolStripMenuItem.Click += new System.EventHandler(this.KarokeeEffectToolStripMenuItemClick);
+            // 
+            // toolStripSeparatorAdvancedFunctions
+            // 
+            this.toolStripSeparatorAdvancedFunctions.Name = "toolStripSeparatorAdvancedFunctions";
+            this.toolStripSeparatorAdvancedFunctions.Size = new System.Drawing.Size(281, 6);
+            // 
+            // showSelectedLinesEarlierlaterToolStripMenuItem
+            // 
+            this.showSelectedLinesEarlierlaterToolStripMenuItem.Name = "showSelectedLinesEarlierlaterToolStripMenuItem";
+            this.showSelectedLinesEarlierlaterToolStripMenuItem.Size = new System.Drawing.Size(284, 22);
+            this.showSelectedLinesEarlierlaterToolStripMenuItem.Text = "Show selected lines earlier/later...";
+            this.showSelectedLinesEarlierlaterToolStripMenuItem.Click += new System.EventHandler(this.ShowSelectedLinesEarlierlaterToolStripMenuItemClick);
+            // 
+            // visualSyncSelectedLinesToolStripMenuItem
+            // 
+            this.visualSyncSelectedLinesToolStripMenuItem.Name = "visualSyncSelectedLinesToolStripMenuItem";
+            this.visualSyncSelectedLinesToolStripMenuItem.Size = new System.Drawing.Size(284, 22);
+            this.visualSyncSelectedLinesToolStripMenuItem.Text = "Visual sync selected lines...";
+            this.visualSyncSelectedLinesToolStripMenuItem.Click += new System.EventHandler(this.VisualSyncSelectedLinesToolStripMenuItemClick);
+            // 
+            // toolStripMenuItemGoogleMicrosoftTranslateSelLine
+            // 
+            this.toolStripMenuItemGoogleMicrosoftTranslateSelLine.Name = "toolStripMenuItemGoogleMicrosoftTranslateSelLine";
+            this.toolStripMenuItemGoogleMicrosoftTranslateSelLine.Size = new System.Drawing.Size(284, 22);
+            this.toolStripMenuItemGoogleMicrosoftTranslateSelLine.Text = "Google/Microsoft translate selected line";
+            this.toolStripMenuItemGoogleMicrosoftTranslateSelLine.Click += new System.EventHandler(this.ToolStripMenuItemGoogleMicrosoftTranslateSelLineClick);
+            // 
+            // googleTranslateSelectedLinesToolStripMenuItem
+            // 
+            this.googleTranslateSelectedLinesToolStripMenuItem.Name = "googleTranslateSelectedLinesToolStripMenuItem";
+            this.googleTranslateSelectedLinesToolStripMenuItem.Size = new System.Drawing.Size(284, 22);
+            this.googleTranslateSelectedLinesToolStripMenuItem.Text = "Google translate selected lines...";
+            this.googleTranslateSelectedLinesToolStripMenuItem.Click += new System.EventHandler(this.GoogleTranslateSelectedLinesToolStripMenuItemClick);
+            // 
+            // adjustDisplayTimeForSelectedLinesToolStripMenuItem
+            // 
+            this.adjustDisplayTimeForSelectedLinesToolStripMenuItem.Name = "adjustDisplayTimeForSelectedLinesToolStripMenuItem";
+            this.adjustDisplayTimeForSelectedLinesToolStripMenuItem.Size = new System.Drawing.Size(284, 22);
+            this.adjustDisplayTimeForSelectedLinesToolStripMenuItem.Text = "Adjust display time for selected lines...";
+            this.adjustDisplayTimeForSelectedLinesToolStripMenuItem.Click += new System.EventHandler(this.AdjustDisplayTimeForSelectedLinesToolStripMenuItemClick);
+            // 
+            // fixCommonErrorsInSelectedLinesToolStripMenuItem
+            // 
+            this.fixCommonErrorsInSelectedLinesToolStripMenuItem.Name = "fixCommonErrorsInSelectedLinesToolStripMenuItem";
+            this.fixCommonErrorsInSelectedLinesToolStripMenuItem.Size = new System.Drawing.Size(284, 22);
+            this.fixCommonErrorsInSelectedLinesToolStripMenuItem.Text = "Fix common errors in selected lines...";
+            this.fixCommonErrorsInSelectedLinesToolStripMenuItem.Click += new System.EventHandler(this.FixCommonErrorsInSelectedLinesToolStripMenuItemClick);
+            // 
+            // changeCasingForSelectedLinesToolStripMenuItem
+            // 
+            this.changeCasingForSelectedLinesToolStripMenuItem.Name = "changeCasingForSelectedLinesToolStripMenuItem";
+            this.changeCasingForSelectedLinesToolStripMenuItem.Size = new System.Drawing.Size(284, 22);
+            this.changeCasingForSelectedLinesToolStripMenuItem.Text = "Change casing for selected lines...";
+            this.changeCasingForSelectedLinesToolStripMenuItem.Click += new System.EventHandler(this.ChangeCasingForSelectedLinesToolStripMenuItemClick);
+            // 
+            // toolStripMenuItemSaveSelectedLines
+            // 
+            this.toolStripMenuItemSaveSelectedLines.Name = "toolStripMenuItemSaveSelectedLines";
+            this.toolStripMenuItemSaveSelectedLines.Size = new System.Drawing.Size(284, 22);
+            this.toolStripMenuItemSaveSelectedLines.Text = "Save selected lines as...";
+            this.toolStripMenuItemSaveSelectedLines.Click += new System.EventHandler(this.ToolStripMenuItemSaveSelectedLinesClick);
+            // 
+            // openFileDialog1
+            // 
+            this.openFileDialog1.FileName = "openFileDialog1";
+            // 
+            // timer1
+            // 
+            this.timer1.Tick += new System.EventHandler(this.timer1_Tick);
+            // 
+            // fontDialog1
+            // 
+            this.fontDialog1.Color = System.Drawing.SystemColors.ControlText;
+            // 
+            // groupBoxVideo
+            // 
+            this.groupBoxVideo.Controls.Add(this.audioVisualizer);
+            this.groupBoxVideo.Controls.Add(this.checkBoxSyncListViewWithVideoWhilePlaying);
+            this.groupBoxVideo.Controls.Add(this.labelVideoInfo);
+            this.groupBoxVideo.Controls.Add(this.trackBarWaveformPosition);
+            this.groupBoxVideo.Controls.Add(this.panelWaveformControls);
+            this.groupBoxVideo.Controls.Add(this.tabControlButtons);
+            this.groupBoxVideo.Dock = System.Windows.Forms.DockStyle.Fill;
+            this.groupBoxVideo.Font = new System.Drawing.Font("Tahoma", 8.25F, System.Drawing.FontStyle.Regular, System.Drawing.GraphicsUnit.Point, ((byte)(0)));
+            this.groupBoxVideo.Location = new System.Drawing.Point(0, 0);
+            this.groupBoxVideo.Margin = new System.Windows.Forms.Padding(0);
+            this.groupBoxVideo.Name = "groupBoxVideo";
+            this.groupBoxVideo.Padding = new System.Windows.Forms.Padding(0);
+            this.groupBoxVideo.Size = new System.Drawing.Size(975, 305);
+            this.groupBoxVideo.TabIndex = 1;
+            this.groupBoxVideo.TabStop = false;
+            // 
+            // audioVisualizer
+            // 
+            this.audioVisualizer.AllowDrop = true;
+            this.audioVisualizer.AllowNewSelection = true;
+            this.audioVisualizer.AllowOverlap = false;
+            this.audioVisualizer.Anchor = ((System.Windows.Forms.AnchorStyles)((((System.Windows.Forms.AnchorStyles.Top | System.Windows.Forms.AnchorStyles.Bottom) 
+            | System.Windows.Forms.AnchorStyles.Left) 
+            | System.Windows.Forms.AnchorStyles.Right)));
+            this.audioVisualizer.BackColor = System.Drawing.Color.Black;
+            this.audioVisualizer.BackgroundColor = System.Drawing.Color.Black;
+            this.audioVisualizer.Color = System.Drawing.Color.GreenYellow;
+            this.audioVisualizer.GridColor = System.Drawing.Color.FromArgb(((int)(((byte)(20)))), ((int)(((byte)(20)))), ((int)(((byte)(18)))));
+            this.audioVisualizer.Location = new System.Drawing.Point(472, 32);
+            this.audioVisualizer.Margin = new System.Windows.Forms.Padding(0);
+            this.audioVisualizer.Name = "audioVisualizer";
+            this.audioVisualizer.NewSelectionParagraph = null;
+            this.audioVisualizer.ParagraphColor = System.Drawing.Color.LimeGreen;
+            this.audioVisualizer.SceneChanges = ((System.Collections.Generic.List<double>)(resources.GetObject("audioVisualizer.SceneChanges")));
+            this.audioVisualizer.SelectedColor = System.Drawing.Color.Red;
+            this.audioVisualizer.ShowGridLines = true;
+            this.audioVisualizer.ShowSpectrogram = false;
+            this.audioVisualizer.ShowWaveform = true;
+            this.audioVisualizer.Size = new System.Drawing.Size(499, 229);
+            this.audioVisualizer.StartPositionSeconds = 0D;
+            this.audioVisualizer.TabIndex = 6;
+            this.audioVisualizer.TextBold = true;
+            this.audioVisualizer.TextColor = System.Drawing.Color.Gray;
+            this.audioVisualizer.TextSize = 9F;
+            this.audioVisualizer.VerticalZoomFactor = 1D;
+            this.audioVisualizer.WaveformNotLoadedText = "Click to add waveform";
+            this.audioVisualizer.WavePeaks = null;
+            this.audioVisualizer.ZoomFactor = 1D;
+            this.audioVisualizer.Click += new System.EventHandler(this.AudioWaveform_Click);
+            this.audioVisualizer.DragDrop += new System.Windows.Forms.DragEventHandler(this.AudioWaveformDragDrop);
+            this.audioVisualizer.DragEnter += new System.Windows.Forms.DragEventHandler(this.AudioWaveformDragEnter);
+            this.audioVisualizer.MouseEnter += new System.EventHandler(this.audioVisualizer_MouseEnter);
+            // 
+            // checkBoxSyncListViewWithVideoWhilePlaying
+            // 
+            this.checkBoxSyncListViewWithVideoWhilePlaying.AutoSize = true;
+            this.checkBoxSyncListViewWithVideoWhilePlaying.Location = new System.Drawing.Point(558, 11);
+            this.checkBoxSyncListViewWithVideoWhilePlaying.Name = "checkBoxSyncListViewWithVideoWhilePlaying";
+            this.checkBoxSyncListViewWithVideoWhilePlaying.Size = new System.Drawing.Size(207, 17);
+            this.checkBoxSyncListViewWithVideoWhilePlaying.TabIndex = 1;
+            this.checkBoxSyncListViewWithVideoWhilePlaying.Text = "Sync listview with movie when playing";
+            this.checkBoxSyncListViewWithVideoWhilePlaying.UseVisualStyleBackColor = true;
+            // 
+            // labelVideoInfo
+            // 
+            this.labelVideoInfo.Anchor = ((System.Windows.Forms.AnchorStyles)((System.Windows.Forms.AnchorStyles.Top | System.Windows.Forms.AnchorStyles.Right)));
+            this.labelVideoInfo.Location = new System.Drawing.Point(603, 12);
+            this.labelVideoInfo.Name = "labelVideoInfo";
+            this.labelVideoInfo.Size = new System.Drawing.Size(369, 19);
+            this.labelVideoInfo.TabIndex = 12;
+            this.labelVideoInfo.Text = "No video file loaded";
+            this.labelVideoInfo.TextAlign = System.Drawing.ContentAlignment.TopRight;
+            // 
+            // trackBarWaveformPosition
+            // 
+            this.trackBarWaveformPosition.Anchor = ((System.Windows.Forms.AnchorStyles)(((System.Windows.Forms.AnchorStyles.Bottom | System.Windows.Forms.AnchorStyles.Left) 
+            | System.Windows.Forms.AnchorStyles.Right)));
+            this.trackBarWaveformPosition.AutoSize = false;
+            this.trackBarWaveformPosition.Location = new System.Drawing.Point(674, 267);
+            this.trackBarWaveformPosition.Maximum = 1000;
+            this.trackBarWaveformPosition.Name = "trackBarWaveformPosition";
+            this.trackBarWaveformPosition.Size = new System.Drawing.Size(297, 20);
+            this.trackBarWaveformPosition.TabIndex = 11;
+            this.trackBarWaveformPosition.TickStyle = System.Windows.Forms.TickStyle.None;
+            this.trackBarWaveformPosition.ValueChanged += new System.EventHandler(this.trackBarWaveformPosition_ValueChanged);
+            // 
+            // panelWaveformControls
+            // 
+            this.panelWaveformControls.Anchor = ((System.Windows.Forms.AnchorStyles)((System.Windows.Forms.AnchorStyles.Bottom | System.Windows.Forms.AnchorStyles.Left)));
+            this.panelWaveformControls.Controls.Add(this.toolStripWaveControls);
+            this.panelWaveformControls.Location = new System.Drawing.Point(474, 265);
+            this.panelWaveformControls.Name = "panelWaveformControls";
+            this.panelWaveformControls.Size = new System.Drawing.Size(205, 30);
+            this.panelWaveformControls.TabIndex = 10;
+            // 
+            // toolStripWaveControls
+            // 
+            this.toolStripWaveControls.Anchor = ((System.Windows.Forms.AnchorStyles)((System.Windows.Forms.AnchorStyles.Bottom | System.Windows.Forms.AnchorStyles.Left)));
+            this.toolStripWaveControls.Dock = System.Windows.Forms.DockStyle.None;
+            this.toolStripWaveControls.GripStyle = System.Windows.Forms.ToolStripGripStyle.Hidden;
+            this.toolStripWaveControls.Items.AddRange(new System.Windows.Forms.ToolStripItem[] {
+            this.toolStripButtonWaveformZoomOut,
+            this.toolStripComboBoxWaveform,
+            this.toolStripButtonWaveformZoomIn,
+            this.toolStripSeparator16,
+            this.toolStripButtonWaveformPause,
+            this.toolStripButtonWaveformPlay,
+            this.toolStripButtonLockCenter,
+            this.toolStripSplitButtonPlayRate});
+            this.toolStripWaveControls.Location = new System.Drawing.Point(0, 3);
+            this.toolStripWaveControls.Name = "toolStripWaveControls";
+            this.toolStripWaveControls.Size = new System.Drawing.Size(197, 25);
+            this.toolStripWaveControls.TabIndex = 0;
+            this.toolStripWaveControls.Text = "toolStrip2";
+            // 
+            // toolStripButtonWaveformZoomOut
+            // 
+            this.toolStripButtonWaveformZoomOut.DisplayStyle = System.Windows.Forms.ToolStripItemDisplayStyle.Image;
+            this.toolStripButtonWaveformZoomOut.Image = ((System.Drawing.Image)(resources.GetObject("toolStripButtonWaveformZoomOut.Image")));
+            this.toolStripButtonWaveformZoomOut.ImageTransparentColor = System.Drawing.Color.Magenta;
+            this.toolStripButtonWaveformZoomOut.Name = "toolStripButtonWaveformZoomOut";
+            this.toolStripButtonWaveformZoomOut.Size = new System.Drawing.Size(23, 22);
+            this.toolStripButtonWaveformZoomOut.Text = "toolStripButton3";
+            this.toolStripButtonWaveformZoomOut.Click += new System.EventHandler(this.toolStripButtonWaveformZoomOut_Click);
+            // 
+            // toolStripComboBoxWaveform
+            // 
+            this.toolStripComboBoxWaveform.AutoSize = false;
+            this.toolStripComboBoxWaveform.DropDownStyle = System.Windows.Forms.ComboBoxStyle.DropDownList;
+            this.toolStripComboBoxWaveform.Name = "toolStripComboBoxWaveform";
+            this.toolStripComboBoxWaveform.Size = new System.Drawing.Size(62, 23);
+            // 
+            // toolStripButtonWaveformZoomIn
+            // 
+            this.toolStripButtonWaveformZoomIn.DisplayStyle = System.Windows.Forms.ToolStripItemDisplayStyle.Image;
+            this.toolStripButtonWaveformZoomIn.Image = ((System.Drawing.Image)(resources.GetObject("toolStripButtonWaveformZoomIn.Image")));
+            this.toolStripButtonWaveformZoomIn.ImageTransparentColor = System.Drawing.Color.Magenta;
+            this.toolStripButtonWaveformZoomIn.Name = "toolStripButtonWaveformZoomIn";
+            this.toolStripButtonWaveformZoomIn.Size = new System.Drawing.Size(23, 22);
+            this.toolStripButtonWaveformZoomIn.Text = "toolStripButton1";
+            this.toolStripButtonWaveformZoomIn.Click += new System.EventHandler(this.toolStripButtonWaveformZoomIn_Click);
+            // 
+            // toolStripSeparator16
+            // 
+            this.toolStripSeparator16.Name = "toolStripSeparator16";
+            this.toolStripSeparator16.Size = new System.Drawing.Size(6, 25);
+            // 
+            // toolStripButtonWaveformPause
+            // 
+            this.toolStripButtonWaveformPause.AutoToolTip = false;
+            this.toolStripButtonWaveformPause.DisplayStyle = System.Windows.Forms.ToolStripItemDisplayStyle.Image;
+            this.toolStripButtonWaveformPause.Image = ((System.Drawing.Image)(resources.GetObject("toolStripButtonWaveformPause.Image")));
+            this.toolStripButtonWaveformPause.ImageTransparentColor = System.Drawing.Color.Magenta;
+            this.toolStripButtonWaveformPause.Name = "toolStripButtonWaveformPause";
+            this.toolStripButtonWaveformPause.Size = new System.Drawing.Size(23, 22);
+            this.toolStripButtonWaveformPause.Text = "toolStripButton1";
+            this.toolStripButtonWaveformPause.Visible = false;
+            this.toolStripButtonWaveformPause.Click += new System.EventHandler(this.toolStripButtonWaveformPause_Click);
+            // 
+            // toolStripButtonWaveformPlay
+            // 
+            this.toolStripButtonWaveformPlay.AutoToolTip = false;
+            this.toolStripButtonWaveformPlay.DisplayStyle = System.Windows.Forms.ToolStripItemDisplayStyle.Image;
+            this.toolStripButtonWaveformPlay.Image = ((System.Drawing.Image)(resources.GetObject("toolStripButtonWaveformPlay.Image")));
+            this.toolStripButtonWaveformPlay.ImageTransparentColor = System.Drawing.Color.Magenta;
+            this.toolStripButtonWaveformPlay.Name = "toolStripButtonWaveformPlay";
+            this.toolStripButtonWaveformPlay.Size = new System.Drawing.Size(23, 22);
+            this.toolStripButtonWaveformPlay.Text = "toolStripButton1";
+            this.toolStripButtonWaveformPlay.Click += new System.EventHandler(this.toolStripButtonWaveformPlay_Click);
+            // 
+            // toolStripButtonLockCenter
+            // 
+            this.toolStripButtonLockCenter.DisplayStyle = System.Windows.Forms.ToolStripItemDisplayStyle.Image;
+            this.toolStripButtonLockCenter.Image = ((System.Drawing.Image)(resources.GetObject("toolStripButtonLockCenter.Image")));
+            this.toolStripButtonLockCenter.ImageTransparentColor = System.Drawing.Color.Magenta;
+            this.toolStripButtonLockCenter.Name = "toolStripButtonLockCenter";
+            this.toolStripButtonLockCenter.Size = new System.Drawing.Size(23, 22);
+            this.toolStripButtonLockCenter.Text = "Center";
+            this.toolStripButtonLockCenter.Click += new System.EventHandler(this.toolStripButtonLockCenter_Click);
+            // 
+            // toolStripSplitButtonPlayRate
+            // 
+            this.toolStripSplitButtonPlayRate.DisplayStyle = System.Windows.Forms.ToolStripItemDisplayStyle.Image;
+            this.toolStripSplitButtonPlayRate.DropDownItems.AddRange(new System.Windows.Forms.ToolStripItem[] {
+            this.toolStripMenuItemPlayRateSlow,
+            this.toolStripMenuItemPlayRateNormal,
+            this.toolStripMenuItemPlayRateFast,
+            this.toolStripMenuItemPlayRateVeryFast});
+            this.toolStripSplitButtonPlayRate.Image = ((System.Drawing.Image)(resources.GetObject("toolStripSplitButtonPlayRate.Image")));
+            this.toolStripSplitButtonPlayRate.ImageTransparentColor = System.Drawing.Color.Magenta;
+            this.toolStripSplitButtonPlayRate.Name = "toolStripSplitButtonPlayRate";
+            this.toolStripSplitButtonPlayRate.Size = new System.Drawing.Size(32, 22);
+            this.toolStripSplitButtonPlayRate.Text = "Play rate (speed)";
+            // 
+            // toolStripMenuItemPlayRateSlow
+            // 
+            this.toolStripMenuItemPlayRateSlow.Name = "toolStripMenuItemPlayRateSlow";
+            this.toolStripMenuItemPlayRateSlow.Size = new System.Drawing.Size(148, 22);
+            this.toolStripMenuItemPlayRateSlow.Text = "Slow";
+            this.toolStripMenuItemPlayRateSlow.Click += new System.EventHandler(this.ToolStripMenuItemPlayRateSlowClick);
+            // 
+            // toolStripMenuItemPlayRateNormal
+            // 
+            this.toolStripMenuItemPlayRateNormal.Checked = true;
+            this.toolStripMenuItemPlayRateNormal.CheckState = System.Windows.Forms.CheckState.Checked;
+            this.toolStripMenuItemPlayRateNormal.Name = "toolStripMenuItemPlayRateNormal";
+            this.toolStripMenuItemPlayRateNormal.Size = new System.Drawing.Size(148, 22);
+            this.toolStripMenuItemPlayRateNormal.Text = "Normal speed";
+            this.toolStripMenuItemPlayRateNormal.Click += new System.EventHandler(this.ToolStripMenuItemPlayRateNormalClick);
+            // 
+            // toolStripMenuItemPlayRateFast
+            // 
+            this.toolStripMenuItemPlayRateFast.Name = "toolStripMenuItemPlayRateFast";
+            this.toolStripMenuItemPlayRateFast.Size = new System.Drawing.Size(148, 22);
+            this.toolStripMenuItemPlayRateFast.Text = "Fast ";
+            this.toolStripMenuItemPlayRateFast.Click += new System.EventHandler(this.ToolStripMenuItemPlayRateFastClick);
+            // 
+            // toolStripMenuItemPlayRateVeryFast
+            // 
+            this.toolStripMenuItemPlayRateVeryFast.Name = "toolStripMenuItemPlayRateVeryFast";
+            this.toolStripMenuItemPlayRateVeryFast.Size = new System.Drawing.Size(148, 22);
+            this.toolStripMenuItemPlayRateVeryFast.Text = "Very fast";
+            this.toolStripMenuItemPlayRateVeryFast.Click += new System.EventHandler(this.VeryFastToolStripMenuItemClick);
+            // 
+            // tabControlButtons
+            // 
+            this.tabControlButtons.Controls.Add(this.tabPageTranslate);
+            this.tabControlButtons.Controls.Add(this.tabPageCreate);
+            this.tabControlButtons.Controls.Add(this.tabPageAdjust);
+            this.tabControlButtons.DrawMode = System.Windows.Forms.TabDrawMode.OwnerDrawFixed;
+            this.tabControlButtons.Location = new System.Drawing.Point(6, 12);
+            this.tabControlButtons.Name = "tabControlButtons";
+            this.tabControlButtons.SelectedIndex = 0;
+            this.tabControlButtons.Size = new System.Drawing.Size(467, 283);
+            this.tabControlButtons.TabIndex = 0;
+            this.tabControlButtons.DrawItem += new System.Windows.Forms.DrawItemEventHandler(this.TabControlButtonsDrawItem);
+            this.tabControlButtons.SelectedIndexChanged += new System.EventHandler(this.tabControl1_SelectedIndexChanged);
+            // 
+            // tabPageTranslate
+            // 
+            this.tabPageTranslate.Controls.Add(this.labelTranslateTip);
+            this.tabPageTranslate.Controls.Add(this.groupBoxTranslateSearch);
+            this.tabPageTranslate.Controls.Add(this.groupBoxAutoContinue);
+            this.tabPageTranslate.Controls.Add(this.buttonStop);
+            this.tabPageTranslate.Controls.Add(this.groupBoxAutoRepeat);
+            this.tabPageTranslate.Controls.Add(this.buttonPlayPrevious);
+            this.tabPageTranslate.Controls.Add(this.buttonPlayCurrent);
+            this.tabPageTranslate.Controls.Add(this.buttonPlayNext);
+            this.tabPageTranslate.Location = new System.Drawing.Point(4, 22);
+            this.tabPageTranslate.Name = "tabPageTranslate";
+            this.tabPageTranslate.Padding = new System.Windows.Forms.Padding(3);
+            this.tabPageTranslate.Size = new System.Drawing.Size(459, 257);
+            this.tabPageTranslate.TabIndex = 0;
+            this.tabPageTranslate.Text = "Translate";
+            this.tabPageTranslate.UseVisualStyleBackColor = true;
+            // 
+            // labelTranslateTip
+            // 
+            this.labelTranslateTip.AutoSize = true;
+            this.labelTranslateTip.ForeColor = System.Drawing.Color.Gray;
+            this.labelTranslateTip.Location = new System.Drawing.Point(16, 225);
+            this.labelTranslateTip.Name = "labelTranslateTip";
+            this.labelTranslateTip.Size = new System.Drawing.Size(307, 13);
+            this.labelTranslateTip.TabIndex = 7;
+            this.labelTranslateTip.Text = "Tip: Use <alt+arrow up/down> to go to previous/next subtitle";
+            // 
+            // groupBoxTranslateSearch
+            // 
+            this.groupBoxTranslateSearch.Controls.Add(this.buttonCustomUrl2);
+            this.groupBoxTranslateSearch.Controls.Add(this.buttonCustomUrl1);
+            this.groupBoxTranslateSearch.Controls.Add(this.buttonGoogleTranslateIt);
+            this.groupBoxTranslateSearch.Controls.Add(this.buttonGoogleIt);
+            this.groupBoxTranslateSearch.Controls.Add(this.textBoxSearchWord);
+            this.groupBoxTranslateSearch.Location = new System.Drawing.Point(198, 68);
+            this.groupBoxTranslateSearch.Name = "groupBoxTranslateSearch";
+            this.groupBoxTranslateSearch.Size = new System.Drawing.Size(256, 150);
+            this.groupBoxTranslateSearch.TabIndex = 6;
+            this.groupBoxTranslateSearch.TabStop = false;
+            this.groupBoxTranslateSearch.Text = "Search text online";
+            // 
+            // buttonCustomUrl2
+            // 
+            this.buttonCustomUrl2.ImeMode = System.Windows.Forms.ImeMode.NoControl;
+            this.buttonCustomUrl2.Location = new System.Drawing.Point(6, 116);
+            this.buttonCustomUrl2.Name = "buttonCustomUrl2";
+            this.buttonCustomUrl2.Size = new System.Drawing.Size(244, 21);
+            this.buttonCustomUrl2.TabIndex = 4;
+            this.buttonCustomUrl2.Text = "Custom URL";
+            this.buttonCustomUrl2.UseVisualStyleBackColor = true;
+            this.buttonCustomUrl2.Click += new System.EventHandler(this.buttonCustomUrl2_Click);
+            // 
+            // buttonCustomUrl1
+            // 
+            this.buttonCustomUrl1.ImeMode = System.Windows.Forms.ImeMode.NoControl;
+            this.buttonCustomUrl1.Location = new System.Drawing.Point(6, 90);
+            this.buttonCustomUrl1.Name = "buttonCustomUrl1";
+            this.buttonCustomUrl1.Size = new System.Drawing.Size(244, 21);
+            this.buttonCustomUrl1.TabIndex = 3;
+            this.buttonCustomUrl1.Text = "Custom URL";
+            this.buttonCustomUrl1.UseVisualStyleBackColor = true;
+            this.buttonCustomUrl1.Click += new System.EventHandler(this.buttonCustomUrl_Click);
+            // 
+            // buttonGoogleTranslateIt
+            // 
+            this.buttonGoogleTranslateIt.ImeMode = System.Windows.Forms.ImeMode.NoControl;
+            this.buttonGoogleTranslateIt.Location = new System.Drawing.Point(132, 63);
+            this.buttonGoogleTranslateIt.Name = "buttonGoogleTranslateIt";
+            this.buttonGoogleTranslateIt.Size = new System.Drawing.Size(118, 21);
+            this.buttonGoogleTranslateIt.TabIndex = 2;
+            this.buttonGoogleTranslateIt.Text = "Google translate it";
+            this.buttonGoogleTranslateIt.UseVisualStyleBackColor = true;
+            this.buttonGoogleTranslateIt.Click += new System.EventHandler(this.buttonGoogleTranslateIt_Click);
+            // 
+            // buttonGoogleIt
+            // 
+            this.buttonGoogleIt.ImeMode = System.Windows.Forms.ImeMode.NoControl;
+            this.buttonGoogleIt.Location = new System.Drawing.Point(6, 63);
+            this.buttonGoogleIt.Name = "buttonGoogleIt";
+            this.buttonGoogleIt.Size = new System.Drawing.Size(120, 21);
+            this.buttonGoogleIt.TabIndex = 1;
+            this.buttonGoogleIt.Text = "Google it";
+            this.buttonGoogleIt.UseVisualStyleBackColor = true;
+            this.buttonGoogleIt.Click += new System.EventHandler(this.buttonGoogleIt_Click);
+            // 
+            // textBoxSearchWord
+            // 
+            this.textBoxSearchWord.Location = new System.Drawing.Point(6, 18);
+            this.textBoxSearchWord.Multiline = true;
+            this.textBoxSearchWord.Name = "textBoxSearchWord";
+            this.textBoxSearchWord.Size = new System.Drawing.Size(244, 39);
+            this.textBoxSearchWord.TabIndex = 0;
+            // 
+            // groupBoxAutoContinue
+            // 
+            this.groupBoxAutoContinue.Controls.Add(this.comboBoxAutoContinue);
+            this.groupBoxAutoContinue.Controls.Add(this.labelAutoContinueDelay);
+            this.groupBoxAutoContinue.Controls.Add(this.checkBoxAutoContinue);
+            this.groupBoxAutoContinue.Location = new System.Drawing.Point(12, 126);
+            this.groupBoxAutoContinue.Name = "groupBoxAutoContinue";
+            this.groupBoxAutoContinue.Size = new System.Drawing.Size(182, 92);
+            this.groupBoxAutoContinue.TabIndex = 1;
+            this.groupBoxAutoContinue.TabStop = false;
+            this.groupBoxAutoContinue.Text = "Auto continue";
+            // 
+            // comboBoxAutoContinue
+            // 
+            this.comboBoxAutoContinue.DropDownStyle = System.Windows.Forms.ComboBoxStyle.DropDownList;
+            this.comboBoxAutoContinue.FormattingEnabled = true;
+            this.comboBoxAutoContinue.Items.AddRange(new object[] {
+            "1",
+            "2",
+            "3",
+            "4",
+            "5",
+            "6",
+            "7",
+            "8",
+            "9",
+            "10",
+            "11",
+            "12",
+            "13",
+            "14",
+            "15"});
+            this.comboBoxAutoContinue.Location = new System.Drawing.Point(6, 59);
+            this.comboBoxAutoContinue.Name = "comboBoxAutoContinue";
+            this.comboBoxAutoContinue.Size = new System.Drawing.Size(96, 21);
+            this.comboBoxAutoContinue.TabIndex = 2;
+            // 
+            // labelAutoContinueDelay
+            // 
+            this.labelAutoContinueDelay.AutoSize = true;
+            this.labelAutoContinueDelay.Location = new System.Drawing.Point(7, 43);
+            this.labelAutoContinueDelay.Name = "labelAutoContinueDelay";
+            this.labelAutoContinueDelay.Size = new System.Drawing.Size(84, 13);
+            this.labelAutoContinueDelay.TabIndex = 1;
+            this.labelAutoContinueDelay.Text = "Delay (seconds)";
+            // 
+            // checkBoxAutoContinue
+            // 
+            this.checkBoxAutoContinue.AutoSize = true;
+            this.checkBoxAutoContinue.Location = new System.Drawing.Point(10, 19);
+            this.checkBoxAutoContinue.Name = "checkBoxAutoContinue";
+            this.checkBoxAutoContinue.Size = new System.Drawing.Size(108, 17);
+            this.checkBoxAutoContinue.TabIndex = 0;
+            this.checkBoxAutoContinue.Text = "Auto continue on";
+            this.checkBoxAutoContinue.UseVisualStyleBackColor = true;
+            // 
+            // buttonStop
+            // 
+            this.buttonStop.ImeMode = System.Windows.Forms.ImeMode.NoControl;
+            this.buttonStop.Location = new System.Drawing.Point(288, 41);
+            this.buttonStop.Name = "buttonStop";
+            this.buttonStop.Size = new System.Drawing.Size(75, 21);
+            this.buttonStop.TabIndex = 5;
+            this.buttonStop.Text = "Pa&use";
+            this.buttonStop.UseVisualStyleBackColor = true;
+            this.buttonStop.Click += new System.EventHandler(this.buttonStop_Click);
+            // 
+            // groupBoxAutoRepeat
+            // 
+            this.groupBoxAutoRepeat.Controls.Add(this.comboBoxAutoRepeat);
+            this.groupBoxAutoRepeat.Controls.Add(this.labelAutoRepeatCount);
+            this.groupBoxAutoRepeat.Controls.Add(this.checkBoxAutoRepeatOn);
+            this.groupBoxAutoRepeat.Location = new System.Drawing.Point(12, 14);
+            this.groupBoxAutoRepeat.Name = "groupBoxAutoRepeat";
+            this.groupBoxAutoRepeat.Size = new System.Drawing.Size(182, 111);
+            this.groupBoxAutoRepeat.TabIndex = 0;
+            this.groupBoxAutoRepeat.TabStop = false;
+            this.groupBoxAutoRepeat.Text = "Auto repeat";
+            // 
+            // comboBoxAutoRepeat
+            // 
+            this.comboBoxAutoRepeat.DropDownStyle = System.Windows.Forms.ComboBoxStyle.DropDownList;
+            this.comboBoxAutoRepeat.FormattingEnabled = true;
+            this.comboBoxAutoRepeat.Items.AddRange(new object[] {
+            "0",
+            "1",
+            "2",
+            "3",
+            "4",
+            "5",
+            "6",
+            "7",
+            "8",
+            "9"});
+            this.comboBoxAutoRepeat.Location = new System.Drawing.Point(6, 60);
+            this.comboBoxAutoRepeat.Name = "comboBoxAutoRepeat";
+            this.comboBoxAutoRepeat.Size = new System.Drawing.Size(96, 21);
+            this.comboBoxAutoRepeat.TabIndex = 2;
+            // 
+            // labelAutoRepeatCount
+            // 
+            this.labelAutoRepeatCount.AutoSize = true;
+            this.labelAutoRepeatCount.Location = new System.Drawing.Point(6, 44);
+            this.labelAutoRepeatCount.Name = "labelAutoRepeatCount";
+            this.labelAutoRepeatCount.Size = new System.Drawing.Size(108, 13);
+            this.labelAutoRepeatCount.TabIndex = 1;
+            this.labelAutoRepeatCount.Text = "Repeat count (times)";
+            // 
+            // checkBoxAutoRepeatOn
+            // 
+            this.checkBoxAutoRepeatOn.AutoSize = true;
+            this.checkBoxAutoRepeatOn.Checked = true;
+            this.checkBoxAutoRepeatOn.CheckState = System.Windows.Forms.CheckState.Checked;
+            this.checkBoxAutoRepeatOn.Location = new System.Drawing.Point(10, 19);
+            this.checkBoxAutoRepeatOn.Name = "checkBoxAutoRepeatOn";
+            this.checkBoxAutoRepeatOn.Size = new System.Drawing.Size(99, 17);
+            this.checkBoxAutoRepeatOn.TabIndex = 0;
+            this.checkBoxAutoRepeatOn.Text = "Auto repeat on";
+            this.checkBoxAutoRepeatOn.UseVisualStyleBackColor = true;
+            // 
+            // buttonPlayPrevious
+            // 
+            this.buttonPlayPrevious.ImeMode = System.Windows.Forms.ImeMode.NoControl;
+            this.buttonPlayPrevious.Location = new System.Drawing.Point(207, 14);
+            this.buttonPlayPrevious.Name = "buttonPlayPrevious";
+            this.buttonPlayPrevious.Size = new System.Drawing.Size(75, 21);
+            this.buttonPlayPrevious.TabIndex = 2;
+            this.buttonPlayPrevious.Text = "<< Previous";
+            this.buttonPlayPrevious.UseVisualStyleBackColor = true;
+            this.buttonPlayPrevious.Click += new System.EventHandler(this.buttonPlayPrevious_Click);
+            // 
+            // buttonPlayCurrent
+            // 
+            this.buttonPlayCurrent.ImeMode = System.Windows.Forms.ImeMode.NoControl;
+            this.buttonPlayCurrent.Location = new System.Drawing.Point(288, 14);
+            this.buttonPlayCurrent.Name = "buttonPlayCurrent";
+            this.buttonPlayCurrent.Size = new System.Drawing.Size(75, 21);
+            this.buttonPlayCurrent.TabIndex = 3;
+            this.buttonPlayCurrent.Text = "&Play current";
+            this.buttonPlayCurrent.UseVisualStyleBackColor = true;
+            this.buttonPlayCurrent.Click += new System.EventHandler(this.ButtonPlayCurrentClick);
+            // 
+            // buttonPlayNext
+            // 
+            this.buttonPlayNext.ImeMode = System.Windows.Forms.ImeMode.NoControl;
+            this.buttonPlayNext.Location = new System.Drawing.Point(369, 14);
+            this.buttonPlayNext.Name = "buttonPlayNext";
+            this.buttonPlayNext.Size = new System.Drawing.Size(75, 21);
+            this.buttonPlayNext.TabIndex = 4;
+            this.buttonPlayNext.Text = "Next >>";
+            this.buttonPlayNext.UseVisualStyleBackColor = true;
+            this.buttonPlayNext.Click += new System.EventHandler(this.buttonPlayNext_Click);
+            // 
+            // tabPageCreate
+            // 
+            this.tabPageCreate.Controls.Add(this.timeUpDownVideoPosition);
+            this.tabPageCreate.Controls.Add(this.buttonGotoSub);
+            this.tabPageCreate.Controls.Add(this.buttonBeforeText);
+            this.tabPageCreate.Controls.Add(this.buttonSetEnd);
+            this.tabPageCreate.Controls.Add(this.buttonInsertNewText);
+            this.tabPageCreate.Controls.Add(this.buttonSetStartTime);
+            this.tabPageCreate.Controls.Add(this.labelCreateF12);
+            this.tabPageCreate.Controls.Add(this.labelCreateF11);
+            this.tabPageCreate.Controls.Add(this.labelCreateF10);
+            this.tabPageCreate.Controls.Add(this.labelCreateF9);
+            this.tabPageCreate.Controls.Add(this.buttonForward2);
+            this.tabPageCreate.Controls.Add(this.numericUpDownSec2);
+            this.tabPageCreate.Controls.Add(this.buttonSecBack2);
+            this.tabPageCreate.Controls.Add(this.labelCreateTip);
+            this.tabPageCreate.Controls.Add(this.buttonForward1);
+            this.tabPageCreate.Controls.Add(this.numericUpDownSec1);
+            this.tabPageCreate.Controls.Add(this.labelVideoPosition);
+            this.tabPageCreate.Controls.Add(this.buttonSecBack1);
+            this.tabPageCreate.Location = new System.Drawing.Point(4, 22);
+            this.tabPageCreate.Name = "tabPageCreate";
+            this.tabPageCreate.Padding = new System.Windows.Forms.Padding(3);
+            this.tabPageCreate.Size = new System.Drawing.Size(459, 257);
+            this.tabPageCreate.TabIndex = 1;
+            this.tabPageCreate.Text = "Create";
+            this.tabPageCreate.UseVisualStyleBackColor = true;
+            // 
+            // timeUpDownVideoPosition
+            // 
+            this.timeUpDownVideoPosition.AutoSize = true;
+            this.timeUpDownVideoPosition.AutoSizeMode = System.Windows.Forms.AutoSizeMode.GrowAndShrink;
+            this.timeUpDownVideoPosition.Location = new System.Drawing.Point(96, 191);
+            this.timeUpDownVideoPosition.Margin = new System.Windows.Forms.Padding(4);
+            this.timeUpDownVideoPosition.Name = "timeUpDownVideoPosition";
+            this.timeUpDownVideoPosition.Size = new System.Drawing.Size(96, 25);
+            this.timeUpDownVideoPosition.TabIndex = 12;
+            timeCode1.Hours = 99;
+            timeCode1.Milliseconds = 999;
+            timeCode1.Minutes = 59;
+            timeCode1.Seconds = 59;
+            timeCode1.TimeSpan = System.TimeSpan.Parse("4.03:59:59.9990000");
+            timeCode1.TotalMilliseconds = 359999999D;
+            timeCode1.TotalSeconds = 359999.999D;
+            this.timeUpDownVideoPosition.TimeCode = timeCode1;
+            this.timeUpDownVideoPosition.UseVideoOffset = false;
+            // 
+            // buttonGotoSub
+            // 
+            this.buttonGotoSub.Location = new System.Drawing.Point(6, 58);
+            this.buttonGotoSub.Name = "buttonGotoSub";
+            this.buttonGotoSub.Size = new System.Drawing.Size(180, 21);
+            this.buttonGotoSub.TabIndex = 2;
+            this.buttonGotoSub.Text = "Goto subposition and pause";
+            this.buttonGotoSub.UseVisualStyleBackColor = true;
+            this.buttonGotoSub.Click += new System.EventHandler(this.buttonGotoSub_Click);
+            // 
+            // buttonBeforeText
+            // 
+            this.buttonBeforeText.Location = new System.Drawing.Point(6, 32);
+            this.buttonBeforeText.Name = "buttonBeforeText";
+            this.buttonBeforeText.Size = new System.Drawing.Size(180, 21);
+            this.buttonBeforeText.TabIndex = 1;
+            this.buttonBeforeText.Text = "Play from just before &text";
+            this.buttonBeforeText.UseVisualStyleBackColor = true;
+            this.buttonBeforeText.Click += new System.EventHandler(this.buttonBeforeText_Click);
+            // 
+            // buttonSetEnd
+            // 
+            this.buttonSetEnd.Location = new System.Drawing.Point(6, 110);
+            this.buttonSetEnd.Name = "buttonSetEnd";
+            this.buttonSetEnd.Size = new System.Drawing.Size(180, 21);
+            this.buttonSetEnd.TabIndex = 4;
+            this.buttonSetEnd.Text = "Set &end time";
+            this.buttonSetEnd.UseVisualStyleBackColor = true;
+            this.buttonSetEnd.Click += new System.EventHandler(this.ButtonSetEndClick);
+            // 
+            // buttonInsertNewText
+            // 
+            this.buttonInsertNewText.Location = new System.Drawing.Point(6, 6);
+            this.buttonInsertNewText.Name = "buttonInsertNewText";
+            this.buttonInsertNewText.Size = new System.Drawing.Size(180, 21);
+            this.buttonInsertNewText.TabIndex = 0;
+            this.buttonInsertNewText.Text = "&Insert new subtitle at vpos";
+            this.buttonInsertNewText.UseVisualStyleBackColor = true;
+            this.buttonInsertNewText.Click += new System.EventHandler(this.ButtonInsertNewTextClick);
+            // 
+            // buttonSetStartTime
+            // 
+            this.buttonSetStartTime.Location = new System.Drawing.Point(6, 84);
+            this.buttonSetStartTime.Name = "buttonSetStartTime";
+            this.buttonSetStartTime.Size = new System.Drawing.Size(180, 21);
+            this.buttonSetStartTime.TabIndex = 3;
+            this.buttonSetStartTime.Text = "Set &start time";
+            this.buttonSetStartTime.UseVisualStyleBackColor = true;
+            this.buttonSetStartTime.Click += new System.EventHandler(this.buttonSetStartTime_Click);
+            // 
+            // labelCreateF12
+            // 
+            this.labelCreateF12.AutoSize = true;
+            this.labelCreateF12.ForeColor = System.Drawing.Color.Gray;
+            this.labelCreateF12.Location = new System.Drawing.Point(188, 114);
+            this.labelCreateF12.Name = "labelCreateF12";
+            this.labelCreateF12.Size = new System.Drawing.Size(25, 13);
+            this.labelCreateF12.TabIndex = 65;
+            this.labelCreateF12.Text = "F12";
+            // 
+            // labelCreateF11
+            // 
+            this.labelCreateF11.AutoSize = true;
+            this.labelCreateF11.ForeColor = System.Drawing.Color.Gray;
+            this.labelCreateF11.Location = new System.Drawing.Point(188, 88);
+            this.labelCreateF11.Name = "labelCreateF11";
+            this.labelCreateF11.Size = new System.Drawing.Size(25, 13);
+            this.labelCreateF11.TabIndex = 64;
+            this.labelCreateF11.Text = "F11";
+            // 
+            // labelCreateF10
+            // 
+            this.labelCreateF10.AutoSize = true;
+            this.labelCreateF10.ForeColor = System.Drawing.Color.Gray;
+            this.labelCreateF10.Location = new System.Drawing.Point(188, 36);
+            this.labelCreateF10.Name = "labelCreateF10";
+            this.labelCreateF10.Size = new System.Drawing.Size(25, 13);
+            this.labelCreateF10.TabIndex = 63;
+            this.labelCreateF10.Text = "F10";
+            // 
+            // labelCreateF9
+            // 
+            this.labelCreateF9.AutoSize = true;
+            this.labelCreateF9.ForeColor = System.Drawing.Color.Gray;
+            this.labelCreateF9.Location = new System.Drawing.Point(188, 10);
+            this.labelCreateF9.Name = "labelCreateF9";
+            this.labelCreateF9.Size = new System.Drawing.Size(19, 13);
+            this.labelCreateF9.TabIndex = 62;
+            this.labelCreateF9.Text = "F9";
+            // 
+            // buttonForward2
+            // 
+            this.buttonForward2.Location = new System.Drawing.Point(128, 163);
+            this.buttonForward2.Name = "buttonForward2";
+            this.buttonForward2.Size = new System.Drawing.Size(58, 21);
+            this.buttonForward2.TabIndex = 10;
+            this.buttonForward2.Text = " >>";
+            this.buttonForward2.UseVisualStyleBackColor = true;
+            this.buttonForward2.Click += new System.EventHandler(this.buttonForward2_Click);
+            // 
+            // numericUpDownSec2
+            // 
+            this.numericUpDownSec2.DecimalPlaces = 3;
+            this.numericUpDownSec2.Increment = new decimal(new int[] {
+            1,
+            0,
+            0,
+            65536});
+            this.numericUpDownSec2.Location = new System.Drawing.Point(70, 163);
+            this.numericUpDownSec2.Maximum = new decimal(new int[] {
+            60,
+            0,
+            0,
+            0});
+            this.numericUpDownSec2.Name = "numericUpDownSec2";
+            this.numericUpDownSec2.Size = new System.Drawing.Size(51, 21);
+            this.numericUpDownSec2.TabIndex = 9;
+            this.numericUpDownSec2.Value = new decimal(new int[] {
+            5000,
+            0,
+            0,
+            196608});
+            this.numericUpDownSec2.ValueChanged += new System.EventHandler(this.NumericUpDownSec2ValueChanged);
+            // 
+            // buttonSecBack2
+            // 
+            this.buttonSecBack2.Location = new System.Drawing.Point(6, 163);
+            this.buttonSecBack2.Name = "buttonSecBack2";
+            this.buttonSecBack2.Size = new System.Drawing.Size(58, 21);
+            this.buttonSecBack2.TabIndex = 8;
+            this.buttonSecBack2.Text = "<<";
+            this.buttonSecBack2.UseVisualStyleBackColor = true;
+            this.buttonSecBack2.Click += new System.EventHandler(this.buttonSecBack2_Click);
+            // 
+            // labelCreateTip
+            // 
+            this.labelCreateTip.AutoSize = true;
+            this.labelCreateTip.ForeColor = System.Drawing.Color.Gray;
+            this.labelCreateTip.Location = new System.Drawing.Point(6, 222);
+            this.labelCreateTip.Name = "labelCreateTip";
+            this.labelCreateTip.Size = new System.Drawing.Size(186, 13);
+            this.labelCreateTip.TabIndex = 13;
+            this.labelCreateTip.Text = "Tip: Use <ctrl+arrow left/right> keys";
+            // 
+            // buttonForward1
+            // 
+            this.buttonForward1.Location = new System.Drawing.Point(128, 137);
+            this.buttonForward1.Name = "buttonForward1";
+            this.buttonForward1.Size = new System.Drawing.Size(58, 21);
+            this.buttonForward1.TabIndex = 7;
+            this.buttonForward1.Text = ">>";
+            this.buttonForward1.UseVisualStyleBackColor = true;
+            this.buttonForward1.Click += new System.EventHandler(this.buttonForward1_Click);
+            // 
+            // numericUpDownSec1
+            // 
+            this.numericUpDownSec1.DecimalPlaces = 3;
+            this.numericUpDownSec1.Increment = new decimal(new int[] {
+            1,
+            0,
+            0,
+            65536});
+            this.numericUpDownSec1.Location = new System.Drawing.Point(70, 137);
+            this.numericUpDownSec1.Maximum = new decimal(new int[] {
+            60,
+            0,
+            0,
+            0});
+            this.numericUpDownSec1.Name = "numericUpDownSec1";
+            this.numericUpDownSec1.Size = new System.Drawing.Size(51, 21);
+            this.numericUpDownSec1.TabIndex = 6;
+            this.numericUpDownSec1.Value = new decimal(new int[] {
+            500,
+            0,
+            0,
+            196608});
+            this.numericUpDownSec1.ValueChanged += new System.EventHandler(this.NumericUpDownSec1ValueChanged);
+            // 
+            // labelVideoPosition
+            // 
+            this.labelVideoPosition.AutoSize = true;
+            this.labelVideoPosition.Location = new System.Drawing.Point(6, 196);
+            this.labelVideoPosition.Name = "labelVideoPosition";
+            this.labelVideoPosition.Size = new System.Drawing.Size(77, 13);
+            this.labelVideoPosition.TabIndex = 11;
+            this.labelVideoPosition.Text = "Video position:";
+            this.labelVideoPosition.TextAlign = System.Drawing.ContentAlignment.TopRight;
+            // 
+            // buttonSecBack1
+            // 
+            this.buttonSecBack1.Location = new System.Drawing.Point(6, 137);
+            this.buttonSecBack1.Name = "buttonSecBack1";
+            this.buttonSecBack1.Size = new System.Drawing.Size(58, 21);
+            this.buttonSecBack1.TabIndex = 5;
+            this.buttonSecBack1.Text = "<<";
+            this.buttonSecBack1.UseVisualStyleBackColor = true;
+            this.buttonSecBack1.Click += new System.EventHandler(this.buttonSecBack1_Click);
+            // 
+            // tabPageAdjust
+            // 
+            this.tabPageAdjust.Controls.Add(this.labelAdjustTip);
+            this.tabPageAdjust.Controls.Add(this.buttonAdjustSetEndTime);
+            this.tabPageAdjust.Controls.Add(this.buttonSetEndAndGoToNext);
+            this.tabPageAdjust.Controls.Add(this.buttonSetStartAndOffsetRest);
+            this.tabPageAdjust.Controls.Add(this.buttonAdjustSetStartTime);
+            this.tabPageAdjust.Controls.Add(this.labelAdjustF12);
+            this.tabPageAdjust.Controls.Add(this.labelAdjustF11);
+            this.tabPageAdjust.Controls.Add(this.labelAdjustF10);
+            this.tabPageAdjust.Controls.Add(this.labelAdjustF9);
+            this.tabPageAdjust.Controls.Add(this.buttonAdjustSecForward2);
+            this.tabPageAdjust.Controls.Add(this.numericUpDownSecAdjust2);
+            this.tabPageAdjust.Controls.Add(this.buttonAdjustSecBack2);
+            this.tabPageAdjust.Controls.Add(this.buttonAdjustSecForward1);
+            this.tabPageAdjust.Controls.Add(this.numericUpDownSecAdjust1);
+            this.tabPageAdjust.Controls.Add(this.buttonAdjustSecBack1);
+            this.tabPageAdjust.Controls.Add(this.labelVideoPosition2);
+            this.tabPageAdjust.Controls.Add(this.buttonAdjustGoToPosAndPause);
+            this.tabPageAdjust.Controls.Add(this.buttonAdjustPlayBefore);
+            this.tabPageAdjust.Controls.Add(this.timeUpDownVideoPositionAdjust);
+            this.tabPageAdjust.Location = new System.Drawing.Point(4, 22);
+            this.tabPageAdjust.Name = "tabPageAdjust";
+            this.tabPageAdjust.Size = new System.Drawing.Size(459, 257);
+            this.tabPageAdjust.TabIndex = 2;
+            this.tabPageAdjust.Text = "Adjust";
+            this.tabPageAdjust.UseVisualStyleBackColor = true;
+            // 
+            // labelAdjustTip
+            // 
+            this.labelAdjustTip.AutoSize = true;
+            this.labelAdjustTip.ForeColor = System.Drawing.Color.Gray;
+            this.labelAdjustTip.Location = new System.Drawing.Point(6, 238);
+            this.labelAdjustTip.Name = "labelAdjustTip";
+            this.labelAdjustTip.Size = new System.Drawing.Size(186, 13);
+            this.labelAdjustTip.TabIndex = 14;
+            this.labelAdjustTip.Text = "Tip: Use <ctrl+arrow left/right> keys";
+            // 
+            // buttonAdjustSetEndTime
+            // 
+            this.buttonAdjustSetEndTime.Location = new System.Drawing.Point(6, 84);
+            this.buttonAdjustSetEndTime.Name = "buttonAdjustSetEndTime";
+            this.buttonAdjustSetEndTime.Size = new System.Drawing.Size(180, 21);
+            this.buttonAdjustSetEndTime.TabIndex = 3;
+            this.buttonAdjustSetEndTime.Text = "Set end time";
+            this.buttonAdjustSetEndTime.UseVisualStyleBackColor = true;
+            this.buttonAdjustSetEndTime.Click += new System.EventHandler(this.ButtonSetEndClick);
+            // 
+            // buttonSetEndAndGoToNext
+            // 
+            this.buttonSetEndAndGoToNext.Location = new System.Drawing.Point(6, 32);
+            this.buttonSetEndAndGoToNext.Name = "buttonSetEndAndGoToNext";
+            this.buttonSetEndAndGoToNext.Size = new System.Drawing.Size(180, 21);
+            this.buttonSetEndAndGoToNext.TabIndex = 1;
+            this.buttonSetEndAndGoToNext.Text = "Set e&nd && goto next";
+            this.buttonSetEndAndGoToNext.UseVisualStyleBackColor = true;
+            this.buttonSetEndAndGoToNext.Click += new System.EventHandler(this.ButtonSetEndAndGoToNextClick);
+            // 
+            // buttonSetStartAndOffsetRest
+            // 
+            this.buttonSetStartAndOffsetRest.Location = new System.Drawing.Point(6, 6);
+            this.buttonSetStartAndOffsetRest.Name = "buttonSetStartAndOffsetRest";
+            this.buttonSetStartAndOffsetRest.Size = new System.Drawing.Size(180, 21);
+            this.buttonSetStartAndOffsetRest.TabIndex = 0;
+            this.buttonSetStartAndOffsetRest.Text = "Set sta&rt and offset the rest";
+            this.buttonSetStartAndOffsetRest.UseVisualStyleBackColor = true;
+            this.buttonSetStartAndOffsetRest.Click += new System.EventHandler(this.ButtonSetStartAndOffsetRestClick);
+            // 
+            // buttonAdjustSetStartTime
+            // 
+            this.buttonAdjustSetStartTime.Location = new System.Drawing.Point(6, 58);
+            this.buttonAdjustSetStartTime.Name = "buttonAdjustSetStartTime";
+            this.buttonAdjustSetStartTime.Size = new System.Drawing.Size(180, 21);
+            this.buttonAdjustSetStartTime.TabIndex = 2;
+            this.buttonAdjustSetStartTime.Text = "Set start time";
+            this.buttonAdjustSetStartTime.UseVisualStyleBackColor = true;
+            this.buttonAdjustSetStartTime.Click += new System.EventHandler(this.buttonSetStartTime_Click);
+            // 
+            // labelAdjustF12
+            // 
+            this.labelAdjustF12.AutoSize = true;
+            this.labelAdjustF12.ForeColor = System.Drawing.Color.Gray;
+            this.labelAdjustF12.Location = new System.Drawing.Point(188, 88);
+            this.labelAdjustF12.Name = "labelAdjustF12";
+            this.labelAdjustF12.Size = new System.Drawing.Size(25, 13);
+            this.labelAdjustF12.TabIndex = 64;
+            this.labelAdjustF12.Text = "F12";
+            // 
+            // labelAdjustF11
+            // 
+            this.labelAdjustF11.AutoSize = true;
+            this.labelAdjustF11.ForeColor = System.Drawing.Color.Gray;
+            this.labelAdjustF11.Location = new System.Drawing.Point(188, 62);
+            this.labelAdjustF11.Name = "labelAdjustF11";
+            this.labelAdjustF11.Size = new System.Drawing.Size(25, 13);
+            this.labelAdjustF11.TabIndex = 63;
+            this.labelAdjustF11.Text = "F11";
+            // 
+            // labelAdjustF10
+            // 
+            this.labelAdjustF10.AutoSize = true;
+            this.labelAdjustF10.ForeColor = System.Drawing.Color.Gray;
+            this.labelAdjustF10.Location = new System.Drawing.Point(188, 36);
+            this.labelAdjustF10.Name = "labelAdjustF10";
+            this.labelAdjustF10.Size = new System.Drawing.Size(25, 13);
+            this.labelAdjustF10.TabIndex = 62;
+            this.labelAdjustF10.Text = "F10";
+            // 
+            // labelAdjustF9
+            // 
+            this.labelAdjustF9.AutoSize = true;
+            this.labelAdjustF9.ForeColor = System.Drawing.Color.Gray;
+            this.labelAdjustF9.Location = new System.Drawing.Point(188, 10);
+            this.labelAdjustF9.Name = "labelAdjustF9";
+            this.labelAdjustF9.Size = new System.Drawing.Size(19, 13);
+            this.labelAdjustF9.TabIndex = 61;
+            this.labelAdjustF9.Text = "F9";
+            // 
+            // buttonAdjustSecForward2
+            // 
+            this.buttonAdjustSecForward2.Location = new System.Drawing.Point(128, 188);
+            this.buttonAdjustSecForward2.Name = "buttonAdjustSecForward2";
+            this.buttonAdjustSecForward2.Size = new System.Drawing.Size(58, 21);
+            this.buttonAdjustSecForward2.TabIndex = 11;
+            this.buttonAdjustSecForward2.Text = ">>";
+            this.buttonAdjustSecForward2.UseVisualStyleBackColor = true;
+            this.buttonAdjustSecForward2.Click += new System.EventHandler(this.buttonAdjustSecForward2_Click);
+            // 
+            // numericUpDownSecAdjust2
+            // 
+            this.numericUpDownSecAdjust2.DecimalPlaces = 3;
+            this.numericUpDownSecAdjust2.Increment = new decimal(new int[] {
+            1,
+            0,
+            0,
+            65536});
+            this.numericUpDownSecAdjust2.Location = new System.Drawing.Point(70, 188);
+            this.numericUpDownSecAdjust2.Maximum = new decimal(new int[] {
+            60,
+            0,
+            0,
+            0});
+            this.numericUpDownSecAdjust2.Name = "numericUpDownSecAdjust2";
+            this.numericUpDownSecAdjust2.Size = new System.Drawing.Size(51, 21);
+            this.numericUpDownSecAdjust2.TabIndex = 10;
+            this.numericUpDownSecAdjust2.Value = new decimal(new int[] {
+            5000,
+            0,
+            0,
+            196608});
+            this.numericUpDownSecAdjust2.ValueChanged += new System.EventHandler(this.NumericUpDownSecAdjust2ValueChanged);
+            // 
+            // buttonAdjustSecBack2
+            // 
+            this.buttonAdjustSecBack2.Location = new System.Drawing.Point(6, 188);
+            this.buttonAdjustSecBack2.Name = "buttonAdjustSecBack2";
+            this.buttonAdjustSecBack2.Size = new System.Drawing.Size(58, 21);
+            this.buttonAdjustSecBack2.TabIndex = 9;
+            this.buttonAdjustSecBack2.Text = "<<";
+            this.buttonAdjustSecBack2.UseVisualStyleBackColor = true;
+            this.buttonAdjustSecBack2.Click += new System.EventHandler(this.buttonAdjustSecBack2_Click);
+            // 
+            // buttonAdjustSecForward1
+            // 
+            this.buttonAdjustSecForward1.Location = new System.Drawing.Point(128, 162);
+            this.buttonAdjustSecForward1.Name = "buttonAdjustSecForward1";
+            this.buttonAdjustSecForward1.Size = new System.Drawing.Size(58, 21);
+            this.buttonAdjustSecForward1.TabIndex = 8;
+            this.buttonAdjustSecForward1.Text = ">>";
+            this.buttonAdjustSecForward1.UseVisualStyleBackColor = true;
+            this.buttonAdjustSecForward1.Click += new System.EventHandler(this.ButtonAdjustSecForwardClick);
+            // 
+            // numericUpDownSecAdjust1
+            // 
+            this.numericUpDownSecAdjust1.DecimalPlaces = 3;
+            this.numericUpDownSecAdjust1.Increment = new decimal(new int[] {
+            1,
+            0,
+            0,
+            65536});
+            this.numericUpDownSecAdjust1.Location = new System.Drawing.Point(70, 162);
+            this.numericUpDownSecAdjust1.Maximum = new decimal(new int[] {
+            60,
+            0,
+            0,
+            0});
+            this.numericUpDownSecAdjust1.Name = "numericUpDownSecAdjust1";
+            this.numericUpDownSecAdjust1.Size = new System.Drawing.Size(51, 21);
+            this.numericUpDownSecAdjust1.TabIndex = 7;
+            this.numericUpDownSecAdjust1.Value = new decimal(new int[] {
+            500,
+            0,
+            0,
+            196608});
+            this.numericUpDownSecAdjust1.ValueChanged += new System.EventHandler(this.NumericUpDownSecAdjust1ValueChanged);
+            // 
+            // buttonAdjustSecBack1
+            // 
+            this.buttonAdjustSecBack1.Location = new System.Drawing.Point(6, 162);
+            this.buttonAdjustSecBack1.Name = "buttonAdjustSecBack1";
+            this.buttonAdjustSecBack1.Size = new System.Drawing.Size(58, 21);
+            this.buttonAdjustSecBack1.TabIndex = 6;
+            this.buttonAdjustSecBack1.Text = "<<";
+            this.buttonAdjustSecBack1.UseVisualStyleBackColor = true;
+            this.buttonAdjustSecBack1.Click += new System.EventHandler(this.ButtonAdjustSecBackClick);
+            // 
+            // labelVideoPosition2
+            // 
+            this.labelVideoPosition2.AutoSize = true;
+            this.labelVideoPosition2.Location = new System.Drawing.Point(6, 219);
+            this.labelVideoPosition2.Name = "labelVideoPosition2";
+            this.labelVideoPosition2.Size = new System.Drawing.Size(77, 13);
+            this.labelVideoPosition2.TabIndex = 12;
+            this.labelVideoPosition2.Text = "Video position:";
+            this.labelVideoPosition2.TextAlign = System.Drawing.ContentAlignment.TopRight;
+            // 
+            // buttonAdjustGoToPosAndPause
+            // 
+            this.buttonAdjustGoToPosAndPause.Location = new System.Drawing.Point(6, 136);
+            this.buttonAdjustGoToPosAndPause.Name = "buttonAdjustGoToPosAndPause";
+            this.buttonAdjustGoToPosAndPause.Size = new System.Drawing.Size(180, 21);
+            this.buttonAdjustGoToPosAndPause.TabIndex = 5;
+            this.buttonAdjustGoToPosAndPause.Text = "&Goto subposition and pause";
+            this.buttonAdjustGoToPosAndPause.UseVisualStyleBackColor = true;
+            this.buttonAdjustGoToPosAndPause.Click += new System.EventHandler(this.buttonGotoSub_Click);
+            // 
+            // buttonAdjustPlayBefore
+            // 
+            this.buttonAdjustPlayBefore.Location = new System.Drawing.Point(6, 110);
+            this.buttonAdjustPlayBefore.Name = "buttonAdjustPlayBefore";
+            this.buttonAdjustPlayBefore.Size = new System.Drawing.Size(180, 21);
+            this.buttonAdjustPlayBefore.TabIndex = 4;
+            this.buttonAdjustPlayBefore.Text = "&Play from just before text";
+            this.buttonAdjustPlayBefore.UseVisualStyleBackColor = true;
+            this.buttonAdjustPlayBefore.Click += new System.EventHandler(this.buttonBeforeText_Click);
+            // 
+            // timeUpDownVideoPositionAdjust
+            // 
+            this.timeUpDownVideoPositionAdjust.AutoSize = true;
+            this.timeUpDownVideoPositionAdjust.AutoSizeMode = System.Windows.Forms.AutoSizeMode.GrowAndShrink;
+            this.timeUpDownVideoPositionAdjust.Location = new System.Drawing.Point(96, 213);
+            this.timeUpDownVideoPositionAdjust.Margin = new System.Windows.Forms.Padding(4);
+            this.timeUpDownVideoPositionAdjust.Name = "timeUpDownVideoPositionAdjust";
+            this.timeUpDownVideoPositionAdjust.Size = new System.Drawing.Size(96, 25);
+            this.timeUpDownVideoPositionAdjust.TabIndex = 13;
+            this.timeUpDownVideoPositionAdjust.TimeCode = timeCode1;
+            this.timeUpDownVideoPositionAdjust.UseVideoOffset = false;
+            // 
+            // ShowSubtitleTimer
+            // 
+            this.ShowSubtitleTimer.Enabled = true;
+            this.ShowSubtitleTimer.Interval = 16;
+            this.ShowSubtitleTimer.Tick += new System.EventHandler(this.ShowSubtitleTimerTick);
+            // 
+            // timerAutoDuration
+            // 
+            this.timerAutoDuration.Interval = 300;
+            this.timerAutoDuration.Tick += new System.EventHandler(this.timerAutoDuration_Tick);
+            // 
+            // timerAutoContinue
+            // 
+            this.timerAutoContinue.Interval = 1000;
+            this.timerAutoContinue.Tick += new System.EventHandler(this.timerAutoContinue_Tick);
+            // 
+            // timerStillTyping
+            // 
+            this.timerStillTyping.Interval = 1500;
+            this.timerStillTyping.Tick += new System.EventHandler(this.timerStillTyping_Tick);
+            // 
+            // timerWaveform
+            // 
+            this.timerWaveform.Tick += new System.EventHandler(this.timerWaveform_Tick);
+            // 
+            // contextMenuStripWaveform
+            // 
+            this.contextMenuStripWaveform.Items.AddRange(new System.Windows.Forms.ToolStripItem[] {
+            this.addParagraphHereToolStripMenuItem,
+            this.addParagraphAndPasteToolStripMenuItem,
+            this.toolStripMenuItemFocusTextbox,
+            this.deleteParagraphToolStripMenuItem,
+            this.splitToolStripMenuItem1,
+            this.mergeWithPreviousToolStripMenuItem,
+            this.mergeWithNextToolStripMenuItem,
+            this.toolStripSeparator11,
+            this.toolStripMenuItemWaveformPlaySelection,
+            this.toolStripSeparator24,
+            this.showWaveformAndSpectrogramToolStripMenuItem,
+            this.showOnlyWaveformToolStripMenuItem,
+            this.showOnlySpectrogramToolStripMenuItem,
+            this.toolStripSeparatorGuessTimeCodes,
+            this.removeSceneChangeToolStripMenuItem,
+            this.addSceneChangeToolStripMenuItem,
+            this.guessTimeCodesToolStripMenuItem,
+            this.seekSilenceToolStripMenuItem});
+            this.contextMenuStripWaveform.Name = "contextMenuStripWaveform";
+            this.contextMenuStripWaveform.Size = new System.Drawing.Size(275, 352);
+            this.contextMenuStripWaveform.Closing += new System.Windows.Forms.ToolStripDropDownClosingEventHandler(this.contextMenuStripWaveform_Closing);
+            this.contextMenuStripWaveform.Opening += new System.ComponentModel.CancelEventHandler(this.ContextMenuStripWaveformOpening);
+            // 
+            // addParagraphHereToolStripMenuItem
+            // 
+            this.addParagraphHereToolStripMenuItem.Name = "addParagraphHereToolStripMenuItem";
+            this.addParagraphHereToolStripMenuItem.Size = new System.Drawing.Size(274, 22);
+            this.addParagraphHereToolStripMenuItem.Text = "Add paragraph here";
+            this.addParagraphHereToolStripMenuItem.Click += new System.EventHandler(this.addParagraphHereToolStripMenuItem_Click);
+            // 
+            // addParagraphAndPasteToolStripMenuItem
+            // 
+            this.addParagraphAndPasteToolStripMenuItem.Name = "addParagraphAndPasteToolStripMenuItem";
+            this.addParagraphAndPasteToolStripMenuItem.Size = new System.Drawing.Size(274, 22);
+            this.addParagraphAndPasteToolStripMenuItem.Text = "Add paragraph here + paste clipboard";
+            this.addParagraphAndPasteToolStripMenuItem.Click += new System.EventHandler(this.addParagraphAndPasteToolStripMenuItem_Click);
+            // 
+            // toolStripMenuItemFocusTextbox
+            // 
+            this.toolStripMenuItemFocusTextbox.Name = "toolStripMenuItemFocusTextbox";
+            this.toolStripMenuItemFocusTextbox.Size = new System.Drawing.Size(274, 22);
+            this.toolStripMenuItemFocusTextbox.Text = "Focus textbox";
+            this.toolStripMenuItemFocusTextbox.Click += new System.EventHandler(this.toolStripMenuItemFocusTextbox_Click);
+            // 
+            // deleteParagraphToolStripMenuItem
+            // 
+            this.deleteParagraphToolStripMenuItem.Name = "deleteParagraphToolStripMenuItem";
+            this.deleteParagraphToolStripMenuItem.Size = new System.Drawing.Size(274, 22);
+            this.deleteParagraphToolStripMenuItem.Text = "Delete paragraph";
+            this.deleteParagraphToolStripMenuItem.Click += new System.EventHandler(this.deleteParagraphToolStripMenuItem_Click);
+            // 
+            // splitToolStripMenuItem1
+            // 
+            this.splitToolStripMenuItem1.Name = "splitToolStripMenuItem1";
+            this.splitToolStripMenuItem1.Size = new System.Drawing.Size(274, 22);
+            this.splitToolStripMenuItem1.Text = "Split";
+            this.splitToolStripMenuItem1.Click += new System.EventHandler(this.splitToolStripMenuItem1_Click);
+            // 
+            // mergeWithPreviousToolStripMenuItem
+            // 
+            this.mergeWithPreviousToolStripMenuItem.Name = "mergeWithPreviousToolStripMenuItem";
+            this.mergeWithPreviousToolStripMenuItem.Size = new System.Drawing.Size(274, 22);
+            this.mergeWithPreviousToolStripMenuItem.Text = "Merge with previous";
+            this.mergeWithPreviousToolStripMenuItem.Click += new System.EventHandler(this.mergeWithPreviousToolStripMenuItem_Click);
+            // 
+            // mergeWithNextToolStripMenuItem
+            // 
+            this.mergeWithNextToolStripMenuItem.Name = "mergeWithNextToolStripMenuItem";
+            this.mergeWithNextToolStripMenuItem.Size = new System.Drawing.Size(274, 22);
+            this.mergeWithNextToolStripMenuItem.Text = "Merge with next";
+            this.mergeWithNextToolStripMenuItem.Click += new System.EventHandler(this.mergeWithNextToolStripMenuItem_Click);
+            // 
+            // toolStripSeparator11
+            // 
+            this.toolStripSeparator11.Name = "toolStripSeparator11";
+            this.toolStripSeparator11.Size = new System.Drawing.Size(271, 6);
+            // 
+            // toolStripMenuItemWaveformPlaySelection
+            // 
+            this.toolStripMenuItemWaveformPlaySelection.Name = "toolStripMenuItemWaveformPlaySelection";
+            this.toolStripMenuItemWaveformPlaySelection.Size = new System.Drawing.Size(274, 22);
+            this.toolStripMenuItemWaveformPlaySelection.Text = "Play selection";
+            this.toolStripMenuItemWaveformPlaySelection.Click += new System.EventHandler(this.toolStripMenuItemWaveformPlaySelection_Click);
+            // 
+            // toolStripSeparator24
+            // 
+            this.toolStripSeparator24.Name = "toolStripSeparator24";
+            this.toolStripSeparator24.Size = new System.Drawing.Size(271, 6);
+            // 
+            // showWaveformAndSpectrogramToolStripMenuItem
+            // 
+            this.showWaveformAndSpectrogramToolStripMenuItem.Name = "showWaveformAndSpectrogramToolStripMenuItem";
+            this.showWaveformAndSpectrogramToolStripMenuItem.Size = new System.Drawing.Size(274, 22);
+            this.showWaveformAndSpectrogramToolStripMenuItem.Text = "Show waveform and spectrogram";
+            this.showWaveformAndSpectrogramToolStripMenuItem.Click += new System.EventHandler(this.ShowWaveformAndSpectrogramToolStripMenuItemClick);
+            // 
+            // showOnlyWaveformToolStripMenuItem
+            // 
+            this.showOnlyWaveformToolStripMenuItem.Name = "showOnlyWaveformToolStripMenuItem";
+            this.showOnlyWaveformToolStripMenuItem.Size = new System.Drawing.Size(274, 22);
+            this.showOnlyWaveformToolStripMenuItem.Text = "Show only waveform";
+            this.showOnlyWaveformToolStripMenuItem.Click += new System.EventHandler(this.ShowOnlyWaveformToolStripMenuItemClick);
+            // 
+            // showOnlySpectrogramToolStripMenuItem
+            // 
+            this.showOnlySpectrogramToolStripMenuItem.Name = "showOnlySpectrogramToolStripMenuItem";
+            this.showOnlySpectrogramToolStripMenuItem.Size = new System.Drawing.Size(274, 22);
+            this.showOnlySpectrogramToolStripMenuItem.Text = "Show only spectrogram";
+            this.showOnlySpectrogramToolStripMenuItem.Click += new System.EventHandler(this.ShowOnlySpectrogramToolStripMenuItemClick);
+            // 
+            // toolStripSeparatorGuessTimeCodes
+            // 
+            this.toolStripSeparatorGuessTimeCodes.Name = "toolStripSeparatorGuessTimeCodes";
+            this.toolStripSeparatorGuessTimeCodes.Size = new System.Drawing.Size(271, 6);
+            // 
+            // removeSceneChangeToolStripMenuItem
+            // 
+            this.removeSceneChangeToolStripMenuItem.Name = "removeSceneChangeToolStripMenuItem";
+            this.removeSceneChangeToolStripMenuItem.Size = new System.Drawing.Size(274, 22);
+            this.removeSceneChangeToolStripMenuItem.Text = "Remove scene change";
+            this.removeSceneChangeToolStripMenuItem.Click += new System.EventHandler(this.removeSceneChangeToolStripMenuItem_Click);
+            // 
+            // addSceneChangeToolStripMenuItem
+            // 
+            this.addSceneChangeToolStripMenuItem.Name = "addSceneChangeToolStripMenuItem";
+            this.addSceneChangeToolStripMenuItem.Size = new System.Drawing.Size(274, 22);
+            this.addSceneChangeToolStripMenuItem.Text = "Add scene change";
+            this.addSceneChangeToolStripMenuItem.Click += new System.EventHandler(this.addSceneChangeToolStripMenuItem_Click);
+            // 
+            // guessTimeCodesToolStripMenuItem
+            // 
+            this.guessTimeCodesToolStripMenuItem.Name = "guessTimeCodesToolStripMenuItem";
+            this.guessTimeCodesToolStripMenuItem.Size = new System.Drawing.Size(274, 22);
+            this.guessTimeCodesToolStripMenuItem.Text = "Guess time codes...";
+            this.guessTimeCodesToolStripMenuItem.Click += new System.EventHandler(this.GuessTimeCodesToolStripMenuItemClick);
+            // 
+            // seekSilenceToolStripMenuItem
+            // 
+            this.seekSilenceToolStripMenuItem.Name = "seekSilenceToolStripMenuItem";
+            this.seekSilenceToolStripMenuItem.Size = new System.Drawing.Size(274, 22);
+            this.seekSilenceToolStripMenuItem.Text = "Seek silence...";
+            this.seekSilenceToolStripMenuItem.Click += new System.EventHandler(this.seekSilenceToolStripMenuItem_Click);
+            // 
+            // splitContainerMain
+            // 
+            this.splitContainerMain.Dock = System.Windows.Forms.DockStyle.Fill;
+            this.splitContainerMain.FixedPanel = System.Windows.Forms.FixedPanel.Panel2;
+            this.splitContainerMain.Location = new System.Drawing.Point(0, 64);
+            this.splitContainerMain.Name = "splitContainerMain";
+            this.splitContainerMain.Orientation = System.Windows.Forms.Orientation.Horizontal;
+            // 
+            // splitContainerMain.Panel1
+            // 
+            this.splitContainerMain.Panel1.Controls.Add(this.splitContainer1);
+            // 
+            // splitContainerMain.Panel2
+            // 
+            this.splitContainerMain.Panel2.Controls.Add(this.groupBoxVideo);
+            this.splitContainerMain.Size = new System.Drawing.Size(975, 560);
+            this.splitContainerMain.SplitterDistance = 251;
+            this.splitContainerMain.TabIndex = 8;
+            this.splitContainerMain.SplitterMoved += new System.Windows.Forms.SplitterEventHandler(this.SplitContainerMainSplitterMoved);
+            // 
+            // splitContainer1
+            // 
+            this.splitContainer1.Dock = System.Windows.Forms.DockStyle.Fill;
+            this.splitContainer1.Location = new System.Drawing.Point(0, 0);
+            this.splitContainer1.Name = "splitContainer1";
+            // 
+            // splitContainer1.Panel1
+            // 
+            this.splitContainer1.Panel1.Controls.Add(this.tabControlSubtitle);
+            // 
+            // splitContainer1.Panel2
+            // 
+            this.splitContainer1.Panel2.Controls.Add(this.panelVideoPlayer);
+            this.splitContainer1.Size = new System.Drawing.Size(975, 251);
+            this.splitContainer1.SplitterDistance = 743;
+            this.splitContainer1.TabIndex = 7;
+            this.splitContainer1.SplitterMoved += new System.Windows.Forms.SplitterEventHandler(this.SplitContainer1SplitterMoved);
+            // 
+            // tabControlSubtitle
+            // 
+            this.tabControlSubtitle.Anchor = ((System.Windows.Forms.AnchorStyles)((((System.Windows.Forms.AnchorStyles.Top | System.Windows.Forms.AnchorStyles.Bottom) 
+            | System.Windows.Forms.AnchorStyles.Left) 
+            | System.Windows.Forms.AnchorStyles.Right)));
+            this.tabControlSubtitle.Controls.Add(this.tabPage1);
+            this.tabControlSubtitle.Controls.Add(this.tabPage2);
+            this.tabControlSubtitle.Font = new System.Drawing.Font("Tahoma", 8.25F, System.Drawing.FontStyle.Regular, System.Drawing.GraphicsUnit.Point, ((byte)(0)));
+            this.tabControlSubtitle.Location = new System.Drawing.Point(3, 3);
+            this.tabControlSubtitle.Name = "tabControlSubtitle";
+            this.tabControlSubtitle.SelectedIndex = 0;
+            this.tabControlSubtitle.Size = new System.Drawing.Size(738, 248);
+            this.tabControlSubtitle.TabIndex = 0;
+            this.tabControlSubtitle.SelectedIndexChanged += new System.EventHandler(this.TabControlSubtitleSelectedIndexChanged);
+            this.tabControlSubtitle.Selecting += new System.Windows.Forms.TabControlCancelEventHandler(this.TabControlSubtitleSelecting);
+            // 
+            // tabPage1
+            // 
+            this.tabPage1.Controls.Add(this.splitContainerListViewAndText);
+            this.tabPage1.Location = new System.Drawing.Point(4, 22);
+            this.tabPage1.Name = "tabPage1";
+            this.tabPage1.Padding = new System.Windows.Forms.Padding(3);
+            this.tabPage1.Size = new System.Drawing.Size(730, 222);
+            this.tabPage1.TabIndex = 0;
+            this.tabPage1.Text = "List view";
+            this.tabPage1.UseVisualStyleBackColor = true;
+            // 
+            // splitContainerListViewAndText
+            // 
+            this.splitContainerListViewAndText.Dock = System.Windows.Forms.DockStyle.Fill;
+            this.splitContainerListViewAndText.Location = new System.Drawing.Point(3, 3);
+            this.splitContainerListViewAndText.Name = "splitContainerListViewAndText";
+            this.splitContainerListViewAndText.Orientation = System.Windows.Forms.Orientation.Horizontal;
+            // 
+            // splitContainerListViewAndText.Panel1
+            // 
+            this.splitContainerListViewAndText.Panel1.Controls.Add(this.SubtitleListview1);
+            this.splitContainerListViewAndText.Panel1MinSize = 50;
+            // 
+            // splitContainerListViewAndText.Panel2
+            // 
+            this.splitContainerListViewAndText.Panel2.Controls.Add(this.groupBoxEdit);
+            this.splitContainerListViewAndText.Panel2MinSize = 105;
+            this.splitContainerListViewAndText.Size = new System.Drawing.Size(724, 216);
+            this.splitContainerListViewAndText.SplitterDistance = 91;
+            this.splitContainerListViewAndText.TabIndex = 2;
+            // 
+            // SubtitleListview1
+            // 
+            this.SubtitleListview1.AllowDrop = true;
+            this.SubtitleListview1.ContextMenuStrip = this.contextMenuStripListview;
+            this.SubtitleListview1.DisplayExtraFromExtra = false;
+            this.SubtitleListview1.Dock = System.Windows.Forms.DockStyle.Fill;
+            this.SubtitleListview1.FirstVisibleIndex = -1;
+            this.SubtitleListview1.Font = new System.Drawing.Font("Tahoma", 8.25F, System.Drawing.FontStyle.Regular, System.Drawing.GraphicsUnit.Point, ((byte)(0)));
+            this.SubtitleListview1.FullRowSelect = true;
+            this.SubtitleListview1.GridLines = true;
+            this.SubtitleListview1.HideSelection = false;
+            this.SubtitleListview1.Location = new System.Drawing.Point(0, 0);
+            this.SubtitleListview1.Name = "SubtitleListview1";
+            this.SubtitleListview1.OwnerDraw = true;
+            this.SubtitleListview1.Size = new System.Drawing.Size(724, 91);
+            this.SubtitleListview1.SubtitleFontBold = false;
+            this.SubtitleListview1.SubtitleFontName = "Tahoma";
+            this.SubtitleListview1.SubtitleFontSize = 8;
+            this.SubtitleListview1.TabIndex = 0;
+            this.SubtitleListview1.UseCompatibleStateImageBehavior = false;
+            this.SubtitleListview1.UseSyntaxColoring = true;
+            this.SubtitleListview1.View = System.Windows.Forms.View.Details;
+            this.SubtitleListview1.SelectedIndexChanged += new System.EventHandler(this.SubtitleListview1_SelectedIndexChanged);
+            this.SubtitleListview1.DragDrop += new System.Windows.Forms.DragEventHandler(this.SubtitleListview1_DragDrop);
+            this.SubtitleListview1.DragEnter += new System.Windows.Forms.DragEventHandler(this.SubtitleListview1_DragEnter);
+            this.SubtitleListview1.KeyDown += new System.Windows.Forms.KeyEventHandler(this.SubtitleListview1KeyDown);
+            this.SubtitleListview1.MouseDoubleClick += new System.Windows.Forms.MouseEventHandler(this.SubtitleListview1_MouseDoubleClick);
+            this.SubtitleListview1.MouseEnter += new System.EventHandler(this.SubtitleListview1_MouseEnter);
+            // 
+            // groupBoxEdit
+            // 
+            this.groupBoxEdit.Controls.Add(this.labelSingleLine);
+            this.groupBoxEdit.Controls.Add(this.labelAlternateSingleLine);
+            this.groupBoxEdit.Controls.Add(this.labelDurationWarning);
+            this.groupBoxEdit.Controls.Add(this.labelStartTimeWarning);
+            this.groupBoxEdit.Controls.Add(this.buttonSplitLine);
+            this.groupBoxEdit.Controls.Add(this.labelAlternateCharactersPerSecond);
+            this.groupBoxEdit.Controls.Add(this.labelTextAlternateLineTotal);
+            this.groupBoxEdit.Controls.Add(this.labelTextAlternateLineLengths);
+            this.groupBoxEdit.Controls.Add(this.labelAlternateText);
+            this.groupBoxEdit.Controls.Add(this.labelText);
+            this.groupBoxEdit.Controls.Add(this.textBoxListViewTextAlternate);
+            this.groupBoxEdit.Controls.Add(this.buttonAutoBreak);
+            this.groupBoxEdit.Controls.Add(this.labelTextLineLengths);
+            this.groupBoxEdit.Controls.Add(this.labelTextLineTotal);
+            this.groupBoxEdit.Controls.Add(this.labelCharactersPerSecond);
+            this.groupBoxEdit.Controls.Add(this.buttonUnBreak);
+            this.groupBoxEdit.Controls.Add(this.timeUpDownStartTime);
+            this.groupBoxEdit.Controls.Add(this.numericUpDownDuration);
+            this.groupBoxEdit.Controls.Add(this.buttonPrevious);
+            this.groupBoxEdit.Controls.Add(this.buttonNext);
+            this.groupBoxEdit.Controls.Add(this.labelStartTime);
+            this.groupBoxEdit.Controls.Add(this.textBoxListViewText);
+            this.groupBoxEdit.Controls.Add(this.labelDuration);
+            this.groupBoxEdit.Controls.Add(this.labelAutoDuration);
+            this.groupBoxEdit.Dock = System.Windows.Forms.DockStyle.Fill;
+            this.groupBoxEdit.Location = new System.Drawing.Point(0, 0);
+            this.groupBoxEdit.Name = "groupBoxEdit";
+            this.groupBoxEdit.Size = new System.Drawing.Size(724, 121);
+            this.groupBoxEdit.TabIndex = 1;
+            this.groupBoxEdit.TabStop = false;
+            // 
+            // labelSingleLine
+            // 
+            this.labelSingleLine.Anchor = ((System.Windows.Forms.AnchorStyles)((System.Windows.Forms.AnchorStyles.Bottom | System.Windows.Forms.AnchorStyles.Left)));
+            this.labelSingleLine.AutoSize = true;
+            this.labelSingleLine.Location = new System.Drawing.Point(346, 94);
+            this.labelSingleLine.Name = "labelSingleLine";
+            this.labelSingleLine.Size = new System.Drawing.Size(76, 13);
+            this.labelSingleLine.TabIndex = 32;
+            this.labelSingleLine.Text = "labelSingleLine";
+            // 
+            // labelAlternateSingleLine
+            // 
+            this.labelAlternateSingleLine.Anchor = ((System.Windows.Forms.AnchorStyles)((System.Windows.Forms.AnchorStyles.Bottom | System.Windows.Forms.AnchorStyles.Left)));
+            this.labelAlternateSingleLine.AutoSize = true;
+            this.labelAlternateSingleLine.Location = new System.Drawing.Point(839, 94);
+            this.labelAlternateSingleLine.Name = "labelAlternateSingleLine";
+            this.labelAlternateSingleLine.Size = new System.Drawing.Size(47, 13);
+            this.labelAlternateSingleLine.TabIndex = 36;
+            this.labelAlternateSingleLine.Text = "AltSinLin";
+            // 
+            // labelDurationWarning
+            // 
+            this.labelDurationWarning.AutoSize = true;
+            this.labelDurationWarning.ForeColor = System.Drawing.Color.Red;
+            this.labelDurationWarning.Location = new System.Drawing.Point(123, 64);
+            this.labelDurationWarning.Name = "labelDurationWarning";
+            this.labelDurationWarning.Size = new System.Drawing.Size(110, 13);
+            this.labelDurationWarning.TabIndex = 17;
+            this.labelDurationWarning.Text = "labelDurationWarning";
+            // 
+            // labelStartTimeWarning
+            // 
+            this.labelStartTimeWarning.AutoSize = true;
+            this.labelStartTimeWarning.ForeColor = System.Drawing.Color.Red;
+            this.labelStartTimeWarning.Location = new System.Drawing.Point(9, 50);
+            this.labelStartTimeWarning.Name = "labelStartTimeWarning";
+            this.labelStartTimeWarning.Size = new System.Drawing.Size(115, 13);
+            this.labelStartTimeWarning.TabIndex = 18;
+            this.labelStartTimeWarning.Text = "labelStartTimeWarning";
+            // 
+            // buttonSplitLine
+            // 
+            this.buttonSplitLine.Anchor = ((System.Windows.Forms.AnchorStyles)((System.Windows.Forms.AnchorStyles.Top | System.Windows.Forms.AnchorStyles.Right)));
+            this.buttonSplitLine.ForeColor = System.Drawing.Color.Red;
+            this.buttonSplitLine.Location = new System.Drawing.Point(604, 81);
+            this.buttonSplitLine.Name = "buttonSplitLine";
+            this.buttonSplitLine.Size = new System.Drawing.Size(115, 21);
+            this.buttonSplitLine.TabIndex = 39;
+            this.buttonSplitLine.Text = "Split line";
+            this.buttonSplitLine.UseVisualStyleBackColor = true;
+            this.buttonSplitLine.Visible = false;
+            this.buttonSplitLine.Click += new System.EventHandler(this.ButtonSplitLineClick);
+            // 
+            // labelAlternateCharactersPerSecond
+            // 
+            this.labelAlternateCharactersPerSecond.Anchor = ((System.Windows.Forms.AnchorStyles)((System.Windows.Forms.AnchorStyles.Top | System.Windows.Forms.AnchorStyles.Right)));
+            this.labelAlternateCharactersPerSecond.AutoSize = true;
+            this.labelAlternateCharactersPerSecond.Location = new System.Drawing.Point(636, 11);
+            this.labelAlternateCharactersPerSecond.Name = "labelAlternateCharactersPerSecond";
+            this.labelAlternateCharactersPerSecond.Size = new System.Drawing.Size(64, 13);
+            this.labelAlternateCharactersPerSecond.TabIndex = 38;
+            this.labelAlternateCharactersPerSecond.Text = "altCharsSec";
+            // 
+            // labelTextAlternateLineTotal
+            // 
+            this.labelTextAlternateLineTotal.Anchor = ((System.Windows.Forms.AnchorStyles)((System.Windows.Forms.AnchorStyles.Bottom | System.Windows.Forms.AnchorStyles.Right)));
+            this.labelTextAlternateLineTotal.AutoSize = true;
+            this.labelTextAlternateLineTotal.Location = new System.Drawing.Point(682, 101);
+            this.labelTextAlternateLineTotal.Name = "labelTextAlternateLineTotal";
+            this.labelTextAlternateLineTotal.Size = new System.Drawing.Size(36, 13);
+            this.labelTextAlternateLineTotal.TabIndex = 37;
+            this.labelTextAlternateLineTotal.Text = "AltTot";
+            // 
+            // labelTextAlternateLineLengths
+            // 
+            this.labelTextAlternateLineLengths.Anchor = ((System.Windows.Forms.AnchorStyles)((System.Windows.Forms.AnchorStyles.Bottom | System.Windows.Forms.AnchorStyles.Left)));
+            this.labelTextAlternateLineLengths.AutoSize = true;
+            this.labelTextAlternateLineLengths.Location = new System.Drawing.Point(786, 94);
+            this.labelTextAlternateLineLengths.Name = "labelTextAlternateLineLengths";
+            this.labelTextAlternateLineLengths.Size = new System.Drawing.Size(56, 13);
+            this.labelTextAlternateLineLengths.TabIndex = 35;
+            this.labelTextAlternateLineLengths.Text = "AltLineLen";
+            // 
+            // labelAlternateText
+            // 
+            this.labelAlternateText.AutoSize = true;
+            this.labelAlternateText.Location = new System.Drawing.Point(803, 11);
+            this.labelAlternateText.Name = "labelAlternateText";
+            this.labelAlternateText.Size = new System.Drawing.Size(29, 13);
+            this.labelAlternateText.TabIndex = 34;
+            this.labelAlternateText.Text = "Text";
+            this.labelAlternateText.Visible = false;
+            // 
+            // labelText
+            // 
+            this.labelText.AutoSize = true;
+            this.labelText.Location = new System.Drawing.Point(239, 11);
+            this.labelText.Name = "labelText";
+            this.labelText.Size = new System.Drawing.Size(29, 13);
+            this.labelText.TabIndex = 5;
+            this.labelText.Text = "Text";
+            // 
+            // textBoxListViewTextAlternate
+            // 
+            this.textBoxListViewTextAlternate.AllowDrop = true;
+            this.textBoxListViewTextAlternate.Anchor = ((System.Windows.Forms.AnchorStyles)((((System.Windows.Forms.AnchorStyles.Top | System.Windows.Forms.AnchorStyles.Bottom) 
+            | System.Windows.Forms.AnchorStyles.Left) 
+            | System.Windows.Forms.AnchorStyles.Right)));
+            this.textBoxListViewTextAlternate.ContextMenuStrip = this.contextMenuStripTextBoxListView;
+            this.textBoxListViewTextAlternate.Enabled = false;
+            this.textBoxListViewTextAlternate.HideSelection = false;
+            this.textBoxListViewTextAlternate.Location = new System.Drawing.Point(946, 28);
+            this.textBoxListViewTextAlternate.Multiline = true;
+            this.textBoxListViewTextAlternate.Name = "textBoxListViewTextAlternate";
+            this.textBoxListViewTextAlternate.Size = new System.Drawing.Size(0, 63);
+            this.textBoxListViewTextAlternate.TabIndex = 33;
+            this.textBoxListViewTextAlternate.Visible = false;
+            this.textBoxListViewTextAlternate.MouseClick += new System.Windows.Forms.MouseEventHandler(this.TextBoxListViewTextAlternateMouseClick);
+            this.textBoxListViewTextAlternate.TextChanged += new System.EventHandler(this.textBoxListViewTextAlternate_TextChanged);
+            this.textBoxListViewTextAlternate.Enter += new System.EventHandler(this.TextBoxListViewTextAlternateEnter);
+            this.textBoxListViewTextAlternate.KeyDown += new System.Windows.Forms.KeyEventHandler(this.TextBoxListViewTextAlternateKeyDown);
+            this.textBoxListViewTextAlternate.KeyUp += new System.Windows.Forms.KeyEventHandler(this.TextBoxListViewTextAlternateKeyUp);
+            this.textBoxListViewTextAlternate.MouseMove += new System.Windows.Forms.MouseEventHandler(this.TextBoxListViewTextAlternateMouseMove);
+            // 
+            // contextMenuStripTextBoxListView
+            // 
+            this.contextMenuStripTextBoxListView.Items.AddRange(new System.Windows.Forms.ToolStripItem[] {
+            this.toolStripMenuItemWebVttVoice,
+            this.toolStripSeparatorWebVTT,
+            this.cutToolStripMenuItem,
+            this.copyToolStripMenuItem,
+            this.pasteToolStripMenuItem,
+            this.deleteToolStripMenuItem,
+            this.toolStripMenuItemSplitTextAtCursor,
+            this.toolStripSeparator18,
+            this.selectAllToolStripMenuItem,
+            this.toolStripSeparator17,
+            this.normalToolStripMenuItem1,
+            this.boldToolStripMenuItem1,
+            this.italicToolStripMenuItem1,
+            this.underlineToolStripMenuItem1,
+            this.colorToolStripMenuItem1,
+            this.fontNameToolStripMenuItem,
+            this.toolStripSeparator26,
+            this.toolStripMenuItemInsertUnicodeSymbol,
+            this.toolStripMenuItemInsertUnicodeControlCharacters,
+            this.superscriptToolStripMenuItem,
+            this.subscriptToolStripMenuItem});
+            this.contextMenuStripTextBoxListView.Name = "contextMenuStripTextBoxListView";
+            this.contextMenuStripTextBoxListView.Size = new System.Drawing.Size(243, 402);
+            this.contextMenuStripTextBoxListView.Closed += new System.Windows.Forms.ToolStripDropDownClosedEventHandler(this.MenuClosed);
+            this.contextMenuStripTextBoxListView.Opening += new System.ComponentModel.CancelEventHandler(this.ContextMenuStripTextBoxListViewOpening);
+            this.contextMenuStripTextBoxListView.Opened += new System.EventHandler(this.MenuOpened);
+            // 
+            // toolStripMenuItemWebVttVoice
+            // 
+            this.toolStripMenuItemWebVttVoice.Name = "toolStripMenuItemWebVttVoice";
+            this.toolStripMenuItemWebVttVoice.Size = new System.Drawing.Size(242, 22);
+            this.toolStripMenuItemWebVttVoice.Text = "WebVTT voice";
+            // 
+            // toolStripSeparatorWebVTT
+            // 
+            this.toolStripSeparatorWebVTT.Name = "toolStripSeparatorWebVTT";
+            this.toolStripSeparatorWebVTT.Size = new System.Drawing.Size(239, 6);
+            // 
+            // cutToolStripMenuItem
+            // 
+            this.cutToolStripMenuItem.Name = "cutToolStripMenuItem";
+            this.cutToolStripMenuItem.ShortcutKeys = ((System.Windows.Forms.Keys)((System.Windows.Forms.Keys.Control | System.Windows.Forms.Keys.X)));
+            this.cutToolStripMenuItem.Size = new System.Drawing.Size(242, 22);
+            this.cutToolStripMenuItem.Text = "Cut";
+            this.cutToolStripMenuItem.Click += new System.EventHandler(this.cutToolStripMenuItem_Click);
+            // 
+            // copyToolStripMenuItem
+            // 
+            this.copyToolStripMenuItem.Name = "copyToolStripMenuItem";
+            this.copyToolStripMenuItem.ShortcutKeys = ((System.Windows.Forms.Keys)((System.Windows.Forms.Keys.Control | System.Windows.Forms.Keys.C)));
+            this.copyToolStripMenuItem.Size = new System.Drawing.Size(242, 22);
+            this.copyToolStripMenuItem.Text = "Copy";
+            this.copyToolStripMenuItem.Click += new System.EventHandler(this.copyToolStripMenuItem_Click);
+            // 
+            // pasteToolStripMenuItem
+            // 
+            this.pasteToolStripMenuItem.Name = "pasteToolStripMenuItem";
+            this.pasteToolStripMenuItem.ShortcutKeys = ((System.Windows.Forms.Keys)((System.Windows.Forms.Keys.Control | System.Windows.Forms.Keys.V)));
+            this.pasteToolStripMenuItem.Size = new System.Drawing.Size(242, 22);
+            this.pasteToolStripMenuItem.Text = "Paste";
+            this.pasteToolStripMenuItem.Click += new System.EventHandler(this.PasteToolStripMenuItemClick);
+            // 
+            // deleteToolStripMenuItem
+            // 
+            this.deleteToolStripMenuItem.Name = "deleteToolStripMenuItem";
+            this.deleteToolStripMenuItem.Size = new System.Drawing.Size(242, 22);
+            this.deleteToolStripMenuItem.Text = "Delete";
+            this.deleteToolStripMenuItem.Click += new System.EventHandler(this.DeleteToolStripMenuItemClick);
+            // 
+            // toolStripMenuItemSplitTextAtCursor
+            // 
+            this.toolStripMenuItemSplitTextAtCursor.Name = "toolStripMenuItemSplitTextAtCursor";
+            this.toolStripMenuItemSplitTextAtCursor.Size = new System.Drawing.Size(242, 22);
+            this.toolStripMenuItemSplitTextAtCursor.Text = "Split text at cursor position";
+            this.toolStripMenuItemSplitTextAtCursor.Click += new System.EventHandler(this.ToolStripMenuItemSplitTextAtCursorClick);
+            // 
+            // toolStripSeparator18
+            // 
+            this.toolStripSeparator18.Name = "toolStripSeparator18";
+            this.toolStripSeparator18.Size = new System.Drawing.Size(239, 6);
+            // 
+            // selectAllToolStripMenuItem
+            // 
+            this.selectAllToolStripMenuItem.Name = "selectAllToolStripMenuItem";
+            this.selectAllToolStripMenuItem.ShortcutKeys = ((System.Windows.Forms.Keys)((System.Windows.Forms.Keys.Control | System.Windows.Forms.Keys.A)));
+            this.selectAllToolStripMenuItem.Size = new System.Drawing.Size(242, 22);
+            this.selectAllToolStripMenuItem.Text = "Select all";
+            this.selectAllToolStripMenuItem.Click += new System.EventHandler(this.selectAllToolStripMenuItem_Click);
+            // 
+            // toolStripSeparator17
+            // 
+            this.toolStripSeparator17.Name = "toolStripSeparator17";
+            this.toolStripSeparator17.Size = new System.Drawing.Size(239, 6);
+            // 
+            // normalToolStripMenuItem1
+            // 
+            this.normalToolStripMenuItem1.Name = "normalToolStripMenuItem1";
+            this.normalToolStripMenuItem1.Size = new System.Drawing.Size(242, 22);
+            this.normalToolStripMenuItem1.Text = "Normal";
+            this.normalToolStripMenuItem1.Click += new System.EventHandler(this.NormalToolStripMenuItem1Click);
+            // 
+            // boldToolStripMenuItem1
+            // 
+            this.boldToolStripMenuItem1.Name = "boldToolStripMenuItem1";
+            this.boldToolStripMenuItem1.Size = new System.Drawing.Size(242, 22);
+            this.boldToolStripMenuItem1.Text = "Bold";
+            this.boldToolStripMenuItem1.Click += new System.EventHandler(this.BoldToolStripMenuItem1Click);
+            // 
+            // italicToolStripMenuItem1
+            // 
+            this.italicToolStripMenuItem1.Name = "italicToolStripMenuItem1";
+            this.italicToolStripMenuItem1.ShortcutKeys = ((System.Windows.Forms.Keys)((System.Windows.Forms.Keys.Control | System.Windows.Forms.Keys.I)));
+            this.italicToolStripMenuItem1.Size = new System.Drawing.Size(242, 22);
+            this.italicToolStripMenuItem1.Text = "Italic";
+            this.italicToolStripMenuItem1.Click += new System.EventHandler(this.ItalicToolStripMenuItem1Click);
+            // 
+            // underlineToolStripMenuItem1
+            // 
+            this.underlineToolStripMenuItem1.Name = "underlineToolStripMenuItem1";
+            this.underlineToolStripMenuItem1.Size = new System.Drawing.Size(242, 22);
+            this.underlineToolStripMenuItem1.Text = "Underline";
+            this.underlineToolStripMenuItem1.Click += new System.EventHandler(this.UnderlineToolStripMenuItem1Click);
+            // 
+            // colorToolStripMenuItem1
+            // 
+            this.colorToolStripMenuItem1.Name = "colorToolStripMenuItem1";
+            this.colorToolStripMenuItem1.Size = new System.Drawing.Size(242, 22);
+            this.colorToolStripMenuItem1.Text = "Color...";
+            this.colorToolStripMenuItem1.Click += new System.EventHandler(this.ColorToolStripMenuItem1Click);
+            // 
+            // fontNameToolStripMenuItem
+            // 
+            this.fontNameToolStripMenuItem.Name = "fontNameToolStripMenuItem";
+            this.fontNameToolStripMenuItem.Size = new System.Drawing.Size(242, 22);
+            this.fontNameToolStripMenuItem.Text = "Font name...";
+            this.fontNameToolStripMenuItem.Click += new System.EventHandler(this.FontNameToolStripMenuItemClick);
+            // 
+            // toolStripSeparator26
+            // 
+            this.toolStripSeparator26.Name = "toolStripSeparator26";
+            this.toolStripSeparator26.Size = new System.Drawing.Size(239, 6);
+            // 
+            // toolStripMenuItemInsertUnicodeSymbol
+            // 
+            this.toolStripMenuItemInsertUnicodeSymbol.Name = "toolStripMenuItemInsertUnicodeSymbol";
+            this.toolStripMenuItemInsertUnicodeSymbol.Size = new System.Drawing.Size(242, 22);
+            this.toolStripMenuItemInsertUnicodeSymbol.Text = "Insert unicode character";
+            // 
+            // toolStripMenuItemInsertUnicodeControlCharacters
+            // 
+            this.toolStripMenuItemInsertUnicodeControlCharacters.DropDownItems.AddRange(new System.Windows.Forms.ToolStripItem[] {
+            this.leftToolStripMenuItem,
+            this.righttoleftMarkToolStripMenuItem,
+            this.startOfLefttorightEmbeddingLREToolStripMenuItem,
+            this.startOfRighttoleftEmbeddingRLEToolStripMenuItem,
+            this.startOfLefttorightOverrideLROToolStripMenuItem,
+            this.startOfRighttoleftOverrideRLOToolStripMenuItem});
+            this.toolStripMenuItemInsertUnicodeControlCharacters.Name = "toolStripMenuItemInsertUnicodeControlCharacters";
+            this.toolStripMenuItemInsertUnicodeControlCharacters.Size = new System.Drawing.Size(242, 22);
+            this.toolStripMenuItemInsertUnicodeControlCharacters.Text = "Insert unicode control character";
+            // 
+            // leftToolStripMenuItem
+            // 
+            this.leftToolStripMenuItem.Name = "leftToolStripMenuItem";
+            this.leftToolStripMenuItem.Size = new System.Drawing.Size(272, 22);
+            this.leftToolStripMenuItem.Text = "Left-to-right mark (LRM)";
+            this.leftToolStripMenuItem.Click += new System.EventHandler(this.leftToolStripMenuItem_Click);
+            // 
+            // righttoleftMarkToolStripMenuItem
+            // 
+            this.righttoleftMarkToolStripMenuItem.Name = "righttoleftMarkToolStripMenuItem";
+            this.righttoleftMarkToolStripMenuItem.Size = new System.Drawing.Size(272, 22);
+            this.righttoleftMarkToolStripMenuItem.Text = "Right-to-left mark (RLM)";
+            this.righttoleftMarkToolStripMenuItem.Click += new System.EventHandler(this.righttoleftMarkToolStripMenuItem_Click);
+            // 
+            // startOfLefttorightEmbeddingLREToolStripMenuItem
+            // 
+            this.startOfLefttorightEmbeddingLREToolStripMenuItem.Name = "startOfLefttorightEmbeddingLREToolStripMenuItem";
+            this.startOfLefttorightEmbeddingLREToolStripMenuItem.Size = new System.Drawing.Size(272, 22);
+            this.startOfLefttorightEmbeddingLREToolStripMenuItem.Text = "Start of left-to-right embedding (LRE)";
+            this.startOfLefttorightEmbeddingLREToolStripMenuItem.Click += new System.EventHandler(this.startOfLefttorightEmbeddingLREToolStripMenuItem_Click);
+            // 
+            // startOfRighttoleftEmbeddingRLEToolStripMenuItem
+            // 
+            this.startOfRighttoleftEmbeddingRLEToolStripMenuItem.Name = "startOfRighttoleftEmbeddingRLEToolStripMenuItem";
+            this.startOfRighttoleftEmbeddingRLEToolStripMenuItem.Size = new System.Drawing.Size(272, 22);
+            this.startOfRighttoleftEmbeddingRLEToolStripMenuItem.Text = "Start of right-to-left embedding (RLE)";
+            this.startOfRighttoleftEmbeddingRLEToolStripMenuItem.Click += new System.EventHandler(this.startOfRighttoleftEmbeddingRLEToolStripMenuItem_Click);
+            // 
+            // startOfLefttorightOverrideLROToolStripMenuItem
+            // 
+            this.startOfLefttorightOverrideLROToolStripMenuItem.Name = "startOfLefttorightOverrideLROToolStripMenuItem";
+            this.startOfLefttorightOverrideLROToolStripMenuItem.Size = new System.Drawing.Size(272, 22);
+            this.startOfLefttorightOverrideLROToolStripMenuItem.Text = "Start of left-to-right override (LRO)";
+            this.startOfLefttorightOverrideLROToolStripMenuItem.Click += new System.EventHandler(this.startOfLefttorightOverrideLROToolStripMenuItem_Click);
+            // 
+            // startOfRighttoleftOverrideRLOToolStripMenuItem
+            // 
+            this.startOfRighttoleftOverrideRLOToolStripMenuItem.Name = "startOfRighttoleftOverrideRLOToolStripMenuItem";
+            this.startOfRighttoleftOverrideRLOToolStripMenuItem.Size = new System.Drawing.Size(272, 22);
+            this.startOfRighttoleftOverrideRLOToolStripMenuItem.Text = "Start of right-to-left override (RLO)";
+            this.startOfRighttoleftOverrideRLOToolStripMenuItem.Click += new System.EventHandler(this.startOfRighttoleftOverrideRLOToolStripMenuItem_Click);
+            // 
+            // superscriptToolStripMenuItem
+            // 
+            this.superscriptToolStripMenuItem.Name = "superscriptToolStripMenuItem";
+            this.superscriptToolStripMenuItem.Size = new System.Drawing.Size(242, 22);
+            this.superscriptToolStripMenuItem.Text = "Superscript";
+            this.superscriptToolStripMenuItem.Click += new System.EventHandler(this.SuperscriptToolStripMenuItemClick);
+            // 
+            // subscriptToolStripMenuItem
+            // 
+            this.subscriptToolStripMenuItem.Name = "subscriptToolStripMenuItem";
+            this.subscriptToolStripMenuItem.Size = new System.Drawing.Size(242, 22);
+            this.subscriptToolStripMenuItem.Text = "Subscript";
+            this.subscriptToolStripMenuItem.Click += new System.EventHandler(this.SubscriptToolStripMenuItemClick);
+            // 
+            // buttonAutoBreak
+            // 
+            this.buttonAutoBreak.Anchor = ((System.Windows.Forms.AnchorStyles)((System.Windows.Forms.AnchorStyles.Top | System.Windows.Forms.AnchorStyles.Right)));
+            this.buttonAutoBreak.Location = new System.Drawing.Point(604, 56);
+            this.buttonAutoBreak.Name = "buttonAutoBreak";
+            this.buttonAutoBreak.Size = new System.Drawing.Size(115, 21);
+            this.buttonAutoBreak.TabIndex = 7;
+            this.buttonAutoBreak.Text = "Auto br";
+            this.buttonAutoBreak.UseVisualStyleBackColor = true;
+            this.buttonAutoBreak.Click += new System.EventHandler(this.ButtonAutoBreakClick);
+            // 
+            // labelTextLineLengths
+            // 
+            this.labelTextLineLengths.Anchor = ((System.Windows.Forms.AnchorStyles)((System.Windows.Forms.AnchorStyles.Bottom | System.Windows.Forms.AnchorStyles.Left)));
+            this.labelTextLineLengths.AutoSize = true;
+            this.labelTextLineLengths.Location = new System.Drawing.Point(239, 94);
+            this.labelTextLineLengths.Name = "labelTextLineLengths";
+            this.labelTextLineLengths.Size = new System.Drawing.Size(108, 13);
+            this.labelTextLineLengths.TabIndex = 12;
+            this.labelTextLineLengths.Text = "labelTextLineLengths";
+            // 
+            // labelTextLineTotal
+            // 
+            this.labelTextLineTotal.Anchor = ((System.Windows.Forms.AnchorStyles)((System.Windows.Forms.AnchorStyles.Bottom | System.Windows.Forms.AnchorStyles.Left)));
+            this.labelTextLineTotal.AutoSize = true;
+            this.labelTextLineTotal.Location = new System.Drawing.Point(1001, 94);
+            this.labelTextLineTotal.Name = "labelTextLineTotal";
+            this.labelTextLineTotal.Size = new System.Drawing.Size(94, 13);
+            this.labelTextLineTotal.TabIndex = 21;
+            this.labelTextLineTotal.Text = "labelTextLineTotal";
+            // 
+            // labelCharactersPerSecond
+            // 
+            this.labelCharactersPerSecond.Anchor = ((System.Windows.Forms.AnchorStyles)((System.Windows.Forms.AnchorStyles.Top | System.Windows.Forms.AnchorStyles.Right)));
+            this.labelCharactersPerSecond.AutoSize = true;
+            this.labelCharactersPerSecond.Location = new System.Drawing.Point(432, 11);
+            this.labelCharactersPerSecond.Name = "labelCharactersPerSecond";
+            this.labelCharactersPerSecond.Size = new System.Drawing.Size(133, 13);
+            this.labelCharactersPerSecond.TabIndex = 31;
+            this.labelCharactersPerSecond.Text = "labelCharactersPerSecond";
+            // 
+            // buttonUnBreak
+            // 
+            this.buttonUnBreak.Anchor = ((System.Windows.Forms.AnchorStyles)((System.Windows.Forms.AnchorStyles.Top | System.Windows.Forms.AnchorStyles.Right)));
+            this.buttonUnBreak.Location = new System.Drawing.Point(604, 30);
+            this.buttonUnBreak.Name = "buttonUnBreak";
+            this.buttonUnBreak.Size = new System.Drawing.Size(115, 21);
+            this.buttonUnBreak.TabIndex = 6;
+            this.buttonUnBreak.Text = "Unbreak";
+            this.buttonUnBreak.UseVisualStyleBackColor = true;
+            this.buttonUnBreak.Click += new System.EventHandler(this.ButtonUnBreakClick);
+            // 
+            // timeUpDownStartTime
+            // 
+            this.timeUpDownStartTime.AutoSize = true;
+            this.timeUpDownStartTime.AutoSizeMode = System.Windows.Forms.AutoSizeMode.GrowAndShrink;
+            this.timeUpDownStartTime.Location = new System.Drawing.Point(9, 26);
+            this.timeUpDownStartTime.Margin = new System.Windows.Forms.Padding(4);
+            this.timeUpDownStartTime.Name = "timeUpDownStartTime";
+            this.timeUpDownStartTime.Size = new System.Drawing.Size(96, 25);
+            this.timeUpDownStartTime.TabIndex = 0;
+            this.timeUpDownStartTime.TimeCode = timeCode1;
+            this.timeUpDownStartTime.UseVideoOffset = false;
+            // 
+            // numericUpDownDuration
+            // 
+            this.numericUpDownDuration.DecimalPlaces = 3;
+            this.numericUpDownDuration.Increment = new decimal(new int[] {
+            1,
+            0,
+            0,
+            65536});
+            this.numericUpDownDuration.Location = new System.Drawing.Point(123, 27);
+            this.numericUpDownDuration.Maximum = new decimal(new int[] {
+            999999999,
+            0,
+            0,
+            0});
+            this.numericUpDownDuration.Minimum = new decimal(new int[] {
+            99999,
+            0,
+            0,
+            -2147483648});
+            this.numericUpDownDuration.Name = "numericUpDownDuration";
+            this.numericUpDownDuration.Size = new System.Drawing.Size(56, 21);
+            this.numericUpDownDuration.TabIndex = 1;
+            this.numericUpDownDuration.ValueChanged += new System.EventHandler(this.NumericUpDownDurationValueChanged);
+            // 
+            // buttonPrevious
+            // 
+            this.buttonPrevious.Location = new System.Drawing.Point(9, 78);
+            this.buttonPrevious.Name = "buttonPrevious";
+            this.buttonPrevious.Size = new System.Drawing.Size(64, 21);
+            this.buttonPrevious.TabIndex = 2;
+            this.buttonPrevious.Text = "< Prev ";
+            this.buttonPrevious.UseVisualStyleBackColor = true;
+            this.buttonPrevious.Click += new System.EventHandler(this.ButtonPreviousClick);
+            // 
+            // buttonNext
+            // 
+            this.buttonNext.Location = new System.Drawing.Point(75, 78);
+            this.buttonNext.Name = "buttonNext";
+            this.buttonNext.Size = new System.Drawing.Size(64, 21);
+            this.buttonNext.TabIndex = 3;
+            this.buttonNext.Text = "Next >";
+            this.buttonNext.UseVisualStyleBackColor = true;
+            this.buttonNext.Click += new System.EventHandler(this.ButtonNextClick);
+            // 
+            // labelStartTime
+            // 
+            this.labelStartTime.AutoSize = true;
+            this.labelStartTime.Location = new System.Drawing.Point(9, 11);
+            this.labelStartTime.Name = "labelStartTime";
+            this.labelStartTime.Size = new System.Drawing.Size(54, 13);
+            this.labelStartTime.TabIndex = 3;
+            this.labelStartTime.Text = "Start time";
+            // 
+            // textBoxListViewText
+            // 
+            this.textBoxListViewText.AllowDrop = true;
+            this.textBoxListViewText.Anchor = ((System.Windows.Forms.AnchorStyles)((((System.Windows.Forms.AnchorStyles.Top | System.Windows.Forms.AnchorStyles.Bottom) 
+            | System.Windows.Forms.AnchorStyles.Left) 
+            | System.Windows.Forms.AnchorStyles.Right)));
+            this.textBoxListViewText.ContextMenuStrip = this.contextMenuStripTextBoxListView;
+            this.textBoxListViewText.Enabled = false;
+            this.textBoxListViewText.HideSelection = false;
+            this.textBoxListViewText.Location = new System.Drawing.Point(236, 28);
+            this.textBoxListViewText.Multiline = true;
+            this.textBoxListViewText.Name = "textBoxListViewText";
+            this.textBoxListViewText.Size = new System.Drawing.Size(362, 63);
+            this.textBoxListViewText.TabIndex = 5;
+            this.textBoxListViewText.MouseClick += new System.Windows.Forms.MouseEventHandler(this.TextBoxListViewTextMouseClick);
+            this.textBoxListViewText.TextChanged += new System.EventHandler(this.TextBoxListViewTextTextChanged);
+            this.textBoxListViewText.Enter += new System.EventHandler(this.TextBoxListViewTextEnter);
+            this.textBoxListViewText.KeyDown += new System.Windows.Forms.KeyEventHandler(this.TextBoxListViewTextKeyDown);
+            this.textBoxListViewText.KeyUp += new System.Windows.Forms.KeyEventHandler(this.textBoxListViewText_KeyUp);
+            this.textBoxListViewText.Leave += new System.EventHandler(this.textBoxListViewText_Leave);
+            this.textBoxListViewText.MouseMove += new System.Windows.Forms.MouseEventHandler(this.textBoxListViewText_MouseMove);
+            // 
+            // labelDuration
+            // 
+            this.labelDuration.AutoSize = true;
+            this.labelDuration.Location = new System.Drawing.Point(123, 11);
+            this.labelDuration.Name = "labelDuration";
+            this.labelDuration.Size = new System.Drawing.Size(48, 13);
+            this.labelDuration.TabIndex = 4;
+            this.labelDuration.Text = "Duration";
+            // 
+            // labelAutoDuration
+            // 
+            this.labelAutoDuration.AutoSize = true;
+            this.labelAutoDuration.Location = new System.Drawing.Point(94, 11);
+            this.labelAutoDuration.Name = "labelAutoDuration";
+            this.labelAutoDuration.Size = new System.Drawing.Size(30, 13);
+            this.labelAutoDuration.TabIndex = 30;
+            this.labelAutoDuration.Text = "Auto";
+            // 
+            // tabPage2
+            // 
+            this.tabPage2.Controls.Add(this.textBoxSource);
+            this.tabPage2.Location = new System.Drawing.Point(4, 22);
+            this.tabPage2.Name = "tabPage2";
+            this.tabPage2.Padding = new System.Windows.Forms.Padding(3);
+            this.tabPage2.Size = new System.Drawing.Size(730, 222);
+            this.tabPage2.TabIndex = 1;
+            this.tabPage2.Text = "Source view";
+            this.tabPage2.UseVisualStyleBackColor = true;
+            // 
+            // textBoxSource
+            // 
+            this.textBoxSource.AllowDrop = true;
+            this.textBoxSource.Dock = System.Windows.Forms.DockStyle.Fill;
+            this.textBoxSource.HideSelection = false;
+            this.textBoxSource.Location = new System.Drawing.Point(3, 3);
+            this.textBoxSource.MaxLength = 0;
+            this.textBoxSource.Multiline = true;
+            this.textBoxSource.Name = "textBoxSource";
+            this.textBoxSource.ScrollBars = System.Windows.Forms.ScrollBars.Both;
+            this.textBoxSource.Size = new System.Drawing.Size(724, 216);
+            this.textBoxSource.TabIndex = 12;
+            this.textBoxSource.WordWrap = false;
+            this.textBoxSource.Click += new System.EventHandler(this.TextBoxSourceClick);
+            this.textBoxSource.TextChanged += new System.EventHandler(this.TextBoxSourceTextChanged);
+            this.textBoxSource.DragDrop += new System.Windows.Forms.DragEventHandler(this.TextBoxSourceDragDrop);
+            this.textBoxSource.DragEnter += new System.Windows.Forms.DragEventHandler(this.TextBoxSourceDragEnter);
+            this.textBoxSource.KeyDown += new System.Windows.Forms.KeyEventHandler(this.TextBoxSourceKeyDown);
+            this.textBoxSource.KeyUp += new System.Windows.Forms.KeyEventHandler(this.textBoxSource_KeyUp);
+            this.textBoxSource.Leave += new System.EventHandler(this.TextBoxSourceLeave);
+            // 
+            // panelVideoPlayer
+            // 
+            this.panelVideoPlayer.Anchor = ((System.Windows.Forms.AnchorStyles)((((System.Windows.Forms.AnchorStyles.Top | System.Windows.Forms.AnchorStyles.Bottom) 
+            | System.Windows.Forms.AnchorStyles.Left) 
+            | System.Windows.Forms.AnchorStyles.Right)));
+            this.panelVideoPlayer.Controls.Add(this.mediaPlayer);
+            this.panelVideoPlayer.Location = new System.Drawing.Point(1, 1);
+            this.panelVideoPlayer.Name = "panelVideoPlayer";
+            this.panelVideoPlayer.Size = new System.Drawing.Size(220, 246);
+            this.panelVideoPlayer.TabIndex = 5;
+            // 
+            // mediaPlayer
+            // 
+            this.mediaPlayer.AllowDrop = true;
+            this.mediaPlayer.Anchor = ((System.Windows.Forms.AnchorStyles)((((System.Windows.Forms.AnchorStyles.Top | System.Windows.Forms.AnchorStyles.Bottom) 
+            | System.Windows.Forms.AnchorStyles.Left) 
+            | System.Windows.Forms.AnchorStyles.Right)));
+            this.mediaPlayer.BackColor = System.Drawing.Color.FromArgb(((int)(((byte)(18)))), ((int)(((byte)(18)))), ((int)(((byte)(18)))));
+            this.mediaPlayer.CurrentPosition = 0D;
+            this.mediaPlayer.FontSizeFactor = 1F;
+            this.mediaPlayer.Location = new System.Drawing.Point(0, 0);
+            this.mediaPlayer.Margin = new System.Windows.Forms.Padding(0);
+            this.mediaPlayer.Name = "mediaPlayer";
+            this.mediaPlayer.ShowFullscreenButton = true;
+            this.mediaPlayer.ShowMuteButton = true;
+            this.mediaPlayer.ShowStopButton = true;
+            this.mediaPlayer.Size = new System.Drawing.Size(219, 246);
+            this.mediaPlayer.SubtitleText = "";
+            this.mediaPlayer.TabIndex = 5;
+            this.mediaPlayer.TextRightToLeft = System.Windows.Forms.RightToLeft.No;
+            this.mediaPlayer.VideoHeight = 0;
+            this.mediaPlayer.VideoPlayer = null;
+            this.mediaPlayer.VideoWidth = 0;
+            this.mediaPlayer.Volume = 0D;
+            this.mediaPlayer.DragDrop += new System.Windows.Forms.DragEventHandler(this.mediaPlayer_DragDrop);
+            this.mediaPlayer.DragEnter += new System.Windows.Forms.DragEventHandler(this.mediaPlayer_DragEnter);
+            // 
+            // contextMenuStripEmpty
+            // 
+            this.contextMenuStripEmpty.Items.AddRange(new System.Windows.Forms.ToolStripItem[] {
+            this.insertLineToolStripMenuItem});
+            this.contextMenuStripEmpty.Name = "contextMenuStripEmpty";
+            this.contextMenuStripEmpty.Size = new System.Drawing.Size(126, 26);
+            // 
+            // insertLineToolStripMenuItem
+            // 
+            this.insertLineToolStripMenuItem.Name = "insertLineToolStripMenuItem";
+            this.insertLineToolStripMenuItem.Size = new System.Drawing.Size(125, 22);
+            this.insertLineToolStripMenuItem.Text = "Insert line";
+            this.insertLineToolStripMenuItem.Click += new System.EventHandler(this.InsertLineToolStripMenuItemClick);
+            // 
+            // imageListPlayRate
+            // 
+            this.imageListPlayRate.ImageStream = ((System.Windows.Forms.ImageListStreamer)(resources.GetObject("imageListPlayRate.ImageStream")));
+            this.imageListPlayRate.TransparentColor = System.Drawing.Color.Transparent;
+            this.imageListPlayRate.Images.SetKeyName(0, "FastForward.png");
+            this.imageListPlayRate.Images.SetKeyName(1, "FastForwardHighLight.png");
+            // 
+            // timerTextUndo
+            // 
+            this.timerTextUndo.Interval = 700;
+            this.timerTextUndo.Tick += new System.EventHandler(this.TimerTextUndoTick);
+            // 
+            // timerAlternateTextUndo
+            // 
+            this.timerAlternateTextUndo.Interval = 700;
+            this.timerAlternateTextUndo.Tick += new System.EventHandler(this.TimerAlternateTextUndoTick);
+            // 
+            // toolStripMenuItemEdl
+            // 
+            this.toolStripMenuItemEdl.Name = "toolStripMenuItemEdl";
+            this.toolStripMenuItemEdl.Size = new System.Drawing.Size(258, 22);
+            this.toolStripMenuItemEdl.Text = "EDL...";
+            this.toolStripMenuItemEdl.Click += new System.EventHandler(this.ExportToEdl);
+            // 
+            // Main
+            // 
+            this.AutoScaleDimensions = new System.Drawing.SizeF(6F, 13F);
+            this.AutoScaleMode = System.Windows.Forms.AutoScaleMode.Font;
+            this.ClientSize = new System.Drawing.Size(975, 646);
+            this.Controls.Add(this.splitContainerMain);
+            this.Controls.Add(this.toolStrip1);
+            this.Controls.Add(this.statusStrip1);
+            this.Controls.Add(this.menuStrip1);
+            this.Font = new System.Drawing.Font("Tahoma", 8.25F, System.Drawing.FontStyle.Regular, System.Drawing.GraphicsUnit.Point, ((byte)(0)));
+            this.KeyPreview = true;
+            this.MainMenuStrip = this.menuStrip1;
+            this.MinimumSize = new System.Drawing.Size(800, 554);
+            this.Name = "Main";
+            this.FormClosing += new System.Windows.Forms.FormClosingEventHandler(this.FormMain_FormClosing);
+            this.Load += new System.EventHandler(this.Main_Load);
+            this.Shown += new System.EventHandler(this.Main_Shown);
+            this.KeyDown += new System.Windows.Forms.KeyEventHandler(this.MainKeyDown);
+            this.KeyUp += new System.Windows.Forms.KeyEventHandler(this.MainKeyUp);
+            this.Resize += new System.EventHandler(this.Main_Resize);
+            this.statusStrip1.ResumeLayout(false);
+            this.statusStrip1.PerformLayout();
+            this.toolStrip1.ResumeLayout(false);
+            this.toolStrip1.PerformLayout();
+            this.menuStrip1.ResumeLayout(false);
+            this.menuStrip1.PerformLayout();
+            this.contextMenuStripListview.ResumeLayout(false);
+            this.groupBoxVideo.ResumeLayout(false);
+            this.groupBoxVideo.PerformLayout();
+            ((System.ComponentModel.ISupportInitialize)(this.trackBarWaveformPosition)).EndInit();
+            this.panelWaveformControls.ResumeLayout(false);
+            this.panelWaveformControls.PerformLayout();
+            this.toolStripWaveControls.ResumeLayout(false);
+            this.toolStripWaveControls.PerformLayout();
+            this.tabControlButtons.ResumeLayout(false);
+            this.tabPageTranslate.ResumeLayout(false);
+            this.tabPageTranslate.PerformLayout();
+            this.groupBoxTranslateSearch.ResumeLayout(false);
+            this.groupBoxTranslateSearch.PerformLayout();
+            this.groupBoxAutoContinue.ResumeLayout(false);
+            this.groupBoxAutoContinue.PerformLayout();
+            this.groupBoxAutoRepeat.ResumeLayout(false);
+            this.groupBoxAutoRepeat.PerformLayout();
+            this.tabPageCreate.ResumeLayout(false);
+            this.tabPageCreate.PerformLayout();
+            ((System.ComponentModel.ISupportInitialize)(this.numericUpDownSec2)).EndInit();
+            ((System.ComponentModel.ISupportInitialize)(this.numericUpDownSec1)).EndInit();
+            this.tabPageAdjust.ResumeLayout(false);
+            this.tabPageAdjust.PerformLayout();
+            ((System.ComponentModel.ISupportInitialize)(this.numericUpDownSecAdjust2)).EndInit();
+            ((System.ComponentModel.ISupportInitialize)(this.numericUpDownSecAdjust1)).EndInit();
+            this.contextMenuStripWaveform.ResumeLayout(false);
+            this.splitContainerMain.Panel1.ResumeLayout(false);
+            this.splitContainerMain.Panel2.ResumeLayout(false);
+            ((System.ComponentModel.ISupportInitialize)(this.splitContainerMain)).EndInit();
+            this.splitContainerMain.ResumeLayout(false);
+            this.splitContainer1.Panel1.ResumeLayout(false);
+            this.splitContainer1.Panel2.ResumeLayout(false);
+            ((System.ComponentModel.ISupportInitialize)(this.splitContainer1)).EndInit();
+            this.splitContainer1.ResumeLayout(false);
+            this.tabControlSubtitle.ResumeLayout(false);
+            this.tabPage1.ResumeLayout(false);
+            this.splitContainerListViewAndText.Panel1.ResumeLayout(false);
+            this.splitContainerListViewAndText.Panel2.ResumeLayout(false);
+            ((System.ComponentModel.ISupportInitialize)(this.splitContainerListViewAndText)).EndInit();
+            this.splitContainerListViewAndText.ResumeLayout(false);
+            this.groupBoxEdit.ResumeLayout(false);
+            this.groupBoxEdit.PerformLayout();
+            this.contextMenuStripTextBoxListView.ResumeLayout(false);
+            ((System.ComponentModel.ISupportInitialize)(this.numericUpDownDuration)).EndInit();
+            this.tabPage2.ResumeLayout(false);
+            this.tabPage2.PerformLayout();
+            this.panelVideoPlayer.ResumeLayout(false);
+            this.contextMenuStripEmpty.ResumeLayout(false);
+            this.ResumeLayout(false);
+            this.PerformLayout();
+
+        }
+
+        #endregion
+
+        private System.Windows.Forms.StatusStrip statusStrip1;
+        private System.Windows.Forms.ToolStrip toolStrip1;
+        private System.Windows.Forms.MenuStrip menuStrip1;
+        private System.Windows.Forms.ToolStripMenuItem fileToolStripMenuItem;
+        private System.Windows.Forms.ToolStripMenuItem editToolStripMenuItem;
+        private System.Windows.Forms.ToolStripMenuItem toolsToolStripMenuItem;
+        private System.Windows.Forms.ToolStripMenuItem optionsToolStripMenuItem;
+        private System.Windows.Forms.ToolStripMenuItem helpToolStripMenuItem;
+        private System.Windows.Forms.ToolStripMenuItem helpToolStripMenuItem1;
+        private System.Windows.Forms.ToolStripMenuItem aboutToolStripMenuItem;
+        private System.Windows.Forms.ToolStripMenuItem newToolStripMenuItem;
+        private System.Windows.Forms.ToolStripMenuItem openToolStripMenuItem;
+        private System.Windows.Forms.ToolStripMenuItem reopenToolStripMenuItem;
+        private System.Windows.Forms.ToolStripMenuItem saveToolStripMenuItem;
+        private System.Windows.Forms.ToolStripMenuItem saveAsToolStripMenuItem;
+        private System.Windows.Forms.ToolStripMenuItem exitToolStripMenuItem;
+        private System.Windows.Forms.ToolStripSeparator toolStripSeparator1;
+        private System.Windows.Forms.ToolStripMenuItem findToolStripMenuItem;
+        private System.Windows.Forms.ToolStripMenuItem findNextToolStripMenuItem;
+        private System.Windows.Forms.ToolStripMenuItem replaceToolStripMenuItem;
+        private System.Windows.Forms.ToolStripMenuItem gotoLineNumberToolStripMenuItem;
+        private System.Windows.Forms.ToolStripMenuItem settingsToolStripMenuItem;
+        private System.Windows.Forms.TabControl tabControlSubtitle;
+        private System.Windows.Forms.TabPage tabPage1;
+        private Nikse.SubtitleEdit.Controls.SubtitleListView SubtitleListview1;
+        private System.Windows.Forms.TabPage tabPage2;
+        private System.Windows.Forms.TextBox textBoxSource;
+        private System.Windows.Forms.OpenFileDialog openFileDialog1;
+        private System.Windows.Forms.SaveFileDialog saveFileDialog1;
+        private System.Windows.Forms.ToolStripButton toolStripButtonFileOpen;
+        private System.Windows.Forms.ToolStripButton toolStripButtonFileNew;
+        private System.Windows.Forms.ToolStripButton toolStripButtonSave;
+        private System.Windows.Forms.ToolStripButton toolStripButtonSaveAs;
+        private System.Windows.Forms.ToolStripButton toolStripButtonFind;
+        private System.Windows.Forms.ToolStripButton toolStripButtonReplace;
+        private System.Windows.Forms.ToolStripButton toolStripButtonSpellCheck;
+        private System.Windows.Forms.ToolStripButton toolStripButtonSettings;
+        private System.Windows.Forms.ToolStripButton toolStripButtonVisualSync;
+        private System.Windows.Forms.ToolStripSeparator toolStripSeparatorFindReplace;
+        private System.Windows.Forms.ToolStripSeparator toolStripSeparatorFixSyncSpell;
+        private System.Windows.Forms.ToolStripSeparator toolStripSeparatorHelp;
+        private System.Windows.Forms.ToolStripButton toolStripButtonHelp;
+        private System.Windows.Forms.Timer timer1;
+        private System.Windows.Forms.ToolStripStatusLabel labelStatus;
+        private System.Windows.Forms.ToolStripMenuItem adjustDisplayTimeToolStripMenuItem;
+        private System.Windows.Forms.ToolStripMenuItem fixToolStripMenuItem;
+        private System.Windows.Forms.ToolStripMenuItem startNumberingFromToolStripMenuItem;
+        private System.Windows.Forms.ToolStripMenuItem removeTextForHearImpairedToolStripMenuItem;
+        private System.Windows.Forms.ToolStripSeparator toolStripSeparator3;
+        private System.Windows.Forms.ToolStripMenuItem splitToolStripMenuItem;
+        private System.Windows.Forms.ToolStripMenuItem appendTextVisuallyToolStripMenuItem;
+        private System.Windows.Forms.ToolStripMenuItem showHistoryforUndoToolStripMenuItem;
+        private System.Windows.Forms.ContextMenuStrip contextMenuStripListview;
+        private System.Windows.Forms.ToolStripMenuItem toolStripMenuItemDelete;
+        private System.Windows.Forms.ToolStripMenuItem toolStripMenuItemInsertBefore;
+        private System.Windows.Forms.ToolStripMenuItem toolStripMenuItemInsertAfter;
+        private System.Windows.Forms.ToolStripSeparator toolStripSeparator7;
+        private System.Windows.Forms.ToolStripMenuItem boldToolStripMenuItem;
+        private System.Windows.Forms.ToolStripMenuItem italicToolStripMenuItem;
+        private System.Windows.Forms.ToolStripMenuItem underlineToolStripMenuItem;
+        private System.Windows.Forms.GroupBox groupBoxEdit;
+        private System.Windows.Forms.Label labelText;
+        private System.Windows.Forms.Label labelDuration;
+        private System.Windows.Forms.Label labelStartTime;
+        //private System.Windows.Forms.TextBox textBoxListViewText;
+        Nikse.SubtitleEdit.Controls.SETextBox textBoxListViewText;
+        private System.Windows.Forms.Button buttonPrevious;
+        private System.Windows.Forms.Button buttonNext;
+        private System.Windows.Forms.ToolStripMenuItem splitLineToolStripMenuItem;
+        private System.Windows.Forms.ToolStripMenuItem mergeBeforeToolStripMenuItem;
+        private System.Windows.Forms.ToolStripMenuItem mergeAfterToolStripMenuItem;
+        private System.Windows.Forms.ToolStripSeparator toolStripSeparator8;
+        private System.Windows.Forms.Button buttonAutoBreak;
+        private System.Windows.Forms.ToolStripMenuItem normalToolStripMenuItem;
+        private System.Windows.Forms.Label labelTextLineLengths;
+        private System.Windows.Forms.NumericUpDown numericUpDownDuration;
+        private System.Windows.Forms.Label labelDurationWarning;
+        private System.Windows.Forms.Label labelStartTimeWarning;
+        private System.Windows.Forms.Button buttonUnBreak;
+        private System.Windows.Forms.ToolStripMenuItem colorToolStripMenuItem;
+        private System.Windows.Forms.ColorDialog colorDialog1;
+        private System.Windows.Forms.Label labelTextLineTotal;
+        private System.Windows.Forms.ToolStripSeparator toolStripSeparator2;
+        private System.Windows.Forms.ToolStripMenuItem typeEffectToolStripMenuItem;
+        private System.Windows.Forms.ToolStripMenuItem karokeeEffectToolStripMenuItem;
+        private System.Windows.Forms.ToolStripMenuItem matroskaImportStripMenuItem;
+        private System.Windows.Forms.ToolStripSeparator toolStripSeparator10;
+        private Nikse.SubtitleEdit.Controls.TimeUpDown timeUpDownStartTime;
+        private System.Windows.Forms.ToolStripMenuItem toolStripMenuItemManualAnsi;
+        private System.Windows.Forms.ToolStripMenuItem ChangeCasingToolStripMenuItem;
+        private System.Windows.Forms.ToolStripMenuItem toolStripMenuItemMergeLines;
+        private System.Windows.Forms.ToolStripSeparator toolStripSeparatorAdvancedFunctions;
+        private System.Windows.Forms.ToolStripMenuItem visualSyncSelectedLinesToolStripMenuItem;
+        private System.Windows.Forms.ToolStripMenuItem googleTranslateSelectedLinesToolStripMenuItem;
+        private System.Windows.Forms.ToolStripMenuItem showSelectedLinesEarlierlaterToolStripMenuItem;
+        private System.Windows.Forms.ToolStripMenuItem adjustDisplayTimeForSelectedLinesToolStripMenuItem;
+        private System.Windows.Forms.ToolStripMenuItem fixCommonErrorsInSelectedLinesToolStripMenuItem;
+        private System.Windows.Forms.ToolStripMenuItem changeCasingForSelectedLinesToolStripMenuItem;
+        private System.Windows.Forms.ToolStripMenuItem toolStripMenuItem1;
+        private System.Windows.Forms.ToolStripMenuItem sortNumberToolStripMenuItem;
+        private System.Windows.Forms.ToolStripMenuItem sortStartTimeToolStripMenuItem;
+        private System.Windows.Forms.ToolStripMenuItem sortEndTimeToolStripMenuItem;
+        private System.Windows.Forms.ToolStripMenuItem sortDisplayTimeToolStripMenuItem;
+        private System.Windows.Forms.ToolStripMenuItem sortTextMaxLineLengthToolStripMenuItem;
+        private System.Windows.Forms.ToolStripMenuItem sortTextTotalLengthToolStripMenuItem;
+        private System.Windows.Forms.ToolStripMenuItem sortTextNumberOfLinesToolStripMenuItem;
+        private System.Windows.Forms.ToolStripMenuItem sortTextAlphabeticallytoolStripMenuItem;
+        private System.Windows.Forms.ToolStripMenuItem changeLanguageToolStripMenuItem;
+        private System.Windows.Forms.ToolStripSeparator toolStripSeparator12;
+        private System.Windows.Forms.ToolStripMenuItem toolStripMenuItemCompare;
+        private System.Windows.Forms.ToolStripMenuItem toolStripMenuItemUnbreakLines;
+        private System.Windows.Forms.ToolStripMenuItem toolStripMenuItemAutoBreakLines;
+        private System.Windows.Forms.ToolStripSeparator toolStripSeparatorBreakLines;
+        private System.Windows.Forms.ToolStripMenuItem multipleReplaceToolStripMenuItem;
+        private System.Windows.Forms.ToolStripMenuItem toolStripMenuItemImportDvdSubtitles;
+        private System.Windows.Forms.ToolStripMenuItem toolStripMenuItemSubIdx;
+        private System.Windows.Forms.ToolStripStatusLabel toolStripSelected;
+        private System.Windows.Forms.ToolStripMenuItem toolStripMenuItemInsertUnicodeCharacter;
+        private System.Windows.Forms.ToolStripSeparator toolStripSeparatorInsertUnicodeCharacter;
+        private System.Windows.Forms.ToolStripMenuItem toolStripMenuItemAutoMergeShortLines;
+        private System.Windows.Forms.ToolStripMenuItem setMinimumDisplayTimeBetweenParagraphsToolStripMenuItem;
+        private System.Windows.Forms.ToolStripMenuItem toolStripMenuItemImportText;
+        private System.Windows.Forms.ToolStripMenuItem toolStripMenuItemImportTimeCodes;
+        private System.Windows.Forms.ToolStripMenuItem toolStripMenuItemFont;
+        private System.Windows.Forms.FontDialog fontDialog1;
+        private System.Windows.Forms.ToolStripSeparator toolStripSeparator14;
+        private System.Windows.Forms.GroupBox groupBoxVideo;
+        private System.Windows.Forms.Button buttonGotoSub;
+        private System.Windows.Forms.Button buttonBeforeText;
+        private System.Windows.Forms.Button buttonSetEnd;
+        private System.Windows.Forms.Button buttonSetStartTime;
+        private System.Windows.Forms.Button buttonInsertNewText;
+        private System.Windows.Forms.Button buttonSecBack1;
+        private System.Windows.Forms.Timer ShowSubtitleTimer;
+        private System.Windows.Forms.Timer timerAutoDuration;
+        private System.Windows.Forms.Label labelAutoDuration;
+        private System.Windows.Forms.Timer timerAutoContinue;
+        private System.Windows.Forms.ToolStripComboBox comboBoxSubtitleFormats;
+        private System.Windows.Forms.ToolStripSeparator toolStripSeparatorToggle;
+        private System.Windows.Forms.ToolStripSeparator toolStripSeparatorSubtitleFormat;
+        private System.Windows.Forms.ToolStripLabel toolStripLabelSubtitleFormat;
+        private System.Windows.Forms.ToolStripLabel toolStripLabelEncoding;
+        private System.Windows.Forms.ToolStripComboBox comboBoxEncoding;
+        private System.Windows.Forms.ToolStripButton toolStripButtonToggleVideo;
+        private System.Windows.Forms.ToolStripSeparator toolStripSeparatorEncoding;
+        private System.Windows.Forms.ToolStripSeparator toolStripSeparatorFrameRate;
+        private System.Windows.Forms.ToolStripLabel toolStripLabelFrameRate;
+        private System.Windows.Forms.ToolStripComboBox toolStripComboBoxFrameRate;
+        private System.Windows.Forms.ToolStripButton toolStripButtonGetFrameRate;
+        private System.Windows.Forms.ToolStripMenuItem toolStripMenuItemSpellCheckMain;
+        private System.Windows.Forms.ToolStripMenuItem spellCheckToolStripMenuItem;
+        private System.Windows.Forms.ToolStripMenuItem findDoubleWordsToolStripMenuItem;
+        private System.Windows.Forms.ToolStripSeparator toolStripSeparator9;
+        private System.Windows.Forms.ToolStripMenuItem GetDictionariesToolStripMenuItem;
+        private System.Windows.Forms.ToolStripMenuItem addWordToNamesetcListToolStripMenuItem;
+        private System.Windows.Forms.ToolStripMenuItem toolStripMenuItemSynchronization;
+        private System.Windows.Forms.ToolStripMenuItem visualSyncToolStripMenuItem;
+        private System.Windows.Forms.ToolStripMenuItem toolStripMenuItemPointSync;
+        private System.Windows.Forms.ToolStripMenuItem toolStripMenuItemAdjustAllTimes;
+        private System.Windows.Forms.ToolStripMenuItem toolStripMenuItemAutoTranslate;
+        private System.Windows.Forms.ToolStripMenuItem translateByGoogleToolStripMenuItem;
+        private System.Windows.Forms.ToolStripMenuItem translateFromSwedishToDanishToolStripMenuItem;
+        private System.Windows.Forms.Timer timerStillTyping;
+        private System.Windows.Forms.ToolStripMenuItem toolStripMenuItemVideo;
+        private System.Windows.Forms.ToolStripMenuItem openVideoToolStripMenuItem;
+        private System.Windows.Forms.ToolStripSeparator toolStripSeparator5;
+        private System.Windows.Forms.ToolStripMenuItem showhideVideoToolStripMenuItem;
+        private System.Windows.Forms.Label labelVideoPosition;
+        private Controls.TimeUpDown timeUpDownVideoPosition;
+        private System.Windows.Forms.TabControl tabControlButtons;
+        private System.Windows.Forms.TabPage tabPageTranslate;
+        private System.Windows.Forms.GroupBox groupBoxTranslateSearch;
+        private System.Windows.Forms.Button buttonGoogleTranslateIt;
+        private System.Windows.Forms.Button buttonGoogleIt;
+        private System.Windows.Forms.TextBox textBoxSearchWord;
+        private System.Windows.Forms.GroupBox groupBoxAutoContinue;
+        private System.Windows.Forms.ComboBox comboBoxAutoContinue;
+        private System.Windows.Forms.Label labelAutoContinueDelay;
+        private System.Windows.Forms.CheckBox checkBoxAutoContinue;
+        private System.Windows.Forms.GroupBox groupBoxAutoRepeat;
+        private System.Windows.Forms.ComboBox comboBoxAutoRepeat;
+        private System.Windows.Forms.Label labelAutoRepeatCount;
+        private System.Windows.Forms.CheckBox checkBoxAutoRepeatOn;
+        private System.Windows.Forms.Button buttonStop;
+        private System.Windows.Forms.Button buttonPlayPrevious;
+        private System.Windows.Forms.Button buttonPlayCurrent;
+        private System.Windows.Forms.Button buttonPlayNext;
+        private System.Windows.Forms.TabPage tabPageCreate;
+        private System.Windows.Forms.TabPage tabPageAdjust;
+        private System.Windows.Forms.Button buttonAdjustGoToPosAndPause;
+        private System.Windows.Forms.Button buttonAdjustPlayBefore;
+        private System.Windows.Forms.Button buttonAdjustSetEndTime;
+        private System.Windows.Forms.Button buttonSetEndAndGoToNext;
+        private System.Windows.Forms.Button buttonSetStartAndOffsetRest;
+        private System.Windows.Forms.Button buttonAdjustSetStartTime;
+        private System.Windows.Forms.Label labelTranslateTip;
+        private System.Windows.Forms.Button buttonCustomUrl1;
+        private System.Windows.Forms.ToolStripMenuItem toolStripMenuItemOpenContainingFolder;
+        private System.Windows.Forms.NumericUpDown numericUpDownSec1;
+        private System.Windows.Forms.Button buttonForward1;
+        private System.Windows.Forms.Label labelCreateTip;
+        private System.Windows.Forms.Label labelVideoPosition2;
+        private Controls.TimeUpDown timeUpDownVideoPositionAdjust;
+        private System.Windows.Forms.Button buttonAdjustSecForward1;
+        private System.Windows.Forms.NumericUpDown numericUpDownSecAdjust1;
+        private System.Windows.Forms.Button buttonAdjustSecBack1;
+        private System.Windows.Forms.Button buttonForward2;
+        private System.Windows.Forms.NumericUpDown numericUpDownSec2;
+        private System.Windows.Forms.Button buttonSecBack2;
+        private System.Windows.Forms.Button buttonAdjustSecForward2;
+        private System.Windows.Forms.NumericUpDown numericUpDownSecAdjust2;
+        private System.Windows.Forms.Button buttonAdjustSecBack2;
+        private System.Windows.Forms.CheckBox checkBoxSyncListViewWithVideoWhilePlaying;
+        private System.Windows.Forms.Label labelAdjustF10;
+        private System.Windows.Forms.Label labelAdjustF9;
+        private System.Windows.Forms.Label labelAdjustF11;
+        private System.Windows.Forms.Label labelAdjustF12;
+        private System.Windows.Forms.Label labelCreateF12;
+        private System.Windows.Forms.Label labelCreateF11;
+        private System.Windows.Forms.Label labelCreateF10;
+        private System.Windows.Forms.Label labelCreateF9;
+        private System.Windows.Forms.Label labelAdjustTip;
+        private System.Windows.Forms.ToolStripMenuItem translatepoweredByMicrosoftToolStripMenuItem;
+        private System.Windows.Forms.ToolStripButton toolStripButtonToggleWaveform;
+        private Controls.VideoPlayerContainer mediaPlayer;
+        private System.Windows.Forms.Panel panelVideoPlayer;
+        private Controls.AudioVisualizer audioVisualizer;
+        private System.Windows.Forms.Timer timerWaveform;
+        private System.Windows.Forms.ContextMenuStrip contextMenuStripWaveform;
+        private System.Windows.Forms.ToolStripMenuItem addParagraphHereToolStripMenuItem;
+        private System.Windows.Forms.ToolStripMenuItem deleteParagraphToolStripMenuItem;
+        private System.Windows.Forms.ToolStripMenuItem splitToolStripMenuItem1;
+        private System.Windows.Forms.ToolStripMenuItem mergeWithPreviousToolStripMenuItem;
+        private System.Windows.Forms.ToolStripMenuItem mergeWithNextToolStripMenuItem;
+        private System.Windows.Forms.ToolStripMenuItem toolStripMenuItemWaveformPlaySelection;
+        private System.Windows.Forms.ToolStripSeparator toolStripSeparator11;
+        private System.Windows.Forms.Panel panelWaveformControls;
+        private System.Windows.Forms.ToolStrip toolStripWaveControls;
+        private System.Windows.Forms.ToolStripButton toolStripButtonWaveformZoomIn;
+        private System.Windows.Forms.ToolStripComboBox toolStripComboBoxWaveform;
+        private System.Windows.Forms.ToolStripButton toolStripButtonWaveformZoomOut;
+        private System.Windows.Forms.ToolStripSeparator toolStripSeparator16;
+        private System.Windows.Forms.ToolStripButton toolStripButtonWaveformPause;
+        private System.Windows.Forms.ToolStripButton toolStripButtonWaveformPlay;
+        private System.Windows.Forms.TrackBar trackBarWaveformPosition;
+        private System.Windows.Forms.Label labelVideoInfo;
+        private System.Windows.Forms.ToolStripMenuItem showhideWaveformToolStripMenuItem;
+        private System.Windows.Forms.ToolStripMenuItem toolStripMenuItemImportBluRaySup;
+        private System.Windows.Forms.Label labelCharactersPerSecond;
+        private System.Windows.Forms.ToolStripMenuItem toolStripMenuItemNetworking;
+        private System.Windows.Forms.ToolStripMenuItem startServerToolStripMenuItem;
+        private System.Windows.Forms.ToolStripMenuItem joinSessionToolStripMenuItem;
+        private System.Windows.Forms.ToolStripStatusLabel toolStripStatusNetworking;
+        private System.Windows.Forms.ToolStripMenuItem leaveSessionToolStripMenuItem;
+        private System.Windows.Forms.ToolStripMenuItem showSessionKeyLogToolStripMenuItem;
+        private System.Windows.Forms.ToolStripMenuItem chatToolStripMenuItem;
+        private System.Windows.Forms.SplitContainer splitContainer1;
+        private System.Windows.Forms.SplitContainer splitContainerMain;
+        private System.Windows.Forms.ToolStripMenuItem undockVideoControlsToolStripMenuItem;
+        private System.Windows.Forms.ToolStripMenuItem redockVideoControlsToolStripMenuItem;
+        private System.Windows.Forms.ToolStripSeparator toolStripSeparator19;
+        private System.Windows.Forms.ToolStripButton toolStripButtonLockCenter;
+        private System.Windows.Forms.ToolStripMenuItem toolStripMenuItemInsertSubtitle;
+        private System.Windows.Forms.ToolStripMenuItem toolStripMenuItemAutoSplitLongLines;
+        private System.Windows.Forms.ContextMenuStrip contextMenuStripEmpty;
+        private System.Windows.Forms.ToolStripMenuItem insertLineToolStripMenuItem;
+        private System.Windows.Forms.ToolStripMenuItem closeVideoToolStripMenuItem;
+        private System.Windows.Forms.Label labelSingleLine;
+        private System.Windows.Forms.Label labelAlternateText;
+        private System.Windows.Forms.Label labelAlternateCharactersPerSecond;
+        private System.Windows.Forms.Label labelTextAlternateLineTotal;
+        private System.Windows.Forms.Label labelAlternateSingleLine;
+        private System.Windows.Forms.Label labelTextAlternateLineLengths;
+        private System.Windows.Forms.ToolStripSeparator toolStripSeparator20;
+        private System.Windows.Forms.ToolStripMenuItem saveOriginalToolStripMenuItem;
+        private System.Windows.Forms.ToolStripMenuItem saveOriginalAstoolStripMenuItem;
+        private System.Windows.Forms.ToolStripMenuItem openOriginalToolStripMenuItem;
+        private System.Windows.Forms.ToolStripMenuItem removeOriginalToolStripMenuItem;
+        private System.Windows.Forms.ToolStripSplitButton toolStripSplitButtonPlayRate;
+        private System.Windows.Forms.ToolStripMenuItem toolStripMenuItemPlayRateNormal;
+        private System.Windows.Forms.ToolStripMenuItem toolStripMenuItemPlayRateSlow;
+        private System.Windows.Forms.ToolStripMenuItem toolStripMenuItemPlayRateFast;
+        private System.Windows.Forms.ImageList imageListPlayRate;
+        private System.Windows.Forms.ToolStripMenuItem toolStripMenuItemPlayRateVeryFast;
+        private System.Windows.Forms.ToolStripMenuItem toolStripMenuItemSetAudioTrack;
+        private System.Windows.Forms.Button buttonSplitLine;
+        private System.Windows.Forms.ToolStripMenuItem toolStripMenuItemChangeFrameRate2;
+        private System.Windows.Forms.ToolStripMenuItem toolStripMenuItemCopySourceText;
+        private System.Windows.Forms.ToolStripSeparator toolStripSeparator21;
+        private System.Windows.Forms.ToolStripMenuItem editSelectAllToolStripMenuItem;
+        private System.Windows.Forms.ContextMenuStrip contextMenuStripTextBoxListView;
+        private System.Windows.Forms.ToolStripMenuItem cutToolStripMenuItem;
+        private System.Windows.Forms.ToolStripMenuItem copyToolStripMenuItem;
+        private System.Windows.Forms.ToolStripMenuItem pasteToolStripMenuItem;
+        private System.Windows.Forms.ToolStripMenuItem deleteToolStripMenuItem;
+        private System.Windows.Forms.ToolStripMenuItem toolStripMenuItemSplitTextAtCursor;
+        private System.Windows.Forms.ToolStripSeparator toolStripSeparator18;
+        private System.Windows.Forms.ToolStripMenuItem selectAllToolStripMenuItem;
+        private System.Windows.Forms.ToolStripSeparator toolStripSeparator17;
+        private System.Windows.Forms.ToolStripMenuItem normalToolStripMenuItem1;
+        private System.Windows.Forms.ToolStripMenuItem boldToolStripMenuItem1;
+        private System.Windows.Forms.ToolStripMenuItem italicToolStripMenuItem1;
+        private System.Windows.Forms.ToolStripMenuItem underlineToolStripMenuItem1;
+        private System.Windows.Forms.ToolStripMenuItem colorToolStripMenuItem1;
+        private System.Windows.Forms.ToolStripMenuItem fontNameToolStripMenuItem;
+        private System.Windows.Forms.ToolStripSeparator toolStripSeparator22;
+        private System.Windows.Forms.ToolStripMenuItem toolStripMenuItemExport;
+        private System.Windows.Forms.ToolStripMenuItem toolStripMenuItemExportPngXml;
+        private System.Windows.Forms.ToolStripMenuItem pointSyncViaOtherSubtitleToolStripMenuItem;
+        private System.Windows.Forms.ToolStripMenuItem toolStripMenuItemGoogleMicrosoftTranslateSelLine;
+        private System.Windows.Forms.ToolStripSeparator toolStripSeparator23;
+        private System.Windows.Forms.ToolStripMenuItem toolStripMenuItemMakeEmptyFromCurrent;
+        private System.Windows.Forms.ToolStripSeparator toolStripSeparator24;
+        private System.Windows.Forms.ToolStripMenuItem showWaveformAndSpectrogramToolStripMenuItem;
+        private System.Windows.Forms.ToolStripMenuItem showOnlyWaveformToolStripMenuItem;
+        private System.Windows.Forms.ToolStripMenuItem showOnlySpectrogramToolStripMenuItem;
+        private System.Windows.Forms.ToolStripSeparator toolStripSeparator26;
+        private System.Windows.Forms.ToolStripMenuItem toolStripMenuItemInsertUnicodeSymbol;
+        private System.Windows.Forms.ToolStripMenuItem setStylesForSelectedLinesToolStripMenuItem;
+        private System.Windows.Forms.ToolStripMenuItem FindDoubleLinesToolStripMenuItem;
+        private System.Windows.Forms.ToolStripMenuItem eBUSTLToolStripMenuItem;
+        private System.Windows.Forms.ToolStripMenuItem pACScreenElectronicsToolStripMenuItem;
+        private System.Windows.Forms.ToolStripMenuItem toolStripMenuItemCavena890;
+        private Controls.SETextBox textBoxListViewTextAlternate;
+        private System.Windows.Forms.ToolStripMenuItem textCharssecToolStripMenuItem;
+        private System.Windows.Forms.ToolStripMenuItem plainTextToolStripMenuItem;
+        private System.Windows.Forms.ToolStripMenuItem bluraySupToolStripMenuItem;
+        private System.Windows.Forms.ToolStripMenuItem vobSubsubidxToolStripMenuItem;
+        private System.Windows.Forms.Timer timerTextUndo;
+        private System.Windows.Forms.Timer timerAlternateTextUndo;
+        private System.Windows.Forms.ToolStripMenuItem adobeEncoreFABImageScriptToolStripMenuItem;
+        private System.Windows.Forms.ToolStripMenuItem toolStripMenuItemMergeDialog;
+        private System.Windows.Forms.ToolStripMenuItem toolStripMenuItemSurroundWithMusicSymbols;
+        private System.Windows.Forms.ToolStripMenuItem superscriptToolStripMenuItem;
+        private System.Windows.Forms.ToolStripMenuItem subscriptToolStripMenuItem;
+        private System.Windows.Forms.ToolStripMenuItem toolStripMenuItemImagePerFrame;
+        private System.Windows.Forms.ToolStripMenuItem toolStripMenuItemApplyDurationLimits;
+        private System.Windows.Forms.ToolStripMenuItem generateDatetimeInfoFromVideoToolStripMenuItem;
+        private System.Windows.Forms.ToolStripSeparator toolStripSeparator25;
+        private System.Windows.Forms.ToolStripMenuItem toolStripMenuItemRightToLeftMode;
+        private System.Windows.Forms.ToolStripMenuItem joinSubtitlesToolStripMenuItem;
+        private System.Windows.Forms.ToolStripMenuItem toolStripMenuItemReverseRightToLeftStartEnd;
+        private System.Windows.Forms.ToolStripMenuItem toolStripMenuItemExportCapMakerPlus;
+        private System.Windows.Forms.ToolStripMenuItem toolStripMenuItemExportCheetahCap;
+        private System.Windows.Forms.ToolStripMenuItem toolStripMenuItemExportCaptionInc;
+        private System.Windows.Forms.ToolStripMenuItem toolStripMenuItemExportUltech130;
+        private System.Windows.Forms.ToolStripMenuItem toolStripMenuItemAssStyles;
+        private System.Windows.Forms.ToolStripMenuItem toolStripMenuItemSubStationAlpha;
+        private System.Windows.Forms.ToolStripMenuItem toolStripMenuItemAlignment;
+        private System.Windows.Forms.ToolStripMenuItem toolStripMenuItemRestoreAutoBackup;
+        private System.Windows.Forms.ToolStripMenuItem toolStripMenuItemStatistics;
+        private System.Windows.Forms.ToolStripMenuItem toolStripMenuItemDCinemaProperties;
+        private System.Windows.Forms.ToolStripMenuItem toolStripMenuItemTextTimeCodePair;
+        private System.Windows.Forms.ToolStripMenuItem textWordsPerMinutewpmToolStripMenuItem;
+        private System.Windows.Forms.ToolStripMenuItem toolStripMenuItemTTProperties;
+        private System.Windows.Forms.ToolStripMenuItem toolStripMenuItemSaveSelectedLines;
+        private System.Windows.Forms.Button buttonCustomUrl2;
+        private System.Windows.Forms.ToolStripMenuItem addParagraphAndPasteToolStripMenuItem;
+        private System.Windows.Forms.ToolStripSeparator toolStripSeparatorGuessTimeCodes;
+        private System.Windows.Forms.ToolStripMenuItem guessTimeCodesToolStripMenuItem;
+        private System.Windows.Forms.ToolStripMenuItem DvdStudioProStl;
+        private System.Windows.Forms.ToolStripMenuItem toolStripMenuItemUndo;
+        private System.Windows.Forms.ToolStripMenuItem toolStripMenuItemRedo;
+        private System.Windows.Forms.ToolStripMenuItem toolStripMenuItemShowOriginalInPreview;
+        private System.Windows.Forms.ToolStripMenuItem toolStripMenuItemPlugins;
+        private System.Windows.Forms.ToolStripMenuItem seekSilenceToolStripMenuItem;
+        private System.Windows.Forms.SplitContainer splitContainerListViewAndText;
+        private System.Windows.Forms.ToolStripMenuItem toolStripMenuItemColumn;
+        private System.Windows.Forms.ToolStripMenuItem toolStripMenuItemColumnDeleteText;
+        private System.Windows.Forms.ToolStripMenuItem ShiftTextCellsDownToolStripMenuItem;
+        private System.Windows.Forms.ToolStripMenuItem toolStripMenuItemPasteSpecial;
+        private System.Windows.Forms.ToolStripMenuItem toolStripMenuItemColumnImportText;
+        private System.Windows.Forms.ToolStripMenuItem toolStripMenuItemInsertTextFromSub;
+        private System.Windows.Forms.ToolStripMenuItem toolStripMenuItemOpenKeepVideo;
+        private System.Windows.Forms.ToolStripMenuItem changeSpeedInPercentToolStripMenuItem;
+        private System.Windows.Forms.ToolStripMenuItem toolStripMenuItemAvidStl;
+        private System.Windows.Forms.ToolStripMenuItem columnDeleteTextOnlyToolStripMenuItem;
+        private System.Windows.Forms.ToolStripMenuItem toolStripMenuItemBatchConvert;
+        private System.Windows.Forms.ToolStripMenuItem copyOriginalTextToCurrentToolStripMenuItem;
+        private System.Windows.Forms.ToolStripMenuItem toolStripMenuItemMergeDuplicateText;
+        private System.Windows.Forms.ToolStripMenuItem toolStripMenuItem2;
+        private System.Windows.Forms.ToolStripMenuItem toolStripMenuItemWebVTT;
+        private System.Windows.Forms.ToolStripMenuItem toolStripMenuItemWebVttVoice;
+        private System.Windows.Forms.ToolStripSeparator toolStripSeparatorWebVTT;
+        private System.Windows.Forms.ToolStripMenuItem toolStripMenuItemModifySelection;
+        private System.Windows.Forms.ToolStripMenuItem toolStripMenuItemInverseSelection;
+        private System.Windows.Forms.ToolStripMenuItem toolStripMenuItemSpellCheckFromCurrentLine;
+        private System.Windows.Forms.ToolStripMenuItem toolStripMenuItemImportXSub;
+        private System.Windows.Forms.ToolStripMenuItem toolStripMenuItemImportOcrHardSub;
+        private System.Windows.Forms.ToolStripMenuItem toolStripMenuItemExportFcpIImage;
+        private System.Windows.Forms.ToolStripMenuItem toolStripMenuItemNuendoProperties;
+        private System.Windows.Forms.ToolStripMenuItem toolStripMenuItemDost;
+        private System.Windows.Forms.ToolStripMenuItem toolStripMenuItemMeasurementConverter;
+        private System.Windows.Forms.ToolStripMenuItem toolStripMenuItemImportSceneChanges;
+        private System.Windows.Forms.ToolStripMenuItem toolStripMenuItemRemoveSceneChanges;
+        private System.Windows.Forms.ToolStripMenuItem toolStripMenuItemDurationBridgeGaps;
+        private System.Windows.Forms.ToolStripMenuItem toolStripMenuItemOpenDvd;
+        private System.Windows.Forms.ToolStripMenuItem toolStripMenuItemFcpProperties;
+        private System.Windows.Forms.ToolStripMenuItem styleToolStripMenuItem;
+        private System.Windows.Forms.ToolStripMenuItem toolStripMenuItemFocusTextbox;
+        private System.Windows.Forms.ToolStripSeparator toolStripSeparatorAscOrDesc;
+        private System.Windows.Forms.ToolStripMenuItem AscendingToolStripMenuItem;
+        private System.Windows.Forms.ToolStripMenuItem descendingToolStripMenuItem;
+        private System.Windows.Forms.ToolStripSeparator toolStripSeparatorExportCustomText;
+        private System.Windows.Forms.ToolStripMenuItem exportCustomTextFormatToolStripMenuItem;
+        private System.Windows.Forms.ToolStripMenuItem toolStripMenuItemSetLanguage;
+        private System.Windows.Forms.ToolStripMenuItem toolStripMenuItemInsertUnicodeControlCharacters;
+        private System.Windows.Forms.ToolStripMenuItem leftToolStripMenuItem;
+        private System.Windows.Forms.ToolStripMenuItem righttoleftMarkToolStripMenuItem;
+        private System.Windows.Forms.ToolStripMenuItem startOfLefttorightEmbeddingLREToolStripMenuItem;
+        private System.Windows.Forms.ToolStripMenuItem startOfRighttoleftEmbeddingRLEToolStripMenuItem;
+        private System.Windows.Forms.ToolStripMenuItem startOfLefttorightOverrideLROToolStripMenuItem;
+        private System.Windows.Forms.ToolStripMenuItem startOfRighttoleftOverrideRLOToolStripMenuItem;
+        private System.Windows.Forms.ToolStripMenuItem toolStripMenuItemRtlUnicodeControlChars;
+        private System.Windows.Forms.ToolStripMenuItem toolStripMenuItemImportImages;
+        private System.Windows.Forms.ToolStripButton toolStripButtonRemoveTextForHi;
+        private System.Windows.Forms.ToolStripMenuItem toolStripMenuItemExportDcinemaInterop;
+        private System.Windows.Forms.ToolStripMenuItem toolStripMenuItemMergeLinesWithSameTimeCodes;
+        private System.Windows.Forms.ToolStripMenuItem checkForUpdatesToolStripMenuItem;
+        private System.Windows.Forms.ToolStripSeparator toolStripMenuItemSplitterCheckForUpdates;
+        private System.Windows.Forms.ToolStripMenuItem setVideoOffsetToolStripMenuItem;
+        private System.Windows.Forms.ToolStripMenuItem toolStripMenuItemEbuProperties;
+        private System.Windows.Forms.ToolStripMenuItem toolStripMenuItemEdlClipName;
+        private System.Windows.Forms.ToolStripMenuItem toolStripMenuItemAddWaveformBatch;
+        private System.Windows.Forms.ToolStripMenuItem toolStripMenuItemExportBdTextSt;
+        private System.Windows.Forms.ToolStripStatusLabel toolStripStatusLabelProgress;
+        private System.Windows.Forms.ToolStripMenuItem uniPacExportToolStripMenuItem;
+        private System.Windows.Forms.ToolStripMenuItem toolStripMenuItemExportAyato;
+        private System.Windows.Forms.ToolStripButton toolStripButtonFixCommonErrors;
+        private System.Windows.Forms.ToolStripMenuItem removeSceneChangeToolStripMenuItem;
+        private System.Windows.Forms.ToolStripMenuItem addSceneChangeToolStripMenuItem;
+        private System.Windows.Forms.ToolStripMenuItem netflixQualityCheckToolStripMenuItem;
+        private System.Windows.Forms.ToolStripButton toolStripButtonNetflixQualityCheck;
+        private System.Windows.Forms.ToolStripMenuItem toolStripMenuItemEdl;
+
+    }
 }