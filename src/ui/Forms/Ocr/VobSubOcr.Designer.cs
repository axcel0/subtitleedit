﻿using Nikse.SubtitleEdit.Controls;

namespace Nikse.SubtitleEdit.Forms.Ocr
{
    sealed partial class VobSubOcr
    {
        /// <summary>
        /// Required designer variable.
        /// </summary>
        private System.ComponentModel.IContainer components = null;       

        #region Windows Form Designer generated code

        /// <summary>
        /// Required method for Designer support - do not modify
        /// the contents of this method with the code editor.
        /// </summary>
        private void InitializeComponent()
        {
            this.components = new System.ComponentModel.Container();
            this.contextMenuStripListview = new System.Windows.Forms.ContextMenuStrip(this.components);
            this.oCRSelectedLinesToolStripMenuItem = new System.Windows.Forms.ToolStripMenuItem();
            this.toolStripSeparatorOcrSelected = new System.Windows.Forms.ToolStripSeparator();
            this.normalToolStripMenuItem = new System.Windows.Forms.ToolStripMenuItem();
            this.italicToolStripMenuItem = new System.Windows.Forms.ToolStripMenuItem();
            this.toolStripSeparator1 = new System.Windows.Forms.ToolStripSeparator();
            this.importTextWithMatchingTimeCodesToolStripMenuItem = new System.Windows.Forms.ToolStripMenuItem();
            this.importNewTimeCodesToolStripMenuItem = new System.Windows.Forms.ToolStripMenuItem();
            this.toolStripMenuItemSaveSubtitleAs = new System.Windows.Forms.ToolStripMenuItem();
            this.toolStripSeparator2 = new System.Windows.Forms.ToolStripSeparator();
            this.saveImageAsToolStripMenuItem = new System.Windows.Forms.ToolStripMenuItem();
            this.saveAllImagesWithHtmlIndexViewToolStripMenuItem = new System.Windows.Forms.ToolStripMenuItem();
            this.toolStripMenuItemExport = new System.Windows.Forms.ToolStripMenuItem();
            this.bDNXMLToolStripMenuItem = new System.Windows.Forms.ToolStripMenuItem();
            this.bluraySupToolStripMenuItem = new System.Windows.Forms.ToolStripMenuItem();
            this.vobSubToolStripMenuItem = new System.Windows.Forms.ToolStripMenuItem();
            this.dOSTToolStripMenuItem = new System.Windows.Forms.ToolStripMenuItem();
            this.finalCutProImageToolStripMenuItem = new System.Windows.Forms.ToolStripMenuItem();
            this.imageWithTimeCodeInFileNameToolStripMenuItem = new System.Windows.Forms.ToolStripMenuItem();
            this.toolStripSeparatorImageCompare = new System.Windows.Forms.ToolStripSeparator();
            this.toolStripMenuItemInspectNOcrMatches = new System.Windows.Forms.ToolStripMenuItem();
            this.inspectImageCompareMatchesForCurrentImageToolStripMenuItem = new System.Windows.Forms.ToolStripMenuItem();
            this.EditLastAdditionsToolStripMenuItem = new System.Windows.Forms.ToolStripMenuItem();
            this.OcrTrainingToolStripMenuItem = new System.Windows.Forms.ToolStripMenuItem();
            this.toolStripSeparator4 = new System.Windows.Forms.ToolStripSeparator();
            this.toolStripMenuItemSetUnItalicFactor = new System.Windows.Forms.ToolStripMenuItem();
            this.captureTopAlignmentToolStripMenuItem = new System.Windows.Forms.ToolStripMenuItem();
            this.ImagePreProcessingToolStripMenuItem = new System.Windows.Forms.ToolStripMenuItem();
            this.toolStripSeparator3 = new System.Windows.Forms.ToolStripSeparator();
            this.deleteToolStripMenuItem = new System.Windows.Forms.ToolStripMenuItem();
            this.labelSubtitleText = new System.Windows.Forms.Label();
            this.progressBar1 = new System.Windows.Forms.ProgressBar();
            this.labelStatus = new System.Windows.Forms.Label();
            this.buttonOK = new System.Windows.Forms.Button();
            this.buttonCancel = new System.Windows.Forms.Button();
            this.groupBoxOcrMethod = new System.Windows.Forms.GroupBox();
            this.comboBoxOcrMethod = new System.Windows.Forms.ComboBox();
            this.groupBoxNOCR = new System.Windows.Forms.GroupBox();
            this.label3 = new System.Windows.Forms.Label();
            this.comboBoxNOcrLineSplitMinHeight = new System.Windows.Forms.ComboBox();
            this.numericUpDownNOcrMaxWrongPixels = new System.Windows.Forms.NumericUpDown();
            this.labelNOcrMaxWrongPixels = new System.Windows.Forms.Label();
            this.buttonLineOcrEditLanguage = new System.Windows.Forms.Button();
            this.buttonLineOcrNewLanguage = new System.Windows.Forms.Button();
            this.label2 = new System.Windows.Forms.Label();
            this.comboBoxNOcrLanguage = new System.Windows.Forms.ComboBox();
            this.checkBoxNOcrItalic = new System.Windows.Forms.CheckBox();
            this.checkBoxNOcrDrawUnknownLetters = new System.Windows.Forms.CheckBox();
            this.checkBoxRightToLeftNOCR = new System.Windows.Forms.CheckBox();
            this.numericUpDownNumberOfPixelsIsSpaceNOCR = new System.Windows.Forms.NumericUpDown();
            this.labelNumberOfPixelsIsSpaceNOCR = new System.Windows.Forms.Label();
            this.groupBoxImageCompareMethod = new System.Windows.Forms.GroupBox();
            this.buttonChooseEditBinaryImageCompareDb = new System.Windows.Forms.Button();
            this.labelMinLineSplitHeight = new System.Windows.Forms.Label();
            this.comboBoxLineSplitMinLineHeight = new System.Windows.Forms.ComboBox();
            this.labelMaxErrorPercent = new System.Windows.Forms.Label();
            this.numericUpDownMaxErrorPct = new System.Windows.Forms.NumericUpDown();
            this.checkBoxRightToLeft = new System.Windows.Forms.CheckBox();
            this.numericUpDownPixelsIsSpace = new System.Windows.Forms.NumericUpDown();
            this.labelNoOfPixelsIsSpace = new System.Windows.Forms.Label();
            this.comboBoxCharacterDatabase = new System.Windows.Forms.ComboBox();
            this.labelImageDatabase = new System.Windows.Forms.Label();
            this.GroupBoxTesseractMethod = new System.Windows.Forms.GroupBox();
            this.checkBoxTesseractFallback = new System.Windows.Forms.CheckBox();
            this.labelTesseractEngineMode = new System.Windows.Forms.Label();
            this.comboBoxTesseractEngineMode = new System.Windows.Forms.ComboBox();
            this.buttonGetTesseractDictionaries = new System.Windows.Forms.Button();
            this.checkBoxTesseractMusicOn = new System.Windows.Forms.CheckBox();
            this.checkBoxTesseractItalicsOn = new System.Windows.Forms.CheckBox();
            this.labelTesseractLanguage = new System.Windows.Forms.Label();
            this.comboBoxTesseractLanguages = new System.Windows.Forms.ComboBox();
            this.groupBoxModiMethod = new System.Windows.Forms.GroupBox();
            this.label1 = new System.Windows.Forms.Label();
            this.comboBoxModiLanguage = new System.Windows.Forms.ComboBox();
            this.groupBoxCloudVision = new System.Windows.Forms.GroupBox();
            this.checkBoxSeHandlesTextMerge = new System.Windows.Forms.CheckBox();
            this.checkBoxCloudVisionSendOriginalImages = new System.Windows.Forms.CheckBox();
            this.comboBoxCloudVisionLanguage = new System.Windows.Forms.ComboBox();
            this.labelCloudVisionLanguage = new System.Windows.Forms.Label();
            this.textBoxCloudVisionApiKey = new System.Windows.Forms.TextBox();
            this.labelCloudVisionApiKey = new System.Windows.Forms.Label();
            this.groupBoxOCRControls = new System.Windows.Forms.GroupBox();
            this.labelStartFrom = new System.Windows.Forms.Label();
            this.numericUpDownStartNumber = new System.Windows.Forms.NumericUpDown();
            this.buttonPause = new System.Windows.Forms.Button();
            this.buttonStartOcr = new System.Windows.Forms.Button();
            this.groupBoxOcrAutoFix = new System.Windows.Forms.GroupBox();
            this.buttonSpellCheckDownload = new System.Windows.Forms.Button();
            this.labelFixesMade = new System.Windows.Forms.Label();
            this.comboBoxDictionaries = new System.Windows.Forms.ComboBox();
            this.checkBoxGuessUnknownWords = new System.Windows.Forms.CheckBox();
            this.tabControlLogs = new System.Windows.Forms.TabControl();
            this.contextMenuStripAllFixes = new System.Windows.Forms.ContextMenuStrip(this.components);
            this.toolStripMenuItemClearFixes = new System.Windows.Forms.ToolStripMenuItem();
            this.tabPageUnknownWords = new System.Windows.Forms.TabPage();
            this.buttonGoogleIt = new System.Windows.Forms.Button();
            this.buttonAddToOcrReplaceList = new System.Windows.Forms.Button();
            this.buttonUknownToUserDic = new System.Windows.Forms.Button();
            this.buttonUknownToNames = new System.Windows.Forms.Button();
            this.listBoxUnknownWords = new System.Windows.Forms.ListBox();
            this.contextMenuStripUnknownWords = new System.Windows.Forms.ContextMenuStrip(this.components);
            this.clearToolStripMenuItem = new System.Windows.Forms.ToolStripMenuItem();
            this.removeAllXToolStripMenuItem = new System.Windows.Forms.ToolStripMenuItem();
            this.tabPageAllFixes = new System.Windows.Forms.TabPage();
            this.listBoxLog = new System.Windows.Forms.ListBox();
            this.tabPageSuggestions = new System.Windows.Forms.TabPage();
            this.listBoxLogSuggestions = new System.Windows.Forms.ListBox();
            this.contextMenuStripGuessesUsed = new System.Windows.Forms.ContextMenuStrip(this.components);
            this.toolStripMenuItemClearGuesses = new System.Windows.Forms.ToolStripMenuItem();
            this.checkBoxPromptForUnknownWords = new System.Windows.Forms.CheckBox();
            this.checkBoxAutoBreakLines = new System.Windows.Forms.CheckBox();
            this.labelDictionaryLoaded = new System.Windows.Forms.Label();
            this.checkBoxAutoFixCommonErrors = new System.Windows.Forms.CheckBox();
            this.saveFileDialog1 = new System.Windows.Forms.SaveFileDialog();
            this.groupBoxImagePalette = new System.Windows.Forms.GroupBox();
            this.checkBoxBackgroundTransparent = new System.Windows.Forms.CheckBox();
            this.pictureBoxBackground = new System.Windows.Forms.PictureBox();
            this.checkBoxEmphasis2Transparent = new System.Windows.Forms.CheckBox();
            this.checkBoxEmphasis1Transparent = new System.Windows.Forms.CheckBox();
            this.checkBoxPatternTransparent = new System.Windows.Forms.CheckBox();
            this.pictureBoxEmphasis2 = new System.Windows.Forms.PictureBox();
            this.pictureBoxEmphasis1 = new System.Windows.Forms.PictureBox();
            this.pictureBoxPattern = new System.Windows.Forms.PictureBox();
            this.checkBoxCustomFourColors = new System.Windows.Forms.CheckBox();
            this.colorDialog1 = new System.Windows.Forms.ColorDialog();
            this.groupBoxSubtitleImage = new System.Windows.Forms.GroupBox();
            this.labelMinAlpha = new System.Windows.Forms.Label();
            this.numericUpDownAutoTransparentAlphaMax = new System.Windows.Forms.NumericUpDown();
            this.groupBoxTransportStream = new System.Windows.Forms.GroupBox();
            this.checkBoxTransportStreamGetColorAndSplit = new System.Windows.Forms.CheckBox();
            this.checkBoxTransportStreamGrayscale = new System.Windows.Forms.CheckBox();
            this.pictureBoxSubtitleImage = new System.Windows.Forms.PictureBox();
            this.contextMenuStripImage = new System.Windows.Forms.ContextMenuStrip(this.components);
            this.autoTransparentBackgroundToolStripMenuItem = new System.Windows.Forms.ToolStripMenuItem();
            this.setItalicAngleToolStripMenuItem = new System.Windows.Forms.ToolStripMenuItem();
            this.toolStripMenuItemCaptureTopAlign = new System.Windows.Forms.ToolStripMenuItem();
            this.imagePreprocessingToolStripMenuItem1 = new System.Windows.Forms.ToolStripMenuItem();
            this.toolStripSeparator5 = new System.Windows.Forms.ToolStripSeparator();
            this.toolStripMenuItemImageSaveAs = new System.Windows.Forms.ToolStripMenuItem();
            this.previewToolStripMenuItem = new System.Windows.Forms.ToolStripMenuItem();
            this.checkBoxShowOnlyForced = new System.Windows.Forms.CheckBox();
            this.checkBoxUseTimeCodesFromIdx = new System.Windows.Forms.CheckBox();
            this.folderBrowserDialog1 = new System.Windows.Forms.FolderBrowserDialog();
            this.openFileDialog1 = new System.Windows.Forms.OpenFileDialog();
            this.splitContainerBottom = new System.Windows.Forms.SplitContainer();
            this.textBoxCurrentText = new Nikse.SubtitleEdit.Controls.SETextBox();
            this.contextMenuStripTextBox = new System.Windows.Forms.ContextMenuStrip(this.components);
            this.cutToolStripMenuItem = new System.Windows.Forms.ToolStripMenuItem();
            this.copyToolStripMenuItem = new System.Windows.Forms.ToolStripMenuItem();
            this.pasteToolStripMenuItem = new System.Windows.Forms.ToolStripMenuItem();
            this.toolStripMenuItem1 = new System.Windows.Forms.ToolStripMenuItem();
            this.toolStripSeparator18 = new System.Windows.Forms.ToolStripSeparator();
            this.selectAllToolStripMenuItem = new System.Windows.Forms.ToolStripMenuItem();
            this.toolStripSeparator17 = new System.Windows.Forms.ToolStripSeparator();
            this.normalToolStripMenuItem1 = new System.Windows.Forms.ToolStripMenuItem();
            this.boldToolStripMenuItem1 = new System.Windows.Forms.ToolStripMenuItem();
            this.italicToolStripMenuItem1 = new System.Windows.Forms.ToolStripMenuItem();
            this.underlineToolStripMenuItem1 = new System.Windows.Forms.ToolStripMenuItem();
            this.subtitleListView1 = new Nikse.SubtitleEdit.Controls.SubtitleListView();
            this.timerHideStatus = new System.Windows.Forms.Timer(this.components);
            this.contextMenuStripListview.SuspendLayout();
            this.groupBoxOcrMethod.SuspendLayout();
            this.groupBoxNOCR.SuspendLayout();
            ((System.ComponentModel.ISupportInitialize)(this.numericUpDownNOcrMaxWrongPixels)).BeginInit();
            ((System.ComponentModel.ISupportInitialize)(this.numericUpDownNumberOfPixelsIsSpaceNOCR)).BeginInit();
            this.groupBoxImageCompareMethod.SuspendLayout();
            ((System.ComponentModel.ISupportInitialize)(this.numericUpDownMaxErrorPct)).BeginInit();
            ((System.ComponentModel.ISupportInitialize)(this.numericUpDownPixelsIsSpace)).BeginInit();
            this.GroupBoxTesseractMethod.SuspendLayout();
            this.groupBoxModiMethod.SuspendLayout();
            this.groupBoxCloudVision.SuspendLayout();
            this.groupBoxOCRControls.SuspendLayout();
            ((System.ComponentModel.ISupportInitialize)(this.numericUpDownStartNumber)).BeginInit();
            this.groupBoxOcrAutoFix.SuspendLayout();
            this.tabControlLogs.SuspendLayout();
            this.contextMenuStripAllFixes.SuspendLayout();
            this.tabPageUnknownWords.SuspendLayout();
            this.contextMenuStripUnknownWords.SuspendLayout();
            this.tabPageAllFixes.SuspendLayout();
            this.tabPageSuggestions.SuspendLayout();
            this.contextMenuStripGuessesUsed.SuspendLayout();
            this.groupBoxImagePalette.SuspendLayout();
            ((System.ComponentModel.ISupportInitialize)(this.pictureBoxBackground)).BeginInit();
            ((System.ComponentModel.ISupportInitialize)(this.pictureBoxEmphasis2)).BeginInit();
            ((System.ComponentModel.ISupportInitialize)(this.pictureBoxEmphasis1)).BeginInit();
            ((System.ComponentModel.ISupportInitialize)(this.pictureBoxPattern)).BeginInit();
            this.groupBoxSubtitleImage.SuspendLayout();
            ((System.ComponentModel.ISupportInitialize)(this.numericUpDownAutoTransparentAlphaMax)).BeginInit();
            this.groupBoxTransportStream.SuspendLayout();
            ((System.ComponentModel.ISupportInitialize)(this.pictureBoxSubtitleImage)).BeginInit();
            this.contextMenuStripImage.SuspendLayout();
            ((System.ComponentModel.ISupportInitialize)(this.splitContainerBottom)).BeginInit();
            this.splitContainerBottom.Panel1.SuspendLayout();
            this.splitContainerBottom.Panel2.SuspendLayout();
            this.splitContainerBottom.SuspendLayout();
            this.contextMenuStripTextBox.SuspendLayout();
            this.SuspendLayout();
            // 
            // contextMenuStripListview
            // 
            this.contextMenuStripListview.Items.AddRange(new System.Windows.Forms.ToolStripItem[] {
            this.oCRSelectedLinesToolStripMenuItem,
            this.toolStripSeparatorOcrSelected,
            this.normalToolStripMenuItem,
            this.italicToolStripMenuItem,
            this.toolStripSeparator1,
            this.importTextWithMatchingTimeCodesToolStripMenuItem,
            this.importNewTimeCodesToolStripMenuItem,
            this.toolStripMenuItemSaveSubtitleAs,
            this.toolStripSeparator2,
            this.saveImageAsToolStripMenuItem,
            this.saveAllImagesWithHtmlIndexViewToolStripMenuItem,
            this.toolStripMenuItemExport,
            this.toolStripSeparatorImageCompare,
            this.toolStripMenuItemInspectNOcrMatches,
            this.inspectImageCompareMatchesForCurrentImageToolStripMenuItem,
            this.EditLastAdditionsToolStripMenuItem,
            this.OcrTrainingToolStripMenuItem,
            this.toolStripSeparator4,
            this.toolStripMenuItemSetUnItalicFactor,
            this.captureTopAlignmentToolStripMenuItem,
            this.ImagePreProcessingToolStripMenuItem,
            this.toolStripSeparator3,
            this.deleteToolStripMenuItem});
            this.contextMenuStripListview.Name = "contextMenuStripListview";
            this.contextMenuStripListview.Size = new System.Drawing.Size(306, 414);
            this.contextMenuStripListview.Opening += new System.ComponentModel.CancelEventHandler(this.ContextMenuStripListviewOpening);
            // 
            // oCRSelectedLinesToolStripMenuItem
            // 
            this.oCRSelectedLinesToolStripMenuItem.Name = "oCRSelectedLinesToolStripMenuItem";
            this.oCRSelectedLinesToolStripMenuItem.Size = new System.Drawing.Size(305, 22);
            this.oCRSelectedLinesToolStripMenuItem.Text = "OCR selected lines...";
            this.oCRSelectedLinesToolStripMenuItem.Click += new System.EventHandler(this.oCRSelectedLinesToolStripMenuItem_Click);
            // 
            // toolStripSeparatorOcrSelected
            // 
            this.toolStripSeparatorOcrSelected.Name = "toolStripSeparatorOcrSelected";
            this.toolStripSeparatorOcrSelected.Size = new System.Drawing.Size(302, 6);
            // 
            // normalToolStripMenuItem
            // 
            this.normalToolStripMenuItem.Name = "normalToolStripMenuItem";
            this.normalToolStripMenuItem.Size = new System.Drawing.Size(305, 22);
            this.normalToolStripMenuItem.Text = "Normal";
            this.normalToolStripMenuItem.Click += new System.EventHandler(this.NormalToolStripMenuItemClick);
            // 
            // italicToolStripMenuItem
            // 
            this.italicToolStripMenuItem.Name = "italicToolStripMenuItem";
            this.italicToolStripMenuItem.Size = new System.Drawing.Size(305, 22);
            this.italicToolStripMenuItem.Text = "Italic";
            this.italicToolStripMenuItem.Click += new System.EventHandler(this.ItalicToolStripMenuItemClick);
            // 
            // toolStripSeparator1
            // 
            this.toolStripSeparator1.Name = "toolStripSeparator1";
            this.toolStripSeparator1.Size = new System.Drawing.Size(302, 6);
            // 
            // importTextWithMatchingTimeCodesToolStripMenuItem
            // 
            this.importTextWithMatchingTimeCodesToolStripMenuItem.Name = "importTextWithMatchingTimeCodesToolStripMenuItem";
            this.importTextWithMatchingTimeCodesToolStripMenuItem.Size = new System.Drawing.Size(305, 22);
            this.importTextWithMatchingTimeCodesToolStripMenuItem.Text = "Import text with matching time codes...";
            this.importTextWithMatchingTimeCodesToolStripMenuItem.Click += new System.EventHandler(this.importTextWithMatchingTimeCodesToolStripMenuItem_Click);
            // 
            // importNewTimeCodesToolStripMenuItem
            // 
            this.importNewTimeCodesToolStripMenuItem.Name = "importNewTimeCodesToolStripMenuItem";
            this.importNewTimeCodesToolStripMenuItem.Size = new System.Drawing.Size(305, 22);
            this.importNewTimeCodesToolStripMenuItem.Text = "Import new time codes...";
            this.importNewTimeCodesToolStripMenuItem.Click += new System.EventHandler(this.importNewTimeCodesToolStripMenuItem_Click);
            // 
            // toolStripMenuItemSaveSubtitleAs
            // 
            this.toolStripMenuItemSaveSubtitleAs.Name = "toolStripMenuItemSaveSubtitleAs";
            this.toolStripMenuItemSaveSubtitleAs.Size = new System.Drawing.Size(305, 22);
            this.toolStripMenuItemSaveSubtitleAs.Text = "Save subtitle as...";
            this.toolStripMenuItemSaveSubtitleAs.Click += new System.EventHandler(this.toolStripMenuItemSaveSubtitleAs_Click);
            // 
            // toolStripSeparator2
            // 
            this.toolStripSeparator2.Name = "toolStripSeparator2";
            this.toolStripSeparator2.Size = new System.Drawing.Size(302, 6);
            // 
            // saveImageAsToolStripMenuItem
            // 
            this.saveImageAsToolStripMenuItem.Name = "saveImageAsToolStripMenuItem";
            this.saveImageAsToolStripMenuItem.Size = new System.Drawing.Size(305, 22);
            this.saveImageAsToolStripMenuItem.Text = "Save image as...";
            this.saveImageAsToolStripMenuItem.Click += new System.EventHandler(this.SaveImageAsToolStripMenuItemClick);
            // 
            // saveAllImagesWithHtmlIndexViewToolStripMenuItem
            // 
            this.saveAllImagesWithHtmlIndexViewToolStripMenuItem.Name = "saveAllImagesWithHtmlIndexViewToolStripMenuItem";
            this.saveAllImagesWithHtmlIndexViewToolStripMenuItem.Size = new System.Drawing.Size(305, 22);
            this.saveAllImagesWithHtmlIndexViewToolStripMenuItem.Text = "Save all images with HTML index view...";
            this.saveAllImagesWithHtmlIndexViewToolStripMenuItem.Click += new System.EventHandler(this.SaveAllImagesWithHtmlIndexViewToolStripMenuItem_Click);
            // 
            // toolStripMenuItemExport
            // 
            this.toolStripMenuItemExport.DropDownItems.AddRange(new System.Windows.Forms.ToolStripItem[] {
            this.bDNXMLToolStripMenuItem,
            this.bluraySupToolStripMenuItem,
            this.vobSubToolStripMenuItem,
            this.dOSTToolStripMenuItem,
            this.finalCutProImageToolStripMenuItem,
            this.imageWithTimeCodeInFileNameToolStripMenuItem});
            this.toolStripMenuItemExport.Name = "toolStripMenuItemExport";
            this.toolStripMenuItemExport.Size = new System.Drawing.Size(305, 22);
            this.toolStripMenuItemExport.Text = "Export all images as...";
            // 
            // bDNXMLToolStripMenuItem
            // 
            this.bDNXMLToolStripMenuItem.Name = "bDNXMLToolStripMenuItem";
            this.bDNXMLToolStripMenuItem.Size = new System.Drawing.Size(268, 22);
            this.bDNXMLToolStripMenuItem.Text = "BDN XML...";
            this.bDNXMLToolStripMenuItem.Click += new System.EventHandler(this.BDNXMLToolStripMenuItem_Click);
            // 
            // bluraySupToolStripMenuItem
            // 
            this.bluraySupToolStripMenuItem.Name = "bluraySupToolStripMenuItem";
            this.bluraySupToolStripMenuItem.Size = new System.Drawing.Size(268, 22);
            this.bluraySupToolStripMenuItem.Text = "Blu-ray sup...";
            this.bluraySupToolStripMenuItem.Click += new System.EventHandler(this.BluraySupToolStripMenuItem_Click);
            // 
            // vobSubToolStripMenuItem
            // 
            this.vobSubToolStripMenuItem.Name = "vobSubToolStripMenuItem";
            this.vobSubToolStripMenuItem.Size = new System.Drawing.Size(268, 22);
            this.vobSubToolStripMenuItem.Text = "VobSub...";
            this.vobSubToolStripMenuItem.Click += new System.EventHandler(this.VobSubToolStripMenuItem_Click);
            // 
            // dOSTToolStripMenuItem
            // 
            this.dOSTToolStripMenuItem.Name = "dOSTToolStripMenuItem";
            this.dOSTToolStripMenuItem.Size = new System.Drawing.Size(268, 22);
            this.dOSTToolStripMenuItem.Text = "DOST...";
            this.dOSTToolStripMenuItem.Click += new System.EventHandler(this.DOSTToolStripMenuItem_Click);
            // 
            // finalCutProImageToolStripMenuItem
            // 
            this.finalCutProImageToolStripMenuItem.Name = "finalCutProImageToolStripMenuItem";
            this.finalCutProImageToolStripMenuItem.Size = new System.Drawing.Size(268, 22);
            this.finalCutProImageToolStripMenuItem.Text = "Final Cut Pro + image...";
            this.finalCutProImageToolStripMenuItem.Click += new System.EventHandler(this.finalCutProImageToolStripMenuItem_Click);
            // 
            // imageWithTimeCodeInFileNameToolStripMenuItem
            // 
            this.imageWithTimeCodeInFileNameToolStripMenuItem.Name = "imageWithTimeCodeInFileNameToolStripMenuItem";
            this.imageWithTimeCodeInFileNameToolStripMenuItem.Size = new System.Drawing.Size(268, 22);
            this.imageWithTimeCodeInFileNameToolStripMenuItem.Text = "Images with time code in file name...";
            this.imageWithTimeCodeInFileNameToolStripMenuItem.Click += new System.EventHandler(this.imageWithTimeCodeInFileNameToolStripMenuItem_Click);
            // 
            // toolStripSeparatorImageCompare
            // 
            this.toolStripSeparatorImageCompare.Name = "toolStripSeparatorImageCompare";
            this.toolStripSeparatorImageCompare.Size = new System.Drawing.Size(302, 6);
            // 
            // toolStripMenuItemInspectNOcrMatches
            // 
            this.toolStripMenuItemInspectNOcrMatches.Name = "toolStripMenuItemInspectNOcrMatches";
            this.toolStripMenuItemInspectNOcrMatches.Size = new System.Drawing.Size(305, 22);
            this.toolStripMenuItemInspectNOcrMatches.Text = "Inspect nocr matches for current image...";
            this.toolStripMenuItemInspectNOcrMatches.Click += new System.EventHandler(this.toolStripMenuItemInspectNOcrMatches_Click);
            // 
            // inspectImageCompareMatchesForCurrentImageToolStripMenuItem
            // 
            this.inspectImageCompareMatchesForCurrentImageToolStripMenuItem.Name = "inspectImageCompareMatchesForCurrentImageToolStripMenuItem";
            this.inspectImageCompareMatchesForCurrentImageToolStripMenuItem.Size = new System.Drawing.Size(305, 22);
            this.inspectImageCompareMatchesForCurrentImageToolStripMenuItem.Text = "Inspect compare matches for current image";
            this.inspectImageCompareMatchesForCurrentImageToolStripMenuItem.Click += new System.EventHandler(this.InspectImageCompareMatchesForCurrentImageToolStripMenuItem_Click);
            // 
            // EditLastAdditionsToolStripMenuItem
            // 
            this.EditLastAdditionsToolStripMenuItem.Name = "EditLastAdditionsToolStripMenuItem";
            this.EditLastAdditionsToolStripMenuItem.Size = new System.Drawing.Size(305, 22);
            this.EditLastAdditionsToolStripMenuItem.Text = "Edit last OCR image additions...";
            this.EditLastAdditionsToolStripMenuItem.Click += new System.EventHandler(this.inspectLastAdditionsToolStripMenuItem_Click);
            // 
            // OcrTrainingToolStripMenuItem
            // 
            this.OcrTrainingToolStripMenuItem.Name = "OcrTrainingToolStripMenuItem";
            this.OcrTrainingToolStripMenuItem.ShortcutKeys = ((System.Windows.Forms.Keys)((System.Windows.Forms.Keys.Control | System.Windows.Forms.Keys.T)));
            this.OcrTrainingToolStripMenuItem.Size = new System.Drawing.Size(305, 22);
            this.OcrTrainingToolStripMenuItem.Text = "OCR training..";
            this.OcrTrainingToolStripMenuItem.Click += new System.EventHandler(this.OcrTrainingToolStripMenuItem_Click);
            // 
            // toolStripSeparator4
            // 
            this.toolStripSeparator4.Name = "toolStripSeparator4";
            this.toolStripSeparator4.Size = new System.Drawing.Size(302, 6);
            // 
            // toolStripMenuItemSetUnItalicFactor
            // 
            this.toolStripMenuItemSetUnItalicFactor.Name = "toolStripMenuItemSetUnItalicFactor";
            this.toolStripMenuItemSetUnItalicFactor.Size = new System.Drawing.Size(305, 22);
            this.toolStripMenuItemSetUnItalicFactor.Text = "Set italic angle...";
            this.toolStripMenuItemSetUnItalicFactor.Click += new System.EventHandler(this.toolStripMenuItemSetUnItalicFactor_Click);
            // 
            // captureTopAlignmentToolStripMenuItem
            // 
            this.captureTopAlignmentToolStripMenuItem.CheckOnClick = true;
            this.captureTopAlignmentToolStripMenuItem.Name = "captureTopAlignmentToolStripMenuItem";
            this.captureTopAlignmentToolStripMenuItem.Size = new System.Drawing.Size(305, 22);
            this.captureTopAlignmentToolStripMenuItem.Text = "Capture top alignment";
            this.captureTopAlignmentToolStripMenuItem.Click += new System.EventHandler(this.captureTopAlignmentToolStripMenuItem_Click);
            // 
            // ImagePreProcessingToolStripMenuItem
            // 
            this.ImagePreProcessingToolStripMenuItem.Name = "ImagePreProcessingToolStripMenuItem";
            this.ImagePreProcessingToolStripMenuItem.ShortcutKeys = ((System.Windows.Forms.Keys)(((System.Windows.Forms.Keys.Control | System.Windows.Forms.Keys.Shift) 
            | System.Windows.Forms.Keys.P)));
            this.ImagePreProcessingToolStripMenuItem.Size = new System.Drawing.Size(305, 22);
            this.ImagePreProcessingToolStripMenuItem.Text = "Image preprocessing...";
            this.ImagePreProcessingToolStripMenuItem.Click += new System.EventHandler(this.ImagePreProcessingToolStripMenuItem_Click);
            // 
            // toolStripSeparator3
            // 
            this.toolStripSeparator3.Name = "toolStripSeparator3";
            this.toolStripSeparator3.Size = new System.Drawing.Size(302, 6);
            // 
            // deleteToolStripMenuItem
            // 
            this.deleteToolStripMenuItem.Name = "deleteToolStripMenuItem";
            this.deleteToolStripMenuItem.Size = new System.Drawing.Size(305, 22);
            this.deleteToolStripMenuItem.Text = "Delete";
            this.deleteToolStripMenuItem.Click += new System.EventHandler(this.DeleteToolStripMenuItemClick);
            // 
            // labelSubtitleText
            // 
            this.labelSubtitleText.AutoSize = true;
            this.labelSubtitleText.Location = new System.Drawing.Point(7, 5);
            this.labelSubtitleText.Name = "labelSubtitleText";
            this.labelSubtitleText.Size = new System.Drawing.Size(66, 13);
            this.labelSubtitleText.TabIndex = 6;
            this.labelSubtitleText.Text = "Subtitle text";
            // 
            // progressBar1
            // 
            this.progressBar1.Anchor = ((System.Windows.Forms.AnchorStyles)(((System.Windows.Forms.AnchorStyles.Bottom | System.Windows.Forms.AnchorStyles.Left) 
            | System.Windows.Forms.AnchorStyles.Right)));
            this.progressBar1.Location = new System.Drawing.Point(12, 564);
            this.progressBar1.Name = "progressBar1";
            this.progressBar1.Size = new System.Drawing.Size(885, 10);
            this.progressBar1.TabIndex = 7;
            // 
            // labelStatus
            // 
            this.labelStatus.Anchor = ((System.Windows.Forms.AnchorStyles)((System.Windows.Forms.AnchorStyles.Bottom | System.Windows.Forms.AnchorStyles.Left)));
            this.labelStatus.AutoSize = true;
            this.labelStatus.Location = new System.Drawing.Point(12, 543);
            this.labelStatus.Name = "labelStatus";
            this.labelStatus.Size = new System.Drawing.Size(131, 13);
            this.labelStatus.TabIndex = 8;
            this.labelStatus.Text = "Loading VobSub images...";
            // 
            // buttonOK
            // 
            this.buttonOK.Anchor = ((System.Windows.Forms.AnchorStyles)((System.Windows.Forms.AnchorStyles.Bottom | System.Windows.Forms.AnchorStyles.Right)));
            this.buttonOK.ImeMode = System.Windows.Forms.ImeMode.NoControl;
            this.buttonOK.Location = new System.Drawing.Point(903, 550);
            this.buttonOK.Name = "buttonOK";
            this.buttonOK.Size = new System.Drawing.Size(83, 23);
            this.buttonOK.TabIndex = 1;
            this.buttonOK.Text = "&OK";
            this.buttonOK.UseVisualStyleBackColor = true;
            this.buttonOK.Click += new System.EventHandler(this.ButtonOkClick);
            // 
            // buttonCancel
            // 
            this.buttonCancel.Anchor = ((System.Windows.Forms.AnchorStyles)((System.Windows.Forms.AnchorStyles.Bottom | System.Windows.Forms.AnchorStyles.Right)));
            this.buttonCancel.DialogResult = System.Windows.Forms.DialogResult.Cancel;
            this.buttonCancel.ImeMode = System.Windows.Forms.ImeMode.NoControl;
            this.buttonCancel.Location = new System.Drawing.Point(992, 550);
            this.buttonCancel.Name = "buttonCancel";
            this.buttonCancel.Size = new System.Drawing.Size(85, 23);
            this.buttonCancel.TabIndex = 2;
            this.buttonCancel.Text = "C&ancel";
            this.buttonCancel.UseVisualStyleBackColor = true;
            // 
            // groupBoxOcrMethod
            // 
            this.groupBoxOcrMethod.Controls.Add(this.comboBoxOcrMethod);
            this.groupBoxOcrMethod.Controls.Add(this.GroupBoxTesseractMethod);
            this.groupBoxOcrMethod.Controls.Add(this.groupBoxModiMethod);
            this.groupBoxOcrMethod.Controls.Add(this.groupBoxCloudVision);
            this.groupBoxOcrMethod.Controls.Add(this.groupBoxNOCR);
            this.groupBoxOcrMethod.Controls.Add(this.groupBoxImageCompareMethod);
            this.groupBoxOcrMethod.Location = new System.Drawing.Point(13, 5);
            this.groupBoxOcrMethod.Name = "groupBoxOcrMethod";
            this.groupBoxOcrMethod.Size = new System.Drawing.Size(392, 192);
            this.groupBoxOcrMethod.TabIndex = 0;
            this.groupBoxOcrMethod.TabStop = false;
            this.groupBoxOcrMethod.Text = "OCR method";
            // 
            // comboBoxOcrMethod
            // 
            this.comboBoxOcrMethod.DropDownStyle = System.Windows.Forms.ComboBoxStyle.DropDownList;
            this.comboBoxOcrMethod.FormattingEnabled = true;
            this.comboBoxOcrMethod.Items.AddRange(new object[] {
            "OCR via Tesseract",
            "OCR via image compare",
            "OCR via Microsoft MODI",
            "OCR via nOCR",
            "OCR via Tesseract 3.02"});
            this.comboBoxOcrMethod.Location = new System.Drawing.Point(13, 20);
            this.comboBoxOcrMethod.Name = "comboBoxOcrMethod";
            this.comboBoxOcrMethod.Size = new System.Drawing.Size(366, 21);
            this.comboBoxOcrMethod.TabIndex = 0;
            this.comboBoxOcrMethod.SelectedIndexChanged += new System.EventHandler(this.ComboBoxOcrMethodSelectedIndexChanged);
            // 
<<<<<<< HEAD
            // groupBoxCloudVision
            // 
            this.groupBoxCloudVision.Controls.Add(this.checkBoxSeHandlesTextMerge);
            this.groupBoxCloudVision.Controls.Add(this.checkBoxCloudVisionSendOriginalImages);
            this.groupBoxCloudVision.Controls.Add(this.comboBoxCloudVisionLanguage);
            this.groupBoxCloudVision.Controls.Add(this.labelCloudVisionLanguage);
            this.groupBoxCloudVision.Controls.Add(this.textBoxCloudVisionApiKey);
            this.groupBoxCloudVision.Controls.Add(this.labelCloudVisionApiKey);
            this.groupBoxCloudVision.Location = new System.Drawing.Point(7, 38);
            this.groupBoxCloudVision.Name = "groupBoxCloudVision";
            this.groupBoxCloudVision.Size = new System.Drawing.Size(372, 143);
            this.groupBoxCloudVision.TabIndex = 8;
            this.groupBoxCloudVision.TabStop = false;
            this.groupBoxCloudVision.Text = "Cloud Vision API";
            // 
            // checkBoxSeHandlesTextMerge
            // 
            this.checkBoxSeHandlesTextMerge.AutoSize = true;
            this.checkBoxSeHandlesTextMerge.Location = new System.Drawing.Point(9, 104);
            this.checkBoxSeHandlesTextMerge.Name = "checkBoxSeHandlesTextMerge";
            this.checkBoxSeHandlesTextMerge.Size = new System.Drawing.Size(134, 17);
            this.checkBoxSeHandlesTextMerge.TabIndex = 5;
            this.checkBoxSeHandlesTextMerge.Text = "SE handles text merge";
            this.checkBoxSeHandlesTextMerge.UseVisualStyleBackColor = true;
            this.checkBoxSeHandlesTextMerge.CheckedChanged += new System.EventHandler(this.checkBoxSeHandlesTextMerge_CheckedChanged);
            // 
            // checkBoxCloudVisionSendOriginalImages
            // 
            this.checkBoxCloudVisionSendOriginalImages.AutoSize = true;
            this.checkBoxCloudVisionSendOriginalImages.Location = new System.Drawing.Point(9, 80);
            this.checkBoxCloudVisionSendOriginalImages.Name = "checkBoxCloudVisionSendOriginalImages";
            this.checkBoxCloudVisionSendOriginalImages.Size = new System.Drawing.Size(123, 17);
            this.checkBoxCloudVisionSendOriginalImages.TabIndex = 4;
            this.checkBoxCloudVisionSendOriginalImages.Text = "Send original images";
            this.checkBoxCloudVisionSendOriginalImages.UseVisualStyleBackColor = true;
            this.checkBoxCloudVisionSendOriginalImages.Visible = false;
            this.checkBoxCloudVisionSendOriginalImages.CheckedChanged += new System.EventHandler(this.checkBoxCloudVisionSendOriginalImages_CheckedChanged);
            // 
            // comboBoxCloudVisionLanguage
            // 
            this.comboBoxCloudVisionLanguage.DropDownStyle = System.Windows.Forms.ComboBoxStyle.DropDownList;
            this.comboBoxCloudVisionLanguage.FormattingEnabled = true;
            this.comboBoxCloudVisionLanguage.Location = new System.Drawing.Point(87, 49);
            this.comboBoxCloudVisionLanguage.Name = "comboBoxCloudVisionLanguage";
            this.comboBoxCloudVisionLanguage.Size = new System.Drawing.Size(279, 21);
            this.comboBoxCloudVisionLanguage.TabIndex = 3;
            // 
            // labelCloudVisionLanguage
            // 
            this.labelCloudVisionLanguage.AutoSize = true;
            this.labelCloudVisionLanguage.Location = new System.Drawing.Point(6, 52);
            this.labelCloudVisionLanguage.Name = "labelCloudVisionLanguage";
            this.labelCloudVisionLanguage.Size = new System.Drawing.Size(54, 13);
            this.labelCloudVisionLanguage.TabIndex = 2;
            this.labelCloudVisionLanguage.Text = "Language";
            // 
            // textBoxCloudVisionApiKey
            // 
            this.textBoxCloudVisionApiKey.Location = new System.Drawing.Point(87, 22);
            this.textBoxCloudVisionApiKey.Name = "textBoxCloudVisionApiKey";
            this.textBoxCloudVisionApiKey.Size = new System.Drawing.Size(279, 21);
            this.textBoxCloudVisionApiKey.TabIndex = 1;
            // 
            // labelCloudVisionApiKey
            // 
            this.labelCloudVisionApiKey.AutoSize = true;
            this.labelCloudVisionApiKey.Location = new System.Drawing.Point(6, 25);
            this.labelCloudVisionApiKey.Name = "labelCloudVisionApiKey";
            this.labelCloudVisionApiKey.Size = new System.Drawing.Size(44, 13);
            this.labelCloudVisionApiKey.TabIndex = 0;
            this.labelCloudVisionApiKey.Text = "API key";
            // 
=======
>>>>>>> b409b654
            // groupBoxNOCR
            // 
            this.groupBoxNOCR.Controls.Add(this.label3);
            this.groupBoxNOCR.Controls.Add(this.comboBoxNOcrLineSplitMinHeight);
            this.groupBoxNOCR.Controls.Add(this.numericUpDownNOcrMaxWrongPixels);
            this.groupBoxNOCR.Controls.Add(this.labelNOcrMaxWrongPixels);
            this.groupBoxNOCR.Controls.Add(this.buttonLineOcrEditLanguage);
            this.groupBoxNOCR.Controls.Add(this.buttonLineOcrNewLanguage);
            this.groupBoxNOCR.Controls.Add(this.label2);
            this.groupBoxNOCR.Controls.Add(this.comboBoxNOcrLanguage);
            this.groupBoxNOCR.Controls.Add(this.checkBoxNOcrItalic);
            this.groupBoxNOCR.Controls.Add(this.checkBoxNOcrDrawUnknownLetters);
            this.groupBoxNOCR.Controls.Add(this.checkBoxRightToLeftNOCR);
            this.groupBoxNOCR.Controls.Add(this.numericUpDownNumberOfPixelsIsSpaceNOCR);
            this.groupBoxNOCR.Controls.Add(this.labelNumberOfPixelsIsSpaceNOCR);
            this.groupBoxNOCR.Location = new System.Drawing.Point(7, 38);
            this.groupBoxNOCR.Name = "groupBoxNOCR";
            this.groupBoxNOCR.Size = new System.Drawing.Size(366, 131);
            this.groupBoxNOCR.TabIndex = 7;
            this.groupBoxNOCR.TabStop = false;
            this.groupBoxNOCR.Text = "nOCR";
            // 
            // label3
            // 
            this.label3.AutoSize = true;
            this.label3.Location = new System.Drawing.Point(137, 77);
            this.label3.Name = "label3";
            this.label3.Size = new System.Drawing.Size(104, 13);
            this.label3.TabIndex = 49;
            this.label3.Text = "Line split min. height";
            // 
            // comboBoxNOcrLineSplitMinHeight
            // 
            this.comboBoxNOcrLineSplitMinHeight.DropDownStyle = System.Windows.Forms.ComboBoxStyle.DropDownList;
            this.comboBoxNOcrLineSplitMinHeight.FormattingEnabled = true;
            this.comboBoxNOcrLineSplitMinHeight.Items.AddRange(new object[] {
            "Auto",
            "5",
            "6",
            "7",
            "8",
            "9",
            "10",
            "11",
            "12",
            "13",
            "14",
            "15",
            "16",
            "17",
            "18",
            "19",
            "20",
            "21",
            "22",
            "23",
            "24",
            "25",
            "26",
            "27",
            "28",
            "29",
            "30",
            "31",
            "32",
            "33",
            "34",
            "35",
            "36",
            "37",
            "38",
            "39",
            "40",
            "41",
            "42",
            "43",
            "44",
            "45",
            "46",
            "47",
            "48",
            "49",
            "50",
            "51",
            "52",
            "53",
            "54",
            "55",
            "56",
            "57",
            "58",
            "59",
            "60",
            "65",
            "70",
            "75",
            "80",
            "85",
            "90",
            "95",
            "100",
            "110",
            "120",
            "130",
            "140",
            "150"});
            this.comboBoxNOcrLineSplitMinHeight.Location = new System.Drawing.Point(247, 74);
            this.comboBoxNOcrLineSplitMinHeight.Name = "comboBoxNOcrLineSplitMinHeight";
            this.comboBoxNOcrLineSplitMinHeight.Size = new System.Drawing.Size(103, 21);
            this.comboBoxNOcrLineSplitMinHeight.TabIndex = 48;
            // 
            // numericUpDownNOcrMaxWrongPixels
            // 
            this.numericUpDownNOcrMaxWrongPixels.Location = new System.Drawing.Point(123, 45);
            this.numericUpDownNOcrMaxWrongPixels.Name = "numericUpDownNOcrMaxWrongPixels";
            this.numericUpDownNOcrMaxWrongPixels.Size = new System.Drawing.Size(50, 21);
            this.numericUpDownNOcrMaxWrongPixels.TabIndex = 43;
            this.numericUpDownNOcrMaxWrongPixels.Value = new decimal(new int[] {
            45,
            0,
            0,
            0});
            // 
            // labelNOcrMaxWrongPixels
            // 
            this.labelNOcrMaxWrongPixels.AutoSize = true;
            this.labelNOcrMaxWrongPixels.Location = new System.Drawing.Point(13, 48);
            this.labelNOcrMaxWrongPixels.Name = "labelNOcrMaxWrongPixels";
            this.labelNOcrMaxWrongPixels.Size = new System.Drawing.Size(90, 13);
            this.labelNOcrMaxWrongPixels.TabIndex = 42;
            this.labelNOcrMaxWrongPixels.Text = "Max wrong pixels";
            // 
            // buttonLineOcrEditLanguage
            // 
            this.buttonLineOcrEditLanguage.Location = new System.Drawing.Point(210, 100);
            this.buttonLineOcrEditLanguage.Name = "buttonLineOcrEditLanguage";
            this.buttonLineOcrEditLanguage.Size = new System.Drawing.Size(68, 23);
            this.buttonLineOcrEditLanguage.TabIndex = 41;
            this.buttonLineOcrEditLanguage.Text = "Edit";
            this.buttonLineOcrEditLanguage.UseVisualStyleBackColor = true;
            this.buttonLineOcrEditLanguage.Click += new System.EventHandler(this.buttonLineOcrEditLanguage_Click);
            // 
            // buttonLineOcrNewLanguage
            // 
            this.buttonLineOcrNewLanguage.Location = new System.Drawing.Point(283, 100);
            this.buttonLineOcrNewLanguage.Name = "buttonLineOcrNewLanguage";
            this.buttonLineOcrNewLanguage.Size = new System.Drawing.Size(68, 23);
            this.buttonLineOcrNewLanguage.TabIndex = 40;
            this.buttonLineOcrNewLanguage.Text = "New";
            this.buttonLineOcrNewLanguage.UseVisualStyleBackColor = true;
            this.buttonLineOcrNewLanguage.Click += new System.EventHandler(this.buttonLineOcrNewLanguage_Click);
            // 
            // label2
            // 
            this.label2.AutoSize = true;
            this.label2.Location = new System.Drawing.Point(11, 104);
            this.label2.Name = "label2";
            this.label2.Size = new System.Drawing.Size(54, 13);
            this.label2.TabIndex = 35;
            this.label2.Text = "Language";
            // 
            // comboBoxNOcrLanguage
            // 
            this.comboBoxNOcrLanguage.DropDownStyle = System.Windows.Forms.ComboBoxStyle.DropDownList;
            this.comboBoxNOcrLanguage.FormattingEnabled = true;
            this.comboBoxNOcrLanguage.Location = new System.Drawing.Point(74, 100);
            this.comboBoxNOcrLanguage.Name = "comboBoxNOcrLanguage";
            this.comboBoxNOcrLanguage.Size = new System.Drawing.Size(130, 21);
            this.comboBoxNOcrLanguage.TabIndex = 34;
            this.comboBoxNOcrLanguage.SelectedIndexChanged += new System.EventHandler(this.comboBoxNOcrLanguage_SelectedIndexChanged);
            // 
            // checkBoxNOcrItalic
            // 
            this.checkBoxNOcrItalic.AutoSize = true;
            this.checkBoxNOcrItalic.Location = new System.Drawing.Point(12, 69);
            this.checkBoxNOcrItalic.Name = "checkBoxNOcrItalic";
            this.checkBoxNOcrItalic.Size = new System.Drawing.Size(92, 17);
            this.checkBoxNOcrItalic.TabIndex = 8;
            this.checkBoxNOcrItalic.Text = "Contains italic";
            this.checkBoxNOcrItalic.UseVisualStyleBackColor = true;
            // 
            // checkBoxNOcrDrawUnknownLetters
            // 
            this.checkBoxNOcrDrawUnknownLetters.AutoSize = true;
            this.checkBoxNOcrDrawUnknownLetters.Location = new System.Drawing.Point(235, 17);
            this.checkBoxNOcrDrawUnknownLetters.Name = "checkBoxNOcrDrawUnknownLetters";
            this.checkBoxNOcrDrawUnknownLetters.Size = new System.Drawing.Size(116, 17);
            this.checkBoxNOcrDrawUnknownLetters.TabIndex = 7;
            this.checkBoxNOcrDrawUnknownLetters.Text = "Draw missing texts";
            this.checkBoxNOcrDrawUnknownLetters.UseVisualStyleBackColor = true;
            // 
            // checkBoxRightToLeftNOCR
            // 
            this.checkBoxRightToLeftNOCR.AutoSize = true;
            this.checkBoxRightToLeftNOCR.Location = new System.Drawing.Point(235, 40);
            this.checkBoxRightToLeftNOCR.Name = "checkBoxRightToLeftNOCR";
            this.checkBoxRightToLeftNOCR.Size = new System.Drawing.Size(83, 17);
            this.checkBoxRightToLeftNOCR.TabIndex = 6;
            this.checkBoxRightToLeftNOCR.Text = "Right to left";
            this.checkBoxRightToLeftNOCR.UseVisualStyleBackColor = true;
            // 
            // numericUpDownNumberOfPixelsIsSpaceNOCR
            // 
            this.numericUpDownNumberOfPixelsIsSpaceNOCR.Location = new System.Drawing.Point(122, 17);
            this.numericUpDownNumberOfPixelsIsSpaceNOCR.Maximum = new decimal(new int[] {
            250,
            0,
            0,
            0});
            this.numericUpDownNumberOfPixelsIsSpaceNOCR.Minimum = new decimal(new int[] {
            1,
            0,
            0,
            0});
            this.numericUpDownNumberOfPixelsIsSpaceNOCR.Name = "numericUpDownNumberOfPixelsIsSpaceNOCR";
            this.numericUpDownNumberOfPixelsIsSpaceNOCR.Size = new System.Drawing.Size(50, 21);
            this.numericUpDownNumberOfPixelsIsSpaceNOCR.TabIndex = 5;
            this.numericUpDownNumberOfPixelsIsSpaceNOCR.Value = new decimal(new int[] {
            12,
            0,
            0,
            0});
            this.numericUpDownNumberOfPixelsIsSpaceNOCR.ValueChanged += new System.EventHandler(this.numericUpDownNumberOfPixelsIsSpaceNOCR_ValueChanged);
            // 
            // labelNumberOfPixelsIsSpaceNOCR
            // 
            this.labelNumberOfPixelsIsSpaceNOCR.AutoSize = true;
            this.labelNumberOfPixelsIsSpaceNOCR.Location = new System.Drawing.Point(12, 20);
            this.labelNumberOfPixelsIsSpaceNOCR.Name = "labelNumberOfPixelsIsSpaceNOCR";
            this.labelNumberOfPixelsIsSpaceNOCR.Size = new System.Drawing.Size(104, 13);
            this.labelNumberOfPixelsIsSpaceNOCR.TabIndex = 4;
            this.labelNumberOfPixelsIsSpaceNOCR.Text = "No of pixels is space";
            // 
            // groupBoxImageCompareMethod
            // 
            this.groupBoxImageCompareMethod.Controls.Add(this.buttonChooseEditBinaryImageCompareDb);
            this.groupBoxImageCompareMethod.Controls.Add(this.labelMinLineSplitHeight);
            this.groupBoxImageCompareMethod.Controls.Add(this.comboBoxLineSplitMinLineHeight);
            this.groupBoxImageCompareMethod.Controls.Add(this.labelMaxErrorPercent);
            this.groupBoxImageCompareMethod.Controls.Add(this.numericUpDownMaxErrorPct);
            this.groupBoxImageCompareMethod.Controls.Add(this.checkBoxRightToLeft);
            this.groupBoxImageCompareMethod.Controls.Add(this.numericUpDownPixelsIsSpace);
            this.groupBoxImageCompareMethod.Controls.Add(this.labelNoOfPixelsIsSpace);
            this.groupBoxImageCompareMethod.Controls.Add(this.comboBoxCharacterDatabase);
            this.groupBoxImageCompareMethod.Controls.Add(this.labelImageDatabase);
            this.groupBoxImageCompareMethod.Location = new System.Drawing.Point(13, 38);
            this.groupBoxImageCompareMethod.Name = "groupBoxImageCompareMethod";
            this.groupBoxImageCompareMethod.Size = new System.Drawing.Size(366, 131);
            this.groupBoxImageCompareMethod.TabIndex = 2;
            this.groupBoxImageCompareMethod.TabStop = false;
            this.groupBoxImageCompareMethod.Text = "Image compare";
            // 
            // buttonChooseEditBinaryImageCompareDb
            // 
            this.buttonChooseEditBinaryImageCompareDb.Location = new System.Drawing.Point(318, 17);
            this.buttonChooseEditBinaryImageCompareDb.Name = "buttonChooseEditBinaryImageCompareDb";
            this.buttonChooseEditBinaryImageCompareDb.Size = new System.Drawing.Size(28, 23);
            this.buttonChooseEditBinaryImageCompareDb.TabIndex = 48;
            this.buttonChooseEditBinaryImageCompareDb.Text = "...";
            this.buttonChooseEditBinaryImageCompareDb.UseVisualStyleBackColor = true;
            this.buttonChooseEditBinaryImageCompareDb.Click += new System.EventHandler(this.buttonChooseEditBinaryImageCompareDb_Click);
            // 
            // labelMinLineSplitHeight
            // 
            this.labelMinLineSplitHeight.AutoSize = true;
            this.labelMinLineSplitHeight.Location = new System.Drawing.Point(238, 86);
            this.labelMinLineSplitHeight.Name = "labelMinLineSplitHeight";
            this.labelMinLineSplitHeight.Size = new System.Drawing.Size(104, 13);
            this.labelMinLineSplitHeight.TabIndex = 47;
            this.labelMinLineSplitHeight.Text = "Line split min. height";
            // 
            // comboBoxLineSplitMinLineHeight
            // 
            this.comboBoxLineSplitMinLineHeight.DropDownStyle = System.Windows.Forms.ComboBoxStyle.DropDownList;
            this.comboBoxLineSplitMinLineHeight.FormattingEnabled = true;
            this.comboBoxLineSplitMinLineHeight.Items.AddRange(new object[] {
            "Auto",
            "5",
            "6",
            "7",
            "8",
            "9",
            "10",
            "11",
            "12",
            "13",
            "14",
            "15",
            "16",
            "17",
            "18",
            "19",
            "20",
            "21",
            "22",
            "23",
            "24",
            "25",
            "26",
            "27",
            "28",
            "29",
            "30",
            "31",
            "32",
            "33",
            "34",
            "35",
            "36",
            "37",
            "38",
            "39",
            "40",
            "41",
            "42",
            "43",
            "44",
            "45",
            "46",
            "47",
            "48",
            "49",
            "50",
            "51",
            "52",
            "53",
            "54",
            "55",
            "56",
            "57",
            "58",
            "59",
            "60",
            "65",
            "70",
            "75",
            "80",
            "85",
            "90",
            "95",
            "100",
            "110",
            "120",
            "130",
            "140",
            "150"});
            this.comboBoxLineSplitMinLineHeight.Location = new System.Drawing.Point(239, 102);
            this.comboBoxLineSplitMinLineHeight.Name = "comboBoxLineSplitMinLineHeight";
            this.comboBoxLineSplitMinLineHeight.Size = new System.Drawing.Size(121, 21);
            this.comboBoxLineSplitMinLineHeight.TabIndex = 46;
            // 
            // labelMaxErrorPercent
            // 
            this.labelMaxErrorPercent.AutoSize = true;
            this.labelMaxErrorPercent.Location = new System.Drawing.Point(7, 83);
            this.labelMaxErrorPercent.Name = "labelMaxErrorPercent";
            this.labelMaxErrorPercent.Size = new System.Drawing.Size(55, 13);
            this.labelMaxErrorPercent.TabIndex = 45;
            this.labelMaxErrorPercent.Text = "Max Err%";
            // 
            // numericUpDownMaxErrorPct
            // 
            this.numericUpDownMaxErrorPct.DecimalPlaces = 1;
            this.numericUpDownMaxErrorPct.Increment = new decimal(new int[] {
            1,
            0,
            0,
            65536});
            this.numericUpDownMaxErrorPct.Location = new System.Drawing.Point(173, 81);
            this.numericUpDownMaxErrorPct.Maximum = new decimal(new int[] {
            20,
            0,
            0,
            0});
            this.numericUpDownMaxErrorPct.Name = "numericUpDownMaxErrorPct";
            this.numericUpDownMaxErrorPct.Size = new System.Drawing.Size(50, 21);
            this.numericUpDownMaxErrorPct.TabIndex = 44;
            this.numericUpDownMaxErrorPct.Value = new decimal(new int[] {
            10,
            0,
            0,
            65536});
            this.numericUpDownMaxErrorPct.ValueChanged += new System.EventHandler(this.numericUpDownMaxErrorPct_ValueChanged);
            // 
            // checkBoxRightToLeft
            // 
            this.checkBoxRightToLeft.AutoSize = true;
            this.checkBoxRightToLeft.Location = new System.Drawing.Point(9, 107);
            this.checkBoxRightToLeft.Name = "checkBoxRightToLeft";
            this.checkBoxRightToLeft.Size = new System.Drawing.Size(83, 17);
            this.checkBoxRightToLeft.TabIndex = 6;
            this.checkBoxRightToLeft.Text = "Right to left";
            this.checkBoxRightToLeft.UseVisualStyleBackColor = true;
            // 
            // numericUpDownPixelsIsSpace
            // 
            this.numericUpDownPixelsIsSpace.Location = new System.Drawing.Point(173, 54);
            this.numericUpDownPixelsIsSpace.Maximum = new decimal(new int[] {
            50,
            0,
            0,
            0});
            this.numericUpDownPixelsIsSpace.Minimum = new decimal(new int[] {
            1,
            0,
            0,
            0});
            this.numericUpDownPixelsIsSpace.Name = "numericUpDownPixelsIsSpace";
            this.numericUpDownPixelsIsSpace.Size = new System.Drawing.Size(50, 21);
            this.numericUpDownPixelsIsSpace.TabIndex = 5;
            this.numericUpDownPixelsIsSpace.Value = new decimal(new int[] {
            1,
            0,
            0,
            0});
            this.numericUpDownPixelsIsSpace.ValueChanged += new System.EventHandler(this.numericUpDownPixelsIsSpace_ValueChanged);
            // 
            // labelNoOfPixelsIsSpace
            // 
            this.labelNoOfPixelsIsSpace.AutoSize = true;
            this.labelNoOfPixelsIsSpace.Location = new System.Drawing.Point(6, 56);
            this.labelNoOfPixelsIsSpace.Name = "labelNoOfPixelsIsSpace";
            this.labelNoOfPixelsIsSpace.Size = new System.Drawing.Size(104, 13);
            this.labelNoOfPixelsIsSpace.TabIndex = 4;
            this.labelNoOfPixelsIsSpace.Text = "No of pixels is space";
            // 
            // comboBoxCharacterDatabase
            // 
            this.comboBoxCharacterDatabase.DropDownStyle = System.Windows.Forms.ComboBoxStyle.DropDownList;
            this.comboBoxCharacterDatabase.FormattingEnabled = true;
            this.comboBoxCharacterDatabase.Location = new System.Drawing.Point(130, 19);
            this.comboBoxCharacterDatabase.Name = "comboBoxCharacterDatabase";
            this.comboBoxCharacterDatabase.Size = new System.Drawing.Size(182, 21);
            this.comboBoxCharacterDatabase.TabIndex = 1;
            this.comboBoxCharacterDatabase.SelectedIndexChanged += new System.EventHandler(this.ComboBoxCharacterDatabaseSelectedIndexChanged);
            // 
            // labelImageDatabase
            // 
            this.labelImageDatabase.AutoSize = true;
            this.labelImageDatabase.Location = new System.Drawing.Point(7, 22);
            this.labelImageDatabase.Name = "labelImageDatabase";
            this.labelImageDatabase.Size = new System.Drawing.Size(85, 13);
            this.labelImageDatabase.TabIndex = 0;
            this.labelImageDatabase.Text = "Image database";
            // 
            // GroupBoxTesseractMethod
            // 
            this.GroupBoxTesseractMethod.Controls.Add(this.checkBoxTesseractFallback);
            this.GroupBoxTesseractMethod.Controls.Add(this.labelTesseractEngineMode);
            this.GroupBoxTesseractMethod.Controls.Add(this.comboBoxTesseractEngineMode);
            this.GroupBoxTesseractMethod.Controls.Add(this.buttonGetTesseractDictionaries);
            this.GroupBoxTesseractMethod.Controls.Add(this.checkBoxTesseractMusicOn);
            this.GroupBoxTesseractMethod.Controls.Add(this.checkBoxTesseractItalicsOn);
            this.GroupBoxTesseractMethod.Controls.Add(this.labelTesseractLanguage);
            this.GroupBoxTesseractMethod.Controls.Add(this.comboBoxTesseractLanguages);
            this.GroupBoxTesseractMethod.Location = new System.Drawing.Point(13, 31);
            this.GroupBoxTesseractMethod.Name = "GroupBoxTesseractMethod";
            this.GroupBoxTesseractMethod.Size = new System.Drawing.Size(366, 131);
            this.GroupBoxTesseractMethod.TabIndex = 1;
            this.GroupBoxTesseractMethod.TabStop = false;
            this.GroupBoxTesseractMethod.Text = "Tesseract";
            // 
            // checkBoxTesseractFallback
            // 
            this.checkBoxTesseractFallback.AutoSize = true;
            this.checkBoxTesseractFallback.Location = new System.Drawing.Point(21, 104);
            this.checkBoxTesseractFallback.Name = "checkBoxTesseractFallback";
            this.checkBoxTesseractFallback.Size = new System.Drawing.Size(152, 17);
            this.checkBoxTesseractFallback.TabIndex = 7;
            this.checkBoxTesseractFallback.Text = "Fallback to Tesseract 3.02";
            this.checkBoxTesseractFallback.UseVisualStyleBackColor = true;
            // 
            // labelTesseractEngineMode
            // 
            this.labelTesseractEngineMode.AutoSize = true;
            this.labelTesseractEngineMode.Location = new System.Drawing.Point(18, 50);
            this.labelTesseractEngineMode.Name = "labelTesseractEngineMode";
            this.labelTesseractEngineMode.Size = new System.Drawing.Size(68, 13);
            this.labelTesseractEngineMode.TabIndex = 6;
            this.labelTesseractEngineMode.Text = "Engine mode";
            // 
            // comboBoxTesseractEngineMode
            // 
            this.comboBoxTesseractEngineMode.DropDownStyle = System.Windows.Forms.ComboBoxStyle.DropDownList;
            this.comboBoxTesseractEngineMode.FormattingEnabled = true;
            this.comboBoxTesseractEngineMode.Items.AddRange(new object[] {
            "Original Tesseract only (can detect italic)",
            "Neural nets LSTM only",
            "Tesseract + LSTM",
            "Default, based on what is available"});
            this.comboBoxTesseractEngineMode.Location = new System.Drawing.Point(98, 47);
            this.comboBoxTesseractEngineMode.Name = "comboBoxTesseractEngineMode";
            this.comboBoxTesseractEngineMode.Size = new System.Drawing.Size(195, 21);
            this.comboBoxTesseractEngineMode.TabIndex = 5;
            this.comboBoxTesseractEngineMode.SelectedIndexChanged += new System.EventHandler(this.comboBoxTesseractEngineMode_SelectedIndexChanged);
            // 
            // buttonGetTesseractDictionaries
            // 
            this.buttonGetTesseractDictionaries.Location = new System.Drawing.Point(300, 18);
            this.buttonGetTesseractDictionaries.Name = "buttonGetTesseractDictionaries";
            this.buttonGetTesseractDictionaries.Size = new System.Drawing.Size(29, 23);
            this.buttonGetTesseractDictionaries.TabIndex = 2;
            this.buttonGetTesseractDictionaries.Text = "...";
            this.buttonGetTesseractDictionaries.UseVisualStyleBackColor = true;
            this.buttonGetTesseractDictionaries.Click += new System.EventHandler(this.buttonGetTesseractDictionaries_Click);
            // 
            // checkBoxTesseractMusicOn
            // 
            this.checkBoxTesseractMusicOn.AutoSize = true;
            this.checkBoxTesseractMusicOn.Checked = true;
            this.checkBoxTesseractMusicOn.CheckState = System.Windows.Forms.CheckState.Checked;
            this.checkBoxTesseractMusicOn.Location = new System.Drawing.Point(81, 77);
            this.checkBoxTesseractMusicOn.Name = "checkBoxTesseractMusicOn";
            this.checkBoxTesseractMusicOn.Size = new System.Drawing.Size(93, 17);
            this.checkBoxTesseractMusicOn.TabIndex = 4;
            this.checkBoxTesseractMusicOn.Text = "Music symbols";
            this.checkBoxTesseractMusicOn.UseVisualStyleBackColor = true;
            // 
            // checkBoxTesseractItalicsOn
            // 
            this.checkBoxTesseractItalicsOn.AutoSize = true;
            this.checkBoxTesseractItalicsOn.Checked = true;
            this.checkBoxTesseractItalicsOn.CheckState = System.Windows.Forms.CheckState.Checked;
            this.checkBoxTesseractItalicsOn.Location = new System.Drawing.Point(21, 77);
            this.checkBoxTesseractItalicsOn.Name = "checkBoxTesseractItalicsOn";
            this.checkBoxTesseractItalicsOn.Size = new System.Drawing.Size(54, 17);
            this.checkBoxTesseractItalicsOn.TabIndex = 3;
            this.checkBoxTesseractItalicsOn.Text = "Italics";
            this.checkBoxTesseractItalicsOn.UseVisualStyleBackColor = true;
            // 
            // labelTesseractLanguage
            // 
            this.labelTesseractLanguage.AutoSize = true;
            this.labelTesseractLanguage.Location = new System.Drawing.Point(18, 22);
            this.labelTesseractLanguage.Name = "labelTesseractLanguage";
            this.labelTesseractLanguage.Size = new System.Drawing.Size(54, 13);
            this.labelTesseractLanguage.TabIndex = 0;
            this.labelTesseractLanguage.Text = "Language";
            // 
            // comboBoxTesseractLanguages
            // 
            this.comboBoxTesseractLanguages.DropDownStyle = System.Windows.Forms.ComboBoxStyle.DropDownList;
            this.comboBoxTesseractLanguages.FormattingEnabled = true;
            this.comboBoxTesseractLanguages.Location = new System.Drawing.Point(98, 20);
            this.comboBoxTesseractLanguages.Name = "comboBoxTesseractLanguages";
            this.comboBoxTesseractLanguages.Size = new System.Drawing.Size(195, 21);
            this.comboBoxTesseractLanguages.TabIndex = 1;
            this.comboBoxTesseractLanguages.SelectedIndexChanged += new System.EventHandler(this.ComboBoxTesseractLanguagesSelectedIndexChanged);
            // 
            // groupBoxModiMethod
            // 
            this.groupBoxModiMethod.Controls.Add(this.label1);
            this.groupBoxModiMethod.Controls.Add(this.comboBoxModiLanguage);
            this.groupBoxModiMethod.Location = new System.Drawing.Point(7, 50);
            this.groupBoxModiMethod.Name = "groupBoxModiMethod";
            this.groupBoxModiMethod.Size = new System.Drawing.Size(366, 131);
            this.groupBoxModiMethod.TabIndex = 3;
            this.groupBoxModiMethod.TabStop = false;
            this.groupBoxModiMethod.Text = "MODI";
            // 
            // label1
            // 
            this.label1.AutoSize = true;
            this.label1.Location = new System.Drawing.Point(11, 58);
            this.label1.Name = "label1";
            this.label1.Size = new System.Drawing.Size(54, 13);
            this.label1.TabIndex = 33;
            this.label1.Text = "Language";
            // 
            // comboBoxModiLanguage
            // 
            this.comboBoxModiLanguage.DropDownStyle = System.Windows.Forms.ComboBoxStyle.DropDownList;
            this.comboBoxModiLanguage.FormattingEnabled = true;
            this.comboBoxModiLanguage.Location = new System.Drawing.Point(108, 55);
            this.comboBoxModiLanguage.Name = "comboBoxModiLanguage";
            this.comboBoxModiLanguage.Size = new System.Drawing.Size(195, 21);
            this.comboBoxModiLanguage.TabIndex = 0;
            this.comboBoxModiLanguage.SelectedIndexChanged += new System.EventHandler(this.ComboBoxModiLanguageSelectedIndexChanged);
            // 
            // groupBoxCloudVision
            // 
            this.groupBoxCloudVision.Controls.Add(this.checkBoxSeHandlesTextMerge);
            this.groupBoxCloudVision.Controls.Add(this.checkBoxCloudVisionSendOriginalImages);
            this.groupBoxCloudVision.Controls.Add(this.comboBoxCloudVisionLanguage);
            this.groupBoxCloudVision.Controls.Add(this.labelCloudVisionLanguage);
            this.groupBoxCloudVision.Controls.Add(this.textBoxCloudVisionApiKey);
            this.groupBoxCloudVision.Controls.Add(this.labelCloudVisionApiKey);
            this.groupBoxCloudVision.Location = new System.Drawing.Point(7, 38);
            this.groupBoxCloudVision.Name = "groupBoxCloudVision";
            this.groupBoxCloudVision.Size = new System.Drawing.Size(372, 143);
            this.groupBoxCloudVision.TabIndex = 8;
            this.groupBoxCloudVision.TabStop = false;
            this.groupBoxCloudVision.Text = "Cloud Vision API";
            // 
            // checkBoxSeHandlesTextMerge
            // 
            this.checkBoxSeHandlesTextMerge.AutoSize = true;
            this.checkBoxSeHandlesTextMerge.Location = new System.Drawing.Point(7, 105);
            this.checkBoxSeHandlesTextMerge.Name = "checkBoxSeHandlesTextMerge";
            this.checkBoxSeHandlesTextMerge.Size = new System.Drawing.Size(134, 17);
            this.checkBoxSeHandlesTextMerge.TabIndex = 5;
            this.checkBoxSeHandlesTextMerge.Text = "SE handles text merge";
            this.checkBoxSeHandlesTextMerge.UseVisualStyleBackColor = true;
            this.checkBoxSeHandlesTextMerge.CheckedChanged += new System.EventHandler(this.checkBoxSeHandlesTextMerge_CheckedChanged);
            // 
            // checkBoxCloudVisionSendOriginalImages
            // 
            this.checkBoxCloudVisionSendOriginalImages.AutoSize = true;
            this.checkBoxCloudVisionSendOriginalImages.Location = new System.Drawing.Point(9, 80);
            this.checkBoxCloudVisionSendOriginalImages.Name = "checkBoxCloudVisionSendOriginalImages";
            this.checkBoxCloudVisionSendOriginalImages.Size = new System.Drawing.Size(123, 17);
            this.checkBoxCloudVisionSendOriginalImages.TabIndex = 4;
            this.checkBoxCloudVisionSendOriginalImages.Text = "Send original images";
            this.checkBoxCloudVisionSendOriginalImages.UseVisualStyleBackColor = true;
            this.checkBoxCloudVisionSendOriginalImages.Visible = false;
            this.checkBoxCloudVisionSendOriginalImages.CheckedChanged += new System.EventHandler(this.checkBoxCloudVisionSendOriginalImages_CheckedChanged);
            // 
            // comboBoxCloudVisionLanguage
            // 
            this.comboBoxCloudVisionLanguage.DropDownStyle = System.Windows.Forms.ComboBoxStyle.DropDownList;
            this.comboBoxCloudVisionLanguage.FormattingEnabled = true;
            this.comboBoxCloudVisionLanguage.Location = new System.Drawing.Point(87, 49);
            this.comboBoxCloudVisionLanguage.Name = "comboBoxCloudVisionLanguage";
            this.comboBoxCloudVisionLanguage.Size = new System.Drawing.Size(279, 21);
            this.comboBoxCloudVisionLanguage.TabIndex = 3;
            // 
            // labelCloudVisionLanguage
            // 
            this.labelCloudVisionLanguage.AutoSize = true;
            this.labelCloudVisionLanguage.Location = new System.Drawing.Point(6, 52);
            this.labelCloudVisionLanguage.Name = "labelCloudVisionLanguage";
            this.labelCloudVisionLanguage.Size = new System.Drawing.Size(54, 13);
            this.labelCloudVisionLanguage.TabIndex = 2;
            this.labelCloudVisionLanguage.Text = "Language";
            // 
            // textBoxCloudVisionApiKey
            // 
            this.textBoxCloudVisionApiKey.Location = new System.Drawing.Point(87, 22);
            this.textBoxCloudVisionApiKey.Name = "textBoxCloudVisionApiKey";
            this.textBoxCloudVisionApiKey.Size = new System.Drawing.Size(279, 21);
            this.textBoxCloudVisionApiKey.TabIndex = 1;
            // 
            // labelCloudVisionApiKey
            // 
            this.labelCloudVisionApiKey.AutoSize = true;
            this.labelCloudVisionApiKey.Location = new System.Drawing.Point(6, 25);
            this.labelCloudVisionApiKey.Name = "labelCloudVisionApiKey";
            this.labelCloudVisionApiKey.Size = new System.Drawing.Size(44, 13);
            this.labelCloudVisionApiKey.TabIndex = 0;
            this.labelCloudVisionApiKey.Text = "API key";
            // 
            // groupBoxOCRControls
            // 
            this.groupBoxOCRControls.Anchor = ((System.Windows.Forms.AnchorStyles)((System.Windows.Forms.AnchorStyles.Bottom | System.Windows.Forms.AnchorStyles.Right)));
            this.groupBoxOCRControls.Controls.Add(this.labelStartFrom);
            this.groupBoxOCRControls.Controls.Add(this.numericUpDownStartNumber);
            this.groupBoxOCRControls.Controls.Add(this.buttonPause);
            this.groupBoxOCRControls.Controls.Add(this.buttonStartOcr);
            this.groupBoxOCRControls.Location = new System.Drawing.Point(368, 207);
            this.groupBoxOCRControls.Name = "groupBoxOCRControls";
            this.groupBoxOCRControls.Size = new System.Drawing.Size(287, 84);
            this.groupBoxOCRControls.TabIndex = 2;
            this.groupBoxOCRControls.TabStop = false;
            this.groupBoxOCRControls.Text = "OCR Start/stop";
            // 
            // labelStartFrom
            // 
            this.labelStartFrom.AutoSize = true;
            this.labelStartFrom.Location = new System.Drawing.Point(120, 26);
            this.labelStartFrom.Name = "labelStartFrom";
            this.labelStartFrom.Size = new System.Drawing.Size(127, 13);
            this.labelStartFrom.TabIndex = 1;
            this.labelStartFrom.Text = "Start OCR from subtitle#";
            // 
            // numericUpDownStartNumber
            // 
            this.numericUpDownStartNumber.Location = new System.Drawing.Point(123, 47);
            this.numericUpDownStartNumber.Maximum = new decimal(new int[] {
            99999,
            0,
            0,
            0});
            this.numericUpDownStartNumber.Minimum = new decimal(new int[] {
            1,
            0,
            0,
            0});
            this.numericUpDownStartNumber.Name = "numericUpDownStartNumber";
            this.numericUpDownStartNumber.Size = new System.Drawing.Size(64, 21);
            this.numericUpDownStartNumber.TabIndex = 3;
            this.numericUpDownStartNumber.Value = new decimal(new int[] {
            1,
            0,
            0,
            0});
            // 
            // buttonPause
            // 
            this.buttonPause.ImeMode = System.Windows.Forms.ImeMode.NoControl;
            this.buttonPause.Location = new System.Drawing.Point(11, 52);
            this.buttonPause.Name = "buttonPause";
            this.buttonPause.Size = new System.Drawing.Size(105, 23);
            this.buttonPause.TabIndex = 2;
            this.buttonPause.Text = "Pause OCR";
            this.buttonPause.UseVisualStyleBackColor = true;
            this.buttonPause.Click += new System.EventHandler(this.ButtonPauseClick);
            // 
            // buttonStartOcr
            // 
            this.buttonStartOcr.Font = new System.Drawing.Font("Tahoma", 8.25F, System.Drawing.FontStyle.Bold, System.Drawing.GraphicsUnit.Point, ((byte)(0)));
            this.buttonStartOcr.ImeMode = System.Windows.Forms.ImeMode.NoControl;
            this.buttonStartOcr.Location = new System.Drawing.Point(11, 24);
            this.buttonStartOcr.Name = "buttonStartOcr";
            this.buttonStartOcr.Size = new System.Drawing.Size(105, 23);
            this.buttonStartOcr.TabIndex = 0;
            this.buttonStartOcr.Text = "Start OCR";
            this.buttonStartOcr.UseVisualStyleBackColor = true;
            this.buttonStartOcr.Click += new System.EventHandler(this.ButtonStartOcrClick);
            // 
            // groupBoxOcrAutoFix
            // 
            this.groupBoxOcrAutoFix.Controls.Add(this.buttonSpellCheckDownload);
            this.groupBoxOcrAutoFix.Controls.Add(this.labelFixesMade);
            this.groupBoxOcrAutoFix.Controls.Add(this.comboBoxDictionaries);
            this.groupBoxOcrAutoFix.Controls.Add(this.checkBoxGuessUnknownWords);
            this.groupBoxOcrAutoFix.Controls.Add(this.tabControlLogs);
            this.groupBoxOcrAutoFix.Controls.Add(this.checkBoxPromptForUnknownWords);
            this.groupBoxOcrAutoFix.Controls.Add(this.checkBoxAutoBreakLines);
            this.groupBoxOcrAutoFix.Controls.Add(this.labelDictionaryLoaded);
            this.groupBoxOcrAutoFix.Controls.Add(this.checkBoxAutoFixCommonErrors);
            this.groupBoxOcrAutoFix.Dock = System.Windows.Forms.DockStyle.Fill;
            this.groupBoxOcrAutoFix.Location = new System.Drawing.Point(0, 0);
            this.groupBoxOcrAutoFix.Name = "groupBoxOcrAutoFix";
            this.groupBoxOcrAutoFix.Size = new System.Drawing.Size(400, 333);
            this.groupBoxOcrAutoFix.TabIndex = 0;
            this.groupBoxOcrAutoFix.TabStop = false;
            this.groupBoxOcrAutoFix.Text = "OCR auto correction / spell checking";
            // 
            // buttonSpellCheckDownload
            // 
            this.buttonSpellCheckDownload.Anchor = ((System.Windows.Forms.AnchorStyles)((System.Windows.Forms.AnchorStyles.Top | System.Windows.Forms.AnchorStyles.Right)));
            this.buttonSpellCheckDownload.Location = new System.Drawing.Point(367, 19);
            this.buttonSpellCheckDownload.Name = "buttonSpellCheckDownload";
            this.buttonSpellCheckDownload.Size = new System.Drawing.Size(28, 21);
            this.buttonSpellCheckDownload.TabIndex = 42;
            this.buttonSpellCheckDownload.Text = "...";
            this.buttonSpellCheckDownload.UseVisualStyleBackColor = true;
            this.buttonSpellCheckDownload.Click += new System.EventHandler(this.buttonSpellCheckDownload_Click);
            // 
            // labelFixesMade
            // 
            this.labelFixesMade.AutoSize = true;
            this.labelFixesMade.Location = new System.Drawing.Point(151, 48);
            this.labelFixesMade.Name = "labelFixesMade";
            this.labelFixesMade.Size = new System.Drawing.Size(98, 13);
            this.labelFixesMade.TabIndex = 3;
            this.labelFixesMade.Text = "NumberOfOcrFixes";
            // 
            // comboBoxDictionaries
            // 
            this.comboBoxDictionaries.Anchor = ((System.Windows.Forms.AnchorStyles)(((System.Windows.Forms.AnchorStyles.Top | System.Windows.Forms.AnchorStyles.Left) 
            | System.Windows.Forms.AnchorStyles.Right)));
            this.comboBoxDictionaries.DropDownStyle = System.Windows.Forms.ComboBoxStyle.DropDownList;
            this.comboBoxDictionaries.FormattingEnabled = true;
            this.comboBoxDictionaries.Location = new System.Drawing.Point(127, 20);
            this.comboBoxDictionaries.Name = "comboBoxDictionaries";
            this.comboBoxDictionaries.Size = new System.Drawing.Size(229, 21);
            this.comboBoxDictionaries.TabIndex = 1;
            this.comboBoxDictionaries.SelectedIndexChanged += new System.EventHandler(this.comboBoxDictionaries_SelectedIndexChanged);
            // 
            // checkBoxGuessUnknownWords
            // 
            this.checkBoxGuessUnknownWords.AutoSize = true;
            this.checkBoxGuessUnknownWords.Checked = true;
            this.checkBoxGuessUnknownWords.CheckState = System.Windows.Forms.CheckState.Checked;
            this.checkBoxGuessUnknownWords.Location = new System.Drawing.Point(11, 91);
            this.checkBoxGuessUnknownWords.Name = "checkBoxGuessUnknownWords";
            this.checkBoxGuessUnknownWords.Size = new System.Drawing.Size(164, 17);
            this.checkBoxGuessUnknownWords.TabIndex = 5;
            this.checkBoxGuessUnknownWords.Text = "Try to guess unknown words";
            this.checkBoxGuessUnknownWords.UseVisualStyleBackColor = true;
            // 
            // tabControlLogs
            // 
            this.tabControlLogs.Anchor = ((System.Windows.Forms.AnchorStyles)((((System.Windows.Forms.AnchorStyles.Top | System.Windows.Forms.AnchorStyles.Bottom) 
            | System.Windows.Forms.AnchorStyles.Left) 
            | System.Windows.Forms.AnchorStyles.Right)));
            this.tabControlLogs.ContextMenuStrip = this.contextMenuStripAllFixes;
            this.tabControlLogs.Controls.Add(this.tabPageUnknownWords);
            this.tabControlLogs.Controls.Add(this.tabPageAllFixes);
            this.tabControlLogs.Controls.Add(this.tabPageSuggestions);
            this.tabControlLogs.Location = new System.Drawing.Point(8, 144);
            this.tabControlLogs.Name = "tabControlLogs";
            this.tabControlLogs.SelectedIndex = 0;
            this.tabControlLogs.Size = new System.Drawing.Size(383, 181);
            this.tabControlLogs.TabIndex = 7;
            // 
            // contextMenuStripAllFixes
            // 
            this.contextMenuStripAllFixes.Items.AddRange(new System.Windows.Forms.ToolStripItem[] {
            this.toolStripMenuItemClearFixes});
            this.contextMenuStripAllFixes.Name = "contextMenuStripUnknownWords";
            this.contextMenuStripAllFixes.Size = new System.Drawing.Size(102, 26);
            // 
            // toolStripMenuItemClearFixes
            // 
            this.toolStripMenuItemClearFixes.Name = "toolStripMenuItemClearFixes";
            this.toolStripMenuItemClearFixes.Size = new System.Drawing.Size(101, 22);
            this.toolStripMenuItemClearFixes.Text = "Clear";
            this.toolStripMenuItemClearFixes.Click += new System.EventHandler(this.toolStripMenuItemClearFixes_Click);
            // 
            // tabPageUnknownWords
            // 
            this.tabPageUnknownWords.Controls.Add(this.buttonGoogleIt);
            this.tabPageUnknownWords.Controls.Add(this.buttonAddToOcrReplaceList);
            this.tabPageUnknownWords.Controls.Add(this.buttonUknownToUserDic);
            this.tabPageUnknownWords.Controls.Add(this.buttonUknownToNames);
            this.tabPageUnknownWords.Controls.Add(this.listBoxUnknownWords);
            this.tabPageUnknownWords.Location = new System.Drawing.Point(4, 22);
            this.tabPageUnknownWords.Name = "tabPageUnknownWords";
            this.tabPageUnknownWords.Size = new System.Drawing.Size(375, 155);
            this.tabPageUnknownWords.TabIndex = 2;
            this.tabPageUnknownWords.Text = "Unknown words";
            this.tabPageUnknownWords.UseVisualStyleBackColor = true;
            // 
            // buttonGoogleIt
            // 
            this.buttonGoogleIt.Anchor = ((System.Windows.Forms.AnchorStyles)((System.Windows.Forms.AnchorStyles.Top | System.Windows.Forms.AnchorStyles.Right)));
            this.buttonGoogleIt.ImeMode = System.Windows.Forms.ImeMode.NoControl;
            this.buttonGoogleIt.Location = new System.Drawing.Point(152, 94);
            this.buttonGoogleIt.Name = "buttonGoogleIt";
            this.buttonGoogleIt.Size = new System.Drawing.Size(217, 23);
            this.buttonGoogleIt.TabIndex = 3;
            this.buttonGoogleIt.Text = "Google it";
            this.buttonGoogleIt.UseVisualStyleBackColor = true;
            this.buttonGoogleIt.Click += new System.EventHandler(this.buttonGoogleIt_Click);
            // 
            // buttonAddToOcrReplaceList
            // 
            this.buttonAddToOcrReplaceList.Anchor = ((System.Windows.Forms.AnchorStyles)((System.Windows.Forms.AnchorStyles.Top | System.Windows.Forms.AnchorStyles.Right)));
            this.buttonAddToOcrReplaceList.ImeMode = System.Windows.Forms.ImeMode.NoControl;
            this.buttonAddToOcrReplaceList.Location = new System.Drawing.Point(152, 65);
            this.buttonAddToOcrReplaceList.Name = "buttonAddToOcrReplaceList";
            this.buttonAddToOcrReplaceList.Size = new System.Drawing.Size(217, 23);
            this.buttonAddToOcrReplaceList.TabIndex = 2;
            this.buttonAddToOcrReplaceList.Text = "Add OCR replace pair";
            this.buttonAddToOcrReplaceList.UseVisualStyleBackColor = true;
            this.buttonAddToOcrReplaceList.Click += new System.EventHandler(this.buttonAddToOcrReplaceList_Click);
            // 
            // buttonUknownToUserDic
            // 
            this.buttonUknownToUserDic.Anchor = ((System.Windows.Forms.AnchorStyles)((System.Windows.Forms.AnchorStyles.Top | System.Windows.Forms.AnchorStyles.Right)));
            this.buttonUknownToUserDic.ImeMode = System.Windows.Forms.ImeMode.NoControl;
            this.buttonUknownToUserDic.Location = new System.Drawing.Point(152, 36);
            this.buttonUknownToUserDic.Name = "buttonUknownToUserDic";
            this.buttonUknownToUserDic.Size = new System.Drawing.Size(217, 23);
            this.buttonUknownToUserDic.TabIndex = 1;
            this.buttonUknownToUserDic.Text = "Add to user dictionary";
            this.buttonUknownToUserDic.UseVisualStyleBackColor = true;
            this.buttonUknownToUserDic.Click += new System.EventHandler(this.buttonUnknownToUserDic_Click);
            // 
            // buttonUknownToNames
            // 
            this.buttonUknownToNames.Anchor = ((System.Windows.Forms.AnchorStyles)((System.Windows.Forms.AnchorStyles.Top | System.Windows.Forms.AnchorStyles.Right)));
            this.buttonUknownToNames.ImeMode = System.Windows.Forms.ImeMode.NoControl;
            this.buttonUknownToNames.Location = new System.Drawing.Point(152, 7);
            this.buttonUknownToNames.Name = "buttonUknownToNames";
            this.buttonUknownToNames.Size = new System.Drawing.Size(217, 23);
            this.buttonUknownToNames.TabIndex = 0;
            this.buttonUknownToNames.Text = "Add to names etc list";
            this.buttonUknownToNames.UseVisualStyleBackColor = true;
            this.buttonUknownToNames.Click += new System.EventHandler(this.buttonUknownToNames_Click);
            // 
            // listBoxUnknownWords
            // 
            this.listBoxUnknownWords.Anchor = ((System.Windows.Forms.AnchorStyles)((((System.Windows.Forms.AnchorStyles.Top | System.Windows.Forms.AnchorStyles.Bottom) 
            | System.Windows.Forms.AnchorStyles.Left) 
            | System.Windows.Forms.AnchorStyles.Right)));
            this.listBoxUnknownWords.ContextMenuStrip = this.contextMenuStripUnknownWords;
            this.listBoxUnknownWords.Font = new System.Drawing.Font("Tahoma", 8.25F, System.Drawing.FontStyle.Regular, System.Drawing.GraphicsUnit.Point, ((byte)(0)));
            this.listBoxUnknownWords.FormattingEnabled = true;
            this.listBoxUnknownWords.HorizontalScrollbar = true;
            this.listBoxUnknownWords.Location = new System.Drawing.Point(3, 3);
            this.listBoxUnknownWords.Name = "listBoxUnknownWords";
            this.listBoxUnknownWords.Size = new System.Drawing.Size(143, 147);
            this.listBoxUnknownWords.TabIndex = 40;
            this.listBoxUnknownWords.SelectedIndexChanged += new System.EventHandler(this.ListBoxLogSelectedIndexChanged);
            this.listBoxUnknownWords.KeyDown += new System.Windows.Forms.KeyEventHandler(this.listBoxCopyToClipboard_KeyDown);
            // 
            // contextMenuStripUnknownWords
            // 
            this.contextMenuStripUnknownWords.Items.AddRange(new System.Windows.Forms.ToolStripItem[] {
            this.clearToolStripMenuItem,
            this.removeAllXToolStripMenuItem});
            this.contextMenuStripUnknownWords.Name = "contextMenuStripUnknownWords";
            this.contextMenuStripUnknownWords.Size = new System.Drawing.Size(139, 48);
            this.contextMenuStripUnknownWords.Opening += new System.ComponentModel.CancelEventHandler(this.contextMenuStripUnknownWords_Opening);
            // 
            // clearToolStripMenuItem
            // 
            this.clearToolStripMenuItem.Name = "clearToolStripMenuItem";
            this.clearToolStripMenuItem.Size = new System.Drawing.Size(138, 22);
            this.clearToolStripMenuItem.Text = "Clear";
            this.clearToolStripMenuItem.Click += new System.EventHandler(this.clearToolStripMenuItem_Click);
            // 
            // removeAllXToolStripMenuItem
            // 
            this.removeAllXToolStripMenuItem.Name = "removeAllXToolStripMenuItem";
            this.removeAllXToolStripMenuItem.Size = new System.Drawing.Size(138, 22);
            this.removeAllXToolStripMenuItem.Text = "RemoveAllX";
            this.removeAllXToolStripMenuItem.Click += new System.EventHandler(this.removeAllXToolStripMenuItem_Click);
            // 
            // tabPageAllFixes
            // 
            this.tabPageAllFixes.Controls.Add(this.listBoxLog);
            this.tabPageAllFixes.Location = new System.Drawing.Point(4, 22);
            this.tabPageAllFixes.Name = "tabPageAllFixes";
            this.tabPageAllFixes.Padding = new System.Windows.Forms.Padding(3);
            this.tabPageAllFixes.Size = new System.Drawing.Size(375, 155);
            this.tabPageAllFixes.TabIndex = 0;
            this.tabPageAllFixes.Text = "All fixes";
            this.tabPageAllFixes.UseVisualStyleBackColor = true;
            // 
            // listBoxLog
            // 
            this.listBoxLog.Dock = System.Windows.Forms.DockStyle.Fill;
            this.listBoxLog.Font = new System.Drawing.Font("Tahoma", 8.25F, System.Drawing.FontStyle.Regular, System.Drawing.GraphicsUnit.Point, ((byte)(0)));
            this.listBoxLog.FormattingEnabled = true;
            this.listBoxLog.HorizontalScrollbar = true;
            this.listBoxLog.Location = new System.Drawing.Point(3, 3);
            this.listBoxLog.Name = "listBoxLog";
            this.listBoxLog.Size = new System.Drawing.Size(369, 149);
            this.listBoxLog.TabIndex = 0;
            this.listBoxLog.SelectedIndexChanged += new System.EventHandler(this.ListBoxLogSelectedIndexChanged);
            this.listBoxLog.KeyDown += new System.Windows.Forms.KeyEventHandler(this.listBoxCopyToClipboard_KeyDown);
            // 
            // tabPageSuggestions
            // 
            this.tabPageSuggestions.Controls.Add(this.listBoxLogSuggestions);
            this.tabPageSuggestions.Location = new System.Drawing.Point(4, 22);
            this.tabPageSuggestions.Name = "tabPageSuggestions";
            this.tabPageSuggestions.Padding = new System.Windows.Forms.Padding(3);
            this.tabPageSuggestions.Size = new System.Drawing.Size(375, 155);
            this.tabPageSuggestions.TabIndex = 1;
            this.tabPageSuggestions.Text = "Guesses used";
            this.tabPageSuggestions.UseVisualStyleBackColor = true;
            // 
            // listBoxLogSuggestions
            // 
            this.listBoxLogSuggestions.ContextMenuStrip = this.contextMenuStripGuessesUsed;
            this.listBoxLogSuggestions.Dock = System.Windows.Forms.DockStyle.Fill;
            this.listBoxLogSuggestions.Font = new System.Drawing.Font("Tahoma", 8.25F, System.Drawing.FontStyle.Regular, System.Drawing.GraphicsUnit.Point, ((byte)(0)));
            this.listBoxLogSuggestions.FormattingEnabled = true;
            this.listBoxLogSuggestions.HorizontalScrollbar = true;
            this.listBoxLogSuggestions.Location = new System.Drawing.Point(3, 3);
            this.listBoxLogSuggestions.Name = "listBoxLogSuggestions";
            this.listBoxLogSuggestions.Size = new System.Drawing.Size(369, 149);
            this.listBoxLogSuggestions.TabIndex = 40;
            this.listBoxLogSuggestions.SelectedIndexChanged += new System.EventHandler(this.ListBoxLogSelectedIndexChanged);
            this.listBoxLogSuggestions.KeyDown += new System.Windows.Forms.KeyEventHandler(this.listBoxCopyToClipboard_KeyDown);
            // 
            // contextMenuStripGuessesUsed
            // 
            this.contextMenuStripGuessesUsed.Items.AddRange(new System.Windows.Forms.ToolStripItem[] {
            this.toolStripMenuItemClearGuesses});
            this.contextMenuStripGuessesUsed.Name = "contextMenuStripUnknownWords";
            this.contextMenuStripGuessesUsed.Size = new System.Drawing.Size(102, 26);
            // 
            // toolStripMenuItemClearGuesses
            // 
            this.toolStripMenuItemClearGuesses.Name = "toolStripMenuItemClearGuesses";
            this.toolStripMenuItemClearGuesses.Size = new System.Drawing.Size(101, 22);
            this.toolStripMenuItemClearGuesses.Text = "Clear";
            this.toolStripMenuItemClearGuesses.Click += new System.EventHandler(this.toolStripMenuItemClearGuesses_Click);
            // 
            // checkBoxPromptForUnknownWords
            // 
            this.checkBoxPromptForUnknownWords.AutoSize = true;
            this.checkBoxPromptForUnknownWords.Checked = true;
            this.checkBoxPromptForUnknownWords.CheckState = System.Windows.Forms.CheckState.Checked;
            this.checkBoxPromptForUnknownWords.Location = new System.Drawing.Point(11, 69);
            this.checkBoxPromptForUnknownWords.Name = "checkBoxPromptForUnknownWords";
            this.checkBoxPromptForUnknownWords.Size = new System.Drawing.Size(255, 17);
            this.checkBoxPromptForUnknownWords.TabIndex = 4;
            this.checkBoxPromptForUnknownWords.Text = "Prompt for unknown words (requires dictionary)";
            this.checkBoxPromptForUnknownWords.UseVisualStyleBackColor = true;
            // 
            // checkBoxAutoBreakLines
            // 
            this.checkBoxAutoBreakLines.AutoSize = true;
            this.checkBoxAutoBreakLines.Checked = true;
            this.checkBoxAutoBreakLines.CheckState = System.Windows.Forms.CheckState.Checked;
            this.checkBoxAutoBreakLines.Location = new System.Drawing.Point(11, 113);
            this.checkBoxAutoBreakLines.Name = "checkBoxAutoBreakLines";
            this.checkBoxAutoBreakLines.Size = new System.Drawing.Size(208, 17);
            this.checkBoxAutoBreakLines.TabIndex = 6;
            this.checkBoxAutoBreakLines.Text = "Auto break subtitle, if line number > 2";
            this.checkBoxAutoBreakLines.UseVisualStyleBackColor = true;
            // 
            // labelDictionaryLoaded
            // 
            this.labelDictionaryLoaded.AutoSize = true;
            this.labelDictionaryLoaded.Location = new System.Drawing.Point(11, 24);
            this.labelDictionaryLoaded.Name = "labelDictionaryLoaded";
            this.labelDictionaryLoaded.Size = new System.Drawing.Size(112, 13);
            this.labelDictionaryLoaded.TabIndex = 0;
            this.labelDictionaryLoaded.Text = "labelDictionaryLoaded";
            // 
            // checkBoxAutoFixCommonErrors
            // 
            this.checkBoxAutoFixCommonErrors.AutoSize = true;
            this.checkBoxAutoFixCommonErrors.Checked = true;
            this.checkBoxAutoFixCommonErrors.CheckState = System.Windows.Forms.CheckState.Checked;
            this.checkBoxAutoFixCommonErrors.Location = new System.Drawing.Point(11, 47);
            this.checkBoxAutoFixCommonErrors.Name = "checkBoxAutoFixCommonErrors";
            this.checkBoxAutoFixCommonErrors.Size = new System.Drawing.Size(139, 17);
            this.checkBoxAutoFixCommonErrors.TabIndex = 2;
            this.checkBoxAutoFixCommonErrors.Text = "Fix common OCR errors";
            this.checkBoxAutoFixCommonErrors.UseVisualStyleBackColor = true;
            // 
            // groupBoxImagePalette
            // 
            this.groupBoxImagePalette.Anchor = ((System.Windows.Forms.AnchorStyles)(((System.Windows.Forms.AnchorStyles.Top | System.Windows.Forms.AnchorStyles.Left) 
            | System.Windows.Forms.AnchorStyles.Right)));
            this.groupBoxImagePalette.Controls.Add(this.checkBoxBackgroundTransparent);
            this.groupBoxImagePalette.Controls.Add(this.pictureBoxBackground);
            this.groupBoxImagePalette.Controls.Add(this.checkBoxEmphasis2Transparent);
            this.groupBoxImagePalette.Controls.Add(this.checkBoxEmphasis1Transparent);
            this.groupBoxImagePalette.Controls.Add(this.checkBoxPatternTransparent);
            this.groupBoxImagePalette.Controls.Add(this.pictureBoxEmphasis2);
            this.groupBoxImagePalette.Controls.Add(this.pictureBoxEmphasis1);
            this.groupBoxImagePalette.Controls.Add(this.pictureBoxPattern);
            this.groupBoxImagePalette.Controls.Add(this.checkBoxCustomFourColors);
            this.groupBoxImagePalette.Location = new System.Drawing.Point(13, 16);
            this.groupBoxImagePalette.Name = "groupBoxImagePalette";
            this.groupBoxImagePalette.Size = new System.Drawing.Size(644, 38);
            this.groupBoxImagePalette.TabIndex = 35;
            this.groupBoxImagePalette.TabStop = false;
            this.groupBoxImagePalette.Text = "Image palette";
            // 
            // checkBoxBackgroundTransparent
            // 
            this.checkBoxBackgroundTransparent.AutoSize = true;
            this.checkBoxBackgroundTransparent.Checked = true;
            this.checkBoxBackgroundTransparent.CheckState = System.Windows.Forms.CheckState.Checked;
            this.checkBoxBackgroundTransparent.Location = new System.Drawing.Point(144, 19);
            this.checkBoxBackgroundTransparent.Name = "checkBoxBackgroundTransparent";
            this.checkBoxBackgroundTransparent.Size = new System.Drawing.Size(85, 17);
            this.checkBoxBackgroundTransparent.TabIndex = 8;
            this.checkBoxBackgroundTransparent.Text = "Transparent";
            this.checkBoxBackgroundTransparent.UseVisualStyleBackColor = true;
            this.checkBoxBackgroundTransparent.CheckedChanged += new System.EventHandler(this.CheckBoxPatternTransparentCheckedChanged);
            // 
            // pictureBoxBackground
            // 
            this.pictureBoxBackground.BorderStyle = System.Windows.Forms.BorderStyle.FixedSingle;
            this.pictureBoxBackground.Location = new System.Drawing.Point(120, 12);
            this.pictureBoxBackground.Name = "pictureBoxBackground";
            this.pictureBoxBackground.Size = new System.Drawing.Size(21, 21);
            this.pictureBoxBackground.TabIndex = 7;
            this.pictureBoxBackground.TabStop = false;
            this.pictureBoxBackground.Click += new System.EventHandler(this.PictureBoxColorChooserClick);
            // 
            // checkBoxEmphasis2Transparent
            // 
            this.checkBoxEmphasis2Transparent.AutoSize = true;
            this.checkBoxEmphasis2Transparent.Location = new System.Drawing.Point(507, 19);
            this.checkBoxEmphasis2Transparent.Name = "checkBoxEmphasis2Transparent";
            this.checkBoxEmphasis2Transparent.Size = new System.Drawing.Size(85, 17);
            this.checkBoxEmphasis2Transparent.TabIndex = 6;
            this.checkBoxEmphasis2Transparent.Text = "Transparent";
            this.checkBoxEmphasis2Transparent.UseVisualStyleBackColor = true;
            this.checkBoxEmphasis2Transparent.CheckedChanged += new System.EventHandler(this.CheckBoxEmphasis2TransparentCheckedChanged);
            // 
            // checkBoxEmphasis1Transparent
            // 
            this.checkBoxEmphasis1Transparent.AutoSize = true;
            this.checkBoxEmphasis1Transparent.Location = new System.Drawing.Point(387, 19);
            this.checkBoxEmphasis1Transparent.Name = "checkBoxEmphasis1Transparent";
            this.checkBoxEmphasis1Transparent.Size = new System.Drawing.Size(85, 17);
            this.checkBoxEmphasis1Transparent.TabIndex = 5;
            this.checkBoxEmphasis1Transparent.Text = "Transparent";
            this.checkBoxEmphasis1Transparent.UseVisualStyleBackColor = true;
            this.checkBoxEmphasis1Transparent.CheckedChanged += new System.EventHandler(this.CheckBoxEmphasis1TransparentCheckedChanged);
            // 
            // checkBoxPatternTransparent
            // 
            this.checkBoxPatternTransparent.AutoSize = true;
            this.checkBoxPatternTransparent.Location = new System.Drawing.Point(266, 19);
            this.checkBoxPatternTransparent.Name = "checkBoxPatternTransparent";
            this.checkBoxPatternTransparent.Size = new System.Drawing.Size(85, 17);
            this.checkBoxPatternTransparent.TabIndex = 4;
            this.checkBoxPatternTransparent.Text = "Transparent";
            this.checkBoxPatternTransparent.UseVisualStyleBackColor = true;
            this.checkBoxPatternTransparent.CheckedChanged += new System.EventHandler(this.CheckBoxPatternTransparentCheckedChanged);
            // 
            // pictureBoxEmphasis2
            // 
            this.pictureBoxEmphasis2.BorderStyle = System.Windows.Forms.BorderStyle.FixedSingle;
            this.pictureBoxEmphasis2.Location = new System.Drawing.Point(484, 12);
            this.pictureBoxEmphasis2.Name = "pictureBoxEmphasis2";
            this.pictureBoxEmphasis2.Size = new System.Drawing.Size(21, 21);
            this.pictureBoxEmphasis2.TabIndex = 3;
            this.pictureBoxEmphasis2.TabStop = false;
            this.pictureBoxEmphasis2.Click += new System.EventHandler(this.PictureBoxColorChooserClick);
            this.pictureBoxEmphasis2.DoubleClick += new System.EventHandler(this.PictureBoxColorChooserClick);
            // 
            // pictureBoxEmphasis1
            // 
            this.pictureBoxEmphasis1.BorderStyle = System.Windows.Forms.BorderStyle.FixedSingle;
            this.pictureBoxEmphasis1.Location = new System.Drawing.Point(363, 12);
            this.pictureBoxEmphasis1.Name = "pictureBoxEmphasis1";
            this.pictureBoxEmphasis1.Size = new System.Drawing.Size(21, 21);
            this.pictureBoxEmphasis1.TabIndex = 2;
            this.pictureBoxEmphasis1.TabStop = false;
            this.pictureBoxEmphasis1.Click += new System.EventHandler(this.PictureBoxColorChooserClick);
            this.pictureBoxEmphasis1.DoubleClick += new System.EventHandler(this.PictureBoxColorChooserClick);
            // 
            // pictureBoxPattern
            // 
            this.pictureBoxPattern.BorderStyle = System.Windows.Forms.BorderStyle.FixedSingle;
            this.pictureBoxPattern.Location = new System.Drawing.Point(242, 12);
            this.pictureBoxPattern.Name = "pictureBoxPattern";
            this.pictureBoxPattern.Size = new System.Drawing.Size(21, 21);
            this.pictureBoxPattern.TabIndex = 1;
            this.pictureBoxPattern.TabStop = false;
            this.pictureBoxPattern.Click += new System.EventHandler(this.PictureBoxColorChooserClick);
            this.pictureBoxPattern.DoubleClick += new System.EventHandler(this.PictureBoxColorChooserClick);
            // 
            // checkBoxCustomFourColors
            // 
            this.checkBoxCustomFourColors.AutoSize = true;
            this.checkBoxCustomFourColors.Location = new System.Drawing.Point(7, 16);
            this.checkBoxCustomFourColors.Name = "checkBoxCustomFourColors";
            this.checkBoxCustomFourColors.Size = new System.Drawing.Size(116, 17);
            this.checkBoxCustomFourColors.TabIndex = 0;
            this.checkBoxCustomFourColors.Text = "Use custom colors:";
            this.checkBoxCustomFourColors.UseVisualStyleBackColor = true;
            this.checkBoxCustomFourColors.CheckedChanged += new System.EventHandler(this.CheckBoxCustomFourColorsCheckedChanged);
            // 
            // groupBoxSubtitleImage
            // 
            this.groupBoxSubtitleImage.Anchor = ((System.Windows.Forms.AnchorStyles)(((System.Windows.Forms.AnchorStyles.Top | System.Windows.Forms.AnchorStyles.Left) 
            | System.Windows.Forms.AnchorStyles.Right)));
            this.groupBoxSubtitleImage.Controls.Add(this.labelMinAlpha);
            this.groupBoxSubtitleImage.Controls.Add(this.numericUpDownAutoTransparentAlphaMax);
            this.groupBoxSubtitleImage.Controls.Add(this.groupBoxTransportStream);
            this.groupBoxSubtitleImage.Controls.Add(this.groupBoxImagePalette);
            this.groupBoxSubtitleImage.Controls.Add(this.pictureBoxSubtitleImage);
            this.groupBoxSubtitleImage.Location = new System.Drawing.Point(412, 6);
            this.groupBoxSubtitleImage.Name = "groupBoxSubtitleImage";
            this.groupBoxSubtitleImage.Size = new System.Drawing.Size(665, 191);
            this.groupBoxSubtitleImage.TabIndex = 36;
            this.groupBoxSubtitleImage.TabStop = false;
            this.groupBoxSubtitleImage.Text = "Subtitle image";
            // 
            // labelMinAlpha
            // 
            this.labelMinAlpha.Anchor = ((System.Windows.Forms.AnchorStyles)((System.Windows.Forms.AnchorStyles.Bottom | System.Windows.Forms.AnchorStyles.Right)));
            this.labelMinAlpha.AutoSize = true;
            this.labelMinAlpha.Location = new System.Drawing.Point(351, 171);
            this.labelMinAlpha.Name = "labelMinAlpha";
            this.labelMinAlpha.Size = new System.Drawing.Size(252, 13);
            this.labelMinAlpha.TabIndex = 40;
            this.labelMinAlpha.Text = "Min. alpha value (0=transparent, 255=fully visible)";
            this.labelMinAlpha.TextAlign = System.Drawing.ContentAlignment.TopRight;
            this.labelMinAlpha.Visible = false;
            // 
            // numericUpDownAutoTransparentAlphaMax
            // 
            this.numericUpDownAutoTransparentAlphaMax.Anchor = ((System.Windows.Forms.AnchorStyles)((System.Windows.Forms.AnchorStyles.Bottom | System.Windows.Forms.AnchorStyles.Right)));
            this.numericUpDownAutoTransparentAlphaMax.Location = new System.Drawing.Point(607, 169);
            this.numericUpDownAutoTransparentAlphaMax.Maximum = new decimal(new int[] {
            255,
            0,
            0,
            0});
            this.numericUpDownAutoTransparentAlphaMax.Name = "numericUpDownAutoTransparentAlphaMax";
            this.numericUpDownAutoTransparentAlphaMax.Size = new System.Drawing.Size(44, 21);
            this.numericUpDownAutoTransparentAlphaMax.TabIndex = 37;
            this.numericUpDownAutoTransparentAlphaMax.Value = new decimal(new int[] {
            140,
            0,
            0,
            0});
            this.numericUpDownAutoTransparentAlphaMax.Visible = false;
            this.numericUpDownAutoTransparentAlphaMax.ValueChanged += new System.EventHandler(this.numericUpDownAutoTransparentAlphaMax_ValueChanged);
            // 
            // groupBoxTransportStream
            // 
            this.groupBoxTransportStream.Anchor = ((System.Windows.Forms.AnchorStyles)(((System.Windows.Forms.AnchorStyles.Top | System.Windows.Forms.AnchorStyles.Left) 
            | System.Windows.Forms.AnchorStyles.Right)));
            this.groupBoxTransportStream.Controls.Add(this.checkBoxTransportStreamGetColorAndSplit);
            this.groupBoxTransportStream.Controls.Add(this.checkBoxTransportStreamGrayscale);
            this.groupBoxTransportStream.Location = new System.Drawing.Point(94, 6);
            this.groupBoxTransportStream.Name = "groupBoxTransportStream";
            this.groupBoxTransportStream.Size = new System.Drawing.Size(644, 38);
            this.groupBoxTransportStream.TabIndex = 36;
            this.groupBoxTransportStream.TabStop = false;
            this.groupBoxTransportStream.Text = "Transport stream";
            this.groupBoxTransportStream.Visible = false;
            // 
            // checkBoxTransportStreamGetColorAndSplit
            // 
            this.checkBoxTransportStreamGetColorAndSplit.AutoSize = true;
            this.checkBoxTransportStreamGetColorAndSplit.Location = new System.Drawing.Point(135, 15);
            this.checkBoxTransportStreamGetColorAndSplit.Name = "checkBoxTransportStreamGetColorAndSplit";
            this.checkBoxTransportStreamGetColorAndSplit.Size = new System.Drawing.Size(253, 17);
            this.checkBoxTransportStreamGetColorAndSplit.TabIndex = 1;
            this.checkBoxTransportStreamGetColorAndSplit.Text = "Try get color (will include some splitting of lines)";
            this.checkBoxTransportStreamGetColorAndSplit.UseVisualStyleBackColor = true;
            this.checkBoxTransportStreamGetColorAndSplit.CheckedChanged += new System.EventHandler(this.checkBoxTransportStreamGetColorAndSplit_CheckedChanged);
            // 
            // checkBoxTransportStreamGrayscale
            // 
            this.checkBoxTransportStreamGrayscale.AutoSize = true;
            this.checkBoxTransportStreamGrayscale.Location = new System.Drawing.Point(7, 16);
            this.checkBoxTransportStreamGrayscale.Name = "checkBoxTransportStreamGrayscale";
            this.checkBoxTransportStreamGrayscale.Size = new System.Drawing.Size(73, 17);
            this.checkBoxTransportStreamGrayscale.TabIndex = 0;
            this.checkBoxTransportStreamGrayscale.Text = "Grayscale";
            this.checkBoxTransportStreamGrayscale.UseVisualStyleBackColor = true;
            this.checkBoxTransportStreamGrayscale.CheckedChanged += new System.EventHandler(this.checkBoxTransportStreamGrayscale_CheckedChanged);
            // 
            // pictureBoxSubtitleImage
            // 
            this.pictureBoxSubtitleImage.Anchor = ((System.Windows.Forms.AnchorStyles)((((System.Windows.Forms.AnchorStyles.Top | System.Windows.Forms.AnchorStyles.Bottom) 
            | System.Windows.Forms.AnchorStyles.Left) 
            | System.Windows.Forms.AnchorStyles.Right)));
            this.pictureBoxSubtitleImage.BackColor = System.Drawing.Color.DimGray;
            this.pictureBoxSubtitleImage.ContextMenuStrip = this.contextMenuStripImage;
            this.pictureBoxSubtitleImage.Location = new System.Drawing.Point(13, 60);
            this.pictureBoxSubtitleImage.Name = "pictureBoxSubtitleImage";
            this.pictureBoxSubtitleImage.Size = new System.Drawing.Size(644, 127);
            this.pictureBoxSubtitleImage.SizeMode = System.Windows.Forms.PictureBoxSizeMode.Zoom;
            this.pictureBoxSubtitleImage.TabIndex = 3;
            this.pictureBoxSubtitleImage.TabStop = false;
            // 
            // contextMenuStripImage
            // 
            this.contextMenuStripImage.Items.AddRange(new System.Windows.Forms.ToolStripItem[] {
            this.autoTransparentBackgroundToolStripMenuItem,
            this.setItalicAngleToolStripMenuItem,
            this.toolStripMenuItemCaptureTopAlign,
            this.imagePreprocessingToolStripMenuItem1,
            this.toolStripSeparator5,
            this.toolStripMenuItemImageSaveAs,
            this.previewToolStripMenuItem});
            this.contextMenuStripImage.Name = "contextMenuStripUnknownWords";
            this.contextMenuStripImage.Size = new System.Drawing.Size(267, 142);
            this.contextMenuStripImage.Opening += new System.ComponentModel.CancelEventHandler(this.contextMenuStripImage_Opening);
            // 
            // autoTransparentBackgroundToolStripMenuItem
            // 
            this.autoTransparentBackgroundToolStripMenuItem.CheckOnClick = true;
            this.autoTransparentBackgroundToolStripMenuItem.Name = "autoTransparentBackgroundToolStripMenuItem";
            this.autoTransparentBackgroundToolStripMenuItem.Size = new System.Drawing.Size(266, 22);
            this.autoTransparentBackgroundToolStripMenuItem.Text = "Auto transparent background";
            // 
            // setItalicAngleToolStripMenuItem
            // 
            this.setItalicAngleToolStripMenuItem.Name = "setItalicAngleToolStripMenuItem";
            this.setItalicAngleToolStripMenuItem.Size = new System.Drawing.Size(266, 22);
            this.setItalicAngleToolStripMenuItem.Text = "Set italic angle...";
            this.setItalicAngleToolStripMenuItem.Click += new System.EventHandler(this.setItalicAngleToolStripMenuItem_Click);
            // 
            // toolStripMenuItemCaptureTopAlign
            // 
            this.toolStripMenuItemCaptureTopAlign.CheckOnClick = true;
            this.toolStripMenuItemCaptureTopAlign.Name = "toolStripMenuItemCaptureTopAlign";
            this.toolStripMenuItemCaptureTopAlign.Size = new System.Drawing.Size(266, 22);
            this.toolStripMenuItemCaptureTopAlign.Text = "Capture top alignment";
            this.toolStripMenuItemCaptureTopAlign.Click += new System.EventHandler(this.toolStripMenuItemCaptureTopAlign_Click);
            // 
            // imagePreprocessingToolStripMenuItem1
            // 
            this.imagePreprocessingToolStripMenuItem1.Name = "imagePreprocessingToolStripMenuItem1";
            this.imagePreprocessingToolStripMenuItem1.ShortcutKeys = ((System.Windows.Forms.Keys)(((System.Windows.Forms.Keys.Control | System.Windows.Forms.Keys.Shift) 
            | System.Windows.Forms.Keys.P)));
            this.imagePreprocessingToolStripMenuItem1.Size = new System.Drawing.Size(266, 22);
            this.imagePreprocessingToolStripMenuItem1.Text = "Image preprocessing...";
            this.imagePreprocessingToolStripMenuItem1.Click += new System.EventHandler(this.imagePreprocessingToolStripMenuItem1_Click);
            // 
            // toolStripSeparator5
            // 
            this.toolStripSeparator5.Name = "toolStripSeparator5";
            this.toolStripSeparator5.Size = new System.Drawing.Size(263, 6);
            // 
            // toolStripMenuItemImageSaveAs
            // 
            this.toolStripMenuItemImageSaveAs.Name = "toolStripMenuItemImageSaveAs";
            this.toolStripMenuItemImageSaveAs.Size = new System.Drawing.Size(266, 22);
            this.toolStripMenuItemImageSaveAs.Text = "Save image as...";
            this.toolStripMenuItemImageSaveAs.Click += new System.EventHandler(this.toolStripMenuItemImageSaveAs_Click);
            // 
            // previewToolStripMenuItem
            // 
            this.previewToolStripMenuItem.Name = "previewToolStripMenuItem";
            this.previewToolStripMenuItem.ShortcutKeys = ((System.Windows.Forms.Keys)((System.Windows.Forms.Keys.Control | System.Windows.Forms.Keys.P)));
            this.previewToolStripMenuItem.Size = new System.Drawing.Size(266, 22);
            this.previewToolStripMenuItem.Text = "Preview...";
            this.previewToolStripMenuItem.Click += new System.EventHandler(this.previewToolStripMenuItem_Click);
            // 
            // checkBoxShowOnlyForced
            // 
            this.checkBoxShowOnlyForced.Anchor = ((System.Windows.Forms.AnchorStyles)((System.Windows.Forms.AnchorStyles.Bottom | System.Windows.Forms.AnchorStyles.Right)));
            this.checkBoxShowOnlyForced.AutoSize = true;
            this.checkBoxShowOnlyForced.Location = new System.Drawing.Point(369, 313);
            this.checkBoxShowOnlyForced.Name = "checkBoxShowOnlyForced";
            this.checkBoxShowOnlyForced.Size = new System.Drawing.Size(152, 17);
            this.checkBoxShowOnlyForced.TabIndex = 4;
            this.checkBoxShowOnlyForced.Text = "Show only forced subtitles";
            this.checkBoxShowOnlyForced.UseVisualStyleBackColor = true;
            this.checkBoxShowOnlyForced.CheckedChanged += new System.EventHandler(this.checkBoxShowOnlyForced_CheckedChanged);
            // 
            // checkBoxUseTimeCodesFromIdx
            // 
            this.checkBoxUseTimeCodesFromIdx.Anchor = ((System.Windows.Forms.AnchorStyles)((System.Windows.Forms.AnchorStyles.Bottom | System.Windows.Forms.AnchorStyles.Right)));
            this.checkBoxUseTimeCodesFromIdx.AutoSize = true;
            this.checkBoxUseTimeCodesFromIdx.Location = new System.Drawing.Point(335, 295);
            this.checkBoxUseTimeCodesFromIdx.Name = "checkBoxUseTimeCodesFromIdx";
            this.checkBoxUseTimeCodesFromIdx.Size = new System.Drawing.Size(186, 17);
            this.checkBoxUseTimeCodesFromIdx.TabIndex = 3;
            this.checkBoxUseTimeCodesFromIdx.Text = "Use lines/time codes from .idx file";
            this.checkBoxUseTimeCodesFromIdx.UseVisualStyleBackColor = true;
            this.checkBoxUseTimeCodesFromIdx.CheckedChanged += new System.EventHandler(this.checkBoxUseTimeCodesFromIdx_CheckedChanged);
            // 
            // openFileDialog1
            // 
            this.openFileDialog1.FileName = "openFileDialog1";
            // 
            // splitContainerBottom
            // 
            this.splitContainerBottom.Anchor = ((System.Windows.Forms.AnchorStyles)((((System.Windows.Forms.AnchorStyles.Top | System.Windows.Forms.AnchorStyles.Bottom) 
            | System.Windows.Forms.AnchorStyles.Left) 
            | System.Windows.Forms.AnchorStyles.Right)));
            this.splitContainerBottom.Location = new System.Drawing.Point(15, 199);
            this.splitContainerBottom.Name = "splitContainerBottom";
            // 
            // splitContainerBottom.Panel1
            // 
            this.splitContainerBottom.Panel1.Controls.Add(this.checkBoxShowOnlyForced);
            this.splitContainerBottom.Panel1.Controls.Add(this.textBoxCurrentText);
            this.splitContainerBottom.Panel1.Controls.Add(this.groupBoxOCRControls);
            this.splitContainerBottom.Panel1.Controls.Add(this.checkBoxUseTimeCodesFromIdx);
            this.splitContainerBottom.Panel1.Controls.Add(this.subtitleListView1);
            this.splitContainerBottom.Panel1.Controls.Add(this.labelSubtitleText);
            this.splitContainerBottom.Panel1MinSize = 100;
            // 
            // splitContainerBottom.Panel2
            // 
            this.splitContainerBottom.Panel2.Controls.Add(this.groupBoxOcrAutoFix);
            this.splitContainerBottom.Panel2MinSize = 100;
            this.splitContainerBottom.Size = new System.Drawing.Size(1062, 333);
            this.splitContainerBottom.SplitterDistance = 658;
            this.splitContainerBottom.TabIndex = 39;
            // 
            // textBoxCurrentText
            // 
            this.textBoxCurrentText.AllowDrop = true;
            this.textBoxCurrentText.Anchor = ((System.Windows.Forms.AnchorStyles)(((System.Windows.Forms.AnchorStyles.Bottom | System.Windows.Forms.AnchorStyles.Left) 
            | System.Windows.Forms.AnchorStyles.Right)));
            this.textBoxCurrentText.BackColor = System.Drawing.SystemColors.WindowFrame;
            this.textBoxCurrentText.ContextMenuStrip = this.contextMenuStripTextBox;
            this.textBoxCurrentText.CurrentLanguage = "";
            this.textBoxCurrentText.CurrentLineIndex = 0;
            this.textBoxCurrentText.Font = new System.Drawing.Font("Tahoma", 9F, System.Drawing.FontStyle.Regular, System.Drawing.GraphicsUnit.Point, ((byte)(0)));
            this.textBoxCurrentText.HideSelection = true;
            this.textBoxCurrentText.IsDictionaryDownloaded = true;
            this.textBoxCurrentText.IsSpellCheckerInitialized = false;
            this.textBoxCurrentText.IsSpellCheckRequested = false;
            this.textBoxCurrentText.IsWrongWord = false;
            this.textBoxCurrentText.LanguageChanged = false;
            this.textBoxCurrentText.Location = new System.Drawing.Point(8, 214);
            this.textBoxCurrentText.Multiline = true;
            this.textBoxCurrentText.Name = "textBoxCurrentText";
            this.textBoxCurrentText.Padding = new System.Windows.Forms.Padding(1);
            this.textBoxCurrentText.ScrollBars = System.Windows.Forms.RichTextBoxScrollBars.Both;
            this.textBoxCurrentText.SelectedText = "";
            this.textBoxCurrentText.SelectionLength = 0;
            this.textBoxCurrentText.SelectionStart = 0;
            this.textBoxCurrentText.Size = new System.Drawing.Size(354, 77);
            this.textBoxCurrentText.TabIndex = 1;
            this.textBoxCurrentText.TextBoxFont = new System.Drawing.Font("Tahoma", 12F, System.Drawing.FontStyle.Bold);
            this.textBoxCurrentText.TextChanged += new System.EventHandler(this.TextBoxCurrentTextTextChanged);
            this.textBoxCurrentText.KeyDown += new System.Windows.Forms.KeyEventHandler(this.textBoxCurrentText_KeyDown);
            // 
            // contextMenuStripTextBox
            // 
            this.contextMenuStripTextBox.Items.AddRange(new System.Windows.Forms.ToolStripItem[] {
            this.cutToolStripMenuItem,
            this.copyToolStripMenuItem,
            this.pasteToolStripMenuItem,
            this.toolStripMenuItem1,
            this.toolStripSeparator18,
            this.selectAllToolStripMenuItem,
            this.toolStripSeparator17,
            this.normalToolStripMenuItem1,
            this.boldToolStripMenuItem1,
            this.italicToolStripMenuItem1,
            this.underlineToolStripMenuItem1});
            this.contextMenuStripTextBox.Name = "contextMenuStripTextBoxListView";
            this.contextMenuStripTextBox.Size = new System.Drawing.Size(163, 214);
            // 
            // cutToolStripMenuItem
            // 
            this.cutToolStripMenuItem.Name = "cutToolStripMenuItem";
            this.cutToolStripMenuItem.ShortcutKeys = ((System.Windows.Forms.Keys)((System.Windows.Forms.Keys.Control | System.Windows.Forms.Keys.X)));
            this.cutToolStripMenuItem.Size = new System.Drawing.Size(162, 22);
            this.cutToolStripMenuItem.Text = "Cut";
            this.cutToolStripMenuItem.Click += new System.EventHandler(this.cutToolStripMenuItem_Click);
            // 
            // copyToolStripMenuItem
            // 
            this.copyToolStripMenuItem.Name = "copyToolStripMenuItem";
            this.copyToolStripMenuItem.ShortcutKeys = ((System.Windows.Forms.Keys)((System.Windows.Forms.Keys.Control | System.Windows.Forms.Keys.C)));
            this.copyToolStripMenuItem.Size = new System.Drawing.Size(162, 22);
            this.copyToolStripMenuItem.Text = "Copy";
            this.copyToolStripMenuItem.Click += new System.EventHandler(this.copyToolStripMenuItem_Click);
            // 
            // pasteToolStripMenuItem
            // 
            this.pasteToolStripMenuItem.Name = "pasteToolStripMenuItem";
            this.pasteToolStripMenuItem.ShortcutKeys = ((System.Windows.Forms.Keys)((System.Windows.Forms.Keys.Control | System.Windows.Forms.Keys.V)));
            this.pasteToolStripMenuItem.Size = new System.Drawing.Size(162, 22);
            this.pasteToolStripMenuItem.Text = "Paste";
            this.pasteToolStripMenuItem.Click += new System.EventHandler(this.pasteToolStripMenuItem_Click);
            // 
            // toolStripMenuItem1
            // 
            this.toolStripMenuItem1.Name = "toolStripMenuItem1";
            this.toolStripMenuItem1.Size = new System.Drawing.Size(162, 22);
            this.toolStripMenuItem1.Text = "Delete";
            this.toolStripMenuItem1.Click += new System.EventHandler(this.toolStripMenuItem1_Click);
            // 
            // toolStripSeparator18
            // 
            this.toolStripSeparator18.Name = "toolStripSeparator18";
            this.toolStripSeparator18.Size = new System.Drawing.Size(159, 6);
            // 
            // selectAllToolStripMenuItem
            // 
            this.selectAllToolStripMenuItem.Name = "selectAllToolStripMenuItem";
            this.selectAllToolStripMenuItem.ShortcutKeys = ((System.Windows.Forms.Keys)((System.Windows.Forms.Keys.Control | System.Windows.Forms.Keys.A)));
            this.selectAllToolStripMenuItem.Size = new System.Drawing.Size(162, 22);
            this.selectAllToolStripMenuItem.Text = "Select all";
            this.selectAllToolStripMenuItem.Click += new System.EventHandler(this.selectAllToolStripMenuItem_Click);
            // 
            // toolStripSeparator17
            // 
            this.toolStripSeparator17.Name = "toolStripSeparator17";
            this.toolStripSeparator17.Size = new System.Drawing.Size(159, 6);
            // 
            // normalToolStripMenuItem1
            // 
            this.normalToolStripMenuItem1.Name = "normalToolStripMenuItem1";
            this.normalToolStripMenuItem1.Size = new System.Drawing.Size(162, 22);
            this.normalToolStripMenuItem1.Text = "Normal";
            this.normalToolStripMenuItem1.Click += new System.EventHandler(this.normalToolStripMenuItem1_Click);
            // 
            // boldToolStripMenuItem1
            // 
            this.boldToolStripMenuItem1.Name = "boldToolStripMenuItem1";
            this.boldToolStripMenuItem1.Size = new System.Drawing.Size(162, 22);
            this.boldToolStripMenuItem1.Text = "Bold";
            this.boldToolStripMenuItem1.Click += new System.EventHandler(this.boldToolStripMenuItem1_Click);
            // 
            // italicToolStripMenuItem1
            // 
            this.italicToolStripMenuItem1.Name = "italicToolStripMenuItem1";
            this.italicToolStripMenuItem1.ShortcutKeys = ((System.Windows.Forms.Keys)((System.Windows.Forms.Keys.Control | System.Windows.Forms.Keys.I)));
            this.italicToolStripMenuItem1.Size = new System.Drawing.Size(162, 22);
            this.italicToolStripMenuItem1.Text = "Italic";
            this.italicToolStripMenuItem1.Click += new System.EventHandler(this.italicToolStripMenuItem1_Click);
            // 
            // underlineToolStripMenuItem1
            // 
            this.underlineToolStripMenuItem1.Name = "underlineToolStripMenuItem1";
            this.underlineToolStripMenuItem1.Size = new System.Drawing.Size(162, 22);
            this.underlineToolStripMenuItem1.Text = "Underline";
            this.underlineToolStripMenuItem1.Click += new System.EventHandler(this.underlineToolStripMenuItem1_Click);
            // 
            // subtitleListView1
            // 
            this.subtitleListView1.AllowColumnReorder = true;
            this.subtitleListView1.Anchor = ((System.Windows.Forms.AnchorStyles)((((System.Windows.Forms.AnchorStyles.Top | System.Windows.Forms.AnchorStyles.Bottom) 
            | System.Windows.Forms.AnchorStyles.Left) 
            | System.Windows.Forms.AnchorStyles.Right)));
            this.subtitleListView1.ContextMenuStrip = this.contextMenuStripListview;
            this.subtitleListView1.FirstVisibleIndex = -1;
            this.subtitleListView1.Font = new System.Drawing.Font("Tahoma", 9F, System.Drawing.FontStyle.Regular, System.Drawing.GraphicsUnit.Point, ((byte)(0)));
            this.subtitleListView1.FullRowSelect = true;
            this.subtitleListView1.GridLines = true;
            this.subtitleListView1.HeaderStyle = System.Windows.Forms.ColumnHeaderStyle.Nonclickable;
            this.subtitleListView1.HideSelection = false;
            this.subtitleListView1.Location = new System.Drawing.Point(8, 21);
            this.subtitleListView1.Name = "subtitleListView1";
            this.subtitleListView1.OwnerDraw = true;
            this.subtitleListView1.Size = new System.Drawing.Size(631, 183);
            this.subtitleListView1.SubtitleFontBold = false;
            this.subtitleListView1.SubtitleFontName = "Tahoma";
            this.subtitleListView1.SubtitleFontSize = 8;
            this.subtitleListView1.TabIndex = 0;
            this.subtitleListView1.UseCompatibleStateImageBehavior = false;
            this.subtitleListView1.UseSyntaxColoring = true;
            this.subtitleListView1.View = System.Windows.Forms.View.Details;
            this.subtitleListView1.SelectedIndexChanged += new System.EventHandler(this.SubtitleListView1SelectedIndexChanged);
            this.subtitleListView1.DoubleClick += new System.EventHandler(this.subtitleListView1_DoubleClick);
            this.subtitleListView1.KeyDown += new System.Windows.Forms.KeyEventHandler(this.subtitleListView1_KeyDown);
            // 
            // timerHideStatus
            // 
            this.timerHideStatus.Interval = 2000;
            this.timerHideStatus.Tick += new System.EventHandler(this.timerHideStatus_Tick);
            // 
            // VobSubOcr
            // 
            this.AutoScaleDimensions = new System.Drawing.SizeF(6F, 13F);
            this.AutoScaleMode = System.Windows.Forms.AutoScaleMode.Font;
            this.ClientSize = new System.Drawing.Size(1089, 582);
            this.Controls.Add(this.splitContainerBottom);
            this.Controls.Add(this.groupBoxSubtitleImage);
            this.Controls.Add(this.labelStatus);
            this.Controls.Add(this.buttonOK);
            this.Controls.Add(this.buttonCancel);
            this.Controls.Add(this.progressBar1);
            this.Controls.Add(this.groupBoxOcrMethod);
            this.Font = new System.Drawing.Font("Tahoma", 8.25F, System.Drawing.FontStyle.Regular, System.Drawing.GraphicsUnit.Point, ((byte)(0)));
            this.KeyPreview = true;
            this.MinimumSize = new System.Drawing.Size(920, 560);
            this.Name = "VobSubOcr";
            this.ShowIcon = false;
            this.ShowInTaskbar = false;
            this.StartPosition = System.Windows.Forms.FormStartPosition.CenterParent;
            this.Text = "Import/OCR VobSub (sub/idx) subtitle";
            this.FormClosing += new System.Windows.Forms.FormClosingEventHandler(this.VobSubOcr_FormClosing);
            this.Shown += new System.EventHandler(this.FormVobSubOcr_Shown);
            this.ResizeEnd += new System.EventHandler(this.VobSubOcr_ResizeEnd);
            this.KeyDown += new System.Windows.Forms.KeyEventHandler(this.VobSubOcr_KeyDown);
            this.Resize += new System.EventHandler(this.VobSubOcr_Resize);
            this.contextMenuStripListview.ResumeLayout(false);
            this.groupBoxOcrMethod.ResumeLayout(false);
            this.groupBoxNOCR.ResumeLayout(false);
            this.groupBoxNOCR.PerformLayout();
            ((System.ComponentModel.ISupportInitialize)(this.numericUpDownNOcrMaxWrongPixels)).EndInit();
            ((System.ComponentModel.ISupportInitialize)(this.numericUpDownNumberOfPixelsIsSpaceNOCR)).EndInit();
            this.groupBoxImageCompareMethod.ResumeLayout(false);
            this.groupBoxImageCompareMethod.PerformLayout();
            ((System.ComponentModel.ISupportInitialize)(this.numericUpDownMaxErrorPct)).EndInit();
            ((System.ComponentModel.ISupportInitialize)(this.numericUpDownPixelsIsSpace)).EndInit();
            this.GroupBoxTesseractMethod.ResumeLayout(false);
            this.GroupBoxTesseractMethod.PerformLayout();
            this.groupBoxModiMethod.ResumeLayout(false);
            this.groupBoxModiMethod.PerformLayout();
            this.groupBoxCloudVision.ResumeLayout(false);
            this.groupBoxCloudVision.PerformLayout();
            this.groupBoxOCRControls.ResumeLayout(false);
            this.groupBoxOCRControls.PerformLayout();
            ((System.ComponentModel.ISupportInitialize)(this.numericUpDownStartNumber)).EndInit();
            this.groupBoxOcrAutoFix.ResumeLayout(false);
            this.groupBoxOcrAutoFix.PerformLayout();
            this.tabControlLogs.ResumeLayout(false);
            this.contextMenuStripAllFixes.ResumeLayout(false);
            this.tabPageUnknownWords.ResumeLayout(false);
            this.contextMenuStripUnknownWords.ResumeLayout(false);
            this.tabPageAllFixes.ResumeLayout(false);
            this.tabPageSuggestions.ResumeLayout(false);
            this.contextMenuStripGuessesUsed.ResumeLayout(false);
            this.groupBoxImagePalette.ResumeLayout(false);
            this.groupBoxImagePalette.PerformLayout();
            ((System.ComponentModel.ISupportInitialize)(this.pictureBoxBackground)).EndInit();
            ((System.ComponentModel.ISupportInitialize)(this.pictureBoxEmphasis2)).EndInit();
            ((System.ComponentModel.ISupportInitialize)(this.pictureBoxEmphasis1)).EndInit();
            ((System.ComponentModel.ISupportInitialize)(this.pictureBoxPattern)).EndInit();
            this.groupBoxSubtitleImage.ResumeLayout(false);
            this.groupBoxSubtitleImage.PerformLayout();
            ((System.ComponentModel.ISupportInitialize)(this.numericUpDownAutoTransparentAlphaMax)).EndInit();
            this.groupBoxTransportStream.ResumeLayout(false);
            this.groupBoxTransportStream.PerformLayout();
            ((System.ComponentModel.ISupportInitialize)(this.pictureBoxSubtitleImage)).EndInit();
            this.contextMenuStripImage.ResumeLayout(false);
            this.splitContainerBottom.Panel1.ResumeLayout(false);
            this.splitContainerBottom.Panel1.PerformLayout();
            this.splitContainerBottom.Panel2.ResumeLayout(false);
            ((System.ComponentModel.ISupportInitialize)(this.splitContainerBottom)).EndInit();
            this.splitContainerBottom.ResumeLayout(false);
            this.contextMenuStripTextBox.ResumeLayout(false);
            this.ResumeLayout(false);
            this.PerformLayout();

        }

        #endregion

        private System.Windows.Forms.PictureBox pictureBoxSubtitleImage;
        private System.Windows.Forms.Label labelSubtitleText;
        private System.Windows.Forms.ProgressBar progressBar1;
        private System.Windows.Forms.Label labelStatus;
        private System.Windows.Forms.Button buttonOK;
        private System.Windows.Forms.Button buttonCancel;
        private SubtitleListView subtitleListView1;
        private System.Windows.Forms.GroupBox groupBoxOcrMethod;
        private System.Windows.Forms.ComboBox comboBoxModiLanguage;
        private SETextBox textBoxCurrentText;
        private System.Windows.Forms.GroupBox groupBoxOCRControls;
        private System.Windows.Forms.Label labelStartFrom;
        private System.Windows.Forms.NumericUpDown numericUpDownStartNumber;
        private System.Windows.Forms.Button buttonPause;
        private System.Windows.Forms.Button buttonStartOcr;
        private System.Windows.Forms.GroupBox groupBoxOcrAutoFix;
        private System.Windows.Forms.Label labelFixesMade;
        private System.Windows.Forms.CheckBox checkBoxAutoFixCommonErrors;
        private System.Windows.Forms.CheckBox checkBoxAutoBreakLines;
        private System.Windows.Forms.Label labelDictionaryLoaded;
        private System.Windows.Forms.CheckBox checkBoxPromptForUnknownWords;
        private System.Windows.Forms.ListBox listBoxLog;
        private System.Windows.Forms.ComboBox comboBoxOcrMethod;
        private System.Windows.Forms.GroupBox groupBoxImageCompareMethod;
        private System.Windows.Forms.NumericUpDown numericUpDownPixelsIsSpace;
        private System.Windows.Forms.Label labelNoOfPixelsIsSpace;
        private System.Windows.Forms.ComboBox comboBoxCharacterDatabase;
        private System.Windows.Forms.Label labelImageDatabase;
        private System.Windows.Forms.Label label1;
        private System.Windows.Forms.GroupBox groupBoxModiMethod;
        private System.Windows.Forms.GroupBox GroupBoxTesseractMethod;
        private System.Windows.Forms.Label labelTesseractLanguage;
        private System.Windows.Forms.ComboBox comboBoxTesseractLanguages;
        private System.Windows.Forms.ContextMenuStrip contextMenuStripListview;
        private System.Windows.Forms.ToolStripMenuItem normalToolStripMenuItem;
        private System.Windows.Forms.ToolStripMenuItem italicToolStripMenuItem;
        private System.Windows.Forms.ToolStripSeparator toolStripSeparator1;
        private System.Windows.Forms.ToolStripMenuItem saveImageAsToolStripMenuItem;
        private System.Windows.Forms.SaveFileDialog saveFileDialog1;
        private System.Windows.Forms.TabControl tabControlLogs;
        private System.Windows.Forms.TabPage tabPageAllFixes;
        private System.Windows.Forms.TabPage tabPageSuggestions;
        private System.Windows.Forms.ListBox listBoxLogSuggestions;
        private System.Windows.Forms.CheckBox checkBoxGuessUnknownWords;
        private System.Windows.Forms.TabPage tabPageUnknownWords;
        private System.Windows.Forms.ListBox listBoxUnknownWords;
        private System.Windows.Forms.GroupBox groupBoxImagePalette;
        private System.Windows.Forms.PictureBox pictureBoxEmphasis2;
        private System.Windows.Forms.PictureBox pictureBoxEmphasis1;
        private System.Windows.Forms.PictureBox pictureBoxPattern;
        private System.Windows.Forms.CheckBox checkBoxCustomFourColors;
        private System.Windows.Forms.ColorDialog colorDialog1;
        private System.Windows.Forms.GroupBox groupBoxSubtitleImage;
        private System.Windows.Forms.CheckBox checkBoxEmphasis2Transparent;
        private System.Windows.Forms.CheckBox checkBoxEmphasis1Transparent;
        private System.Windows.Forms.CheckBox checkBoxPatternTransparent;
        private System.Windows.Forms.CheckBox checkBoxRightToLeft;
        private System.Windows.Forms.CheckBox checkBoxShowOnlyForced;
        private System.Windows.Forms.CheckBox checkBoxUseTimeCodesFromIdx;
        private System.Windows.Forms.FolderBrowserDialog folderBrowserDialog1;
        private System.Windows.Forms.ComboBox comboBoxDictionaries;
        private System.Windows.Forms.CheckBox checkBoxBackgroundTransparent;
        private System.Windows.Forms.PictureBox pictureBoxBackground;
        private System.Windows.Forms.ToolStripSeparator toolStripSeparator2;
        private System.Windows.Forms.ToolStripMenuItem importTextWithMatchingTimeCodesToolStripMenuItem;
        private System.Windows.Forms.OpenFileDialog openFileDialog1;
        private System.Windows.Forms.ToolStripMenuItem saveAllImagesWithHtmlIndexViewToolStripMenuItem;
        private System.Windows.Forms.ToolStripSeparator toolStripSeparatorImageCompare;
        private System.Windows.Forms.ToolStripMenuItem inspectImageCompareMatchesForCurrentImageToolStripMenuItem;
        private System.Windows.Forms.ToolStripMenuItem EditLastAdditionsToolStripMenuItem;
        private System.Windows.Forms.SplitContainer splitContainerBottom;
        private System.Windows.Forms.CheckBox checkBoxTesseractItalicsOn;
        private System.Windows.Forms.ToolStripSeparator toolStripSeparator3;
        private System.Windows.Forms.ToolStripMenuItem deleteToolStripMenuItem;
        private System.Windows.Forms.Button buttonUknownToUserDic;
        private System.Windows.Forms.Button buttonUknownToNames;
        private System.Windows.Forms.Button buttonAddToOcrReplaceList;
        private System.Windows.Forms.Button buttonGoogleIt;
        private System.Windows.Forms.ToolStripMenuItem toolStripMenuItemSetUnItalicFactor;
        private System.Windows.Forms.CheckBox checkBoxTesseractMusicOn;
        private System.Windows.Forms.ToolStripMenuItem toolStripMenuItemExport;
        private System.Windows.Forms.ToolStripMenuItem vobSubToolStripMenuItem;
        private System.Windows.Forms.ToolStripMenuItem bluraySupToolStripMenuItem;
        private System.Windows.Forms.ToolStripMenuItem bDNXMLToolStripMenuItem;
        private System.Windows.Forms.ToolStripSeparator toolStripSeparator4;
        private System.Windows.Forms.ContextMenuStrip contextMenuStripUnknownWords;
        private System.Windows.Forms.ToolStripMenuItem clearToolStripMenuItem;
        private System.Windows.Forms.ContextMenuStrip contextMenuStripAllFixes;
        private System.Windows.Forms.ToolStripMenuItem toolStripMenuItemClearFixes;
        private System.Windows.Forms.ContextMenuStrip contextMenuStripGuessesUsed;
        private System.Windows.Forms.ToolStripMenuItem toolStripMenuItemClearGuesses;
        private System.Windows.Forms.GroupBox groupBoxNOCR;
        private System.Windows.Forms.CheckBox checkBoxRightToLeftNOCR;
        private System.Windows.Forms.NumericUpDown numericUpDownNumberOfPixelsIsSpaceNOCR;
        private System.Windows.Forms.Label labelNumberOfPixelsIsSpaceNOCR;
        private System.Windows.Forms.CheckBox checkBoxNOcrDrawUnknownLetters;
        private System.Windows.Forms.CheckBox checkBoxNOcrItalic;
        private System.Windows.Forms.Button buttonGetTesseractDictionaries;
        private System.Windows.Forms.ToolStripMenuItem toolStripMenuItemInspectNOcrMatches;
        private System.Windows.Forms.Label label2;
        private System.Windows.Forms.ComboBox comboBoxNOcrLanguage;
        private System.Windows.Forms.Button buttonLineOcrEditLanguage;
        private System.Windows.Forms.Button buttonLineOcrNewLanguage;
        private System.Windows.Forms.Button buttonSpellCheckDownload;
        private System.Windows.Forms.Timer timerHideStatus;
        private System.Windows.Forms.ToolStripMenuItem dOSTToolStripMenuItem;
        private System.Windows.Forms.Label labelMaxErrorPercent;
        private System.Windows.Forms.NumericUpDown numericUpDownMaxErrorPct;
        private System.Windows.Forms.GroupBox groupBoxTransportStream;
        private System.Windows.Forms.CheckBox checkBoxTransportStreamGrayscale;
        private System.Windows.Forms.CheckBox checkBoxTransportStreamGetColorAndSplit;
        private System.Windows.Forms.NumericUpDown numericUpDownAutoTransparentAlphaMax;
        private System.Windows.Forms.Label labelMinAlpha;
        private System.Windows.Forms.ContextMenuStrip contextMenuStripImage;
        private System.Windows.Forms.ToolStripMenuItem toolStripMenuItemImageSaveAs;
        private System.Windows.Forms.ToolStripMenuItem OcrTrainingToolStripMenuItem;
        private System.Windows.Forms.ToolStripMenuItem importNewTimeCodesToolStripMenuItem;
        private System.Windows.Forms.Label labelMinLineSplitHeight;
        private System.Windows.Forms.ComboBox comboBoxLineSplitMinLineHeight;
        private System.Windows.Forms.ToolStripMenuItem ImagePreProcessingToolStripMenuItem;
        private System.Windows.Forms.Label labelTesseractEngineMode;
        private System.Windows.Forms.ComboBox comboBoxTesseractEngineMode;
        private System.Windows.Forms.CheckBox checkBoxTesseractFallback;
        private System.Windows.Forms.ToolStripMenuItem toolStripMenuItemSaveSubtitleAs;
        private System.Windows.Forms.ToolStripSeparator toolStripSeparator5;
        private System.Windows.Forms.ToolStripMenuItem toolStripMenuItemCaptureTopAlign;
        private System.Windows.Forms.ToolStripMenuItem previewToolStripMenuItem;
        private System.Windows.Forms.ToolStripMenuItem captureTopAlignmentToolStripMenuItem;
        private System.Windows.Forms.ToolStripMenuItem imagePreprocessingToolStripMenuItem1;
        private System.Windows.Forms.ToolStripMenuItem setItalicAngleToolStripMenuItem;
        private System.Windows.Forms.ToolStripMenuItem autoTransparentBackgroundToolStripMenuItem;
        private System.Windows.Forms.NumericUpDown numericUpDownNOcrMaxWrongPixels;
        private System.Windows.Forms.Label labelNOcrMaxWrongPixels;
        private System.Windows.Forms.Button buttonChooseEditBinaryImageCompareDb;
        private System.Windows.Forms.Label label3;
        private System.Windows.Forms.ComboBox comboBoxNOcrLineSplitMinHeight;
        private System.Windows.Forms.ToolStripMenuItem finalCutProImageToolStripMenuItem;
        private System.Windows.Forms.ContextMenuStrip contextMenuStripTextBox;
        private System.Windows.Forms.ToolStripMenuItem cutToolStripMenuItem;
        private System.Windows.Forms.ToolStripMenuItem copyToolStripMenuItem;
        private System.Windows.Forms.ToolStripMenuItem pasteToolStripMenuItem;
        private System.Windows.Forms.ToolStripMenuItem toolStripMenuItem1;
        private System.Windows.Forms.ToolStripSeparator toolStripSeparator18;
        private System.Windows.Forms.ToolStripMenuItem selectAllToolStripMenuItem;
        private System.Windows.Forms.ToolStripSeparator toolStripSeparator17;
        private System.Windows.Forms.ToolStripMenuItem normalToolStripMenuItem1;
        private System.Windows.Forms.ToolStripMenuItem boldToolStripMenuItem1;
        private System.Windows.Forms.ToolStripMenuItem italicToolStripMenuItem1;
        private System.Windows.Forms.ToolStripMenuItem underlineToolStripMenuItem1;
        private System.Windows.Forms.ToolStripMenuItem imageWithTimeCodeInFileNameToolStripMenuItem;
        private System.Windows.Forms.ToolStripMenuItem removeAllXToolStripMenuItem;
        private System.Windows.Forms.ToolStripMenuItem oCRSelectedLinesToolStripMenuItem;
        private System.Windows.Forms.ToolStripSeparator toolStripSeparatorOcrSelected;
        private System.Windows.Forms.GroupBox groupBoxCloudVision;
        private System.Windows.Forms.TextBox textBoxCloudVisionApiKey;
        private System.Windows.Forms.Label labelCloudVisionApiKey;
        private System.Windows.Forms.ComboBox comboBoxCloudVisionLanguage;
        private System.Windows.Forms.Label labelCloudVisionLanguage;
        private System.Windows.Forms.CheckBox checkBoxCloudVisionSendOriginalImages;
        private System.Windows.Forms.CheckBox checkBoxSeHandlesTextMerge;
    }
}<|MERGE_RESOLUTION|>--- conflicted
+++ resolved
@@ -530,81 +530,6 @@
             this.comboBoxOcrMethod.TabIndex = 0;
             this.comboBoxOcrMethod.SelectedIndexChanged += new System.EventHandler(this.ComboBoxOcrMethodSelectedIndexChanged);
             // 
-<<<<<<< HEAD
-            // groupBoxCloudVision
-            // 
-            this.groupBoxCloudVision.Controls.Add(this.checkBoxSeHandlesTextMerge);
-            this.groupBoxCloudVision.Controls.Add(this.checkBoxCloudVisionSendOriginalImages);
-            this.groupBoxCloudVision.Controls.Add(this.comboBoxCloudVisionLanguage);
-            this.groupBoxCloudVision.Controls.Add(this.labelCloudVisionLanguage);
-            this.groupBoxCloudVision.Controls.Add(this.textBoxCloudVisionApiKey);
-            this.groupBoxCloudVision.Controls.Add(this.labelCloudVisionApiKey);
-            this.groupBoxCloudVision.Location = new System.Drawing.Point(7, 38);
-            this.groupBoxCloudVision.Name = "groupBoxCloudVision";
-            this.groupBoxCloudVision.Size = new System.Drawing.Size(372, 143);
-            this.groupBoxCloudVision.TabIndex = 8;
-            this.groupBoxCloudVision.TabStop = false;
-            this.groupBoxCloudVision.Text = "Cloud Vision API";
-            // 
-            // checkBoxSeHandlesTextMerge
-            // 
-            this.checkBoxSeHandlesTextMerge.AutoSize = true;
-            this.checkBoxSeHandlesTextMerge.Location = new System.Drawing.Point(9, 104);
-            this.checkBoxSeHandlesTextMerge.Name = "checkBoxSeHandlesTextMerge";
-            this.checkBoxSeHandlesTextMerge.Size = new System.Drawing.Size(134, 17);
-            this.checkBoxSeHandlesTextMerge.TabIndex = 5;
-            this.checkBoxSeHandlesTextMerge.Text = "SE handles text merge";
-            this.checkBoxSeHandlesTextMerge.UseVisualStyleBackColor = true;
-            this.checkBoxSeHandlesTextMerge.CheckedChanged += new System.EventHandler(this.checkBoxSeHandlesTextMerge_CheckedChanged);
-            // 
-            // checkBoxCloudVisionSendOriginalImages
-            // 
-            this.checkBoxCloudVisionSendOriginalImages.AutoSize = true;
-            this.checkBoxCloudVisionSendOriginalImages.Location = new System.Drawing.Point(9, 80);
-            this.checkBoxCloudVisionSendOriginalImages.Name = "checkBoxCloudVisionSendOriginalImages";
-            this.checkBoxCloudVisionSendOriginalImages.Size = new System.Drawing.Size(123, 17);
-            this.checkBoxCloudVisionSendOriginalImages.TabIndex = 4;
-            this.checkBoxCloudVisionSendOriginalImages.Text = "Send original images";
-            this.checkBoxCloudVisionSendOriginalImages.UseVisualStyleBackColor = true;
-            this.checkBoxCloudVisionSendOriginalImages.Visible = false;
-            this.checkBoxCloudVisionSendOriginalImages.CheckedChanged += new System.EventHandler(this.checkBoxCloudVisionSendOriginalImages_CheckedChanged);
-            // 
-            // comboBoxCloudVisionLanguage
-            // 
-            this.comboBoxCloudVisionLanguage.DropDownStyle = System.Windows.Forms.ComboBoxStyle.DropDownList;
-            this.comboBoxCloudVisionLanguage.FormattingEnabled = true;
-            this.comboBoxCloudVisionLanguage.Location = new System.Drawing.Point(87, 49);
-            this.comboBoxCloudVisionLanguage.Name = "comboBoxCloudVisionLanguage";
-            this.comboBoxCloudVisionLanguage.Size = new System.Drawing.Size(279, 21);
-            this.comboBoxCloudVisionLanguage.TabIndex = 3;
-            // 
-            // labelCloudVisionLanguage
-            // 
-            this.labelCloudVisionLanguage.AutoSize = true;
-            this.labelCloudVisionLanguage.Location = new System.Drawing.Point(6, 52);
-            this.labelCloudVisionLanguage.Name = "labelCloudVisionLanguage";
-            this.labelCloudVisionLanguage.Size = new System.Drawing.Size(54, 13);
-            this.labelCloudVisionLanguage.TabIndex = 2;
-            this.labelCloudVisionLanguage.Text = "Language";
-            // 
-            // textBoxCloudVisionApiKey
-            // 
-            this.textBoxCloudVisionApiKey.Location = new System.Drawing.Point(87, 22);
-            this.textBoxCloudVisionApiKey.Name = "textBoxCloudVisionApiKey";
-            this.textBoxCloudVisionApiKey.Size = new System.Drawing.Size(279, 21);
-            this.textBoxCloudVisionApiKey.TabIndex = 1;
-            // 
-            // labelCloudVisionApiKey
-            // 
-            this.labelCloudVisionApiKey.AutoSize = true;
-            this.labelCloudVisionApiKey.Location = new System.Drawing.Point(6, 25);
-            this.labelCloudVisionApiKey.Name = "labelCloudVisionApiKey";
-            this.labelCloudVisionApiKey.Size = new System.Drawing.Size(44, 13);
-            this.labelCloudVisionApiKey.TabIndex = 0;
-            this.labelCloudVisionApiKey.Text = "API key";
-            // 
-=======
->>>>>>> b409b654
             // groupBoxNOCR
             // 
             this.groupBoxNOCR.Controls.Add(this.label3);
@@ -1202,7 +1127,7 @@
             // checkBoxSeHandlesTextMerge
             // 
             this.checkBoxSeHandlesTextMerge.AutoSize = true;
-            this.checkBoxSeHandlesTextMerge.Location = new System.Drawing.Point(7, 105);
+            this.checkBoxSeHandlesTextMerge.Location = new System.Drawing.Point(9, 104);
             this.checkBoxSeHandlesTextMerge.Name = "checkBoxSeHandlesTextMerge";
             this.checkBoxSeHandlesTextMerge.Size = new System.Drawing.Size(134, 17);
             this.checkBoxSeHandlesTextMerge.TabIndex = 5;
