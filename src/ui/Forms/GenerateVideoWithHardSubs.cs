﻿using Nikse.SubtitleEdit.Core.Common;
using Nikse.SubtitleEdit.Core.SubtitleFormats;
using Nikse.SubtitleEdit.Logic;
using System;
using System.Diagnostics;
using System.Drawing;
using System.Globalization;
using System.IO;
using System.Linq;
using System.Text;
using System.Text.RegularExpressions;
using System.Windows.Forms;

namespace Nikse.SubtitleEdit.Forms
{
    public sealed partial class GenerateVideoWithHardSubs : Form
    {
        private bool _abort;
        private readonly Subtitle _assaSubtitle;
        private readonly VideoInfo _videoInfo;
        private readonly string _inputVideoFileName;
        private static readonly Regex FrameFinderRegex = new Regex(@"[Ff]rame=\s*\d+", RegexOptions.Compiled);
        private long _processedFrames;
        private long _startTicks;
        private long _totalFrames;
        private StringBuilder _log;
        private readonly bool _isAssa;
        public string VideoFileName { get; private set; }
        public long MillisecondsEncoding { get; private set; }

        public GenerateVideoWithHardSubs(Subtitle assaSubtitle, string inputVideoFileName, VideoInfo videoInfo, int? fontSize)
        {
            UiUtil.PreInitialize(this);
            InitializeComponent();
            UiUtil.FixFonts(this);

            _videoInfo = videoInfo;
            Text = LanguageSettings.Current.GenerateVideoWithBurnedInSubs.Title;
            _assaSubtitle = new Subtitle(assaSubtitle);
            _inputVideoFileName = inputVideoFileName;
            buttonOK.Text = LanguageSettings.Current.Watermark.Generate;
            labelPleaseWait.Text = LanguageSettings.Current.General.PleaseWait;
            labelPreviewPleaseWait.Text = LanguageSettings.Current.General.PleaseWait;
            labelFontSize.Text = LanguageSettings.Current.ExportPngXml.FontSize;
            labelSubtitleFont.Text = LanguageSettings.Current.ExportPngXml.FontFamily;
            buttonCancel.Text = LanguageSettings.Current.General.Cancel;
            labelAudioEnc.Text = LanguageSettings.Current.GenerateVideoWithBurnedInSubs.Encoding;
            labelVideoEncoding.Text = LanguageSettings.Current.GenerateVideoWithBurnedInSubs.Encoding;
            labelAudioBitRate.Text = LanguageSettings.Current.GenerateVideoWithBurnedInSubs.BitRate;
            labelAudioSampleRate.Text = LanguageSettings.Current.GenerateVideoWithBurnedInSubs.SampleRate;
            checkBoxMakeStereo.Text = LanguageSettings.Current.GenerateVideoWithBurnedInSubs.Stereo;
            labelCRF.Text = LanguageSettings.Current.GenerateVideoWithBurnedInSubs.Crf;
            labelPreset.Text = LanguageSettings.Current.GenerateVideoWithBurnedInSubs.Preset;
            labelTune.Text = LanguageSettings.Current.GenerateVideoWithBurnedInSubs.TuneFor;
            buttonPreview.Text = LanguageSettings.Current.General.Preview;
            checkBoxRightToLeft.Text = LanguageSettings.Current.Settings.FixRTLViaUnicodeChars;
            checkBoxAlignRight.Text = LanguageSettings.Current.GenerateVideoWithBurnedInSubs.AlignRight;
            checkBoxBox.Text = LanguageSettings.Current.SubStationAlphaStyles.OpaqueBox;
            progressBar1.Visible = false;
            labelPleaseWait.Visible = false;
            labelPreviewPleaseWait.Visible = false;
            labelProgress.Text = string.Empty;
            labelFileName.Text = string.Empty;
            labelPass.Text = string.Empty;
            comboBoxVideoEncoding.SelectedIndex = 0;
            comboBoxPreset.SelectedIndex = 5;
            comboBoxCrf.SelectedIndex = 6;
            comboBoxAudioEnc.SelectedIndex = 0;
            comboBoxAudioSampleRate.SelectedIndex = 1;
            comboBoxTune.SelectedIndex = 0;
            comboBoxAudioBitRate.Text = "128k";
            checkBoxTargetFileSize_CheckedChanged(null, null);

            comboBoxPreset.Text = Configuration.Settings.Tools.GenVideoPreset;
            comboBoxVideoEncoding.Text = Configuration.Settings.Tools.GenVideoEncoding;
            comboBoxCrf.Text = Configuration.Settings.Tools.GenVideoCrf;
            comboBoxTune.Text = Configuration.Settings.Tools.GenVideoTune;
            comboBoxAudioEnc.Text = Configuration.Settings.Tools.GenVideoAudioEncoding;
            comboBoxAudioSampleRate.Text = Configuration.Settings.Tools.GenVideoAudioSampleRate;
            checkBoxMakeStereo.Checked = Configuration.Settings.Tools.GenVideoAudioForceStereo;
            checkBoxTargetFileSize.Checked = Configuration.Settings.Tools.GenVideoTargetFileSize;
            checkBoxBox.Checked = Configuration.Settings.Tools.GenVideoNonAssaBox;
            checkBoxAlignRight.Checked = Configuration.Settings.Tools.GenVideoNonAssaAlignRight;
            checkBoxRightToLeft.Checked = Configuration.Settings.Tools.GenVideoNonAssaAlignRight;

            numericUpDownWidth.Value = _videoInfo.Width;
            numericUpDownHeight.Value = _videoInfo.Height;

            var left = Math.Max(Math.Max(labelResolution.Left + labelResolution.Width, labelFontSize.Left + labelFontSize.Width), labelSubtitleFont.Left + labelSubtitleFont.Width) + 5;
            numericUpDownFontSize.Left = left;
            comboBoxSubtitleFont.Left = left;
            numericUpDownWidth.Left = left;
            labelX.Left = numericUpDownWidth.Left + numericUpDownWidth.Width + 3;
            numericUpDownHeight.Left = labelX.Left + labelX.Width + 3;
            buttonVideoChooseStandardRes.Left = numericUpDownHeight.Left + numericUpDownHeight.Width + 9;
            labelInfo.Text = LanguageSettings.Current.GenerateVideoWithBurnedInSubs.InfoAssaOff;
            checkBoxRightToLeft.Left = left;
            checkBoxAlignRight.Left = left;
            checkBoxBox.Left = left;

            _isAssa = !fontSize.HasValue;
            if (fontSize.HasValue)
            {
                if (fontSize.Value < numericUpDownFontSize.Minimum)
                {
                    numericUpDownFontSize.Value = numericUpDownFontSize.Minimum;
                }
                else if (fontSize.Value > numericUpDownFontSize.Maximum)
                {
                    numericUpDownFontSize.Value = numericUpDownFontSize.Maximum;
                }
                else
                {
                    numericUpDownFontSize.Value = fontSize.Value;
                }

                checkBoxRightToLeft.Checked = Configuration.Settings.General.RightToLeftMode &&
                                              LanguageAutoDetect.CouldBeRightToLeftLanguage(_assaSubtitle);
            }
            else
            {
                numericUpDownFontSize.Enabled = false;
                labelFontSize.Enabled = false;
                labelSubtitleFont.Enabled = false;
                comboBoxSubtitleFont.Enabled = false;
                checkBoxRightToLeft.Left = checkBoxTargetFileSize.Left;
                checkBoxAlignRight.Enabled = false;
                checkBoxBox.Enabled = false;
                labelInfo.Text = LanguageSettings.Current.GenerateVideoWithBurnedInSubs.InfoAssaOn;
            }

            var initialFont = Configuration.Settings.Tools.ExportBluRayFontName;
            if (string.IsNullOrEmpty(initialFont))
            {
                initialFont = UiUtil.GetDefaultFont().Name;
            }
            foreach (var x in FontFamily.Families)
            {
                if (x.IsStyleAvailable(FontStyle.Regular) || x.IsStyleAvailable(FontStyle.Bold))
                {
                    comboBoxSubtitleFont.Items.Add(x.Name);
                    if (x.Name.Equals(initialFont, StringComparison.OrdinalIgnoreCase))
                    {
                        comboBoxSubtitleFont.SelectedIndex = comboBoxSubtitleFont.Items.Count - 1;
                    }
                }
            }
            if (comboBoxSubtitleFont.SelectedIndex < 0 && comboBoxSubtitleFont.Items.Count > 0)
            {
                comboBoxSubtitleFont.SelectedIndex = 0;
            }

            checkBoxRightToLeft.Checked = Configuration.Settings.General.RightToLeftMode && LanguageAutoDetect.CouldBeRightToLeftLanguage(_assaSubtitle);
            textBoxLog.Visible = false;
        }

        private void buttonCancel_Click(object sender, EventArgs e)
        {
            _abort = true;
            if (buttonOK.Enabled)
            {
                DialogResult = DialogResult.Cancel;
            }
        }

        private void OutputHandler(object sendingProcess, DataReceivedEventArgs outLine)
        {
            if (string.IsNullOrWhiteSpace(outLine.Data))
            {
                return;
            }

            _log?.AppendLine(outLine.Data);

            var match = FrameFinderRegex.Match(outLine.Data);
            if (!match.Success)
            {
                return;
            }

            var arr = match.Value.Split('=');
            if (arr.Length != 2)
            {
                return;
            }

            if (long.TryParse(arr[1].Trim(), out var f))
            {
                _processedFrames = f;
            }
        }

        private void buttonOK_Click(object sender, EventArgs e)
        {
            _log = new StringBuilder();
            buttonOK.Enabled = false;
            numericUpDownFontSize.Enabled = false;

            using (var saveDialog = new SaveFileDialog { FileName = SuggestNewVideoFileName(), Filter = "MP4|*.mp4|Matroska|*.mkv|WebM|*.webm", AddExtension = true })
            {
                if (saveDialog.ShowDialog(this) != DialogResult.OK)
                {
                    buttonOK.Enabled = true;
                    numericUpDownFontSize.Enabled = true;
                    return;
                }

                VideoFileName = saveDialog.FileName;
            }

            _totalFrames = (long)_videoInfo.TotalFrames;

            _log = new StringBuilder();
            _log.AppendLine("Target file name: " + VideoFileName);
            _log.AppendLine("Video info width: " + _videoInfo.Width);
            _log.AppendLine("Video info width: " + _videoInfo.Height);
            _log.AppendLine("Video info total frames: " + _videoInfo.TotalFrames);
            _log.AppendLine("Video info total seconds: " + _videoInfo.TotalSeconds);

            if (File.Exists(VideoFileName))
            {
                File.Delete(VideoFileName);
            }

            labelFileName.Text = string.Format(LanguageSettings.Current.GenerateVideoWithBurnedInSubs.TargetFileName, VideoFileName);
            if (!_isAssa)
            {
                SetStyleForNonAssa(_assaSubtitle);
            }

            FixRightToLeft(_assaSubtitle);

            var format = new AdvancedSubStationAlpha();
            var assaTempFileName = Path.Combine(Path.GetTempPath(), Guid.NewGuid() + ".ass");
            File.WriteAllText(assaTempFileName, format.ToText(_assaSubtitle, null));

            groupBoxSettings.Enabled = false;
            labelPleaseWait.Visible = true;
            if (_videoInfo.TotalFrames > 0)
            {
                progressBar1.Maximum = (int)_videoInfo.TotalFrames;
                progressBar1.Visible = true;
            }

            var stopWatch = Stopwatch.StartNew();
            if (checkBoxTargetFileSize.Checked)
            {
                RunTwoPassEncoding(assaTempFileName);
            }
            else
            {
                RunOnePassEncoding(assaTempFileName);
            }

            progressBar1.Visible = false;
            labelPleaseWait.Visible = false;
            timer1.Stop();
            MillisecondsEncoding = stopWatch.ElapsedMilliseconds;
            labelProgress.Text = string.Empty;
            groupBoxSettings.Enabled = true;

            try
            {
                File.Delete(assaTempFileName);
            }
            catch
            {
                // ignore
            }

            if (_abort)
            {
<<<<<<< HEAD
                SeLogger.Error(Environment.NewLine + "Generate hard subbed video failed: " + Environment.NewLine + _log);
=======
                DialogResult = DialogResult.Cancel;
                return;
            }

            if (!File.Exists(VideoFileName) || new FileInfo(VideoFileName).Length == 0)
            {
                SeLogger.Error(Environment.NewLine + "Generate hard subbed video failed: " + Environment.NewLine + _log);
                DialogResult = DialogResult.Cancel;
                return;
>>>>>>> 89abe7e8
            }

            DialogResult = DialogResult.OK;
        }

        private string SuggestNewVideoFileName()
        {
            var fileName = Path.GetFileNameWithoutExtension(_inputVideoFileName);

            fileName += ".burn-in";

            fileName += $".{numericUpDownWidth.Value}x{numericUpDownHeight.Value}";

            if (comboBoxVideoEncoding.Text == "libx265" || comboBoxVideoEncoding.Text == "hevc_nvenc")
            {
                fileName += ".x265";
            }
            else if (comboBoxVideoEncoding.Text == "libvpx-vp9")
            {
                fileName += ".vp9";
            }
            else
            {
                fileName += ".x264";
            }

            return fileName.Replace(".", "_") + ".mp4";
        }

        private void FixRightToLeft(Subtitle subtitle)
        {
            if (checkBoxRightToLeft.Checked)
            {
                for (var index = 0; index < subtitle.Paragraphs.Count; index++)
                {
                    var paragraph = subtitle.Paragraphs[index];
                    if (LanguageAutoDetect.ContainsRightToLeftLetter(paragraph.Text))
                    {
                        paragraph.Text = Utilities.FixRtlViaUnicodeChars(paragraph.Text);
                    }
                }
            }
        }

        private void RunTwoPassEncoding(string assaTempFileName)
        {
            labelPass.Text = string.Format(LanguageSettings.Current.GenerateVideoWithBurnedInSubs.PassX, "1");

            var audioMb = 0;
            if (comboBoxAudioEnc.Text == "copy")
            {
                audioMb = GetAudioFileSizeInMb();
            }

            // (MiB * 8192 [converts MiB to kBit]) / video seconds = kBit/s total bitrate
            var bitRate = (int)Math.Round(((double)numericUpDownTargetFileSize.Value - audioMb) * 8192.0 / _videoInfo.TotalSeconds);
            if (comboBoxAudioEnc.Text != "copy" && !string.IsNullOrWhiteSpace(comboBoxAudioBitRate.Text))
            {
                var audioBitRate = int.Parse(comboBoxAudioBitRate.Text.RemoveChar('k').TrimEnd());
                bitRate -= audioBitRate;
            }
            var videoBitRate = bitRate.ToString(CultureInfo.InvariantCulture) + "k";

            if (bitRate < 10)
            {
                MessageBox.Show($"Bitrate too low: {bitRate}k");
                return;
            }

            var process = GetFfmpegProcess(_inputVideoFileName, VideoFileName, assaTempFileName, 1, videoBitRate);
            _log.AppendLine("ffmpeg arguments pass 1: " + process.StartInfo.Arguments);
            process.Start();
            process.BeginOutputReadLine();
            process.BeginErrorReadLine();
            _startTicks = DateTime.UtcNow.Ticks;
            timer1.Start();

            while (!process.HasExited)
            {
                System.Threading.Thread.Sleep(100);
                Application.DoEvents();
                if (_abort)
                {
                    process.Kill();
                    return;
                }

                var v = (int)_processedFrames;
                if (v >= progressBar1.Minimum && v <= progressBar1.Maximum)
                {
                    progressBar1.Value = v;
                }
            }


            labelPass.Text = string.Format(LanguageSettings.Current.GenerateVideoWithBurnedInSubs.PassX, "2");
            process = GetFfmpegProcess(_inputVideoFileName, VideoFileName, assaTempFileName, 2, videoBitRate);
            _log.AppendLine("ffmpeg arguments pass 2: " + process.StartInfo.Arguments);
            process.Start();
            process.BeginOutputReadLine();
            process.BeginErrorReadLine();
            _startTicks = DateTime.UtcNow.Ticks;
            timer1.Start();

            while (!process.HasExited)
            {
                System.Threading.Thread.Sleep(100);
                Application.DoEvents();
                if (_abort)
                {
                    process.Kill();
                    return;
                }

                var v = (int)_processedFrames;
                if (v >= progressBar1.Minimum && v <= progressBar1.Maximum)
                {
                    progressBar1.Value = v;
                }
            }
        }

        private int GetAudioFileSizeInMb()
        {
            var ffmpegLocation = Configuration.Settings.General.FFmpegLocation;
            if (!Configuration.IsRunningOnWindows && (string.IsNullOrEmpty(ffmpegLocation) || !File.Exists(ffmpegLocation)))
            {
                ffmpegLocation = "ffmpeg";
            }

            var tempFileName = Path.Combine(Path.GetTempPath(), Guid.NewGuid().ToString() + ".aac");
            var process = new Process
            {
                StartInfo =
                {
                    FileName = ffmpegLocation,
                    Arguments = $"-i \"{_inputVideoFileName}\" -vn -acodec copy \"{tempFileName}\"",
                    UseShellExecute = false,
                    CreateNoWindow = true,
                }
            };

            process.Start();
            process.WaitForExit();
            try
            {
                var length = (int)Math.Round(new FileInfo(tempFileName).Length / 1024.0 / 1024);
                try
                {
                    File.Delete(tempFileName);
                }
                catch
                {
                    // ignore
                }

                return length;
            }
            catch
            {
                return 0;
            }
        }

        private void RunOnePassEncoding(string assaTempFileName)
        {
            var process = GetFfmpegProcess(_inputVideoFileName, VideoFileName, assaTempFileName, null);
            _log.AppendLine("ffmpeg arguments: " + process.StartInfo.Arguments);
            process.Start();
            process.BeginOutputReadLine();
            process.BeginErrorReadLine();
            _startTicks = DateTime.UtcNow.Ticks;
            timer1.Start();

            while (!process.HasExited)
            {
                System.Threading.Thread.Sleep(100);
                Application.DoEvents();
                if (_abort)
                {
                    process.Kill();
                }

                var v = (int)_processedFrames;
                if (v >= progressBar1.Minimum && v <= progressBar1.Maximum)
                {
                    progressBar1.Value = v;
                }
            }
        }

        private Process GetFfmpegProcess(string inputVideoFileName, string outputVideoFileName, string assaTempFileName, int? passNumber = null, string twoPassBitRate = null)
        {
            var pass = string.Empty;
            if (passNumber.HasValue)
            {
                pass = passNumber.Value.ToString(CultureInfo.InvariantCulture);
            }

            return VideoPreviewGenerator.GenerateHardcodedVideoFile(
                inputVideoFileName,
                assaTempFileName,
                outputVideoFileName,
                (int)numericUpDownWidth.Value,
                (int)numericUpDownHeight.Value,
                comboBoxVideoEncoding.Text,
                comboBoxPreset.Text,
                comboBoxCrf.Text,
                comboBoxAudioEnc.Text,
                checkBoxMakeStereo.Checked,
                comboBoxAudioSampleRate.Text.Replace("Hz", string.Empty).Trim(),
                comboBoxTune.Text,
                comboBoxAudioBitRate.Text,
                pass,
                twoPassBitRate,
                OutputHandler);
        }

        private void timer1_Tick(object sender, EventArgs e)
        {
            if (_processedFrames <= 0 || _videoInfo.TotalFrames <= 0)
            {
                return;
            }

            var durationMs = (DateTime.UtcNow.Ticks - _startTicks) / 10_000;
            var msPerFrame = (float)durationMs / _processedFrames;
            var estimatedTotalMs = msPerFrame * _totalFrames;
            var estimatedLeft = ToProgressTime(estimatedTotalMs - durationMs);
            labelProgress.Text = estimatedLeft;
        }

        public static string ToProgressTime(float estimatedTotalMs)
        {
            var timeCode = new TimeCode(estimatedTotalMs);
            if (timeCode.TotalSeconds < 60)
            {
                return string.Format(LanguageSettings.Current.GenerateVideoWithBurnedInSubs.TimeRemainingSeconds, (int)Math.Round(timeCode.TotalSeconds));
            }

            if (timeCode.TotalSeconds / 60 > 5)
            {
                return string.Format(LanguageSettings.Current.GenerateVideoWithBurnedInSubs.TimeRemainingMinutes, (int)Math.Round(timeCode.TotalSeconds / 60));
            }

            return string.Format(LanguageSettings.Current.GenerateVideoWithBurnedInSubs.TimeRemainingMinutesAndSeconds, timeCode.Minutes + timeCode.Hours * 60, timeCode.Seconds);
        }

        private void numericUpDownWidth_ValueChanged(object sender, EventArgs e)
        {
            var v = (int)numericUpDownWidth.Value;
            if (v % 2 == 1)
            {
                numericUpDownWidth.Value++;
            }
        }

        private void numericUpDownHeight_ValueChanged(object sender, EventArgs e)
        {
            var v = (int)numericUpDownHeight.Value;
            if (v % 2 == 1)
            {
                numericUpDownHeight.Value++;
            }
        }

        private void comboBoxAudioEnc_SelectedIndexChanged(object sender, EventArgs e)
        {
            checkBoxMakeStereo.Enabled = comboBoxAudioEnc.Text != "copy";
            comboBoxAudioSampleRate.Enabled = comboBoxAudioEnc.Text != "copy";
            labelAudioSampleRate.Enabled = comboBoxAudioEnc.Text != "copy";
        }

        private void GenerateVideoWithHardSubs_KeyDown(object sender, KeyEventArgs e)
        {
            if (e.KeyCode == Keys.F2)
            {
                if (textBoxLog.Visible)
                {
                    textBoxLog.Visible = false;
                }
                else
                {
                    textBoxLog.Visible = true;
                    textBoxLog.ScrollBars = ScrollBars.Both;
                    textBoxLog.BringToFront();
                    textBoxLog.Dock = DockStyle.Fill;

                    if (_log == null)
                    {
                        var log = new StringBuilder();
                        log.AppendLine("Video info width: " + _videoInfo.Width);
                        log.AppendLine("Video info width: " + _videoInfo.Height);
                        log.AppendLine("Video info total frames: " + _videoInfo.TotalFrames);
                        log.AppendLine("Video info total seconds: " + _videoInfo.TotalSeconds);
                        log.AppendLine();
                        log.AppendLine("ffmpeg " + GetFfmpegProcess(_inputVideoFileName, VideoFileName, "input.ass", null).StartInfo.Arguments);
                        textBoxLog.Text = log.ToString();
                    }
                    else
                    {
                        textBoxLog.Text = _log.ToString();
                    }
                }
                e.SuppressKeyPress = true;
            }
            else if (e.KeyCode == Keys.Escape && _log == null)
            {
                DialogResult = DialogResult.Cancel;
                e.SuppressKeyPress = true;
            }
            else if (e.KeyCode == Keys.Escape && _log == null)
            {
                DialogResult = DialogResult.Cancel;
                e.SuppressKeyPress = true;
            }
            else if (e.KeyData == UiUtil.HelpKeys)
            {
                linkLabelHelp_LinkClicked(null, null);
            }
        }

        private void linkLabelHelp_LinkClicked(object sender, LinkLabelLinkClickedEventArgs e)
        {
            if (comboBoxVideoEncoding.Text == "libx265")
            {
                UiUtil.OpenUrl("http://trac.ffmpeg.org/wiki/Encode/H.265");
            }
            else if (comboBoxVideoEncoding.Text == "libvpx-vp9")
            {
                UiUtil.OpenUrl("http://trac.ffmpeg.org/wiki/Encode/VP9");
            }
            else if (comboBoxVideoEncoding.Text == "h264_nvenc" || comboBoxVideoEncoding.Text == "hevc_nvenc")
            {
                UiUtil.OpenUrl("https://trac.ffmpeg.org/wiki/HWAccelIntro");
            }
            else
            {
                UiUtil.OpenUrl("http://trac.ffmpeg.org/wiki/Encode/H.264");
            }
        }

        private void GenerateVideoWithHardSubs_FormClosing(object sender, FormClosingEventArgs e)
        {
            Configuration.Settings.Tools.GenVideoEncoding = comboBoxVideoEncoding.Text;
            Configuration.Settings.Tools.GenVideoPreset = comboBoxPreset.Text;
            Configuration.Settings.Tools.GenVideoCrf = comboBoxCrf.Text;
            Configuration.Settings.Tools.GenVideoTune = comboBoxTune.Text;
            Configuration.Settings.Tools.GenVideoAudioEncoding = comboBoxAudioEnc.Text;
            Configuration.Settings.Tools.GenVideoAudioForceStereo = checkBoxMakeStereo.Checked;
            Configuration.Settings.Tools.GenVideoAudioSampleRate = comboBoxAudioSampleRate.Text;
            Configuration.Settings.Tools.GenVideoTargetFileSize = checkBoxTargetFileSize.Checked;
            Configuration.Settings.Tools.GenVideoNonAssaBox = checkBoxBox.Checked;
            Configuration.Settings.Tools.GenVideoNonAssaAlignRight = checkBoxAlignRight.Checked;
            Configuration.Settings.Tools.GenVideoNonAssaFixRtlUnicode = checkBoxRightToLeft.Checked;

            using (var graphics = CreateGraphics())
            {
                using (var font = new Font(UiUtil.GetDefaultFont().FontFamily, (float)numericUpDownFontSize.Value, FontStyle.Regular))
                {
                    var currentHeight = graphics.MeasureString("HJKLj", font).Height;
                    Configuration.Settings.Tools.GenVideoFontSizePercentOfHeight = (float)(currentHeight / _videoInfo.Height);
                }
            }
        }

        private void comboBoxVideoEncoding_SelectedIndexChanged(object sender, EventArgs e)
        {
            comboBoxCrf.Items.Clear();
            comboBoxCrf.BeginUpdate();
            comboBoxCrf.Items.Add(string.Empty);
            labelTune.Visible = true;
            comboBoxTune.Visible = true;
            if (comboBoxVideoEncoding.Text == "libx265")
            {
                for (var i = 0; i < 51; i++)
                {
                    comboBoxCrf.Items.Add(i.ToString(CultureInfo.InvariantCulture));
                }

                comboBoxTune.Items.Clear();
                comboBoxTune.Items.Add(string.Empty);
                comboBoxTune.Items.Add("animation");
                comboBoxTune.Items.Add("grain");

                comboBoxCrf.Text = "28";
            }
            else if (comboBoxVideoEncoding.Text == "libvpx-vp9")
            {
                for (var i = 4; i <= 63; i++)
                {
                    comboBoxCrf.Items.Add(i.ToString(CultureInfo.InvariantCulture));
                }

                comboBoxCrf.Text = "10";
                labelTune.Visible = false;
                comboBoxTune.Visible = false;
                comboBoxTune.Text = string.Empty;
            }
            else
            {
                for (var i = 17; i <= 28; i++)
                {
                    comboBoxCrf.Items.Add(i.ToString(CultureInfo.InvariantCulture));
                }

                comboBoxTune.Items.Clear();
                comboBoxTune.Items.Add(string.Empty);
                comboBoxTune.Items.Add("film");
                comboBoxTune.Items.Add("animation");
                comboBoxTune.Items.Add("grain");


                comboBoxCrf.Text = "23";
            }
            comboBoxCrf.EndUpdate();
        }

        private void GenerateVideoWithHardSubs_Shown(object sender, EventArgs e)
        {
            if (!File.Exists(_inputVideoFileName))
            {
                MessageBox.Show(string.Format(LanguageSettings.Current.Main.FileNotFound, _inputVideoFileName));
                buttonOK.Enabled = false;
                return;
            }

            var targetFileSizeMb = (int)Math.Round(new FileInfo(_inputVideoFileName).Length / 1024.0 / 1024);
            numericUpDownTargetFileSize.Value = Math.Max(targetFileSizeMb, numericUpDownTargetFileSize.Minimum);
        }

        private void checkBoxTargetFileSize_CheckedChanged(object sender, EventArgs e)
        {
            if (checkBoxTargetFileSize.Checked)
            {
                comboBoxAudioEnc.Text = "aac";
                labelAudioBitRate.Enabled = true;
                comboBoxAudioBitRate.Enabled = true;
            }
            else
            {
                labelAudioBitRate.Enabled = false;
                comboBoxAudioBitRate.Enabled = false;
            }
        }

        private void buttonPreview_Click(object sender, EventArgs e)
        {
            try
            {
                buttonPreview.Enabled = false;
                labelPreviewPleaseWait.Visible = true;
                Cursor = Cursors.WaitCursor;

                // generate blank video
                var tempVideoFileName = Path.Combine(Path.GetTempPath(), Guid.NewGuid() + ".mkv");
                var process = VideoPreviewGenerator.GenerateVideoFile(
                               tempVideoFileName,
                               2,
                               (int)numericUpDownWidth.Value,
                               (int)numericUpDownHeight.Value,
                               Color.Black,
                               true,
                               25,
                               null);
                process.Start();
                while (!process.HasExited)
                {
                    System.Threading.Thread.Sleep(100);
                    Application.DoEvents();
                }

                // make temp assa file with font
                var assaTempFileName = Path.Combine(Path.GetTempPath(), Guid.NewGuid().ToString() + ".ass");
                var sub = new Subtitle();
                sub.Header = _assaSubtitle.Header;
                sub.Paragraphs.Add(new Paragraph(GetPreviewParagraph()));

                if (!_isAssa)
                {
                    SetStyleForNonAssa(sub);
                }
                FixRightToLeft(sub);
                File.WriteAllText(assaTempFileName, new AdvancedSubStationAlpha().ToText(sub, string.Empty));

                // hardcode subtitle
                var outputVideoFileName = Path.Combine(Path.GetTempPath(), Guid.NewGuid().ToString() + ".mp4");
                process = GetFfmpegProcess(tempVideoFileName, outputVideoFileName, assaTempFileName);
                process.Start();
                process.BeginOutputReadLine();
                process.BeginErrorReadLine();
                while (!process.HasExited)
                {
                    System.Threading.Thread.Sleep(100);
                    Application.DoEvents();
                }

                Cursor = Cursors.Default;
                var bmpFileName = VideoPreviewGenerator.GetScreenShot(outputVideoFileName, "00:00:01");
                using (var bmp = new Bitmap(bmpFileName))
                {
                    using (var form = new ExportPngXmlPreview(bmp))
                    {
                        form.AllowNext = false;
                        form.AllowPrevious = false;
                        labelPreviewPleaseWait.Visible = false;
                        form.ShowDialog(this);
                    }
                }

                try
                {
                    File.Delete(tempVideoFileName);
                    File.Delete(assaTempFileName);
                    File.Delete(outputVideoFileName);
                    File.Delete(bmpFileName);
                }
                catch
                {
                    // ignore
                }
            }
            finally
            {
                Cursor = Cursors.Default;
                buttonPreview.Enabled = true;
                labelPreviewPleaseWait.Visible = false;
            }
        }

        private void SetStyleForNonAssa(Subtitle sub)
        {
            sub.Header = AdvancedSubStationAlpha.DefaultHeader;
            var style = AdvancedSubStationAlpha.GetSsaStyle("Default", sub.Header);
            style.FontSize = (float)numericUpDownFontSize.Value;
            style.FontName = comboBoxSubtitleFont.Text;
            style.Background = Color.FromArgb(150, 0, 0, 0);

            if (checkBoxAlignRight.Checked)
            {
                style.Alignment = "3";
            }

            if (checkBoxBox.Checked)
            {
                style.BorderStyle = "4"; // box - multi line
                style.ShadowWidth = 5;
            }

            sub.Header = AdvancedSubStationAlpha.GetHeaderAndStylesFromAdvancedSubStationAlpha(sub.Header, new System.Collections.Generic.List<SsaStyle>() { style });
            sub.Header = AdvancedSubStationAlpha.AddTagToHeader("PlayResX", "PlayResX: " + ((int)numericUpDownWidth.Value).ToString(CultureInfo.InvariantCulture), "[Script Info]", sub.Header);
            sub.Header = AdvancedSubStationAlpha.AddTagToHeader("PlayResY", "PlayResY: " + ((int)numericUpDownHeight.Value).ToString(CultureInfo.InvariantCulture), "[Script Info]", sub.Header);
        }

        private Paragraph GetPreviewParagraph()
        {
            _assaSubtitle.Renumber();
            Paragraph longest;
            if (_assaSubtitle.Paragraphs.Count > 2)
            {
                longest = _assaSubtitle.Paragraphs.Where(p => p.Number > 1).OrderByDescending(p => p.Text.Length).FirstOrDefault();
                if (longest != null && longest.Text.Length > 2)
                {
                    return new Paragraph(longest) { StartTime = new TimeCode(0), EndTime = new TimeCode(10000) };
                }
            }

            longest = _assaSubtitle.Paragraphs.OrderByDescending(p => p.Text.Length).FirstOrDefault();
            if (longest != null && longest.Text.Length > 2)
            {
                return new Paragraph(longest) { StartTime = new TimeCode(0), EndTime = new TimeCode(10000) };
            }

            return new Paragraph("Example text", 0, 10000);
        }

        private void ResolutionPickClick(object sender, EventArgs e)
        {
            var text = (sender as ToolStripMenuItem).Text;
            var match = new Regex("\\d+x\\d+").Match(text);
            var parts = match.Value.Split('x');
            numericUpDownWidth.Value = int.Parse(parts[0]);
            numericUpDownHeight.Value = int.Parse(parts[1]);
        }

        private void buttonVideoChooseStandardRes_Click(object sender, EventArgs e)
        {
            var coordinates = buttonVideoChooseStandardRes.PointToClient(Cursor.Position);
            contextMenuStripRes.Show(buttonVideoChooseStandardRes, coordinates);
        }

        private void labelPreviewPleaseWait_Click(object sender, EventArgs e)
        {

        }
    }
}<|MERGE_RESOLUTION|>--- conflicted
+++ resolved
@@ -270,9 +270,6 @@
 
             if (_abort)
             {
-<<<<<<< HEAD
-                SeLogger.Error(Environment.NewLine + "Generate hard subbed video failed: " + Environment.NewLine + _log);
-=======
                 DialogResult = DialogResult.Cancel;
                 return;
             }
@@ -282,7 +279,6 @@
                 SeLogger.Error(Environment.NewLine + "Generate hard subbed video failed: " + Environment.NewLine + _log);
                 DialogResult = DialogResult.Cancel;
                 return;
->>>>>>> 89abe7e8
             }
 
             DialogResult = DialogResult.OK;
