﻿namespace Nikse.SubtitleEdit.Forms.Options
{
    sealed partial class Settings
    {
        /// <summary>
        /// Required designer variable.
        /// </summary>
        private System.ComponentModel.IContainer components = null;

        /// <summary>
        /// Clean up any resources being used.
        /// </summary>
        /// <param name="disposing">true if managed resources should be disposed; otherwise, false.</param>
        protected override void Dispose(bool disposing)
        {
            if (disposing && (components != null))
            {
                components.Dispose();
            }
            base.Dispose(disposing);
        }

        #region Windows Form Designer generated code

        /// <summary>
        /// Required method for Designer support - do not modify
        /// the contents of this method with the code editor.
        /// </summary>
        private void InitializeComponent()
        {
            this.components = new System.ComponentModel.Container();
            this.buttonOK = new System.Windows.Forms.Button();
            this.buttonCancel = new System.Windows.Forms.Button();
            this.listBoxSection = new System.Windows.Forms.ListBox();
            this.panelGeneral = new System.Windows.Forms.Panel();
            this.groupBoxMiscellaneous = new System.Windows.Forms.GroupBox();
            this.buttonTranslationAutoSuffix = new System.Windows.Forms.Button();
            this.comboBoxTranslationAutoSuffix = new System.Windows.Forms.ComboBox();
            this.labelTranslationAutoSuffix = new System.Windows.Forms.Label();
            this.labelSplitBehavior = new System.Windows.Forms.Label();
            this.comboBoxSplitBehavior = new System.Windows.Forms.ComboBox();
            this.checkBoxAutoSave = new System.Windows.Forms.CheckBox();
            this.comboBoxSaveAsFileNameFrom = new System.Windows.Forms.ComboBox();
            this.labelSaveAsFileNameFrom = new System.Windows.Forms.Label();
            this.groupBoxGeneralRules = new System.Windows.Forms.GroupBox();
            this.buttonEditCustomContinuationStyle = new System.Windows.Forms.Button();
            this.comboBoxCpsLineLenCalc = new System.Windows.Forms.ComboBox();
            this.labelCpsLineLenCalc = new System.Windows.Forms.Label();
            this.buttonGapChoose = new System.Windows.Forms.Button();
            this.comboBoxContinuationStyle = new System.Windows.Forms.ComboBox();
            this.labelContinuationStyle = new System.Windows.Forms.Label();
            this.labelDialogStyle = new System.Windows.Forms.Label();
            this.comboBoxDialogStyle = new System.Windows.Forms.ComboBox();
            this.buttonEditProfile = new System.Windows.Forms.Button();
            this.comboBoxRulesProfileName = new System.Windows.Forms.ComboBox();
            this.labelRulesProfileName = new System.Windows.Forms.Label();
            this.labelOptimalCharsPerSecond = new System.Windows.Forms.Label();
            this.numericUpDownOptimalCharsSec = new System.Windows.Forms.NumericUpDown();
            this.labelSubMaxLen = new System.Windows.Forms.Label();
            this.numericUpDownMaxWordsMin = new System.Windows.Forms.NumericUpDown();
            this.labelMergeShortLines = new System.Windows.Forms.Label();
            this.labelMaxWordsPerMin = new System.Windows.Forms.Label();
            this.labelMinDuration = new System.Windows.Forms.Label();
            this.numericUpDownMaxNumberOfLines = new System.Windows.Forms.NumericUpDown();
            this.labelMaxDuration = new System.Windows.Forms.Label();
            this.labelMaxLines = new System.Windows.Forms.Label();
            this.numericUpDownDurationMin = new System.Windows.Forms.NumericUpDown();
            this.numericUpDownDurationMax = new System.Windows.Forms.NumericUpDown();
            this.comboBoxMergeShortLineLength = new System.Windows.Forms.ComboBox();
            this.labelMaxCharsPerSecond = new System.Windows.Forms.Label();
            this.numericUpDownMinGapMs = new System.Windows.Forms.NumericUpDown();
            this.numericUpDownMaxCharsSec = new System.Windows.Forms.NumericUpDown();
            this.labelMinGapMs = new System.Windows.Forms.Label();
            this.numericUpDownSubtitleLineMaximumLength = new System.Windows.Forms.NumericUpDown();
            this.comboBoxAutoBackupDeleteAfter = new System.Windows.Forms.ComboBox();
            this.labelAutoBackupDeleteAfter = new System.Windows.Forms.Label();
            this.checkBoxCheckForUpdates = new System.Windows.Forms.CheckBox();
            this.labelSpellChecker = new System.Windows.Forms.Label();
            this.comboBoxTimeCodeMode = new System.Windows.Forms.ComboBox();
            this.labelTimeCodeMode = new System.Windows.Forms.Label();
            this.comboBoxEncoding = new System.Windows.Forms.ComboBox();
            this.checkBoxAutoDetectAnsiEncoding = new System.Windows.Forms.CheckBox();
            this.textBoxShowLineBreaksAs = new System.Windows.Forms.TextBox();
            this.checkBoxAutoWrapWhileTyping = new System.Windows.Forms.CheckBox();
            this.checkBoxPromptDeleteLines = new System.Windows.Forms.CheckBox();
            this.checkBoxAllowEditOfOriginalSubtitle = new System.Windows.Forms.CheckBox();
            this.comboBoxSpellChecker = new System.Windows.Forms.ComboBox();
            this.comboBoxAutoBackup = new System.Windows.Forms.ComboBox();
            this.labelAutoBackup = new System.Windows.Forms.Label();
            this.checkBoxRememberSelectedLine = new System.Windows.Forms.CheckBox();
            this.checkBoxRemoveBlankLinesWhenOpening = new System.Windows.Forms.CheckBox();
            this.labelAutoDetectAnsiEncoding = new System.Windows.Forms.Label();
            this.comboBoxListViewDoubleClickEvent = new System.Windows.Forms.ComboBox();
            this.labelListViewDoubleClickEvent = new System.Windows.Forms.Label();
            this.labelShowLineBreaksAs = new System.Windows.Forms.Label();
            this.checkBoxRememberWindowPosition = new System.Windows.Forms.CheckBox();
            this.checkBoxStartInSourceView = new System.Windows.Forms.CheckBox();
            this.checkBoxReopenLastOpened = new System.Windows.Forms.CheckBox();
            this.checkBoxRememberRecentFiles = new System.Windows.Forms.CheckBox();
            this.labelDefaultFileEncoding = new System.Windows.Forms.Label();
            this.comboBoxFrameRate = new System.Windows.Forms.ComboBox();
            this.labelDefaultFrameRate = new System.Windows.Forms.Label();
            this.panelSubtitleFormats = new System.Windows.Forms.Panel();
            this.groupBoxSubtitleFormats = new System.Windows.Forms.GroupBox();
            this.groupBoxFavoriteSubtitleFormats = new System.Windows.Forms.GroupBox();
            this.labelFavoriteSubtitleFormatsNote = new System.Windows.Forms.Label();
            this.listBoxSubtitleFormats = new System.Windows.Forms.ListBox();
            this.buttonFormatsSearchClear = new System.Windows.Forms.Button();
            this.textBoxFormatsSearch = new System.Windows.Forms.TextBox();
            this.labelFormatsSearch = new System.Windows.Forms.Label();
            this.labelFormats = new System.Windows.Forms.Label();
            this.buttonRemoveFromFavoriteFormats = new System.Windows.Forms.Button();
            this.buttonMoveToFavoriteFormats = new System.Windows.Forms.Button();
            this.listBoxFavoriteSubtitleFormats = new System.Windows.Forms.ListBox();
            this.contextMenuStripFavoriteFormats = new System.Windows.Forms.ContextMenuStrip(this.components);
            this.deleteToolStripMenuItem = new System.Windows.Forms.ToolStripMenuItem();
            this.deleteAllToolStripMenuItem = new System.Windows.Forms.ToolStripMenuItem();
            this.toolStripSeparator = new System.Windows.Forms.ToolStripSeparator();
            this.moveUpToolStripMenuItem = new System.Windows.Forms.ToolStripMenuItem();
            this.moveDownToolStripMenuItem = new System.Windows.Forms.ToolStripMenuItem();
            this.moveToTopToolStripMenuItem = new System.Windows.Forms.ToolStripMenuItem();
            this.moveToBottomToolStripMenuItem = new System.Windows.Forms.ToolStripMenuItem();
            this.labelFavoriteFormats = new System.Windows.Forms.Label();
            this.comboBoxSubtitleSaveAsFormats = new System.Windows.Forms.ComboBox();
            this.labelDefaultSaveAsFormat = new System.Windows.Forms.Label();
            this.comboBoxSubtitleFormats = new System.Windows.Forms.ComboBox();
            this.labelDefaultSubtitleFormat = new System.Windows.Forms.Label();
            this.panelShortcuts = new System.Windows.Forms.Panel();
            this.groupBoxShortcuts = new System.Windows.Forms.GroupBox();
            this.buttonShortcutsClear = new System.Windows.Forms.Button();
            this.labelShortcutsSearch = new System.Windows.Forms.Label();
            this.textBoxShortcutSearch = new System.Windows.Forms.TextBox();
            this.buttonClearShortcut = new System.Windows.Forms.Button();
            this.comboBoxShortcutKey = new System.Windows.Forms.ComboBox();
            this.labelShortcutKey = new System.Windows.Forms.Label();
            this.checkBoxShortcutsShift = new System.Windows.Forms.CheckBox();
            this.checkBoxShortcutsAlt = new System.Windows.Forms.CheckBox();
            this.checkBoxShortcutsControl = new System.Windows.Forms.CheckBox();
            this.buttonUpdateShortcut = new System.Windows.Forms.Button();
            this.treeViewShortcuts = new System.Windows.Forms.TreeView();
            this.contextMenuStripShortcuts = new System.Windows.Forms.ContextMenuStrip(this.components);
            this.toolStripMenuItemShortcutsCollapse = new System.Windows.Forms.ToolStripMenuItem();
            this.toolStripSeparator1 = new System.Windows.Forms.ToolStripSeparator();
            this.importShortcutsToolStripMenuItem = new System.Windows.Forms.ToolStripMenuItem();
            this.exportShortcutsToolStripMenuItem = new System.Windows.Forms.ToolStripMenuItem();
            this.exportAsHtmlToolStripMenuItem = new System.Windows.Forms.ToolStripMenuItem();
            this.labelShortcut = new System.Windows.Forms.Label();
            this.panelSyntaxColoring = new System.Windows.Forms.Panel();
            this.groupBoxListViewSyntaxColoring = new System.Windows.Forms.GroupBox();
            this.buttonLineWidthSettings = new System.Windows.Forms.Button();
            this.checkBoxSyntaxColorTextTooWide = new System.Windows.Forms.CheckBox();
            this.checkBoxSyntaxColorGapTooSmall = new System.Windows.Forms.CheckBox();
            this.checkBoxSyntaxColorTextMoreThanTwoLines = new System.Windows.Forms.CheckBox();
            this.checkBoxSyntaxOverlap = new System.Windows.Forms.CheckBox();
            this.checkBoxSyntaxColorDurationTooSmall = new System.Windows.Forms.CheckBox();
            this.buttonListViewSyntaxColorError = new System.Windows.Forms.Button();
            this.checkBoxSyntaxColorTextTooLong = new System.Windows.Forms.CheckBox();
            this.checkBoxSyntaxColorDurationTooLarge = new System.Windows.Forms.CheckBox();
            this.panelListViewSyntaxColorError = new System.Windows.Forms.Panel();
            this.panelVideoPlayer = new System.Windows.Forms.Panel();
            this.groupBoxMainWindowVideoControls = new System.Windows.Forms.GroupBox();
            this.labelCustomSearch5 = new System.Windows.Forms.Label();
            this.textBoxCustomSearchUrl5 = new System.Windows.Forms.TextBox();
            this.comboBoxCustomSearch5 = new System.Windows.Forms.ComboBox();
            this.labelCustomSearch4 = new System.Windows.Forms.Label();
            this.textBoxCustomSearchUrl4 = new System.Windows.Forms.TextBox();
            this.comboBoxCustomSearch4 = new System.Windows.Forms.ComboBox();
            this.labelCustomSearch3 = new System.Windows.Forms.Label();
            this.textBoxCustomSearchUrl3 = new System.Windows.Forms.TextBox();
            this.comboBoxCustomSearch3 = new System.Windows.Forms.ComboBox();
            this.labelCustomSearch2 = new System.Windows.Forms.Label();
            this.textBoxCustomSearchUrl2 = new System.Windows.Forms.TextBox();
            this.comboBoxCustomSearch2 = new System.Windows.Forms.ComboBox();
            this.labelCustomSearch1 = new System.Windows.Forms.Label();
            this.textBoxCustomSearchUrl1 = new System.Windows.Forms.TextBox();
            this.labelCustomSearch = new System.Windows.Forms.Label();
            this.comboBoxCustomSearch1 = new System.Windows.Forms.ComboBox();
            this.groupBoxVideoPlayerDefault = new System.Windows.Forms.GroupBox();
            this.numericUpDownMarginVertical = new System.Windows.Forms.NumericUpDown();
            this.labelMarginVertical = new System.Windows.Forms.Label();
            this.panelMpvBackColor = new System.Windows.Forms.Panel();
            this.buttonMpvBackColor = new System.Windows.Forms.Button();
            this.panelMpvOutlineColor = new System.Windows.Forms.Panel();
            this.buttonMpvOutlineColor = new System.Windows.Forms.Button();
            this.panelMpvPrimaryColor = new System.Windows.Forms.Panel();
            this.buttonMpvPrimaryColor = new System.Windows.Forms.Button();
            this.groupBoxMpvBorder = new System.Windows.Forms.GroupBox();
            this.comboBoxOpaqueBoxStyle = new System.Windows.Forms.ComboBox();
            this.radioButtonMpvOpaqueBox = new System.Windows.Forms.RadioButton();
            this.radioButtonMpvOutline = new System.Windows.Forms.RadioButton();
            this.numericUpDownMpvShadowWidth = new System.Windows.Forms.NumericUpDown();
            this.numericUpDownMpvOutline = new System.Windows.Forms.NumericUpDown();
            this.labelMpvShadow = new System.Windows.Forms.Label();
            this.checkBoxAllowVolumeBoost = new System.Windows.Forms.CheckBox();
            this.checkBoxVideoAutoOpen = new System.Windows.Forms.CheckBox();
            this.checkBoxVideoPlayerPreviewFontBold = new System.Windows.Forms.CheckBox();
            this.checkBoxVideoPlayerShowFullscreenButton = new System.Windows.Forms.CheckBox();
            this.checkBoxVideoPlayerShowMuteButton = new System.Windows.Forms.CheckBox();
            this.labelVideoPlayerPreviewFontName = new System.Windows.Forms.Label();
            this.comboBoxVideoPlayerPreviewFontName = new System.Windows.Forms.ComboBox();
            this.labelVideoPlayerPreviewFontSize = new System.Windows.Forms.Label();
            this.comboBoxlVideoPlayerPreviewFontSize = new System.Windows.Forms.ComboBox();
            this.checkBoxVideoPlayerShowStopButton = new System.Windows.Forms.CheckBox();
            this.groupBoxVideoEngine = new System.Windows.Forms.GroupBox();
            this.checkBoxMpvHandlesPreviewText = new System.Windows.Forms.CheckBox();
            this.labelMpvSettings = new System.Windows.Forms.Label();
            this.buttonMpvSettings = new System.Windows.Forms.Button();
            this.labelPlatform = new System.Windows.Forms.Label();
            this.buttonVlcPathBrowse = new System.Windows.Forms.Button();
            this.textBoxVlcPath = new System.Windows.Forms.TextBox();
            this.labelVlcPath = new System.Windows.Forms.Label();
            this.labelVideoPlayerVLC = new System.Windows.Forms.Label();
            this.radioButtonVideoPlayerVLC = new System.Windows.Forms.RadioButton();
            this.labelVideoPlayerMPlayer = new System.Windows.Forms.Label();
            this.labelDirectShowDescription = new System.Windows.Forms.Label();
            this.labelMpcHcDescription = new System.Windows.Forms.Label();
            this.radioButtonVideoPlayerMPV = new System.Windows.Forms.RadioButton();
            this.radioButtonVideoPlayerDirectShow = new System.Windows.Forms.RadioButton();
            this.radioButtonVideoPlayerMpcHc = new System.Windows.Forms.RadioButton();
            this.panelWaveform = new System.Windows.Forms.Panel();
            this.groupBoxFfmpeg = new System.Windows.Forms.GroupBox();
            this.checkBoxFfmpegUseCenterChannel = new System.Windows.Forms.CheckBox();
            this.buttonDownloadFfmpeg = new System.Windows.Forms.Button();
            this.buttonBrowseToFFmpeg = new System.Windows.Forms.Button();
            this.textBoxFFmpegPath = new System.Windows.Forms.TextBox();
            this.labelFFmpegPath = new System.Windows.Forms.Label();
            this.checkBoxUseFFmpeg = new System.Windows.Forms.CheckBox();
            this.groupBoxSpectrogram = new System.Windows.Forms.GroupBox();
            this.labelSpectrogramAppearance = new System.Windows.Forms.Label();
            this.comboBoxSpectrogramAppearance = new System.Windows.Forms.ComboBox();
            this.checkBoxGenerateSpectrogram = new System.Windows.Forms.CheckBox();
            this.groupBoxSpectrogramClean = new System.Windows.Forms.GroupBox();
            this.buttonWaveformsFolderEmpty = new System.Windows.Forms.Button();
            this.labelWaveformsFolderInfo = new System.Windows.Forms.Label();
            this.groupBoxWaveformAppearence = new System.Windows.Forms.GroupBox();
            this.buttonEditShotChangesProfile = new System.Windows.Forms.Button();
            this.checkBoxWaveformAutoGen = new System.Windows.Forms.CheckBox();
            this.panelWaveformCursorColor = new System.Windows.Forms.Panel();
            this.buttonWaveformCursorColor = new System.Windows.Forms.Button();
            this.checkBoxWaveformSnapToShotChanges = new System.Windows.Forms.CheckBox();
            this.checkBoxWaveformSingleClickSelect = new System.Windows.Forms.CheckBox();
            this.checkBoxWaveformShowWpm = new System.Windows.Forms.CheckBox();
            this.checkBoxWaveformShowCps = new System.Windows.Forms.CheckBox();
            this.checkBoxWaveformSetVideoPosMoveStartEnd = new System.Windows.Forms.CheckBox();
            this.labelWaveformTextSize = new System.Windows.Forms.Label();
            this.checkBoxWaveformTextBold = new System.Windows.Forms.CheckBox();
            this.comboBoxWaveformTextSize = new System.Windows.Forms.ComboBox();
            this.checkBoxListViewMouseEnterFocus = new System.Windows.Forms.CheckBox();
            this.checkBoxWaveformHoverFocus = new System.Windows.Forms.CheckBox();
            this.labelWaveformBorderHitMs2 = new System.Windows.Forms.Label();
            this.numericUpDownWaveformBorderHitMs = new System.Windows.Forms.NumericUpDown();
            this.labelWaveformBorderHitMs1 = new System.Windows.Forms.Label();
            this.checkBoxAllowOverlap = new System.Windows.Forms.CheckBox();
            this.checkBoxReverseMouseWheelScrollDirection = new System.Windows.Forms.CheckBox();
            this.panelWaveformTextColor = new System.Windows.Forms.Panel();
            this.buttonWaveformTextColor = new System.Windows.Forms.Button();
            this.panelWaveformGridColor = new System.Windows.Forms.Panel();
            this.buttonWaveformGridColor = new System.Windows.Forms.Button();
            this.panelWaveformBackgroundColor = new System.Windows.Forms.Panel();
            this.buttonWaveformBackgroundColor = new System.Windows.Forms.Button();
            this.panelWaveformColor = new System.Windows.Forms.Panel();
            this.buttonWaveformColor = new System.Windows.Forms.Button();
            this.panelWaveformSelectedColor = new System.Windows.Forms.Panel();
            this.buttonWaveformSelectedColor = new System.Windows.Forms.Button();
            this.checkBoxWaveformShowGrid = new System.Windows.Forms.CheckBox();
            this.panelTools = new System.Windows.Forms.Panel();
            this.groupBoxToolsMisc = new System.Windows.Forms.GroupBox();
            this.comboBoxCustomToggleEnd = new System.Windows.Forms.ComboBox();
            this.comboBoxCustomToggleStart = new System.Windows.Forms.ComboBox();
            this.labelShortcutCustomToggle = new System.Windows.Forms.Label();
            this.checkBoxShortcutsAllowLetterOrNumberInTextBox = new System.Windows.Forms.CheckBox();
            this.comboBoxBDOpensIn = new System.Windows.Forms.ComboBox();
            this.labelBDOpensIn = new System.Windows.Forms.Label();
            this.groupBoxGoogleTranslate = new System.Windows.Forms.GroupBox();
            this.labelGoogleTranslateApiKey = new System.Windows.Forms.Label();
            this.textBoxGoogleTransleApiKey = new System.Windows.Forms.TextBox();
            this.linkLabelGoogleTranslateSignUp = new System.Windows.Forms.LinkLabel();
            this.label3 = new System.Windows.Forms.Label();
            this.groupBoxBing = new System.Windows.Forms.GroupBox();
            this.comboBoxBoxBingTokenEndpoint = new System.Windows.Forms.ComboBox();
            this.labelBingTokenEndpoint = new System.Windows.Forms.Label();
            this.labelBingApiKey = new System.Windows.Forms.Label();
            this.textBoxBingClientSecret = new System.Windows.Forms.TextBox();
            this.linkLabelBingSubscribe = new System.Windows.Forms.LinkLabel();
            this.label1 = new System.Windows.Forms.Label();
            this.groupBoxToolsAutoBr = new System.Windows.Forms.GroupBox();
            this.labelToolsBreakBottomHeavyPercent = new System.Windows.Forms.Label();
            this.numericUpDownToolsBreakPreferBottomHeavy = new System.Windows.Forms.NumericUpDown();
            this.checkBoxToolsBreakPreferBottomHeavy = new System.Windows.Forms.CheckBox();
            this.checkBoxToolsBreakByPixelWidth = new System.Windows.Forms.CheckBox();
            this.checkBoxToolsBreakEarlyLineEnding = new System.Windows.Forms.CheckBox();
            this.checkBoxToolsBreakEarlyComma = new System.Windows.Forms.CheckBox();
            this.checkBoxToolsBreakEarlyDash = new System.Windows.Forms.CheckBox();
            this.labelUserBingApiId = new System.Windows.Forms.Label();
            this.buttonEditDoNotBreakAfterList = new System.Windows.Forms.Button();
            this.checkBoxUseDoNotBreakAfterList = new System.Windows.Forms.CheckBox();
            this.groupBoxSpellCheck = new System.Windows.Forms.GroupBox();
            this.checkBoxSpellCheckAutoChangeNamesViaSuggestions = new System.Windows.Forms.CheckBox();
            this.checkBoxUseAlwaysToFile = new System.Windows.Forms.CheckBox();
            this.checkBoxTreatINQuoteAsING = new System.Windows.Forms.CheckBox();
            this.checkBoxSpellCheckOneLetterWords = new System.Windows.Forms.CheckBox();
            this.checkBoxSpellCheckAutoChangeNames = new System.Windows.Forms.CheckBox();
            this.groupBoxFixCommonErrors = new System.Windows.Forms.GroupBox();
            this.checkBoxUseWordSplitListAvoidPropercase = new System.Windows.Forms.CheckBox();
            this.checkBoxUseWordSplitList = new System.Windows.Forms.CheckBox();
            this.buttonFixContinuationStyleSettings = new System.Windows.Forms.Button();
            this.checkBoxFceSkipStep1 = new System.Windows.Forms.CheckBox();
            this.checkBoxFixShortDisplayTimesAllowMoveStartTime = new System.Windows.Forms.CheckBox();
            this.checkBoxFixCommonOcrErrorsUsingHardcodedRules = new System.Windows.Forms.CheckBox();
            this.comboBoxToolsMusicSymbol = new System.Windows.Forms.ComboBox();
            this.textBoxMusicSymbolsToReplace = new System.Windows.Forms.TextBox();
            this.labelToolsMusicSymbolsToReplace = new System.Windows.Forms.Label();
            this.labelToolsMusicSymbol = new System.Windows.Forms.Label();
            this.groupBoxToolsVisualSync = new System.Windows.Forms.GroupBox();
            this.labelToolsEndScene = new System.Windows.Forms.Label();
            this.comboBoxToolsEndSceneIndex = new System.Windows.Forms.ComboBox();
            this.labelToolsStartScene = new System.Windows.Forms.Label();
            this.comboBoxToolsStartSceneIndex = new System.Windows.Forms.ComboBox();
            this.comboBoxToolsVerifySeconds = new System.Windows.Forms.ComboBox();
            this.labelVerifyButton = new System.Windows.Forms.Label();
            this.panelToolBar = new System.Windows.Forms.Panel();
            this.groupBox2 = new System.Windows.Forms.GroupBox();
            this.checkBoxShowFrameRate = new System.Windows.Forms.CheckBox();
            this.groupBoxShowToolBarButtons = new System.Windows.Forms.GroupBox();
            this.pictureBoxWebVttStyle = new System.Windows.Forms.PictureBox();
            this.pictureBoxEbuProperties = new System.Windows.Forms.PictureBox();
            this.pictureBoxWebVttProperties = new System.Windows.Forms.PictureBox();
            this.pictureBoxIttProperties = new System.Windows.Forms.PictureBox();
            this.pictureBoxToggleVideo = new System.Windows.Forms.PictureBox();
            this.pictureBoxToggleWaveform = new System.Windows.Forms.PictureBox();
            this.pictureBoxAssaDraw = new System.Windows.Forms.PictureBox();
            this.pictureBoxAssAttachments = new System.Windows.Forms.PictureBox();
            this.pictureBoxAssProperties = new System.Windows.Forms.PictureBox();
            this.pictureBoxAssStyleManager = new System.Windows.Forms.PictureBox();
            this.labelToggleSourceView = new System.Windows.Forms.Label();
            this.pictureBoxSourceView = new System.Windows.Forms.PictureBox();
            this.checkBoxTBToggleSourceView = new System.Windows.Forms.CheckBox();
            this.labelTBBurnIn = new System.Windows.Forms.Label();
            this.pictureBoxBurnIn = new System.Windows.Forms.PictureBox();
            this.checkBoxTBBurnIn = new System.Windows.Forms.CheckBox();
            this.labelTBBeautifyTimeCodes = new System.Windows.Forms.Label();
            this.pictureBoxBeautifyTimeCodes = new System.Windows.Forms.PictureBox();
            this.checkBoxBeautifyTimeCodes = new System.Windows.Forms.CheckBox();
            this.labelTBNetflixQualityCheck = new System.Windows.Forms.Label();
            this.pictureBoxNetflixQualityCheck = new System.Windows.Forms.PictureBox();
            this.checkBoxNetflixQualityCheck = new System.Windows.Forms.CheckBox();
            this.labelTBRemoveTextForHi = new System.Windows.Forms.Label();
            this.pictureBoxRemoveTextForHi = new System.Windows.Forms.PictureBox();
            this.checkBoxTBRemoveTextForHi = new System.Windows.Forms.CheckBox();
            this.labelTBFixCommonErrors = new System.Windows.Forms.Label();
            this.pictureBoxFixCommonErrors = new System.Windows.Forms.PictureBox();
            this.checkBoxTBFixCommonErrors = new System.Windows.Forms.CheckBox();
            this.labelTBHelp = new System.Windows.Forms.Label();
            this.pictureBoxHelp = new System.Windows.Forms.PictureBox();
            this.checkBoxHelp = new System.Windows.Forms.CheckBox();
            this.labelTBSettings = new System.Windows.Forms.Label();
            this.pictureBoxSettings = new System.Windows.Forms.PictureBox();
            this.checkBoxSettings = new System.Windows.Forms.CheckBox();
            this.labelTBSpellCheck = new System.Windows.Forms.Label();
            this.pictureBoxSpellCheck = new System.Windows.Forms.PictureBox();
            this.checkBoxSpellCheck = new System.Windows.Forms.CheckBox();
            this.labelTBVisualSync = new System.Windows.Forms.Label();
            this.pictureBoxVisualSync = new System.Windows.Forms.PictureBox();
            this.checkBoxVisualSync = new System.Windows.Forms.CheckBox();
            this.labelTBReplace = new System.Windows.Forms.Label();
            this.pictureBoxReplace = new System.Windows.Forms.PictureBox();
            this.checkBoxReplace = new System.Windows.Forms.CheckBox();
            this.labelTBFind = new System.Windows.Forms.Label();
            this.pictureBoxFind = new System.Windows.Forms.PictureBox();
            this.checkBoxToolbarFind = new System.Windows.Forms.CheckBox();
            this.labelTBSaveAs = new System.Windows.Forms.Label();
            this.pictureBoxSaveAs = new System.Windows.Forms.PictureBox();
            this.checkBoxToolbarSaveAs = new System.Windows.Forms.CheckBox();
            this.labelTBSave = new System.Windows.Forms.Label();
            this.pictureBoxSave = new System.Windows.Forms.PictureBox();
            this.checkBoxToolbarSave = new System.Windows.Forms.CheckBox();
            this.labelTBOpen = new System.Windows.Forms.Label();
            this.pictureBoxFileOpen = new System.Windows.Forms.PictureBox();
            this.checkBoxToolbarOpen = new System.Windows.Forms.CheckBox();
            this.labelTBNew = new System.Windows.Forms.Label();
            this.pictureBoxFileNew = new System.Windows.Forms.PictureBox();
            this.checkBoxToolbarNew = new System.Windows.Forms.CheckBox();
            this.panelFont = new System.Windows.Forms.Panel();
            this.groupBoxAppearance = new System.Windows.Forms.GroupBox();
            this.groupBoxGraphicsButtons = new System.Windows.Forms.GroupBox();
            this.pictureBoxPreview3 = new System.Windows.Forms.PictureBox();
            this.pictureBoxPreview2 = new System.Windows.Forms.PictureBox();
            this.pictureBoxPreview1 = new System.Windows.Forms.PictureBox();
            this.labelToolbarIconTheme = new System.Windows.Forms.Label();
            this.comboBoxToolbarIconTheme = new System.Windows.Forms.ComboBox();
            this.groupBoxFontInUI = new System.Windows.Forms.GroupBox();
            this.groupBoxFontGeneral = new System.Windows.Forms.GroupBox();
            this.comboBoxSubtitleFont = new System.Windows.Forms.ComboBox();
            this.labelSubtitleFont = new System.Windows.Forms.Label();
            this.panelSubtitleFontColor = new System.Windows.Forms.Panel();
            this.labelSubtitleFontColor = new System.Windows.Forms.Label();
            this.panelSubtitleBackgroundColor = new System.Windows.Forms.Panel();
            this.labelSubtitleFontBackgroundColor = new System.Windows.Forms.Label();
            this.groupBoxFontListViews = new System.Windows.Forms.GroupBox();
            this.labelSubtitleListViewFontSize = new System.Windows.Forms.Label();
            this.comboBoxSubtitleListViewFontSize = new System.Windows.Forms.ComboBox();
            this.checkBoxSubtitleListViewFontBold = new System.Windows.Forms.CheckBox();
            this.groupBoxFontTextBox = new System.Windows.Forms.GroupBox();
            this.checkBoxLiveSpellCheck = new System.Windows.Forms.CheckBox();
            this.panelTextBoxAssColor = new System.Windows.Forms.Panel();
            this.buttonTextBoxAssColor = new System.Windows.Forms.Button();
            this.panelTextBoxHtmlColor = new System.Windows.Forms.Panel();
            this.buttonTextBoxHtmlColor = new System.Windows.Forms.Button();
            this.checkBoxSubtitleTextBoxSyntaxColor = new System.Windows.Forms.CheckBox();
            this.labelSubtitleFontSize = new System.Windows.Forms.Label();
            this.comboBoxSubtitleFontSize = new System.Windows.Forms.ComboBox();
            this.checkBoxSubtitleFontBold = new System.Windows.Forms.CheckBox();
            this.checkBoxSubtitleCenter = new System.Windows.Forms.CheckBox();
            this.groupBoxDarkTheme = new System.Windows.Forms.GroupBox();
            this.checkBoxDarkThemeShowListViewGridLines = new System.Windows.Forms.CheckBox();
            this.checkBoxDarkThemeEnabled = new System.Windows.Forms.CheckBox();
            this.panelDarkThemeBackColor = new System.Windows.Forms.Panel();
            this.buttonDarkThemeBackColor = new System.Windows.Forms.Button();
            this.panelDarkThemeColor = new System.Windows.Forms.Panel();
            this.buttonDarkThemeColor = new System.Windows.Forms.Button();
            this.labelFontNote = new System.Windows.Forms.Label();
            this.panelNetwork = new System.Windows.Forms.Panel();
            this.groupBoxNetworkSession = new System.Windows.Forms.GroupBox();
            this.buttonNetworkSessionNewMessageSound = new System.Windows.Forms.Button();
            this.textBoxNetworkSessionNewMessageSound = new System.Windows.Forms.TextBox();
            this.labelNetworkSessionNewMessageSound = new System.Windows.Forms.Label();
            this.groupBoxProxySettings = new System.Windows.Forms.GroupBox();
            this.groupBoxProxyAuthentication = new System.Windows.Forms.GroupBox();
            this.labelProxyAuthType = new System.Windows.Forms.Label();
            this.checkBoxProxyUseDefaultCredentials = new System.Windows.Forms.CheckBox();
            this.comboBoxProxyAuthType = new System.Windows.Forms.ComboBox();
            this.textBoxProxyDomain = new System.Windows.Forms.TextBox();
            this.labelProxyDomain = new System.Windows.Forms.Label();
            this.textBoxProxyUserName = new System.Windows.Forms.TextBox();
            this.labelProxyPassword = new System.Windows.Forms.Label();
            this.labelProxyUserName = new System.Windows.Forms.Label();
            this.textBoxProxyPassword = new System.Windows.Forms.TextBox();
            this.textBoxProxyAddress = new System.Windows.Forms.TextBox();
            this.labelProxyAddress = new System.Windows.Forms.Label();
            this.colorDialogSSAStyle = new System.Windows.Forms.ColorDialog();
            this.labelStatus = new System.Windows.Forms.Label();
            this.openFileDialogFFmpeg = new System.Windows.Forms.OpenFileDialog();
            this.buttonReset = new System.Windows.Forms.Button();
            this.toolTipContinuationPreview = new System.Windows.Forms.ToolTip(this.components);
            this.saveFileDialog1 = new System.Windows.Forms.SaveFileDialog();
            this.panelFileTypeAssociations = new System.Windows.Forms.Panel();
            this.buttonUpdateFileTypeAssociations = new System.Windows.Forms.Button();
            this.listViewFileTypeAssociations = new System.Windows.Forms.ListView();
            this.columnHeader1 = ((System.Windows.Forms.ColumnHeader)(new System.Windows.Forms.ColumnHeader()));
            this.columnHeader2 = ((System.Windows.Forms.ColumnHeader)(new System.Windows.Forms.ColumnHeader()));
            this.labelUpdateFileTypeAssociationsStatus = new System.Windows.Forms.Label();
            this.imageListFileTypeAssociations = new System.Windows.Forms.ImageList(this.components);
            this.toolTipDialogStylePreview = new System.Windows.Forms.ToolTip(this.components);
            this.panelGeneral.SuspendLayout();
            this.groupBoxMiscellaneous.SuspendLayout();
            this.groupBoxGeneralRules.SuspendLayout();
            ((System.ComponentModel.ISupportInitialize)(this.numericUpDownOptimalCharsSec)).BeginInit();
            ((System.ComponentModel.ISupportInitialize)(this.numericUpDownMaxWordsMin)).BeginInit();
            ((System.ComponentModel.ISupportInitialize)(this.numericUpDownMaxNumberOfLines)).BeginInit();
            ((System.ComponentModel.ISupportInitialize)(this.numericUpDownDurationMin)).BeginInit();
            ((System.ComponentModel.ISupportInitialize)(this.numericUpDownDurationMax)).BeginInit();
            ((System.ComponentModel.ISupportInitialize)(this.numericUpDownMinGapMs)).BeginInit();
            ((System.ComponentModel.ISupportInitialize)(this.numericUpDownMaxCharsSec)).BeginInit();
            ((System.ComponentModel.ISupportInitialize)(this.numericUpDownSubtitleLineMaximumLength)).BeginInit();
            this.panelSubtitleFormats.SuspendLayout();
            this.groupBoxSubtitleFormats.SuspendLayout();
            this.groupBoxFavoriteSubtitleFormats.SuspendLayout();
            this.contextMenuStripFavoriteFormats.SuspendLayout();
            this.panelShortcuts.SuspendLayout();
            this.groupBoxShortcuts.SuspendLayout();
            this.contextMenuStripShortcuts.SuspendLayout();
            this.panelSyntaxColoring.SuspendLayout();
            this.groupBoxListViewSyntaxColoring.SuspendLayout();
            this.panelVideoPlayer.SuspendLayout();
            this.groupBoxMainWindowVideoControls.SuspendLayout();
            this.groupBoxVideoPlayerDefault.SuspendLayout();
            ((System.ComponentModel.ISupportInitialize)(this.numericUpDownMarginVertical)).BeginInit();
            this.groupBoxMpvBorder.SuspendLayout();
            ((System.ComponentModel.ISupportInitialize)(this.numericUpDownMpvShadowWidth)).BeginInit();
            ((System.ComponentModel.ISupportInitialize)(this.numericUpDownMpvOutline)).BeginInit();
            this.groupBoxVideoEngine.SuspendLayout();
            this.panelWaveform.SuspendLayout();
            this.groupBoxFfmpeg.SuspendLayout();
            this.groupBoxSpectrogram.SuspendLayout();
            this.groupBoxSpectrogramClean.SuspendLayout();
            this.groupBoxWaveformAppearence.SuspendLayout();
            ((System.ComponentModel.ISupportInitialize)(this.numericUpDownWaveformBorderHitMs)).BeginInit();
            this.panelTools.SuspendLayout();
            this.groupBoxToolsMisc.SuspendLayout();
            this.groupBoxGoogleTranslate.SuspendLayout();
            this.groupBoxBing.SuspendLayout();
            this.groupBoxToolsAutoBr.SuspendLayout();
            ((System.ComponentModel.ISupportInitialize)(this.numericUpDownToolsBreakPreferBottomHeavy)).BeginInit();
            this.groupBoxSpellCheck.SuspendLayout();
            this.groupBoxFixCommonErrors.SuspendLayout();
            this.groupBoxToolsVisualSync.SuspendLayout();
            this.panelToolBar.SuspendLayout();
            this.groupBox2.SuspendLayout();
            this.groupBoxShowToolBarButtons.SuspendLayout();
            ((System.ComponentModel.ISupportInitialize)(this.pictureBoxWebVttStyle)).BeginInit();
            ((System.ComponentModel.ISupportInitialize)(this.pictureBoxEbuProperties)).BeginInit();
            ((System.ComponentModel.ISupportInitialize)(this.pictureBoxWebVttProperties)).BeginInit();
            ((System.ComponentModel.ISupportInitialize)(this.pictureBoxIttProperties)).BeginInit();
            ((System.ComponentModel.ISupportInitialize)(this.pictureBoxToggleVideo)).BeginInit();
            ((System.ComponentModel.ISupportInitialize)(this.pictureBoxToggleWaveform)).BeginInit();
            ((System.ComponentModel.ISupportInitialize)(this.pictureBoxAssaDraw)).BeginInit();
            ((System.ComponentModel.ISupportInitialize)(this.pictureBoxAssAttachments)).BeginInit();
            ((System.ComponentModel.ISupportInitialize)(this.pictureBoxAssProperties)).BeginInit();
            ((System.ComponentModel.ISupportInitialize)(this.pictureBoxAssStyleManager)).BeginInit();
            ((System.ComponentModel.ISupportInitialize)(this.pictureBoxSourceView)).BeginInit();
            ((System.ComponentModel.ISupportInitialize)(this.pictureBoxBurnIn)).BeginInit();
            ((System.ComponentModel.ISupportInitialize)(this.pictureBoxBeautifyTimeCodes)).BeginInit();
            ((System.ComponentModel.ISupportInitialize)(this.pictureBoxNetflixQualityCheck)).BeginInit();
            ((System.ComponentModel.ISupportInitialize)(this.pictureBoxRemoveTextForHi)).BeginInit();
            ((System.ComponentModel.ISupportInitialize)(this.pictureBoxFixCommonErrors)).BeginInit();
            ((System.ComponentModel.ISupportInitialize)(this.pictureBoxHelp)).BeginInit();
            ((System.ComponentModel.ISupportInitialize)(this.pictureBoxSettings)).BeginInit();
            ((System.ComponentModel.ISupportInitialize)(this.pictureBoxSpellCheck)).BeginInit();
            ((System.ComponentModel.ISupportInitialize)(this.pictureBoxVisualSync)).BeginInit();
            ((System.ComponentModel.ISupportInitialize)(this.pictureBoxReplace)).BeginInit();
            ((System.ComponentModel.ISupportInitialize)(this.pictureBoxFind)).BeginInit();
            ((System.ComponentModel.ISupportInitialize)(this.pictureBoxSaveAs)).BeginInit();
            ((System.ComponentModel.ISupportInitialize)(this.pictureBoxSave)).BeginInit();
            ((System.ComponentModel.ISupportInitialize)(this.pictureBoxFileOpen)).BeginInit();
            ((System.ComponentModel.ISupportInitialize)(this.pictureBoxFileNew)).BeginInit();
            this.panelFont.SuspendLayout();
            this.groupBoxAppearance.SuspendLayout();
            this.groupBoxGraphicsButtons.SuspendLayout();
            ((System.ComponentModel.ISupportInitialize)(this.pictureBoxPreview3)).BeginInit();
            ((System.ComponentModel.ISupportInitialize)(this.pictureBoxPreview2)).BeginInit();
            ((System.ComponentModel.ISupportInitialize)(this.pictureBoxPreview1)).BeginInit();
            this.groupBoxFontInUI.SuspendLayout();
            this.groupBoxFontGeneral.SuspendLayout();
            this.groupBoxFontListViews.SuspendLayout();
            this.groupBoxFontTextBox.SuspendLayout();
            this.groupBoxDarkTheme.SuspendLayout();
            this.panelNetwork.SuspendLayout();
            this.groupBoxNetworkSession.SuspendLayout();
            this.groupBoxProxySettings.SuspendLayout();
            this.groupBoxProxyAuthentication.SuspendLayout();
            this.panelFileTypeAssociations.SuspendLayout();
            this.SuspendLayout();
            // 
            // buttonOK
            // 
            this.buttonOK.Anchor = ((System.Windows.Forms.AnchorStyles)((System.Windows.Forms.AnchorStyles.Bottom | System.Windows.Forms.AnchorStyles.Right)));
            this.buttonOK.DialogResult = System.Windows.Forms.DialogResult.OK;
            this.buttonOK.Location = new System.Drawing.Point(733, 539);
            this.buttonOK.Name = "buttonOK";
            this.buttonOK.Size = new System.Drawing.Size(75, 23);
            this.buttonOK.TabIndex = 13;
            this.buttonOK.Text = "&OK";
            this.buttonOK.UseVisualStyleBackColor = true;
            this.buttonOK.Click += new System.EventHandler(this.ButtonOkClick);
            // 
            // buttonCancel
            // 
            this.buttonCancel.Anchor = ((System.Windows.Forms.AnchorStyles)((System.Windows.Forms.AnchorStyles.Bottom | System.Windows.Forms.AnchorStyles.Right)));
            this.buttonCancel.DialogResult = System.Windows.Forms.DialogResult.Cancel;
            this.buttonCancel.Location = new System.Drawing.Point(814, 539);
            this.buttonCancel.Name = "buttonCancel";
            this.buttonCancel.Size = new System.Drawing.Size(75, 23);
            this.buttonCancel.TabIndex = 14;
            this.buttonCancel.Text = "C&ancel";
            this.buttonCancel.UseVisualStyleBackColor = true;
            this.buttonCancel.Click += new System.EventHandler(this.buttonCancel_Click);
            // 
            // listBoxSection
            // 
            this.listBoxSection.Font = new System.Drawing.Font("Tahoma", 10F, System.Drawing.FontStyle.Regular, System.Drawing.GraphicsUnit.Point, ((byte)(0)));
            this.listBoxSection.FormattingEnabled = true;
            this.listBoxSection.ItemHeight = 16;
            this.listBoxSection.Items.AddRange(new object[] {
            "General",
            "Subtitle formats",
            "Shortcuts",
            "Syntax coloring",
            "Video player",
            "Waveform/spectrogram",
            "Tools",
            "Toolbar",
            "Font",
            "Network",
            "File type associations"});
            this.listBoxSection.Location = new System.Drawing.Point(10, 10);
            this.listBoxSection.Name = "listBoxSection";
            this.listBoxSection.Size = new System.Drawing.Size(214, 516);
            this.listBoxSection.TabIndex = 0;
            this.listBoxSection.SelectedIndexChanged += new System.EventHandler(this.ListBoxSectionSelectedIndexChanged);
            this.listBoxSection.LostFocus += new System.EventHandler(this.listBoxSection_LostFocus);
            // 
            // panelGeneral
            // 
            this.panelGeneral.Controls.Add(this.groupBoxMiscellaneous);
            this.panelGeneral.Location = new System.Drawing.Point(230, 6);
            this.panelGeneral.Name = "panelGeneral";
            this.panelGeneral.Padding = new System.Windows.Forms.Padding(3);
            this.panelGeneral.Size = new System.Drawing.Size(864, 521);
            this.panelGeneral.TabIndex = 1;
            this.panelGeneral.Text = "General";
            // 
            // groupBoxMiscellaneous
            // 
            this.groupBoxMiscellaneous.Anchor = ((System.Windows.Forms.AnchorStyles)((((System.Windows.Forms.AnchorStyles.Top | System.Windows.Forms.AnchorStyles.Bottom) 
            | System.Windows.Forms.AnchorStyles.Left) 
            | System.Windows.Forms.AnchorStyles.Right)));
            this.groupBoxMiscellaneous.Controls.Add(this.buttonTranslationAutoSuffix);
            this.groupBoxMiscellaneous.Controls.Add(this.comboBoxTranslationAutoSuffix);
            this.groupBoxMiscellaneous.Controls.Add(this.labelTranslationAutoSuffix);
            this.groupBoxMiscellaneous.Controls.Add(this.labelSplitBehavior);
            this.groupBoxMiscellaneous.Controls.Add(this.comboBoxSplitBehavior);
            this.groupBoxMiscellaneous.Controls.Add(this.checkBoxAutoSave);
            this.groupBoxMiscellaneous.Controls.Add(this.comboBoxSaveAsFileNameFrom);
            this.groupBoxMiscellaneous.Controls.Add(this.labelSaveAsFileNameFrom);
            this.groupBoxMiscellaneous.Controls.Add(this.groupBoxGeneralRules);
            this.groupBoxMiscellaneous.Controls.Add(this.comboBoxAutoBackupDeleteAfter);
            this.groupBoxMiscellaneous.Controls.Add(this.labelAutoBackupDeleteAfter);
            this.groupBoxMiscellaneous.Controls.Add(this.checkBoxCheckForUpdates);
            this.groupBoxMiscellaneous.Controls.Add(this.labelSpellChecker);
            this.groupBoxMiscellaneous.Controls.Add(this.comboBoxTimeCodeMode);
            this.groupBoxMiscellaneous.Controls.Add(this.labelTimeCodeMode);
            this.groupBoxMiscellaneous.Controls.Add(this.comboBoxEncoding);
            this.groupBoxMiscellaneous.Controls.Add(this.checkBoxAutoDetectAnsiEncoding);
            this.groupBoxMiscellaneous.Controls.Add(this.textBoxShowLineBreaksAs);
            this.groupBoxMiscellaneous.Controls.Add(this.checkBoxAutoWrapWhileTyping);
            this.groupBoxMiscellaneous.Controls.Add(this.checkBoxPromptDeleteLines);
            this.groupBoxMiscellaneous.Controls.Add(this.checkBoxAllowEditOfOriginalSubtitle);
            this.groupBoxMiscellaneous.Controls.Add(this.comboBoxSpellChecker);
            this.groupBoxMiscellaneous.Controls.Add(this.comboBoxAutoBackup);
            this.groupBoxMiscellaneous.Controls.Add(this.labelAutoBackup);
            this.groupBoxMiscellaneous.Controls.Add(this.checkBoxRememberSelectedLine);
            this.groupBoxMiscellaneous.Controls.Add(this.checkBoxRemoveBlankLinesWhenOpening);
            this.groupBoxMiscellaneous.Controls.Add(this.labelAutoDetectAnsiEncoding);
            this.groupBoxMiscellaneous.Controls.Add(this.comboBoxListViewDoubleClickEvent);
            this.groupBoxMiscellaneous.Controls.Add(this.labelListViewDoubleClickEvent);
            this.groupBoxMiscellaneous.Controls.Add(this.labelShowLineBreaksAs);
            this.groupBoxMiscellaneous.Controls.Add(this.checkBoxRememberWindowPosition);
            this.groupBoxMiscellaneous.Controls.Add(this.checkBoxStartInSourceView);
            this.groupBoxMiscellaneous.Controls.Add(this.checkBoxReopenLastOpened);
            this.groupBoxMiscellaneous.Controls.Add(this.checkBoxRememberRecentFiles);
            this.groupBoxMiscellaneous.Controls.Add(this.labelDefaultFileEncoding);
            this.groupBoxMiscellaneous.Controls.Add(this.comboBoxFrameRate);
            this.groupBoxMiscellaneous.Controls.Add(this.labelDefaultFrameRate);
            this.groupBoxMiscellaneous.Location = new System.Drawing.Point(0, 0);
            this.groupBoxMiscellaneous.Name = "groupBoxMiscellaneous";
            this.groupBoxMiscellaneous.Size = new System.Drawing.Size(851, 522);
            this.groupBoxMiscellaneous.TabIndex = 0;
            this.groupBoxMiscellaneous.TabStop = false;
            this.groupBoxMiscellaneous.Text = "Miscellaneous";
            // 
            // buttonTranslationAutoSuffix
            // 
            this.buttonTranslationAutoSuffix.Location = new System.Drawing.Point(692, 420);
            this.buttonTranslationAutoSuffix.Name = "buttonTranslationAutoSuffix";
            this.buttonTranslationAutoSuffix.Size = new System.Drawing.Size(28, 23);
            this.buttonTranslationAutoSuffix.TabIndex = 26;
            this.buttonTranslationAutoSuffix.Text = "...";
            this.buttonTranslationAutoSuffix.UseVisualStyleBackColor = true;
            this.buttonTranslationAutoSuffix.Click += new System.EventHandler(this.buttonTranslationAutoSuffix_Click);
            // 
            // comboBoxTranslationAutoSuffix
            // 
            this.comboBoxTranslationAutoSuffix.DropDownStyle = System.Windows.Forms.ComboBoxStyle.DropDownList;
            this.comboBoxTranslationAutoSuffix.FormattingEnabled = true;
            this.comboBoxTranslationAutoSuffix.Items.AddRange(new object[] {
            "None",
            "Every minute",
            "Every 5 minutes",
            "Every 15 minutes"});
            this.comboBoxTranslationAutoSuffix.Location = new System.Drawing.Point(562, 421);
            this.comboBoxTranslationAutoSuffix.Name = "comboBoxTranslationAutoSuffix";
            this.comboBoxTranslationAutoSuffix.Size = new System.Drawing.Size(121, 21);
            this.comboBoxTranslationAutoSuffix.TabIndex = 25;
            // 
            // labelTranslationAutoSuffix
            // 
            this.labelTranslationAutoSuffix.AutoSize = true;
            this.labelTranslationAutoSuffix.Location = new System.Drawing.Point(438, 424);
            this.labelTranslationAutoSuffix.Name = "labelTranslationAutoSuffix";
            this.labelTranslationAutoSuffix.Size = new System.Drawing.Size(115, 13);
            this.labelTranslationAutoSuffix.TabIndex = 32;
            this.labelTranslationAutoSuffix.Text = "Translation auto suffix";
            // 
            // labelSplitBehavior
            // 
            this.labelSplitBehavior.AutoSize = true;
            this.labelSplitBehavior.Location = new System.Drawing.Point(438, 291);
            this.labelSplitBehavior.Name = "labelSplitBehavior";
            this.labelSplitBehavior.Size = new System.Drawing.Size(72, 13);
            this.labelSplitBehavior.TabIndex = 20;
            this.labelSplitBehavior.Text = "Split behavior";
            // 
            // comboBoxSplitBehavior
            // 
            this.comboBoxSplitBehavior.DropDownStyle = System.Windows.Forms.ComboBoxStyle.DropDownList;
            this.comboBoxSplitBehavior.FormattingEnabled = true;
            this.comboBoxSplitBehavior.Location = new System.Drawing.Point(528, 288);
            this.comboBoxSplitBehavior.Name = "comboBoxSplitBehavior";
            this.comboBoxSplitBehavior.Size = new System.Drawing.Size(207, 21);
            this.comboBoxSplitBehavior.TabIndex = 21;
            // 
            // checkBoxAutoSave
            // 
            this.checkBoxAutoSave.AutoSize = true;
            this.checkBoxAutoSave.Location = new System.Drawing.Point(443, 491);
            this.checkBoxAutoSave.Name = "checkBoxAutoSave";
            this.checkBoxAutoSave.Size = new System.Drawing.Size(75, 17);
            this.checkBoxAutoSave.TabIndex = 30;
            this.checkBoxAutoSave.Text = "Auto save";
            this.checkBoxAutoSave.UseVisualStyleBackColor = true;
            // 
            // comboBoxSaveAsFileNameFrom
            // 
            this.comboBoxSaveAsFileNameFrom.DropDownStyle = System.Windows.Forms.ComboBoxStyle.DropDownList;
            this.comboBoxSaveAsFileNameFrom.FormattingEnabled = true;
            this.comboBoxSaveAsFileNameFrom.Location = new System.Drawing.Point(441, 386);
            this.comboBoxSaveAsFileNameFrom.Name = "comboBoxSaveAsFileNameFrom";
            this.comboBoxSaveAsFileNameFrom.Size = new System.Drawing.Size(332, 21);
            this.comboBoxSaveAsFileNameFrom.TabIndex = 24;
            // 
            // labelSaveAsFileNameFrom
            // 
            this.labelSaveAsFileNameFrom.AutoSize = true;
            this.labelSaveAsFileNameFrom.Location = new System.Drawing.Point(438, 370);
            this.labelSaveAsFileNameFrom.Name = "labelSaveAsFileNameFrom";
            this.labelSaveAsFileNameFrom.Size = new System.Drawing.Size(160, 13);
            this.labelSaveAsFileNameFrom.TabIndex = 24;
            this.labelSaveAsFileNameFrom.Text = "\"Save as...\" will take name from";
            // 
            // groupBoxGeneralRules
            // 
            this.groupBoxGeneralRules.Controls.Add(this.buttonEditCustomContinuationStyle);
            this.groupBoxGeneralRules.Controls.Add(this.comboBoxCpsLineLenCalc);
            this.groupBoxGeneralRules.Controls.Add(this.labelCpsLineLenCalc);
            this.groupBoxGeneralRules.Controls.Add(this.buttonGapChoose);
            this.groupBoxGeneralRules.Controls.Add(this.comboBoxContinuationStyle);
            this.groupBoxGeneralRules.Controls.Add(this.labelContinuationStyle);
            this.groupBoxGeneralRules.Controls.Add(this.labelDialogStyle);
            this.groupBoxGeneralRules.Controls.Add(this.comboBoxDialogStyle);
            this.groupBoxGeneralRules.Controls.Add(this.buttonEditProfile);
            this.groupBoxGeneralRules.Controls.Add(this.comboBoxRulesProfileName);
            this.groupBoxGeneralRules.Controls.Add(this.labelRulesProfileName);
            this.groupBoxGeneralRules.Controls.Add(this.labelOptimalCharsPerSecond);
            this.groupBoxGeneralRules.Controls.Add(this.numericUpDownOptimalCharsSec);
            this.groupBoxGeneralRules.Controls.Add(this.labelSubMaxLen);
            this.groupBoxGeneralRules.Controls.Add(this.numericUpDownMaxWordsMin);
            this.groupBoxGeneralRules.Controls.Add(this.labelMergeShortLines);
            this.groupBoxGeneralRules.Controls.Add(this.labelMaxWordsPerMin);
            this.groupBoxGeneralRules.Controls.Add(this.labelMinDuration);
            this.groupBoxGeneralRules.Controls.Add(this.numericUpDownMaxNumberOfLines);
            this.groupBoxGeneralRules.Controls.Add(this.labelMaxDuration);
            this.groupBoxGeneralRules.Controls.Add(this.labelMaxLines);
            this.groupBoxGeneralRules.Controls.Add(this.numericUpDownDurationMin);
            this.groupBoxGeneralRules.Controls.Add(this.numericUpDownDurationMax);
            this.groupBoxGeneralRules.Controls.Add(this.comboBoxMergeShortLineLength);
            this.groupBoxGeneralRules.Controls.Add(this.labelMaxCharsPerSecond);
            this.groupBoxGeneralRules.Controls.Add(this.numericUpDownMinGapMs);
            this.groupBoxGeneralRules.Controls.Add(this.numericUpDownMaxCharsSec);
            this.groupBoxGeneralRules.Controls.Add(this.labelMinGapMs);
            this.groupBoxGeneralRules.Controls.Add(this.numericUpDownSubtitleLineMaximumLength);
            this.groupBoxGeneralRules.Location = new System.Drawing.Point(6, 23);
            this.groupBoxGeneralRules.Name = "groupBoxGeneralRules";
            this.groupBoxGeneralRules.Size = new System.Drawing.Size(387, 381);
            this.groupBoxGeneralRules.TabIndex = 0;
            this.groupBoxGeneralRules.TabStop = false;
            this.groupBoxGeneralRules.Text = "Rules";
            // 
            // buttonEditCustomContinuationStyle
            // 
            this.buttonEditCustomContinuationStyle.Anchor = ((System.Windows.Forms.AnchorStyles)((System.Windows.Forms.AnchorStyles.Top | System.Windows.Forms.AnchorStyles.Right)));
            this.buttonEditCustomContinuationStyle.Location = new System.Drawing.Point(346, 323);
            this.buttonEditCustomContinuationStyle.Name = "buttonEditCustomContinuationStyle";
            this.buttonEditCustomContinuationStyle.Size = new System.Drawing.Size(28, 23);
            this.buttonEditCustomContinuationStyle.TabIndex = 59;
            this.buttonEditCustomContinuationStyle.Text = "...";
            this.buttonEditCustomContinuationStyle.UseVisualStyleBackColor = true;
            this.buttonEditCustomContinuationStyle.Visible = false;
            this.buttonEditCustomContinuationStyle.Click += new System.EventHandler(this.buttonEditCustomContinuationStyle_Click);
            // 
            // comboBoxCpsLineLenCalc
            // 
            this.comboBoxCpsLineLenCalc.DropDownStyle = System.Windows.Forms.ComboBoxStyle.DropDownList;
            this.comboBoxCpsLineLenCalc.DropDownWidth = 220;
            this.comboBoxCpsLineLenCalc.FormattingEnabled = true;
            this.comboBoxCpsLineLenCalc.Location = new System.Drawing.Point(203, 351);
            this.comboBoxCpsLineLenCalc.Name = "comboBoxCpsLineLenCalc";
            this.comboBoxCpsLineLenCalc.Size = new System.Drawing.Size(170, 21);
            this.comboBoxCpsLineLenCalc.TabIndex = 65;
            this.comboBoxCpsLineLenCalc.SelectedIndexChanged += new System.EventHandler(this.ProfileUiValueChanged);
            // 
            // labelCpsLineLenCalc
            // 
            this.labelCpsLineLenCalc.AutoSize = true;
            this.labelCpsLineLenCalc.Location = new System.Drawing.Point(6, 354);
            this.labelCpsLineLenCalc.Name = "labelCpsLineLenCalc";
            this.labelCpsLineLenCalc.Size = new System.Drawing.Size(104, 13);
            this.labelCpsLineLenCalc.TabIndex = 64;
            this.labelCpsLineLenCalc.Text = "Cps/line length style";
            // 
            // buttonGapChoose
            // 
            this.buttonGapChoose.Location = new System.Drawing.Point(265, 214);
            this.buttonGapChoose.Name = "buttonGapChoose";
            this.buttonGapChoose.Size = new System.Drawing.Size(28, 23);
            this.buttonGapChoose.TabIndex = 46;
            this.buttonGapChoose.Text = "...";
            this.buttonGapChoose.UseVisualStyleBackColor = true;
            this.buttonGapChoose.Click += new System.EventHandler(this.buttonGapChoose_Click);
            // 
            // comboBoxContinuationStyle
            // 
            this.comboBoxContinuationStyle.DropDownStyle = System.Windows.Forms.ComboBoxStyle.DropDownList;
            this.comboBoxContinuationStyle.DropDownWidth = 170;
            this.comboBoxContinuationStyle.FormattingEnabled = true;
            this.comboBoxContinuationStyle.Location = new System.Drawing.Point(203, 324);
            this.comboBoxContinuationStyle.Name = "comboBoxContinuationStyle";
            this.comboBoxContinuationStyle.Size = new System.Drawing.Size(170, 21);
            this.comboBoxContinuationStyle.TabIndex = 58;
            this.comboBoxContinuationStyle.SelectedIndexChanged += new System.EventHandler(this.ProfileUiValueChanged);
            // 
            // labelContinuationStyle
            // 
            this.labelContinuationStyle.AutoSize = true;
            this.labelContinuationStyle.Location = new System.Drawing.Point(6, 327);
            this.labelContinuationStyle.Name = "labelContinuationStyle";
            this.labelContinuationStyle.Size = new System.Drawing.Size(140, 13);
            this.labelContinuationStyle.TabIndex = 63;
            this.labelContinuationStyle.Text = "Sentence continuation style";
            // 
            // labelDialogStyle
            // 
            this.labelDialogStyle.AutoSize = true;
            this.labelDialogStyle.Location = new System.Drawing.Point(6, 300);
            this.labelDialogStyle.Name = "labelDialogStyle";
            this.labelDialogStyle.Size = new System.Drawing.Size(62, 13);
            this.labelDialogStyle.TabIndex = 61;
            this.labelDialogStyle.Text = "Dialog style";
            // 
            // comboBoxDialogStyle
            // 
            this.comboBoxDialogStyle.DropDownStyle = System.Windows.Forms.ComboBoxStyle.DropDownList;
            this.comboBoxDialogStyle.FormattingEnabled = true;
            this.comboBoxDialogStyle.Items.AddRange(new object[] {
            "Dash both lines with space",
            "Dash both lines without space",
            "Dash second line with space",
            "Dash second line without space"});
            this.comboBoxDialogStyle.Location = new System.Drawing.Point(203, 297);
            this.comboBoxDialogStyle.Name = "comboBoxDialogStyle";
            this.comboBoxDialogStyle.Size = new System.Drawing.Size(170, 21);
            this.comboBoxDialogStyle.TabIndex = 57;
            this.comboBoxDialogStyle.SelectedIndexChanged += new System.EventHandler(this.ProfileUiValueChanged);
            // 
            // buttonEditProfile
            // 
            this.buttonEditProfile.Location = new System.Drawing.Point(322, 19);
            this.buttonEditProfile.Name = "buttonEditProfile";
            this.buttonEditProfile.Size = new System.Drawing.Size(28, 23);
            this.buttonEditProfile.TabIndex = 10;
            this.buttonEditProfile.Text = "...";
            this.buttonEditProfile.UseVisualStyleBackColor = true;
            this.buttonEditProfile.Click += new System.EventHandler(this.buttonEditProfile_Click);
            // 
            // comboBoxRulesProfileName
            // 
            this.comboBoxRulesProfileName.DropDownStyle = System.Windows.Forms.ComboBoxStyle.DropDownList;
            this.comboBoxRulesProfileName.FormattingEnabled = true;
            this.comboBoxRulesProfileName.Location = new System.Drawing.Point(78, 20);
            this.comboBoxRulesProfileName.Name = "comboBoxRulesProfileName";
            this.comboBoxRulesProfileName.Size = new System.Drawing.Size(238, 21);
            this.comboBoxRulesProfileName.TabIndex = 5;
            this.comboBoxRulesProfileName.SelectedIndexChanged += new System.EventHandler(this.comboBoxRulesProfileName_SelectedIndexChanged);
            // 
            // labelRulesProfileName
            // 
            this.labelRulesProfileName.AutoSize = true;
            this.labelRulesProfileName.Location = new System.Drawing.Point(6, 24);
            this.labelRulesProfileName.Name = "labelRulesProfileName";
            this.labelRulesProfileName.Size = new System.Drawing.Size(37, 13);
            this.labelRulesProfileName.TabIndex = 50;
            this.labelRulesProfileName.Text = "Profile";
            // 
            // labelOptimalCharsPerSecond
            // 
            this.labelOptimalCharsPerSecond.AutoSize = true;
            this.labelOptimalCharsPerSecond.Location = new System.Drawing.Point(6, 84);
            this.labelOptimalCharsPerSecond.Name = "labelOptimalCharsPerSecond";
            this.labelOptimalCharsPerSecond.Size = new System.Drawing.Size(92, 13);
            this.labelOptimalCharsPerSecond.TabIndex = 8;
            this.labelOptimalCharsPerSecond.Text = "Optimal chars/sec";
            // 
            // numericUpDownOptimalCharsSec
            // 
            this.numericUpDownOptimalCharsSec.DecimalPlaces = 1;
            this.numericUpDownOptimalCharsSec.Increment = new decimal(new int[] {
            1,
            0,
            0,
            65536});
            this.numericUpDownOptimalCharsSec.Location = new System.Drawing.Point(203, 82);
            this.numericUpDownOptimalCharsSec.Minimum = new decimal(new int[] {
            4,
            0,
            0,
            0});
            this.numericUpDownOptimalCharsSec.Name = "numericUpDownOptimalCharsSec";
            this.numericUpDownOptimalCharsSec.Size = new System.Drawing.Size(56, 21);
            this.numericUpDownOptimalCharsSec.TabIndex = 20;
            this.numericUpDownOptimalCharsSec.Value = new decimal(new int[] {
            11,
            0,
            0,
            0});
            this.numericUpDownOptimalCharsSec.ValueChanged += new System.EventHandler(this.ProfileUiValueChanged);
            // 
            // labelSubMaxLen
            // 
            this.labelSubMaxLen.AutoSize = true;
            this.labelSubMaxLen.Location = new System.Drawing.Point(6, 57);
            this.labelSubMaxLen.Name = "labelSubMaxLen";
            this.labelSubMaxLen.Size = new System.Drawing.Size(103, 13);
            this.labelSubMaxLen.TabIndex = 6;
            this.labelSubMaxLen.Text = "Subtitle max. length";
            // 
            // numericUpDownMaxWordsMin
            // 
            this.numericUpDownMaxWordsMin.Location = new System.Drawing.Point(203, 136);
            this.numericUpDownMaxWordsMin.Maximum = new decimal(new int[] {
            1000,
            0,
            0,
            0});
            this.numericUpDownMaxWordsMin.Minimum = new decimal(new int[] {
            4,
            0,
            0,
            0});
            this.numericUpDownMaxWordsMin.Name = "numericUpDownMaxWordsMin";
            this.numericUpDownMaxWordsMin.Size = new System.Drawing.Size(56, 21);
            this.numericUpDownMaxWordsMin.TabIndex = 30;
            this.numericUpDownMaxWordsMin.Value = new decimal(new int[] {
            300,
            0,
            0,
            0});
            this.numericUpDownMaxWordsMin.ValueChanged += new System.EventHandler(this.ProfileUiValueChanged);
            // 
            // labelMergeShortLines
            // 
            this.labelMergeShortLines.AutoSize = true;
            this.labelMergeShortLines.Location = new System.Drawing.Point(6, 273);
            this.labelMergeShortLines.Name = "labelMergeShortLines";
            this.labelMergeShortLines.Size = new System.Drawing.Size(124, 13);
            this.labelMergeShortLines.TabIndex = 16;
            this.labelMergeShortLines.Text = "Merge lines shorter than";
            // 
            // labelMaxWordsPerMin
            // 
            this.labelMaxWordsPerMin.AutoSize = true;
            this.labelMaxWordsPerMin.Location = new System.Drawing.Point(6, 138);
            this.labelMaxWordsPerMin.Name = "labelMaxWordsPerMin";
            this.labelMaxWordsPerMin.Size = new System.Drawing.Size(83, 13);
            this.labelMaxWordsPerMin.TabIndex = 49;
            this.labelMaxWordsPerMin.Text = "Max. words/min";
            // 
            // labelMinDuration
            // 
            this.labelMinDuration.AutoSize = true;
            this.labelMinDuration.Location = new System.Drawing.Point(6, 165);
            this.labelMinDuration.Name = "labelMinDuration";
            this.labelMinDuration.Size = new System.Drawing.Size(132, 13);
            this.labelMinDuration.TabIndex = 10;
            this.labelMinDuration.Text = "Min. duration, milliseconds";
            // 
            // numericUpDownMaxNumberOfLines
            // 
            this.numericUpDownMaxNumberOfLines.Location = new System.Drawing.Point(203, 242);
            this.numericUpDownMaxNumberOfLines.Maximum = new decimal(new int[] {
            999,
            0,
            0,
            0});
            this.numericUpDownMaxNumberOfLines.Minimum = new decimal(new int[] {
            1,
            0,
            0,
            0});
            this.numericUpDownMaxNumberOfLines.Name = "numericUpDownMaxNumberOfLines";
            this.numericUpDownMaxNumberOfLines.Size = new System.Drawing.Size(56, 21);
            this.numericUpDownMaxNumberOfLines.TabIndex = 50;
            this.numericUpDownMaxNumberOfLines.Value = new decimal(new int[] {
            2,
            0,
            0,
            0});
            this.numericUpDownMaxNumberOfLines.ValueChanged += new System.EventHandler(this.numericUpDownMaxNumberOfLines_ValueChanged);
            // 
            // labelMaxDuration
            // 
            this.labelMaxDuration.AutoSize = true;
            this.labelMaxDuration.Location = new System.Drawing.Point(6, 191);
            this.labelMaxDuration.Name = "labelMaxDuration";
            this.labelMaxDuration.Size = new System.Drawing.Size(136, 13);
            this.labelMaxDuration.TabIndex = 12;
            this.labelMaxDuration.Text = "Max. duration, milliseconds";
            // 
            // labelMaxLines
            // 
            this.labelMaxLines.AutoSize = true;
            this.labelMaxLines.Location = new System.Drawing.Point(6, 244);
            this.labelMaxLines.Name = "labelMaxLines";
            this.labelMaxLines.Size = new System.Drawing.Size(107, 13);
            this.labelMaxLines.TabIndex = 47;
            this.labelMaxLines.Text = "Max. number of lines";
            // 
            // numericUpDownDurationMin
            // 
            this.numericUpDownDurationMin.Location = new System.Drawing.Point(203, 163);
            this.numericUpDownDurationMin.Maximum = new decimal(new int[] {
            10000,
            0,
            0,
            0});
            this.numericUpDownDurationMin.Minimum = new decimal(new int[] {
            100,
            0,
            0,
            0});
            this.numericUpDownDurationMin.Name = "numericUpDownDurationMin";
            this.numericUpDownDurationMin.Size = new System.Drawing.Size(56, 21);
            this.numericUpDownDurationMin.TabIndex = 35;
            this.numericUpDownDurationMin.Value = new decimal(new int[] {
            100,
            0,
            0,
            0});
            this.numericUpDownDurationMin.ValueChanged += new System.EventHandler(this.ProfileUiValueChanged);
            // 
            // numericUpDownDurationMax
            // 
            this.numericUpDownDurationMax.Location = new System.Drawing.Point(203, 189);
            this.numericUpDownDurationMax.Maximum = new decimal(new int[] {
            50000,
            0,
            0,
            0});
            this.numericUpDownDurationMax.Minimum = new decimal(new int[] {
            3000,
            0,
            0,
            0});
            this.numericUpDownDurationMax.Name = "numericUpDownDurationMax";
            this.numericUpDownDurationMax.Size = new System.Drawing.Size(56, 21);
            this.numericUpDownDurationMax.TabIndex = 40;
            this.numericUpDownDurationMax.Value = new decimal(new int[] {
            50000,
            0,
            0,
            0});
            this.numericUpDownDurationMax.ValueChanged += new System.EventHandler(this.ProfileUiValueChanged);
            // 
            // comboBoxMergeShortLineLength
            // 
            this.comboBoxMergeShortLineLength.DropDownStyle = System.Windows.Forms.ComboBoxStyle.DropDownList;
            this.comboBoxMergeShortLineLength.FormattingEnabled = true;
            this.comboBoxMergeShortLineLength.Location = new System.Drawing.Point(203, 270);
            this.comboBoxMergeShortLineLength.Name = "comboBoxMergeShortLineLength";
            this.comboBoxMergeShortLineLength.Size = new System.Drawing.Size(73, 21);
            this.comboBoxMergeShortLineLength.TabIndex = 55;
            this.comboBoxMergeShortLineLength.SelectedIndexChanged += new System.EventHandler(this.ProfileUiValueChanged);
            // 
            // labelMaxCharsPerSecond
            // 
            this.labelMaxCharsPerSecond.AutoSize = true;
            this.labelMaxCharsPerSecond.Location = new System.Drawing.Point(6, 111);
            this.labelMaxCharsPerSecond.Name = "labelMaxCharsPerSecond";
            this.labelMaxCharsPerSecond.Size = new System.Drawing.Size(80, 13);
            this.labelMaxCharsPerSecond.TabIndex = 9;
            this.labelMaxCharsPerSecond.Text = "Max. chars/sec";
            // 
            // numericUpDownMinGapMs
            // 
            this.numericUpDownMinGapMs.Location = new System.Drawing.Point(203, 215);
            this.numericUpDownMinGapMs.Maximum = new decimal(new int[] {
            1000,
            0,
            0,
            0});
            this.numericUpDownMinGapMs.Name = "numericUpDownMinGapMs";
            this.numericUpDownMinGapMs.Size = new System.Drawing.Size(56, 21);
            this.numericUpDownMinGapMs.TabIndex = 45;
            this.numericUpDownMinGapMs.Value = new decimal(new int[] {
            25,
            0,
            0,
            0});
            this.numericUpDownMinGapMs.ValueChanged += new System.EventHandler(this.ProfileUiValueChanged);
            // 
            // numericUpDownMaxCharsSec
            // 
            this.numericUpDownMaxCharsSec.DecimalPlaces = 1;
            this.numericUpDownMaxCharsSec.Increment = new decimal(new int[] {
            1,
            0,
            0,
            65536});
            this.numericUpDownMaxCharsSec.Location = new System.Drawing.Point(203, 109);
            this.numericUpDownMaxCharsSec.Minimum = new decimal(new int[] {
            4,
            0,
            0,
            0});
            this.numericUpDownMaxCharsSec.Name = "numericUpDownMaxCharsSec";
            this.numericUpDownMaxCharsSec.Size = new System.Drawing.Size(56, 21);
            this.numericUpDownMaxCharsSec.TabIndex = 25;
            this.numericUpDownMaxCharsSec.Value = new decimal(new int[] {
            24,
            0,
            0,
            0});
            this.numericUpDownMaxCharsSec.ValueChanged += new System.EventHandler(this.ProfileUiValueChanged);
            // 
            // labelMinGapMs
            // 
            this.labelMinGapMs.AutoSize = true;
            this.labelMinGapMs.Location = new System.Drawing.Point(6, 217);
            this.labelMinGapMs.Name = "labelMinGapMs";
            this.labelMinGapMs.Size = new System.Drawing.Size(136, 13);
            this.labelMinGapMs.TabIndex = 14;
            this.labelMinGapMs.Text = "Min. gap between subtitles";
            // 
            // numericUpDownSubtitleLineMaximumLength
            // 
            this.numericUpDownSubtitleLineMaximumLength.Location = new System.Drawing.Point(203, 55);
            this.numericUpDownSubtitleLineMaximumLength.Maximum = new decimal(new int[] {
            999,
            0,
            0,
            0});
            this.numericUpDownSubtitleLineMaximumLength.Minimum = new decimal(new int[] {
            10,
            0,
            0,
            0});
            this.numericUpDownSubtitleLineMaximumLength.Name = "numericUpDownSubtitleLineMaximumLength";
            this.numericUpDownSubtitleLineMaximumLength.Size = new System.Drawing.Size(56, 21);
            this.numericUpDownSubtitleLineMaximumLength.TabIndex = 15;
            this.numericUpDownSubtitleLineMaximumLength.Value = new decimal(new int[] {
            100,
            0,
            0,
            0});
            this.numericUpDownSubtitleLineMaximumLength.ValueChanged += new System.EventHandler(this.ProfileUiValueChanged);
            // 
            // comboBoxAutoBackupDeleteAfter
            // 
            this.comboBoxAutoBackupDeleteAfter.DropDownStyle = System.Windows.Forms.ComboBoxStyle.DropDownList;
            this.comboBoxAutoBackupDeleteAfter.FormattingEnabled = true;
            this.comboBoxAutoBackupDeleteAfter.Items.AddRange(new object[] {
            "1 month",
            "3 months",
            "6 months"});
            this.comboBoxAutoBackupDeleteAfter.Location = new System.Drawing.Point(709, 459);
            this.comboBoxAutoBackupDeleteAfter.Name = "comboBoxAutoBackupDeleteAfter";
            this.comboBoxAutoBackupDeleteAfter.Size = new System.Drawing.Size(88, 21);
            this.comboBoxAutoBackupDeleteAfter.TabIndex = 29;
            // 
            // labelAutoBackupDeleteAfter
            // 
            this.labelAutoBackupDeleteAfter.AutoSize = true;
            this.labelAutoBackupDeleteAfter.Location = new System.Drawing.Point(641, 462);
            this.labelAutoBackupDeleteAfter.Name = "labelAutoBackupDeleteAfter";
            this.labelAutoBackupDeleteAfter.Size = new System.Drawing.Size(65, 13);
            this.labelAutoBackupDeleteAfter.TabIndex = 28;
            this.labelAutoBackupDeleteAfter.Text = "Delete after";
            // 
            // checkBoxCheckForUpdates
            // 
            this.checkBoxCheckForUpdates.AutoSize = true;
            this.checkBoxCheckForUpdates.Location = new System.Drawing.Point(524, 491);
            this.checkBoxCheckForUpdates.Name = "checkBoxCheckForUpdates";
            this.checkBoxCheckForUpdates.Size = new System.Drawing.Size(114, 17);
            this.checkBoxCheckForUpdates.TabIndex = 31;
            this.checkBoxCheckForUpdates.Text = "Check for updates";
            this.checkBoxCheckForUpdates.UseVisualStyleBackColor = true;
            // 
            // labelSpellChecker
            // 
            this.labelSpellChecker.AutoSize = true;
            this.labelSpellChecker.Location = new System.Drawing.Point(669, 19);
            this.labelSpellChecker.Name = "labelSpellChecker";
            this.labelSpellChecker.Size = new System.Drawing.Size(69, 13);
            this.labelSpellChecker.TabIndex = 30;
            this.labelSpellChecker.Text = "Spell checker";
            this.labelSpellChecker.Visible = false;
            // 
            // comboBoxTimeCodeMode
            // 
            this.comboBoxTimeCodeMode.DropDownStyle = System.Windows.Forms.ComboBoxStyle.DropDownList;
            this.comboBoxTimeCodeMode.FormattingEnabled = true;
            this.comboBoxTimeCodeMode.Items.AddRange(new object[] {
            "HH:MM:SS:MSEC (00:00:00.000)",
            "HH:MM:SS:FF (00:00:00.00)"});
            this.comboBoxTimeCodeMode.Location = new System.Drawing.Point(528, 261);
            this.comboBoxTimeCodeMode.Name = "comboBoxTimeCodeMode";
            this.comboBoxTimeCodeMode.Size = new System.Drawing.Size(207, 21);
            this.comboBoxTimeCodeMode.TabIndex = 19;
            // 
            // labelTimeCodeMode
            // 
            this.labelTimeCodeMode.AutoSize = true;
            this.labelTimeCodeMode.Location = new System.Drawing.Point(438, 264);
            this.labelTimeCodeMode.Name = "labelTimeCodeMode";
            this.labelTimeCodeMode.Size = new System.Drawing.Size(84, 13);
            this.labelTimeCodeMode.TabIndex = 18;
            this.labelTimeCodeMode.Text = "Time code mode";
            // 
            // comboBoxEncoding
            // 
            this.comboBoxEncoding.DropDownStyle = System.Windows.Forms.ComboBoxStyle.DropDownList;
            this.comboBoxEncoding.FormattingEnabled = true;
            this.comboBoxEncoding.Items.AddRange(new object[] {
            "ANSI",
            "UTF-7",
            "UTF-8",
            "Unicode"});
            this.comboBoxEncoding.Location = new System.Drawing.Point(205, 438);
            this.comboBoxEncoding.Name = "comboBoxEncoding";
            this.comboBoxEncoding.Size = new System.Drawing.Size(188, 21);
            this.comboBoxEncoding.TabIndex = 4;
            // 
            // checkBoxAutoDetectAnsiEncoding
            // 
            this.checkBoxAutoDetectAnsiEncoding.AutoSize = true;
            this.checkBoxAutoDetectAnsiEncoding.Location = new System.Drawing.Point(205, 467);
            this.checkBoxAutoDetectAnsiEncoding.Name = "checkBoxAutoDetectAnsiEncoding";
            this.checkBoxAutoDetectAnsiEncoding.Size = new System.Drawing.Size(15, 14);
            this.checkBoxAutoDetectAnsiEncoding.TabIndex = 6;
            this.checkBoxAutoDetectAnsiEncoding.UseVisualStyleBackColor = true;
            // 
            // textBoxShowLineBreaksAs
            // 
            this.textBoxShowLineBreaksAs.Location = new System.Drawing.Point(594, 233);
            this.textBoxShowLineBreaksAs.MaxLength = 10;
            this.textBoxShowLineBreaksAs.Name = "textBoxShowLineBreaksAs";
            this.textBoxShowLineBreaksAs.Size = new System.Drawing.Size(60, 21);
            this.textBoxShowLineBreaksAs.TabIndex = 17;
            // 
            // checkBoxAutoWrapWhileTyping
            // 
            this.checkBoxAutoWrapWhileTyping.AutoSize = true;
            this.checkBoxAutoWrapWhileTyping.Location = new System.Drawing.Point(441, 210);
            this.checkBoxAutoWrapWhileTyping.Name = "checkBoxAutoWrapWhileTyping";
            this.checkBoxAutoWrapWhileTyping.Size = new System.Drawing.Size(137, 17);
            this.checkBoxAutoWrapWhileTyping.TabIndex = 15;
            this.checkBoxAutoWrapWhileTyping.Text = "Auto-wrap while typing";
            this.checkBoxAutoWrapWhileTyping.UseVisualStyleBackColor = true;
            // 
            // checkBoxPromptDeleteLines
            // 
            this.checkBoxPromptDeleteLines.AutoSize = true;
            this.checkBoxPromptDeleteLines.Location = new System.Drawing.Point(441, 187);
            this.checkBoxPromptDeleteLines.Name = "checkBoxPromptDeleteLines";
            this.checkBoxPromptDeleteLines.Size = new System.Drawing.Size(142, 17);
            this.checkBoxPromptDeleteLines.TabIndex = 14;
            this.checkBoxPromptDeleteLines.Text = "Prompt for deleting lines";
            this.checkBoxPromptDeleteLines.UseVisualStyleBackColor = true;
            // 
            // checkBoxAllowEditOfOriginalSubtitle
            // 
            this.checkBoxAllowEditOfOriginalSubtitle.AutoSize = true;
            this.checkBoxAllowEditOfOriginalSubtitle.Location = new System.Drawing.Point(441, 164);
            this.checkBoxAllowEditOfOriginalSubtitle.Name = "checkBoxAllowEditOfOriginalSubtitle";
            this.checkBoxAllowEditOfOriginalSubtitle.Size = new System.Drawing.Size(160, 17);
            this.checkBoxAllowEditOfOriginalSubtitle.TabIndex = 13;
            this.checkBoxAllowEditOfOriginalSubtitle.Text = "Allow edit of original subtitle";
            this.checkBoxAllowEditOfOriginalSubtitle.UseVisualStyleBackColor = true;
            // 
            // comboBoxSpellChecker
            // 
            this.comboBoxSpellChecker.DropDownStyle = System.Windows.Forms.ComboBoxStyle.DropDownList;
            this.comboBoxSpellChecker.FormattingEnabled = true;
            this.comboBoxSpellChecker.Items.AddRange(new object[] {
            "Hunspell",
            "Word"});
            this.comboBoxSpellChecker.Location = new System.Drawing.Point(692, 16);
            this.comboBoxSpellChecker.Name = "comboBoxSpellChecker";
            this.comboBoxSpellChecker.Size = new System.Drawing.Size(121, 21);
            this.comboBoxSpellChecker.TabIndex = 31;
            this.comboBoxSpellChecker.Visible = false;
            // 
            // comboBoxAutoBackup
            // 
            this.comboBoxAutoBackup.DropDownStyle = System.Windows.Forms.ComboBoxStyle.DropDownList;
            this.comboBoxAutoBackup.FormattingEnabled = true;
            this.comboBoxAutoBackup.Items.AddRange(new object[] {
            "None",
            "Every minute",
            "Every 5 minutes",
            "Every 15 minutes"});
            this.comboBoxAutoBackup.Location = new System.Drawing.Point(514, 459);
            this.comboBoxAutoBackup.Name = "comboBoxAutoBackup";
            this.comboBoxAutoBackup.Size = new System.Drawing.Size(121, 21);
            this.comboBoxAutoBackup.TabIndex = 27;
            // 
            // labelAutoBackup
            // 
            this.labelAutoBackup.AutoSize = true;
            this.labelAutoBackup.Location = new System.Drawing.Point(440, 462);
            this.labelAutoBackup.Name = "labelAutoBackup";
            this.labelAutoBackup.Size = new System.Drawing.Size(68, 13);
            this.labelAutoBackup.TabIndex = 26;
            this.labelAutoBackup.Text = "Auto-backup";
            // 
            // checkBoxRememberSelectedLine
            // 
            this.checkBoxRememberSelectedLine.AutoSize = true;
            this.checkBoxRememberSelectedLine.Location = new System.Drawing.Point(449, 69);
            this.checkBoxRememberSelectedLine.Name = "checkBoxRememberSelectedLine";
            this.checkBoxRememberSelectedLine.Size = new System.Drawing.Size(139, 17);
            this.checkBoxRememberSelectedLine.TabIndex = 9;
            this.checkBoxRememberSelectedLine.Text = "Remember selected line";
            this.checkBoxRememberSelectedLine.UseVisualStyleBackColor = true;
            // 
            // checkBoxRemoveBlankLinesWhenOpening
            // 
            this.checkBoxRemoveBlankLinesWhenOpening.AutoSize = true;
            this.checkBoxRemoveBlankLinesWhenOpening.Location = new System.Drawing.Point(441, 141);
            this.checkBoxRemoveBlankLinesWhenOpening.Name = "checkBoxRemoveBlankLinesWhenOpening";
            this.checkBoxRemoveBlankLinesWhenOpening.Size = new System.Drawing.Size(225, 17);
            this.checkBoxRemoveBlankLinesWhenOpening.TabIndex = 12;
            this.checkBoxRemoveBlankLinesWhenOpening.Text = "Remove blank lines when opening subtitle";
            this.checkBoxRemoveBlankLinesWhenOpening.UseVisualStyleBackColor = true;
            // 
            // labelAutoDetectAnsiEncoding
            // 
            this.labelAutoDetectAnsiEncoding.AutoSize = true;
            this.labelAutoDetectAnsiEncoding.Location = new System.Drawing.Point(8, 466);
            this.labelAutoDetectAnsiEncoding.Name = "labelAutoDetectAnsiEncoding";
            this.labelAutoDetectAnsiEncoding.Size = new System.Drawing.Size(137, 13);
            this.labelAutoDetectAnsiEncoding.TabIndex = 5;
            this.labelAutoDetectAnsiEncoding.Text = "Auto detect ANSI encoding";
            // 
            // comboBoxListViewDoubleClickEvent
            // 
            this.comboBoxListViewDoubleClickEvent.DropDownStyle = System.Windows.Forms.ComboBoxStyle.DropDownList;
            this.comboBoxListViewDoubleClickEvent.FormattingEnabled = true;
            this.comboBoxListViewDoubleClickEvent.Items.AddRange(new object[] {
            "ANSI",
            "UTF-7",
            "UTF-8",
            "Unicode"});
            this.comboBoxListViewDoubleClickEvent.Location = new System.Drawing.Point(441, 337);
            this.comboBoxListViewDoubleClickEvent.Name = "comboBoxListViewDoubleClickEvent";
            this.comboBoxListViewDoubleClickEvent.Size = new System.Drawing.Size(332, 21);
            this.comboBoxListViewDoubleClickEvent.TabIndex = 23;
            // 
            // labelListViewDoubleClickEvent
            // 
            this.labelListViewDoubleClickEvent.AutoSize = true;
            this.labelListViewDoubleClickEvent.Location = new System.Drawing.Point(438, 321);
            this.labelListViewDoubleClickEvent.Name = "labelListViewDoubleClickEvent";
            this.labelListViewDoubleClickEvent.Size = new System.Drawing.Size(227, 13);
            this.labelListViewDoubleClickEvent.TabIndex = 22;
            this.labelListViewDoubleClickEvent.Text = "Double-click on line in main window listview will";
            // 
            // labelShowLineBreaksAs
            // 
            this.labelShowLineBreaksAs.AutoSize = true;
            this.labelShowLineBreaksAs.Location = new System.Drawing.Point(438, 236);
            this.labelShowLineBreaksAs.Name = "labelShowLineBreaksAs";
            this.labelShowLineBreaksAs.Size = new System.Drawing.Size(150, 13);
            this.labelShowLineBreaksAs.TabIndex = 16;
            this.labelShowLineBreaksAs.Text = "Show line breaks in listview as";
            // 
            // checkBoxRememberWindowPosition
            // 
            this.checkBoxRememberWindowPosition.AutoSize = true;
            this.checkBoxRememberWindowPosition.Location = new System.Drawing.Point(441, 95);
            this.checkBoxRememberWindowPosition.Name = "checkBoxRememberWindowPosition";
            this.checkBoxRememberWindowPosition.Size = new System.Drawing.Size(223, 17);
            this.checkBoxRememberWindowPosition.TabIndex = 10;
            this.checkBoxRememberWindowPosition.Text = "Remember main window position and size";
            this.checkBoxRememberWindowPosition.UseVisualStyleBackColor = true;
            // 
            // checkBoxStartInSourceView
            // 
            this.checkBoxStartInSourceView.AutoSize = true;
            this.checkBoxStartInSourceView.Location = new System.Drawing.Point(441, 118);
            this.checkBoxStartInSourceView.Name = "checkBoxStartInSourceView";
            this.checkBoxStartInSourceView.Size = new System.Drawing.Size(121, 17);
            this.checkBoxStartInSourceView.TabIndex = 11;
            this.checkBoxStartInSourceView.Text = "Start in source view";
            this.checkBoxStartInSourceView.UseVisualStyleBackColor = true;
            // 
            // checkBoxReopenLastOpened
            // 
            this.checkBoxReopenLastOpened.AutoSize = true;
            this.checkBoxReopenLastOpened.Location = new System.Drawing.Point(449, 46);
            this.checkBoxReopenLastOpened.Name = "checkBoxReopenLastOpened";
            this.checkBoxReopenLastOpened.Size = new System.Drawing.Size(145, 17);
            this.checkBoxReopenLastOpened.TabIndex = 8;
            this.checkBoxReopenLastOpened.Text = "Start with last file loaded";
            this.checkBoxReopenLastOpened.UseVisualStyleBackColor = true;
            // 
            // checkBoxRememberRecentFiles
            // 
            this.checkBoxRememberRecentFiles.AutoSize = true;
            this.checkBoxRememberRecentFiles.Location = new System.Drawing.Point(441, 22);
            this.checkBoxRememberRecentFiles.Name = "checkBoxRememberRecentFiles";
            this.checkBoxRememberRecentFiles.Size = new System.Drawing.Size(195, 17);
            this.checkBoxRememberRecentFiles.TabIndex = 7;
            this.checkBoxRememberRecentFiles.Text = "Remember recent files (for reopen)";
            this.checkBoxRememberRecentFiles.UseVisualStyleBackColor = true;
            this.checkBoxRememberRecentFiles.CheckedChanged += new System.EventHandler(this.checkBoxRememberRecentFiles_CheckedChanged);
            // 
            // labelDefaultFileEncoding
            // 
            this.labelDefaultFileEncoding.AutoSize = true;
            this.labelDefaultFileEncoding.Location = new System.Drawing.Point(8, 442);
            this.labelDefaultFileEncoding.Name = "labelDefaultFileEncoding";
            this.labelDefaultFileEncoding.Size = new System.Drawing.Size(105, 13);
            this.labelDefaultFileEncoding.TabIndex = 3;
            this.labelDefaultFileEncoding.Text = "Default file encoding";
            // 
            // comboBoxFrameRate
            // 
            this.comboBoxFrameRate.FormattingEnabled = true;
            this.comboBoxFrameRate.Location = new System.Drawing.Point(205, 410);
            this.comboBoxFrameRate.Name = "comboBoxFrameRate";
            this.comboBoxFrameRate.Size = new System.Drawing.Size(121, 21);
            this.comboBoxFrameRate.TabIndex = 2;
            // 
            // labelDefaultFrameRate
            // 
            this.labelDefaultFrameRate.AutoSize = true;
            this.labelDefaultFrameRate.Location = new System.Drawing.Point(8, 415);
            this.labelDefaultFrameRate.Name = "labelDefaultFrameRate";
            this.labelDefaultFrameRate.Size = new System.Drawing.Size(96, 13);
            this.labelDefaultFrameRate.TabIndex = 1;
            this.labelDefaultFrameRate.Text = "Default frame rate";
            // 
            // panelSubtitleFormats
            // 
            this.panelSubtitleFormats.Controls.Add(this.groupBoxSubtitleFormats);
            this.panelSubtitleFormats.Location = new System.Drawing.Point(230, 6);
            this.panelSubtitleFormats.Name = "panelSubtitleFormats";
            this.panelSubtitleFormats.Padding = new System.Windows.Forms.Padding(3);
            this.panelSubtitleFormats.Size = new System.Drawing.Size(864, 521);
            this.panelSubtitleFormats.TabIndex = 2;
            this.panelSubtitleFormats.Text = "Subtite formats";
            // 
            // groupBoxSubtitleFormats
            // 
            this.groupBoxSubtitleFormats.Anchor = ((System.Windows.Forms.AnchorStyles)((((System.Windows.Forms.AnchorStyles.Top | System.Windows.Forms.AnchorStyles.Bottom) 
            | System.Windows.Forms.AnchorStyles.Left) 
            | System.Windows.Forms.AnchorStyles.Right)));
            this.groupBoxSubtitleFormats.Controls.Add(this.groupBoxFavoriteSubtitleFormats);
            this.groupBoxSubtitleFormats.Controls.Add(this.comboBoxSubtitleSaveAsFormats);
            this.groupBoxSubtitleFormats.Controls.Add(this.labelDefaultSaveAsFormat);
            this.groupBoxSubtitleFormats.Controls.Add(this.comboBoxSubtitleFormats);
            this.groupBoxSubtitleFormats.Controls.Add(this.labelDefaultSubtitleFormat);
            this.groupBoxSubtitleFormats.Location = new System.Drawing.Point(0, 0);
            this.groupBoxSubtitleFormats.Name = "groupBoxSubtitleFormats";
            this.groupBoxSubtitleFormats.Size = new System.Drawing.Size(851, 521);
            this.groupBoxSubtitleFormats.TabIndex = 2;
            this.groupBoxSubtitleFormats.TabStop = false;
            this.groupBoxSubtitleFormats.Text = "Subtitle formats";
            // 
            // groupBoxFavoriteSubtitleFormats
            // 
            this.groupBoxFavoriteSubtitleFormats.Anchor = ((System.Windows.Forms.AnchorStyles)((((System.Windows.Forms.AnchorStyles.Top | System.Windows.Forms.AnchorStyles.Bottom) 
            | System.Windows.Forms.AnchorStyles.Left) 
            | System.Windows.Forms.AnchorStyles.Right)));
            this.groupBoxFavoriteSubtitleFormats.Controls.Add(this.labelFavoriteSubtitleFormatsNote);
            this.groupBoxFavoriteSubtitleFormats.Controls.Add(this.listBoxSubtitleFormats);
            this.groupBoxFavoriteSubtitleFormats.Controls.Add(this.buttonFormatsSearchClear);
            this.groupBoxFavoriteSubtitleFormats.Controls.Add(this.textBoxFormatsSearch);
            this.groupBoxFavoriteSubtitleFormats.Controls.Add(this.labelFormatsSearch);
            this.groupBoxFavoriteSubtitleFormats.Controls.Add(this.labelFormats);
            this.groupBoxFavoriteSubtitleFormats.Controls.Add(this.buttonRemoveFromFavoriteFormats);
            this.groupBoxFavoriteSubtitleFormats.Controls.Add(this.buttonMoveToFavoriteFormats);
            this.groupBoxFavoriteSubtitleFormats.Controls.Add(this.listBoxFavoriteSubtitleFormats);
            this.groupBoxFavoriteSubtitleFormats.Controls.Add(this.labelFavoriteFormats);
            this.groupBoxFavoriteSubtitleFormats.Location = new System.Drawing.Point(6, 92);
            this.groupBoxFavoriteSubtitleFormats.Name = "groupBoxFavoriteSubtitleFormats";
            this.groupBoxFavoriteSubtitleFormats.Size = new System.Drawing.Size(838, 420);
            this.groupBoxFavoriteSubtitleFormats.TabIndex = 4;
            this.groupBoxFavoriteSubtitleFormats.TabStop = false;
            this.groupBoxFavoriteSubtitleFormats.Text = "Favorites";
            // 
            // labelFavoriteSubtitleFormatsNote
            // 
            this.labelFavoriteSubtitleFormatsNote.AutoSize = true;
            this.labelFavoriteSubtitleFormatsNote.Location = new System.Drawing.Point(10, 367);
            this.labelFavoriteSubtitleFormatsNote.Name = "labelFavoriteSubtitleFormatsNote";
            this.labelFavoriteSubtitleFormatsNote.Size = new System.Drawing.Size(540, 13);
            this.labelFavoriteSubtitleFormatsNote.TabIndex = 9;
            this.labelFavoriteSubtitleFormatsNote.Text = "Note: favorite formats will be shown first when selecting a format, the default f" +
    "ormat will always be shown first";
            // 
            // listBoxSubtitleFormats
            // 
            this.listBoxSubtitleFormats.FormattingEnabled = true;
            this.listBoxSubtitleFormats.Location = new System.Drawing.Point(489, 76);
            this.listBoxSubtitleFormats.Name = "listBoxSubtitleFormats";
            this.listBoxSubtitleFormats.SelectionMode = System.Windows.Forms.SelectionMode.MultiExtended;
            this.listBoxSubtitleFormats.Size = new System.Drawing.Size(300, 251);
            this.listBoxSubtitleFormats.TabIndex = 8;
            this.listBoxSubtitleFormats.SelectedIndexChanged += new System.EventHandler(this.listBoxSubtitleFormats_SelectedIndexChanged);
            this.listBoxSubtitleFormats.LostFocus += new System.EventHandler(this.listBoxSubtitleFormats_LostFocus);
            // 
            // buttonFormatsSearchClear
            // 
            this.buttonFormatsSearchClear.Enabled = false;
            this.buttonFormatsSearchClear.Location = new System.Drawing.Point(683, 52);
            this.buttonFormatsSearchClear.Name = "buttonFormatsSearchClear";
            this.buttonFormatsSearchClear.Size = new System.Drawing.Size(105, 21);
            this.buttonFormatsSearchClear.TabIndex = 7;
            this.buttonFormatsSearchClear.Text = "&Clear";
            this.buttonFormatsSearchClear.UseVisualStyleBackColor = true;
            this.buttonFormatsSearchClear.Click += new System.EventHandler(this.buttonFormatsSearchClear_Click);
            // 
            // textBoxFormatsSearch
            // 
            this.textBoxFormatsSearch.Location = new System.Drawing.Point(529, 52);
            this.textBoxFormatsSearch.Name = "textBoxFormatsSearch";
            this.textBoxFormatsSearch.Size = new System.Drawing.Size(151, 21);
            this.textBoxFormatsSearch.TabIndex = 6;
            this.textBoxFormatsSearch.TextChanged += new System.EventHandler(this.textBoxFormatsSearch_TextChanged);
            // 
            // labelFormatsSearch
            // 
            this.labelFormatsSearch.AutoSize = true;
            this.labelFormatsSearch.Location = new System.Drawing.Point(489, 56);
            this.labelFormatsSearch.Name = "labelFormatsSearch";
            this.labelFormatsSearch.Size = new System.Drawing.Size(40, 13);
            this.labelFormatsSearch.TabIndex = 5;
            this.labelFormatsSearch.Text = "Search";
            // 
            // labelFormats
            // 
            this.labelFormats.AutoSize = true;
            this.labelFormats.Location = new System.Drawing.Point(489, 34);
            this.labelFormats.Name = "labelFormats";
            this.labelFormats.Size = new System.Drawing.Size(46, 13);
            this.labelFormats.TabIndex = 4;
            this.labelFormats.Text = "Formats";
            // 
            // buttonRemoveFromFavoriteFormats
            // 
            this.buttonRemoveFromFavoriteFormats.Enabled = false;
            this.buttonRemoveFromFavoriteFormats.Location = new System.Drawing.Point(363, 202);
            this.buttonRemoveFromFavoriteFormats.Name = "buttonRemoveFromFavoriteFormats";
            this.buttonRemoveFromFavoriteFormats.Size = new System.Drawing.Size(111, 23);
            this.buttonRemoveFromFavoriteFormats.TabIndex = 3;
            this.buttonRemoveFromFavoriteFormats.Text = "Remove";
            this.buttonRemoveFromFavoriteFormats.UseVisualStyleBackColor = true;
            this.buttonRemoveFromFavoriteFormats.Click += new System.EventHandler(this.buttonRemoveFromFavoriteFormats_Click);
            // 
            // buttonMoveToFavoriteFormats
            // 
            this.buttonMoveToFavoriteFormats.Enabled = false;
            this.buttonMoveToFavoriteFormats.Location = new System.Drawing.Point(363, 153);
            this.buttonMoveToFavoriteFormats.Name = "buttonMoveToFavoriteFormats";
            this.buttonMoveToFavoriteFormats.Size = new System.Drawing.Size(111, 23);
            this.buttonMoveToFavoriteFormats.TabIndex = 2;
            this.buttonMoveToFavoriteFormats.Text = " < ";
            this.buttonMoveToFavoriteFormats.UseVisualStyleBackColor = true;
            this.buttonMoveToFavoriteFormats.Click += new System.EventHandler(this.buttonMoveToFavorites_Click);
            // 
            // listBoxFavoriteSubtitleFormats
            // 
            this.listBoxFavoriteSubtitleFormats.ContextMenuStrip = this.contextMenuStripFavoriteFormats;
            this.listBoxFavoriteSubtitleFormats.FormattingEnabled = true;
            this.listBoxFavoriteSubtitleFormats.Location = new System.Drawing.Point(48, 50);
            this.listBoxFavoriteSubtitleFormats.Name = "listBoxFavoriteSubtitleFormats";
            this.listBoxFavoriteSubtitleFormats.SelectionMode = System.Windows.Forms.SelectionMode.MultiExtended;
            this.listBoxFavoriteSubtitleFormats.Size = new System.Drawing.Size(300, 277);
            this.listBoxFavoriteSubtitleFormats.TabIndex = 1;
            this.listBoxFavoriteSubtitleFormats.SelectedIndexChanged += new System.EventHandler(this.listBoxFavoriteSubtitleFormats_SelectedIndexChanged);
            this.listBoxFavoriteSubtitleFormats.KeyDown += new System.Windows.Forms.KeyEventHandler(this.listBoxFavoriteSubtitleFormats_KeyDown);
            this.listBoxFavoriteSubtitleFormats.LostFocus += new System.EventHandler(this.listBoxFavoriteSubtitleFormats_LostFocus);
            // 
            // contextMenuStripFavoriteFormats
            // 
            this.contextMenuStripFavoriteFormats.Items.AddRange(new System.Windows.Forms.ToolStripItem[] {
            this.deleteToolStripMenuItem,
            this.deleteAllToolStripMenuItem,
            this.toolStripSeparator,
            this.moveUpToolStripMenuItem,
            this.moveDownToolStripMenuItem,
            this.moveToTopToolStripMenuItem,
            this.moveToBottomToolStripMenuItem});
            this.contextMenuStripFavoriteFormats.Name = "contextMenuStripFavoriteFormats";
            this.contextMenuStripFavoriteFormats.Size = new System.Drawing.Size(216, 142);
            this.contextMenuStripFavoriteFormats.Opening += new System.ComponentModel.CancelEventHandler(this.contextMenuStripFavoriteFormats_Opening);
            // 
            // deleteToolStripMenuItem
            // 
            this.deleteToolStripMenuItem.Name = "deleteToolStripMenuItem";
            this.deleteToolStripMenuItem.ShortcutKeys = System.Windows.Forms.Keys.Delete;
            this.deleteToolStripMenuItem.Size = new System.Drawing.Size(215, 22);
            this.deleteToolStripMenuItem.Text = "Delete...";
            this.deleteToolStripMenuItem.Click += new System.EventHandler(this.deleteToolStripMenuItem_Click);
            // 
            // deleteAllToolStripMenuItem
            // 
            this.deleteAllToolStripMenuItem.Name = "deleteAllToolStripMenuItem";
            this.deleteAllToolStripMenuItem.Size = new System.Drawing.Size(215, 22);
            this.deleteAllToolStripMenuItem.Text = "Delete all";
            this.deleteAllToolStripMenuItem.Click += new System.EventHandler(this.deleteAllToolStripMenuItem_Click);
            // 
            // toolStripSeparator
            // 
            this.toolStripSeparator.Name = "toolStripSeparator";
            this.toolStripSeparator.Size = new System.Drawing.Size(212, 6);
            // 
            // moveUpToolStripMenuItem
            // 
            this.moveUpToolStripMenuItem.Name = "moveUpToolStripMenuItem";
            this.moveUpToolStripMenuItem.ShortcutKeys = ((System.Windows.Forms.Keys)((System.Windows.Forms.Keys.Control | System.Windows.Forms.Keys.Up)));
            this.moveUpToolStripMenuItem.Size = new System.Drawing.Size(215, 22);
            this.moveUpToolStripMenuItem.Text = "Move up";
            this.moveUpToolStripMenuItem.Click += new System.EventHandler(this.moveUpToolStripMenuItem_Click);
            // 
            // moveDownToolStripMenuItem
            // 
            this.moveDownToolStripMenuItem.Name = "moveDownToolStripMenuItem";
            this.moveDownToolStripMenuItem.ShortcutKeys = ((System.Windows.Forms.Keys)((System.Windows.Forms.Keys.Control | System.Windows.Forms.Keys.Down)));
            this.moveDownToolStripMenuItem.Size = new System.Drawing.Size(215, 22);
            this.moveDownToolStripMenuItem.Text = "Move down";
            this.moveDownToolStripMenuItem.Click += new System.EventHandler(this.moveDownToolStripMenuItem_Click);
            // 
            // moveToTopToolStripMenuItem
            // 
            this.moveToTopToolStripMenuItem.Name = "moveToTopToolStripMenuItem";
            this.moveToTopToolStripMenuItem.ShortcutKeys = ((System.Windows.Forms.Keys)((System.Windows.Forms.Keys.Control | System.Windows.Forms.Keys.Home)));
            this.moveToTopToolStripMenuItem.Size = new System.Drawing.Size(215, 22);
            this.moveToTopToolStripMenuItem.Text = "Move to top";
            this.moveToTopToolStripMenuItem.Click += new System.EventHandler(this.moveToTopToolStripMenuItem_Click);
            // 
            // moveToBottomToolStripMenuItem
            // 
            this.moveToBottomToolStripMenuItem.Name = "moveToBottomToolStripMenuItem";
            this.moveToBottomToolStripMenuItem.ShortcutKeys = ((System.Windows.Forms.Keys)((System.Windows.Forms.Keys.Control | System.Windows.Forms.Keys.End)));
            this.moveToBottomToolStripMenuItem.Size = new System.Drawing.Size(215, 22);
            this.moveToBottomToolStripMenuItem.Text = "Move to bottom";
            this.moveToBottomToolStripMenuItem.Click += new System.EventHandler(this.moveToBottomToolStripMenuItem_Click);
            // 
            // labelFavoriteFormats
            // 
            this.labelFavoriteFormats.AutoSize = true;
            this.labelFavoriteFormats.Location = new System.Drawing.Point(48, 34);
            this.labelFavoriteFormats.Name = "labelFavoriteFormats";
            this.labelFavoriteFormats.Size = new System.Drawing.Size(87, 13);
            this.labelFavoriteFormats.TabIndex = 0;
            this.labelFavoriteFormats.Text = "Favorite formats";
            // 
            // comboBoxSubtitleSaveAsFormats
            // 
            this.comboBoxSubtitleSaveAsFormats.DropDownStyle = System.Windows.Forms.ComboBoxStyle.DropDownList;
            this.comboBoxSubtitleSaveAsFormats.FormattingEnabled = true;
            this.comboBoxSubtitleSaveAsFormats.Location = new System.Drawing.Point(100, 60);
            this.comboBoxSubtitleSaveAsFormats.Name = "comboBoxSubtitleSaveAsFormats";
            this.comboBoxSubtitleSaveAsFormats.Size = new System.Drawing.Size(200, 21);
            this.comboBoxSubtitleSaveAsFormats.TabIndex = 3;
            // 
            // labelDefaultSaveAsFormat
            // 
            this.labelDefaultSaveAsFormat.AutoSize = true;
            this.labelDefaultSaveAsFormat.Location = new System.Drawing.Point(8, 64);
            this.labelDefaultSaveAsFormat.Name = "labelDefaultSaveAsFormat";
            this.labelDefaultSaveAsFormat.Size = new System.Drawing.Size(117, 13);
            this.labelDefaultSaveAsFormat.TabIndex = 2;
            this.labelDefaultSaveAsFormat.Text = "Default save as format";
            // 
            // comboBoxSubtitleFormats
            // 
            this.comboBoxSubtitleFormats.DropDownStyle = System.Windows.Forms.ComboBoxStyle.DropDownList;
            this.comboBoxSubtitleFormats.FormattingEnabled = true;
            this.comboBoxSubtitleFormats.Location = new System.Drawing.Point(100, 26);
            this.comboBoxSubtitleFormats.Name = "comboBoxSubtitleFormats";
            this.comboBoxSubtitleFormats.Size = new System.Drawing.Size(200, 21);
            this.comboBoxSubtitleFormats.TabIndex = 1;
            // 
            // labelDefaultSubtitleFormat
            // 
            this.labelDefaultSubtitleFormat.AutoSize = true;
            this.labelDefaultSubtitleFormat.Location = new System.Drawing.Point(8, 30);
            this.labelDefaultSubtitleFormat.Name = "labelDefaultSubtitleFormat";
            this.labelDefaultSubtitleFormat.Size = new System.Drawing.Size(77, 13);
            this.labelDefaultSubtitleFormat.TabIndex = 0;
            this.labelDefaultSubtitleFormat.Text = "Default format";
            // 
            // panelShortcuts
            // 
            this.panelShortcuts.Controls.Add(this.groupBoxShortcuts);
            this.panelShortcuts.Location = new System.Drawing.Point(230, 6);
            this.panelShortcuts.Name = "panelShortcuts";
            this.panelShortcuts.Padding = new System.Windows.Forms.Padding(3);
            this.panelShortcuts.Size = new System.Drawing.Size(864, 521);
            this.panelShortcuts.TabIndex = 3;
            this.panelShortcuts.Text = "Shortcuts";
            // 
            // groupBoxShortcuts
            // 
            this.groupBoxShortcuts.Anchor = ((System.Windows.Forms.AnchorStyles)((((System.Windows.Forms.AnchorStyles.Top | System.Windows.Forms.AnchorStyles.Bottom) 
            | System.Windows.Forms.AnchorStyles.Left) 
            | System.Windows.Forms.AnchorStyles.Right)));
            this.groupBoxShortcuts.Controls.Add(this.buttonShortcutsClear);
            this.groupBoxShortcuts.Controls.Add(this.labelShortcutsSearch);
            this.groupBoxShortcuts.Controls.Add(this.textBoxShortcutSearch);
            this.groupBoxShortcuts.Controls.Add(this.buttonClearShortcut);
            this.groupBoxShortcuts.Controls.Add(this.comboBoxShortcutKey);
            this.groupBoxShortcuts.Controls.Add(this.labelShortcutKey);
            this.groupBoxShortcuts.Controls.Add(this.checkBoxShortcutsShift);
            this.groupBoxShortcuts.Controls.Add(this.checkBoxShortcutsAlt);
            this.groupBoxShortcuts.Controls.Add(this.checkBoxShortcutsControl);
            this.groupBoxShortcuts.Controls.Add(this.buttonUpdateShortcut);
            this.groupBoxShortcuts.Controls.Add(this.treeViewShortcuts);
            this.groupBoxShortcuts.Controls.Add(this.labelShortcut);
            this.groupBoxShortcuts.Location = new System.Drawing.Point(0, 0);
            this.groupBoxShortcuts.Name = "groupBoxShortcuts";
            this.groupBoxShortcuts.Size = new System.Drawing.Size(851, 521);
            this.groupBoxShortcuts.TabIndex = 2;
            this.groupBoxShortcuts.TabStop = false;
            this.groupBoxShortcuts.Text = "Shortcuts";
            // 
            // buttonShortcutsClear
            // 
            this.buttonShortcutsClear.Enabled = false;
            this.buttonShortcutsClear.Location = new System.Drawing.Point(221, 18);
            this.buttonShortcutsClear.Name = "buttonShortcutsClear";
            this.buttonShortcutsClear.Size = new System.Drawing.Size(111, 23);
            this.buttonShortcutsClear.TabIndex = 38;
            this.buttonShortcutsClear.Text = "Clear";
            this.buttonShortcutsClear.UseVisualStyleBackColor = true;
            this.buttonShortcutsClear.Click += new System.EventHandler(this.buttonShortcutsClear_Click);
            // 
            // labelShortcutsSearch
            // 
            this.labelShortcutsSearch.AutoSize = true;
            this.labelShortcutsSearch.Location = new System.Drawing.Point(18, 23);
            this.labelShortcutsSearch.Name = "labelShortcutsSearch";
            this.labelShortcutsSearch.Size = new System.Drawing.Size(40, 13);
            this.labelShortcutsSearch.TabIndex = 37;
            this.labelShortcutsSearch.Text = "Search";
            // 
            // textBoxShortcutSearch
            // 
            this.textBoxShortcutSearch.Location = new System.Drawing.Point(64, 20);
            this.textBoxShortcutSearch.Name = "textBoxShortcutSearch";
            this.textBoxShortcutSearch.Size = new System.Drawing.Size(151, 21);
            this.textBoxShortcutSearch.TabIndex = 36;
            this.textBoxShortcutSearch.TextChanged += new System.EventHandler(this.textBoxShortcutSearch_TextChanged);
            // 
            // buttonClearShortcut
            // 
            this.buttonClearShortcut.Anchor = ((System.Windows.Forms.AnchorStyles)((System.Windows.Forms.AnchorStyles.Bottom | System.Windows.Forms.AnchorStyles.Left)));
            this.buttonClearShortcut.Enabled = false;
            this.buttonClearShortcut.Location = new System.Drawing.Point(582, 492);
            this.buttonClearShortcut.Name = "buttonClearShortcut";
            this.buttonClearShortcut.Size = new System.Drawing.Size(111, 23);
            this.buttonClearShortcut.TabIndex = 6;
            this.buttonClearShortcut.Text = "&Clear";
            this.buttonClearShortcut.UseVisualStyleBackColor = true;
            this.buttonClearShortcut.Click += new System.EventHandler(this.buttonClearShortcut_Click);
            // 
            // comboBoxShortcutKey
            // 
            this.comboBoxShortcutKey.Anchor = ((System.Windows.Forms.AnchorStyles)((System.Windows.Forms.AnchorStyles.Bottom | System.Windows.Forms.AnchorStyles.Left)));
            this.comboBoxShortcutKey.DropDownStyle = System.Windows.Forms.ComboBoxStyle.DropDownList;
            this.comboBoxShortcutKey.Enabled = false;
            this.comboBoxShortcutKey.FormattingEnabled = true;
            this.comboBoxShortcutKey.Items.AddRange(new object[] {
            "None",
            "A",
            "B",
            "C",
            "D",
            "E",
            "F",
            "G",
            "H",
            "I",
            "J",
            "K",
            "L",
            "M",
            "N",
            "O",
            "P",
            "Q",
            "R",
            "S",
            "T",
            "U",
            "V",
            "W",
            "X",
            "Y",
            "Z",
            "D0",
            "D1",
            "D2",
            "D3",
            "D4",
            "D5",
            "D6",
            "D7",
            "D8",
            "D9",
            "F1",
            "F2",
            "F3",
            "F4",
            "F5",
            "F6",
            "F7",
            "F8",
            "F9",
            "F10",
            "F11",
            "F12",
            "Delete",
            "Down",
            "Home",
            "End",
            "Escape",
            "Insert",
            "Left",
            "Pause",
            "Return",
            "Right",
            "Space",
            "Tab",
            "Up",
            "Back",
            "NumPad0",
            "NumPad1",
            "NumPad2",
            "NumPad3",
            "NumPad4",
            "NumPad5",
            "NumPad6",
            "NumPad7",
            "NumPad8",
            "NumPad9",
            "PageDown",
            "PageUp",
            "Sleep",
            "Multiply",
            "Add",
            "Separator",
            "Subtract",
            "Decimal",
            "Divide",
            "CapsLock",
            "NumLock",
            "Scroll",
            "VolumeMute",
            "VolumeDown",
            "VolumeUp",
            "MediaNextTrack",
            "MediaPreviousTrack",
            "MediaStop",
            "MediaPlayPause",
            "LaunchMail",
            "SelectMedia",
            "LaunchApplication1",
            "LaunchApplication2",
            "Oem1",
            "Oemplus",
            "Oemcomma",
            "OemMinus",
            "OemPeriod",
            "OemQuestion",
            "OemSemicolon",
            "Oemtilde",
            "OemOpenBrackets",
            "Oem5",
            "Oem6",
            "Oem7",
            "Oem8",
            "OemBackslash",
            "ProcessKey",
            "Packet",
            "Attn",
            "Crsel",
            "Exsel",
            "EraseEof",
            "Play",
            "Zoom",
            "NoName",
            "Pa1",
            "Clear",
            "OemClear",
            "KeyCode",
            "F13",
            "F14",
            "F15",
            "F16",
            "F17",
            "F18",
            "F19",
            "F20",
            "F21",
            "F22",
            "F23",
            "F24"});
            this.comboBoxShortcutKey.Location = new System.Drawing.Point(353, 492);
            this.comboBoxShortcutKey.Name = "comboBoxShortcutKey";
            this.comboBoxShortcutKey.Size = new System.Drawing.Size(92, 21);
            this.comboBoxShortcutKey.TabIndex = 4;
            this.comboBoxShortcutKey.SelectedIndexChanged += new System.EventHandler(this.ValidateShortcut);
            this.comboBoxShortcutKey.KeyDown += new System.Windows.Forms.KeyEventHandler(this.comboBoxShortcutKey_KeyDown);
            // 
            // labelShortcutKey
            // 
            this.labelShortcutKey.Anchor = ((System.Windows.Forms.AnchorStyles)((System.Windows.Forms.AnchorStyles.Bottom | System.Windows.Forms.AnchorStyles.Left)));
            this.labelShortcutKey.AutoSize = true;
            this.labelShortcutKey.Location = new System.Drawing.Point(322, 494);
            this.labelShortcutKey.Name = "labelShortcutKey";
            this.labelShortcutKey.Size = new System.Drawing.Size(25, 13);
            this.labelShortcutKey.TabIndex = 35;
            this.labelShortcutKey.Text = "Key";
            // 
            // checkBoxShortcutsShift
            // 
            this.checkBoxShortcutsShift.Anchor = ((System.Windows.Forms.AnchorStyles)((System.Windows.Forms.AnchorStyles.Bottom | System.Windows.Forms.AnchorStyles.Left)));
            this.checkBoxShortcutsShift.AutoSize = true;
            this.checkBoxShortcutsShift.Enabled = false;
            this.checkBoxShortcutsShift.Location = new System.Drawing.Point(245, 494);
            this.checkBoxShortcutsShift.Name = "checkBoxShortcutsShift";
            this.checkBoxShortcutsShift.Size = new System.Drawing.Size(48, 17);
            this.checkBoxShortcutsShift.TabIndex = 3;
            this.checkBoxShortcutsShift.Text = "Shift";
            this.checkBoxShortcutsShift.UseVisualStyleBackColor = true;
            this.checkBoxShortcutsShift.CheckedChanged += new System.EventHandler(this.ValidateShortcut);
            // 
            // checkBoxShortcutsAlt
            // 
            this.checkBoxShortcutsAlt.Anchor = ((System.Windows.Forms.AnchorStyles)((System.Windows.Forms.AnchorStyles.Bottom | System.Windows.Forms.AnchorStyles.Left)));
            this.checkBoxShortcutsAlt.AutoSize = true;
            this.checkBoxShortcutsAlt.Enabled = false;
            this.checkBoxShortcutsAlt.Location = new System.Drawing.Point(176, 494);
            this.checkBoxShortcutsAlt.Name = "checkBoxShortcutsAlt";
            this.checkBoxShortcutsAlt.Size = new System.Drawing.Size(39, 17);
            this.checkBoxShortcutsAlt.TabIndex = 2;
            this.checkBoxShortcutsAlt.Text = "Alt";
            this.checkBoxShortcutsAlt.UseVisualStyleBackColor = true;
            this.checkBoxShortcutsAlt.CheckedChanged += new System.EventHandler(this.ValidateShortcut);
            // 
            // checkBoxShortcutsControl
            // 
            this.checkBoxShortcutsControl.Anchor = ((System.Windows.Forms.AnchorStyles)((System.Windows.Forms.AnchorStyles.Bottom | System.Windows.Forms.AnchorStyles.Left)));
            this.checkBoxShortcutsControl.AutoSize = true;
            this.checkBoxShortcutsControl.Enabled = false;
            this.checkBoxShortcutsControl.Location = new System.Drawing.Point(89, 494);
            this.checkBoxShortcutsControl.Name = "checkBoxShortcutsControl";
            this.checkBoxShortcutsControl.Size = new System.Drawing.Size(61, 17);
            this.checkBoxShortcutsControl.TabIndex = 1;
            this.checkBoxShortcutsControl.Text = "Control";
            this.checkBoxShortcutsControl.UseVisualStyleBackColor = true;
            this.checkBoxShortcutsControl.CheckedChanged += new System.EventHandler(this.ValidateShortcut);
            // 
            // buttonUpdateShortcut
            // 
            this.buttonUpdateShortcut.Anchor = ((System.Windows.Forms.AnchorStyles)((System.Windows.Forms.AnchorStyles.Bottom | System.Windows.Forms.AnchorStyles.Left)));
            this.buttonUpdateShortcut.Enabled = false;
            this.buttonUpdateShortcut.Location = new System.Drawing.Point(465, 492);
            this.buttonUpdateShortcut.Name = "buttonUpdateShortcut";
            this.buttonUpdateShortcut.Size = new System.Drawing.Size(111, 23);
            this.buttonUpdateShortcut.TabIndex = 5;
            this.buttonUpdateShortcut.Text = "&Update";
            this.buttonUpdateShortcut.UseVisualStyleBackColor = true;
            this.buttonUpdateShortcut.Click += new System.EventHandler(this.buttonUpdateShortcut_Click);
            // 
            // treeViewShortcuts
            // 
            this.treeViewShortcuts.Anchor = ((System.Windows.Forms.AnchorStyles)((((System.Windows.Forms.AnchorStyles.Top | System.Windows.Forms.AnchorStyles.Bottom) 
            | System.Windows.Forms.AnchorStyles.Left) 
            | System.Windows.Forms.AnchorStyles.Right)));
            this.treeViewShortcuts.ContextMenuStrip = this.contextMenuStripShortcuts;
            this.treeViewShortcuts.HideSelection = false;
            this.treeViewShortcuts.Location = new System.Drawing.Point(16, 47);
            this.treeViewShortcuts.Name = "treeViewShortcuts";
            this.treeViewShortcuts.Size = new System.Drawing.Size(829, 439);
            this.treeViewShortcuts.TabIndex = 0;
            this.treeViewShortcuts.AfterSelect += new System.Windows.Forms.TreeViewEventHandler(this.treeViewShortcuts_AfterSelect);
            // 
            // contextMenuStripShortcuts
            // 
            this.contextMenuStripShortcuts.Items.AddRange(new System.Windows.Forms.ToolStripItem[] {
            this.toolStripMenuItemShortcutsCollapse,
            this.toolStripSeparator1,
            this.importShortcutsToolStripMenuItem,
            this.exportShortcutsToolStripMenuItem,
            this.exportAsHtmlToolStripMenuItem});
            this.contextMenuStripShortcuts.Name = "contextMenuStripShortcuts";
            this.contextMenuStripShortcuts.Size = new System.Drawing.Size(160, 98);
            // 
            // toolStripMenuItemShortcutsCollapse
            // 
            this.toolStripMenuItemShortcutsCollapse.Name = "toolStripMenuItemShortcutsCollapse";
            this.toolStripMenuItemShortcutsCollapse.Size = new System.Drawing.Size(159, 22);
            this.toolStripMenuItemShortcutsCollapse.Text = "Collapse";
            this.toolStripMenuItemShortcutsCollapse.Click += new System.EventHandler(this.toolStripMenuItemShortcutsCollapse_Click);
            // 
            // toolStripSeparator1
            // 
            this.toolStripSeparator1.Name = "toolStripSeparator1";
            this.toolStripSeparator1.Size = new System.Drawing.Size(156, 6);
            // 
            // importShortcutsToolStripMenuItem
            // 
            this.importShortcutsToolStripMenuItem.Name = "importShortcutsToolStripMenuItem";
            this.importShortcutsToolStripMenuItem.Size = new System.Drawing.Size(159, 22);
            this.importShortcutsToolStripMenuItem.Text = "Import...";
            this.importShortcutsToolStripMenuItem.Click += new System.EventHandler(this.importShortcutsToolStripMenuItem_Click);
            // 
            // exportShortcutsToolStripMenuItem
            // 
            this.exportShortcutsToolStripMenuItem.Name = "exportShortcutsToolStripMenuItem";
            this.exportShortcutsToolStripMenuItem.Size = new System.Drawing.Size(159, 22);
            this.exportShortcutsToolStripMenuItem.Text = "Export...";
            this.exportShortcutsToolStripMenuItem.Click += new System.EventHandler(this.exportShortcutsToolStripMenuItem_Click);
            // 
            // exportAsHtmlToolStripMenuItem
            // 
            this.exportAsHtmlToolStripMenuItem.Name = "exportAsHtmlToolStripMenuItem";
            this.exportAsHtmlToolStripMenuItem.Size = new System.Drawing.Size(159, 22);
            this.exportAsHtmlToolStripMenuItem.Text = "Export as html...";
            this.exportAsHtmlToolStripMenuItem.Click += new System.EventHandler(this.exportAsHtmlToolStripMenuItem_Click);
            // 
            // labelShortcut
            // 
            this.labelShortcut.Anchor = ((System.Windows.Forms.AnchorStyles)((System.Windows.Forms.AnchorStyles.Bottom | System.Windows.Forms.AnchorStyles.Left)));
            this.labelShortcut.AutoSize = true;
            this.labelShortcut.Location = new System.Drawing.Point(15, 494);
            this.labelShortcut.Name = "labelShortcut";
            this.labelShortcut.Size = new System.Drawing.Size(52, 13);
            this.labelShortcut.TabIndex = 3;
            this.labelShortcut.Text = "Shortcut:";
            // 
            // panelSyntaxColoring
            // 
            this.panelSyntaxColoring.Controls.Add(this.groupBoxListViewSyntaxColoring);
            this.panelSyntaxColoring.Location = new System.Drawing.Point(230, 6);
            this.panelSyntaxColoring.Name = "panelSyntaxColoring";
            this.panelSyntaxColoring.Padding = new System.Windows.Forms.Padding(3);
            this.panelSyntaxColoring.Size = new System.Drawing.Size(864, 521);
            this.panelSyntaxColoring.TabIndex = 4;
            this.panelSyntaxColoring.Text = "Syntax coloring";
            // 
            // groupBoxListViewSyntaxColoring
            // 
            this.groupBoxListViewSyntaxColoring.Anchor = ((System.Windows.Forms.AnchorStyles)((((System.Windows.Forms.AnchorStyles.Top | System.Windows.Forms.AnchorStyles.Bottom) 
            | System.Windows.Forms.AnchorStyles.Left) 
            | System.Windows.Forms.AnchorStyles.Right)));
            this.groupBoxListViewSyntaxColoring.Controls.Add(this.buttonLineWidthSettings);
            this.groupBoxListViewSyntaxColoring.Controls.Add(this.checkBoxSyntaxColorTextTooWide);
            this.groupBoxListViewSyntaxColoring.Controls.Add(this.checkBoxSyntaxColorGapTooSmall);
            this.groupBoxListViewSyntaxColoring.Controls.Add(this.checkBoxSyntaxColorTextMoreThanTwoLines);
            this.groupBoxListViewSyntaxColoring.Controls.Add(this.checkBoxSyntaxOverlap);
            this.groupBoxListViewSyntaxColoring.Controls.Add(this.checkBoxSyntaxColorDurationTooSmall);
            this.groupBoxListViewSyntaxColoring.Controls.Add(this.buttonListViewSyntaxColorError);
            this.groupBoxListViewSyntaxColoring.Controls.Add(this.checkBoxSyntaxColorTextTooLong);
            this.groupBoxListViewSyntaxColoring.Controls.Add(this.checkBoxSyntaxColorDurationTooLarge);
            this.groupBoxListViewSyntaxColoring.Controls.Add(this.panelListViewSyntaxColorError);
            this.groupBoxListViewSyntaxColoring.Location = new System.Drawing.Point(0, 0);
            this.groupBoxListViewSyntaxColoring.Name = "groupBoxListViewSyntaxColoring";
            this.groupBoxListViewSyntaxColoring.Size = new System.Drawing.Size(852, 521);
            this.groupBoxListViewSyntaxColoring.TabIndex = 0;
            this.groupBoxListViewSyntaxColoring.TabStop = false;
            this.groupBoxListViewSyntaxColoring.Text = "List view syntax coloring";
            // 
            // buttonLineWidthSettings
            // 
            this.buttonLineWidthSettings.Location = new System.Drawing.Point(160, 112);
            this.buttonLineWidthSettings.Name = "buttonLineWidthSettings";
            this.buttonLineWidthSettings.Size = new System.Drawing.Size(112, 23);
            this.buttonLineWidthSettings.TabIndex = 4;
            this.buttonLineWidthSettings.Text = "Settings...";
            this.buttonLineWidthSettings.UseVisualStyleBackColor = true;
            this.buttonLineWidthSettings.Click += new System.EventHandler(this.buttonLineWidthSettings_Click);
            // 
            // checkBoxSyntaxColorTextTooWide
            // 
            this.checkBoxSyntaxColorTextTooWide.AutoSize = true;
            this.checkBoxSyntaxColorTextTooWide.Location = new System.Drawing.Point(20, 116);
            this.checkBoxSyntaxColorTextTooWide.Name = "checkBoxSyntaxColorTextTooWide";
            this.checkBoxSyntaxColorTextTooWide.Size = new System.Drawing.Size(134, 17);
            this.checkBoxSyntaxColorTextTooWide.TabIndex = 3;
            this.checkBoxSyntaxColorTextTooWide.Text = "Text - color if too wide";
            this.checkBoxSyntaxColorTextTooWide.UseVisualStyleBackColor = true;
            // 
            // checkBoxSyntaxColorGapTooSmall
            // 
            this.checkBoxSyntaxColorGapTooSmall.AutoSize = true;
            this.checkBoxSyntaxColorGapTooSmall.Location = new System.Drawing.Point(20, 209);
            this.checkBoxSyntaxColorGapTooSmall.Name = "checkBoxSyntaxColorGapTooSmall";
            this.checkBoxSyntaxColorGapTooSmall.Size = new System.Drawing.Size(132, 17);
            this.checkBoxSyntaxColorGapTooSmall.TabIndex = 7;
            this.checkBoxSyntaxColorGapTooSmall.Text = "Gap - color if too small";
            this.checkBoxSyntaxColorGapTooSmall.UseVisualStyleBackColor = true;
            // 
            // checkBoxSyntaxColorTextMoreThanTwoLines
            // 
            this.checkBoxSyntaxColorTextMoreThanTwoLines.AutoSize = true;
            this.checkBoxSyntaxColorTextMoreThanTwoLines.Location = new System.Drawing.Point(20, 139);
            this.checkBoxSyntaxColorTextMoreThanTwoLines.Name = "checkBoxSyntaxColorTextMoreThanTwoLines";
            this.checkBoxSyntaxColorTextMoreThanTwoLines.Size = new System.Drawing.Size(170, 17);
            this.checkBoxSyntaxColorTextMoreThanTwoLines.TabIndex = 5;
            this.checkBoxSyntaxColorTextMoreThanTwoLines.Text = "Text - color if more than lines:";
            this.checkBoxSyntaxColorTextMoreThanTwoLines.UseVisualStyleBackColor = true;
            // 
            // checkBoxSyntaxOverlap
            // 
            this.checkBoxSyntaxOverlap.AutoSize = true;
            this.checkBoxSyntaxOverlap.Location = new System.Drawing.Point(20, 174);
            this.checkBoxSyntaxOverlap.Name = "checkBoxSyntaxOverlap";
            this.checkBoxSyntaxOverlap.Size = new System.Drawing.Size(129, 17);
            this.checkBoxSyntaxOverlap.TabIndex = 6;
            this.checkBoxSyntaxOverlap.Text = "Time - color if overlap";
            this.checkBoxSyntaxOverlap.UseVisualStyleBackColor = true;
            // 
            // checkBoxSyntaxColorDurationTooSmall
            // 
            this.checkBoxSyntaxColorDurationTooSmall.AutoSize = true;
            this.checkBoxSyntaxColorDurationTooSmall.Location = new System.Drawing.Point(20, 35);
            this.checkBoxSyntaxColorDurationTooSmall.Name = "checkBoxSyntaxColorDurationTooSmall";
            this.checkBoxSyntaxColorDurationTooSmall.Size = new System.Drawing.Size(154, 17);
            this.checkBoxSyntaxColorDurationTooSmall.TabIndex = 0;
            this.checkBoxSyntaxColorDurationTooSmall.Text = "Duration - color if too small";
            this.checkBoxSyntaxColorDurationTooSmall.UseVisualStyleBackColor = true;
            // 
            // buttonListViewSyntaxColorError
            // 
            this.buttonListViewSyntaxColorError.Location = new System.Drawing.Point(20, 247);
            this.buttonListViewSyntaxColorError.Name = "buttonListViewSyntaxColorError";
            this.buttonListViewSyntaxColorError.Size = new System.Drawing.Size(112, 23);
            this.buttonListViewSyntaxColorError.TabIndex = 8;
            this.buttonListViewSyntaxColorError.Text = "Error color";
            this.buttonListViewSyntaxColorError.UseVisualStyleBackColor = true;
            this.buttonListViewSyntaxColorError.Click += new System.EventHandler(this.buttonListViewSyntaxColorError_Click);
            // 
            // checkBoxSyntaxColorTextTooLong
            // 
            this.checkBoxSyntaxColorTextTooLong.AutoSize = true;
            this.checkBoxSyntaxColorTextTooLong.Location = new System.Drawing.Point(20, 93);
            this.checkBoxSyntaxColorTextTooLong.Name = "checkBoxSyntaxColorTextTooLong";
            this.checkBoxSyntaxColorTextTooLong.Size = new System.Drawing.Size(132, 17);
            this.checkBoxSyntaxColorTextTooLong.TabIndex = 2;
            this.checkBoxSyntaxColorTextTooLong.Text = "Text - color if too long";
            this.checkBoxSyntaxColorTextTooLong.UseVisualStyleBackColor = true;
            // 
            // checkBoxSyntaxColorDurationTooLarge
            // 
            this.checkBoxSyntaxColorDurationTooLarge.AutoSize = true;
            this.checkBoxSyntaxColorDurationTooLarge.Location = new System.Drawing.Point(20, 58);
            this.checkBoxSyntaxColorDurationTooLarge.Name = "checkBoxSyntaxColorDurationTooLarge";
            this.checkBoxSyntaxColorDurationTooLarge.Size = new System.Drawing.Size(155, 17);
            this.checkBoxSyntaxColorDurationTooLarge.TabIndex = 1;
            this.checkBoxSyntaxColorDurationTooLarge.Text = "Duration - color if too large";
            this.checkBoxSyntaxColorDurationTooLarge.UseVisualStyleBackColor = true;
            // 
            // panelListViewSyntaxColorError
            // 
            this.panelListViewSyntaxColorError.BorderStyle = System.Windows.Forms.BorderStyle.FixedSingle;
            this.panelListViewSyntaxColorError.Location = new System.Drawing.Point(142, 247);
            this.panelListViewSyntaxColorError.Name = "panelListViewSyntaxColorError";
            this.panelListViewSyntaxColorError.Size = new System.Drawing.Size(21, 20);
            this.panelListViewSyntaxColorError.TabIndex = 8;
            this.panelListViewSyntaxColorError.Click += new System.EventHandler(this.buttonListViewSyntaxColorError_Click);
            // 
            // panelVideoPlayer
            // 
            this.panelVideoPlayer.Controls.Add(this.groupBoxMainWindowVideoControls);
            this.panelVideoPlayer.Controls.Add(this.groupBoxVideoPlayerDefault);
            this.panelVideoPlayer.Controls.Add(this.groupBoxVideoEngine);
            this.panelVideoPlayer.Location = new System.Drawing.Point(230, 6);
            this.panelVideoPlayer.Name = "panelVideoPlayer";
            this.panelVideoPlayer.Padding = new System.Windows.Forms.Padding(3);
            this.panelVideoPlayer.Size = new System.Drawing.Size(864, 521);
            this.panelVideoPlayer.TabIndex = 5;
            this.panelVideoPlayer.Text = "Video player";
            // 
            // groupBoxMainWindowVideoControls
            // 
            this.groupBoxMainWindowVideoControls.Anchor = ((System.Windows.Forms.AnchorStyles)((((System.Windows.Forms.AnchorStyles.Top | System.Windows.Forms.AnchorStyles.Bottom) 
            | System.Windows.Forms.AnchorStyles.Left) 
            | System.Windows.Forms.AnchorStyles.Right)));
            this.groupBoxMainWindowVideoControls.Controls.Add(this.labelCustomSearch5);
            this.groupBoxMainWindowVideoControls.Controls.Add(this.textBoxCustomSearchUrl5);
            this.groupBoxMainWindowVideoControls.Controls.Add(this.comboBoxCustomSearch5);
            this.groupBoxMainWindowVideoControls.Controls.Add(this.labelCustomSearch4);
            this.groupBoxMainWindowVideoControls.Controls.Add(this.textBoxCustomSearchUrl4);
            this.groupBoxMainWindowVideoControls.Controls.Add(this.comboBoxCustomSearch4);
            this.groupBoxMainWindowVideoControls.Controls.Add(this.labelCustomSearch3);
            this.groupBoxMainWindowVideoControls.Controls.Add(this.textBoxCustomSearchUrl3);
            this.groupBoxMainWindowVideoControls.Controls.Add(this.comboBoxCustomSearch3);
            this.groupBoxMainWindowVideoControls.Controls.Add(this.labelCustomSearch2);
            this.groupBoxMainWindowVideoControls.Controls.Add(this.textBoxCustomSearchUrl2);
            this.groupBoxMainWindowVideoControls.Controls.Add(this.comboBoxCustomSearch2);
            this.groupBoxMainWindowVideoControls.Controls.Add(this.labelCustomSearch1);
            this.groupBoxMainWindowVideoControls.Controls.Add(this.textBoxCustomSearchUrl1);
            this.groupBoxMainWindowVideoControls.Controls.Add(this.labelCustomSearch);
            this.groupBoxMainWindowVideoControls.Controls.Add(this.comboBoxCustomSearch1);
            this.groupBoxMainWindowVideoControls.Location = new System.Drawing.Point(0, 345);
            this.groupBoxMainWindowVideoControls.Name = "groupBoxMainWindowVideoControls";
            this.groupBoxMainWindowVideoControls.Size = new System.Drawing.Size(851, 175);
            this.groupBoxMainWindowVideoControls.TabIndex = 15;
            this.groupBoxMainWindowVideoControls.TabStop = false;
            this.groupBoxMainWindowVideoControls.Text = "Main window video controls";
            // 
            // labelCustomSearch5
            // 
            this.labelCustomSearch5.AutoSize = true;
            this.labelCustomSearch5.Location = new System.Drawing.Point(12, 149);
            this.labelCustomSearch5.Name = "labelCustomSearch5";
            this.labelCustomSearch5.Size = new System.Drawing.Size(13, 13);
            this.labelCustomSearch5.TabIndex = 15;
            this.labelCustomSearch5.Text = "5";
            // 
            // textBoxCustomSearchUrl5
            // 
            this.textBoxCustomSearchUrl5.Location = new System.Drawing.Point(185, 146);
            this.textBoxCustomSearchUrl5.Name = "textBoxCustomSearchUrl5";
            this.textBoxCustomSearchUrl5.Size = new System.Drawing.Size(574, 21);
            this.textBoxCustomSearchUrl5.TabIndex = 14;
            // 
            // comboBoxCustomSearch5
            // 
            this.comboBoxCustomSearch5.FormattingEnabled = true;
            this.comboBoxCustomSearch5.Items.AddRange(new object[] {
            "Dictionary.com",
            "learnersdictionary.com",
            "Merriam-Webster",
            "The Free Dictionary",
            "Thesaurus.com",
            "urbandictionary.com",
            "VISUWORDS",
            "Wikipedia"});
            this.comboBoxCustomSearch5.Location = new System.Drawing.Point(31, 146);
            this.comboBoxCustomSearch5.Name = "comboBoxCustomSearch5";
            this.comboBoxCustomSearch5.Size = new System.Drawing.Size(148, 21);
            this.comboBoxCustomSearch5.TabIndex = 13;
            this.comboBoxCustomSearch5.SelectedIndexChanged += new System.EventHandler(this.comboBoxCustomSearch_SelectedIndexChanged);
            // 
            // labelCustomSearch4
            // 
            this.labelCustomSearch4.AutoSize = true;
            this.labelCustomSearch4.Location = new System.Drawing.Point(12, 122);
            this.labelCustomSearch4.Name = "labelCustomSearch4";
            this.labelCustomSearch4.Size = new System.Drawing.Size(13, 13);
            this.labelCustomSearch4.TabIndex = 12;
            this.labelCustomSearch4.Text = "4";
            // 
            // textBoxCustomSearchUrl4
            // 
            this.textBoxCustomSearchUrl4.Location = new System.Drawing.Point(185, 119);
            this.textBoxCustomSearchUrl4.Name = "textBoxCustomSearchUrl4";
            this.textBoxCustomSearchUrl4.Size = new System.Drawing.Size(574, 21);
            this.textBoxCustomSearchUrl4.TabIndex = 11;
            // 
            // comboBoxCustomSearch4
            // 
            this.comboBoxCustomSearch4.FormattingEnabled = true;
            this.comboBoxCustomSearch4.Items.AddRange(new object[] {
            "Dictionary.com",
            "learnersdictionary.com",
            "Merriam-Webster",
            "The Free Dictionary",
            "Thesaurus.com",
            "urbandictionary.com",
            "VISUWORDS",
            "Wikipedia"});
            this.comboBoxCustomSearch4.Location = new System.Drawing.Point(31, 119);
            this.comboBoxCustomSearch4.Name = "comboBoxCustomSearch4";
            this.comboBoxCustomSearch4.Size = new System.Drawing.Size(148, 21);
            this.comboBoxCustomSearch4.TabIndex = 10;
            this.comboBoxCustomSearch4.SelectedIndexChanged += new System.EventHandler(this.comboBoxCustomSearch_SelectedIndexChanged);
            // 
            // labelCustomSearch3
            // 
            this.labelCustomSearch3.AutoSize = true;
            this.labelCustomSearch3.Location = new System.Drawing.Point(12, 95);
            this.labelCustomSearch3.Name = "labelCustomSearch3";
            this.labelCustomSearch3.Size = new System.Drawing.Size(13, 13);
            this.labelCustomSearch3.TabIndex = 9;
            this.labelCustomSearch3.Text = "3";
            // 
            // textBoxCustomSearchUrl3
            // 
            this.textBoxCustomSearchUrl3.Location = new System.Drawing.Point(185, 92);
            this.textBoxCustomSearchUrl3.Name = "textBoxCustomSearchUrl3";
            this.textBoxCustomSearchUrl3.Size = new System.Drawing.Size(574, 21);
            this.textBoxCustomSearchUrl3.TabIndex = 8;
            // 
            // comboBoxCustomSearch3
            // 
            this.comboBoxCustomSearch3.FormattingEnabled = true;
            this.comboBoxCustomSearch3.Items.AddRange(new object[] {
            "Dictionary.com",
            "learnersdictionary.com",
            "Merriam-Webster",
            "The Free Dictionary",
            "Thesaurus.com",
            "urbandictionary.com",
            "VISUWORDS",
            "Wikipedia"});
            this.comboBoxCustomSearch3.Location = new System.Drawing.Point(31, 92);
            this.comboBoxCustomSearch3.Name = "comboBoxCustomSearch3";
            this.comboBoxCustomSearch3.Size = new System.Drawing.Size(148, 21);
            this.comboBoxCustomSearch3.TabIndex = 7;
            this.comboBoxCustomSearch3.SelectedIndexChanged += new System.EventHandler(this.comboBoxCustomSearch_SelectedIndexChanged);
            // 
            // labelCustomSearch2
            // 
            this.labelCustomSearch2.AutoSize = true;
            this.labelCustomSearch2.Location = new System.Drawing.Point(12, 68);
            this.labelCustomSearch2.Name = "labelCustomSearch2";
            this.labelCustomSearch2.Size = new System.Drawing.Size(13, 13);
            this.labelCustomSearch2.TabIndex = 6;
            this.labelCustomSearch2.Text = "2";
            // 
            // textBoxCustomSearchUrl2
            // 
            this.textBoxCustomSearchUrl2.Location = new System.Drawing.Point(185, 65);
            this.textBoxCustomSearchUrl2.Name = "textBoxCustomSearchUrl2";
            this.textBoxCustomSearchUrl2.Size = new System.Drawing.Size(574, 21);
            this.textBoxCustomSearchUrl2.TabIndex = 5;
            // 
            // comboBoxCustomSearch2
            // 
            this.comboBoxCustomSearch2.FormattingEnabled = true;
            this.comboBoxCustomSearch2.Items.AddRange(new object[] {
            "Dictionary.com",
            "learnersdictionary.com",
            "Merriam-Webster",
            "The Free Dictionary",
            "Thesaurus.com",
            "urbandictionary.com",
            "VISUWORDS",
            "Wikipedia"});
            this.comboBoxCustomSearch2.Location = new System.Drawing.Point(31, 65);
            this.comboBoxCustomSearch2.Name = "comboBoxCustomSearch2";
            this.comboBoxCustomSearch2.Size = new System.Drawing.Size(148, 21);
            this.comboBoxCustomSearch2.TabIndex = 4;
            this.comboBoxCustomSearch2.SelectedIndexChanged += new System.EventHandler(this.comboBoxCustomSearch_SelectedIndexChanged);
            // 
            // labelCustomSearch1
            // 
            this.labelCustomSearch1.AutoSize = true;
            this.labelCustomSearch1.Location = new System.Drawing.Point(12, 41);
            this.labelCustomSearch1.Name = "labelCustomSearch1";
            this.labelCustomSearch1.Size = new System.Drawing.Size(13, 13);
            this.labelCustomSearch1.TabIndex = 3;
            this.labelCustomSearch1.Text = "1";
            // 
            // textBoxCustomSearchUrl1
            // 
            this.textBoxCustomSearchUrl1.Location = new System.Drawing.Point(185, 38);
            this.textBoxCustomSearchUrl1.Name = "textBoxCustomSearchUrl1";
            this.textBoxCustomSearchUrl1.Size = new System.Drawing.Size(574, 21);
            this.textBoxCustomSearchUrl1.TabIndex = 2;
            // 
            // labelCustomSearch
            // 
            this.labelCustomSearch.AutoSize = true;
            this.labelCustomSearch.Location = new System.Drawing.Point(12, 20);
            this.labelCustomSearch.Name = "labelCustomSearch";
            this.labelCustomSearch.Size = new System.Drawing.Size(144, 13);
            this.labelCustomSearch.TabIndex = 1;
            this.labelCustomSearch.Text = "Custom search text and URL";
            // 
            // comboBoxCustomSearch1
            // 
            this.comboBoxCustomSearch1.FormattingEnabled = true;
            this.comboBoxCustomSearch1.Items.AddRange(new object[] {
            "Dictionary.com",
            "learnersdictionary.com",
            "Merriam-Webster",
            "The Free Dictionary",
            "Thesaurus.com",
            "urbandictionary.com",
            "VISUWORDS",
            "Wikipedia"});
            this.comboBoxCustomSearch1.Location = new System.Drawing.Point(31, 38);
            this.comboBoxCustomSearch1.Name = "comboBoxCustomSearch1";
            this.comboBoxCustomSearch1.Size = new System.Drawing.Size(148, 21);
            this.comboBoxCustomSearch1.TabIndex = 0;
            this.comboBoxCustomSearch1.SelectedIndexChanged += new System.EventHandler(this.comboBoxCustomSearch_SelectedIndexChanged);
            // 
            // groupBoxVideoPlayerDefault
            // 
            this.groupBoxVideoPlayerDefault.Anchor = ((System.Windows.Forms.AnchorStyles)(((System.Windows.Forms.AnchorStyles.Top | System.Windows.Forms.AnchorStyles.Left) 
            | System.Windows.Forms.AnchorStyles.Right)));
            this.groupBoxVideoPlayerDefault.Controls.Add(this.numericUpDownMarginVertical);
            this.groupBoxVideoPlayerDefault.Controls.Add(this.labelMarginVertical);
            this.groupBoxVideoPlayerDefault.Controls.Add(this.panelMpvBackColor);
            this.groupBoxVideoPlayerDefault.Controls.Add(this.buttonMpvBackColor);
            this.groupBoxVideoPlayerDefault.Controls.Add(this.panelMpvOutlineColor);
            this.groupBoxVideoPlayerDefault.Controls.Add(this.buttonMpvOutlineColor);
            this.groupBoxVideoPlayerDefault.Controls.Add(this.panelMpvPrimaryColor);
            this.groupBoxVideoPlayerDefault.Controls.Add(this.buttonMpvPrimaryColor);
            this.groupBoxVideoPlayerDefault.Controls.Add(this.groupBoxMpvBorder);
            this.groupBoxVideoPlayerDefault.Controls.Add(this.checkBoxAllowVolumeBoost);
            this.groupBoxVideoPlayerDefault.Controls.Add(this.checkBoxVideoAutoOpen);
            this.groupBoxVideoPlayerDefault.Controls.Add(this.checkBoxVideoPlayerPreviewFontBold);
            this.groupBoxVideoPlayerDefault.Controls.Add(this.checkBoxVideoPlayerShowFullscreenButton);
            this.groupBoxVideoPlayerDefault.Controls.Add(this.checkBoxVideoPlayerShowMuteButton);
            this.groupBoxVideoPlayerDefault.Controls.Add(this.labelVideoPlayerPreviewFontName);
            this.groupBoxVideoPlayerDefault.Controls.Add(this.comboBoxVideoPlayerPreviewFontName);
            this.groupBoxVideoPlayerDefault.Controls.Add(this.labelVideoPlayerPreviewFontSize);
            this.groupBoxVideoPlayerDefault.Controls.Add(this.comboBoxlVideoPlayerPreviewFontSize);
            this.groupBoxVideoPlayerDefault.Controls.Add(this.checkBoxVideoPlayerShowStopButton);
            this.groupBoxVideoPlayerDefault.Location = new System.Drawing.Point(0, 160);
            this.groupBoxVideoPlayerDefault.Name = "groupBoxVideoPlayerDefault";
            this.groupBoxVideoPlayerDefault.Size = new System.Drawing.Size(851, 182);
            this.groupBoxVideoPlayerDefault.TabIndex = 14;
            this.groupBoxVideoPlayerDefault.TabStop = false;
            // 
            // numericUpDownMarginVertical
            // 
            this.numericUpDownMarginVertical.Location = new System.Drawing.Point(380, 153);
            this.numericUpDownMarginVertical.Maximum = new decimal(new int[] {
            1000,
            0,
            0,
            0});
            this.numericUpDownMarginVertical.Name = "numericUpDownMarginVertical";
            this.numericUpDownMarginVertical.Size = new System.Drawing.Size(44, 21);
            this.numericUpDownMarginVertical.TabIndex = 21;
            // 
            // labelMarginVertical
            // 
            this.labelMarginVertical.AutoSize = true;
            this.labelMarginVertical.Location = new System.Drawing.Point(325, 155);
            this.labelMarginVertical.Name = "labelMarginVertical";
            this.labelMarginVertical.Size = new System.Drawing.Size(42, 13);
            this.labelMarginVertical.TabIndex = 20;
            this.labelMarginVertical.Text = "Vertical";
            // 
            // panelMpvBackColor
            // 
            this.panelMpvBackColor.BorderStyle = System.Windows.Forms.BorderStyle.FixedSingle;
            this.panelMpvBackColor.Location = new System.Drawing.Point(420, 125);
            this.panelMpvBackColor.Name = "panelMpvBackColor";
            this.panelMpvBackColor.Size = new System.Drawing.Size(21, 20);
            this.panelMpvBackColor.TabIndex = 19;
            this.panelMpvBackColor.Click += new System.EventHandler(this.buttonMpvBackColor_Click);
            // 
            // buttonMpvBackColor
            // 
            this.buttonMpvBackColor.Location = new System.Drawing.Point(325, 124);
            this.buttonMpvBackColor.Name = "buttonMpvBackColor";
            this.buttonMpvBackColor.Size = new System.Drawing.Size(89, 23);
            this.buttonMpvBackColor.TabIndex = 18;
            this.buttonMpvBackColor.Text = "Shadow";
            this.buttonMpvBackColor.UseVisualStyleBackColor = true;
            this.buttonMpvBackColor.Click += new System.EventHandler(this.buttonMpvBackColor_Click);
            // 
            // panelMpvOutlineColor
            // 
            this.panelMpvOutlineColor.BorderStyle = System.Windows.Forms.BorderStyle.FixedSingle;
            this.panelMpvOutlineColor.Location = new System.Drawing.Point(420, 96);
            this.panelMpvOutlineColor.Name = "panelMpvOutlineColor";
            this.panelMpvOutlineColor.Size = new System.Drawing.Size(21, 20);
            this.panelMpvOutlineColor.TabIndex = 17;
            this.panelMpvOutlineColor.Click += new System.EventHandler(this.buttonMpvOutlineColor_Click);
            // 
            // buttonMpvOutlineColor
            // 
            this.buttonMpvOutlineColor.Location = new System.Drawing.Point(325, 95);
            this.buttonMpvOutlineColor.Name = "buttonMpvOutlineColor";
            this.buttonMpvOutlineColor.Size = new System.Drawing.Size(89, 23);
            this.buttonMpvOutlineColor.TabIndex = 16;
            this.buttonMpvOutlineColor.Text = "Outline";
            this.buttonMpvOutlineColor.UseVisualStyleBackColor = true;
            this.buttonMpvOutlineColor.Click += new System.EventHandler(this.buttonMpvOutlineColor_Click);
            // 
            // panelMpvPrimaryColor
            // 
            this.panelMpvPrimaryColor.BorderStyle = System.Windows.Forms.BorderStyle.FixedSingle;
            this.panelMpvPrimaryColor.Location = new System.Drawing.Point(420, 67);
            this.panelMpvPrimaryColor.Name = "panelMpvPrimaryColor";
            this.panelMpvPrimaryColor.Size = new System.Drawing.Size(21, 20);
            this.panelMpvPrimaryColor.TabIndex = 15;
            this.panelMpvPrimaryColor.Click += new System.EventHandler(this.buttonMpvPrimaryColor_Click);
            // 
            // buttonMpvPrimaryColor
            // 
            this.buttonMpvPrimaryColor.Location = new System.Drawing.Point(325, 66);
            this.buttonMpvPrimaryColor.Name = "buttonMpvPrimaryColor";
            this.buttonMpvPrimaryColor.Size = new System.Drawing.Size(89, 23);
            this.buttonMpvPrimaryColor.TabIndex = 14;
            this.buttonMpvPrimaryColor.Text = "&Primary";
            this.buttonMpvPrimaryColor.UseVisualStyleBackColor = true;
            this.buttonMpvPrimaryColor.Click += new System.EventHandler(this.buttonMpvPrimaryColor_Click);
            // 
            // groupBoxMpvBorder
            // 
            this.groupBoxMpvBorder.Anchor = ((System.Windows.Forms.AnchorStyles)(((System.Windows.Forms.AnchorStyles.Top | System.Windows.Forms.AnchorStyles.Left) 
            | System.Windows.Forms.AnchorStyles.Right)));
            this.groupBoxMpvBorder.Controls.Add(this.comboBoxOpaqueBoxStyle);
            this.groupBoxMpvBorder.Controls.Add(this.radioButtonMpvOpaqueBox);
            this.groupBoxMpvBorder.Controls.Add(this.radioButtonMpvOutline);
            this.groupBoxMpvBorder.Controls.Add(this.numericUpDownMpvShadowWidth);
            this.groupBoxMpvBorder.Controls.Add(this.numericUpDownMpvOutline);
            this.groupBoxMpvBorder.Controls.Add(this.labelMpvShadow);
            this.groupBoxMpvBorder.Location = new System.Drawing.Point(547, 68);
            this.groupBoxMpvBorder.Name = "groupBoxMpvBorder";
            this.groupBoxMpvBorder.Size = new System.Drawing.Size(285, 105);
            this.groupBoxMpvBorder.TabIndex = 13;
            this.groupBoxMpvBorder.TabStop = false;
            this.groupBoxMpvBorder.Text = "Border";
            // 
            // comboBoxOpaqueBoxStyle
            // 
            this.comboBoxOpaqueBoxStyle.DropDownStyle = System.Windows.Forms.ComboBoxStyle.DropDownList;
            this.comboBoxOpaqueBoxStyle.DropDownWidth = 300;
            this.comboBoxOpaqueBoxStyle.FormattingEnabled = true;
            this.comboBoxOpaqueBoxStyle.Location = new System.Drawing.Point(35, 69);
            this.comboBoxOpaqueBoxStyle.Name = "comboBoxOpaqueBoxStyle";
            this.comboBoxOpaqueBoxStyle.Size = new System.Drawing.Size(212, 21);
            this.comboBoxOpaqueBoxStyle.TabIndex = 5;
            // 
            // radioButtonMpvOpaqueBox
            // 
            this.radioButtonMpvOpaqueBox.AutoSize = true;
            this.radioButtonMpvOpaqueBox.Location = new System.Drawing.Point(12, 50);
            this.radioButtonMpvOpaqueBox.Name = "radioButtonMpvOpaqueBox";
            this.radioButtonMpvOpaqueBox.Size = new System.Drawing.Size(84, 17);
            this.radioButtonMpvOpaqueBox.TabIndex = 4;
            this.radioButtonMpvOpaqueBox.Text = "Opaque bo&x";
            this.radioButtonMpvOpaqueBox.UseVisualStyleBackColor = false;
            // 
            // radioButtonMpvOutline
            // 
            this.radioButtonMpvOutline.AutoSize = true;
            this.radioButtonMpvOutline.Location = new System.Drawing.Point(12, 24);
            this.radioButtonMpvOutline.Name = "radioButtonMpvOutline";
            this.radioButtonMpvOutline.Size = new System.Drawing.Size(59, 17);
            this.radioButtonMpvOutline.TabIndex = 0;
            this.radioButtonMpvOutline.Text = "Outline";
            this.radioButtonMpvOutline.UseVisualStyleBackColor = true;
            // 
            // numericUpDownMpvShadowWidth
            // 
            this.numericUpDownMpvShadowWidth.DecimalPlaces = 1;
            this.numericUpDownMpvShadowWidth.Increment = new decimal(new int[] {
            1,
            0,
            0,
            65536});
            this.numericUpDownMpvShadowWidth.Location = new System.Drawing.Point(134, 24);
            this.numericUpDownMpvShadowWidth.Name = "numericUpDownMpvShadowWidth";
            this.numericUpDownMpvShadowWidth.Size = new System.Drawing.Size(52, 21);
            this.numericUpDownMpvShadowWidth.TabIndex = 2;
            // 
            // numericUpDownMpvOutline
            // 
            this.numericUpDownMpvOutline.DecimalPlaces = 1;
            this.numericUpDownMpvOutline.Increment = new decimal(new int[] {
            1,
            0,
            0,
            65536});
            this.numericUpDownMpvOutline.Location = new System.Drawing.Point(76, 24);
            this.numericUpDownMpvOutline.Name = "numericUpDownMpvOutline";
            this.numericUpDownMpvOutline.Size = new System.Drawing.Size(52, 21);
            this.numericUpDownMpvOutline.TabIndex = 1;
            // 
            // labelMpvShadow
            // 
            this.labelMpvShadow.AutoSize = true;
            this.labelMpvShadow.Location = new System.Drawing.Point(134, 11);
            this.labelMpvShadow.Name = "labelMpvShadow";
            this.labelMpvShadow.Size = new System.Drawing.Size(45, 13);
            this.labelMpvShadow.TabIndex = 2;
            this.labelMpvShadow.Text = "Shadow";
            // 
            // checkBoxAllowVolumeBoost
            // 
            this.checkBoxAllowVolumeBoost.AutoSize = true;
            this.checkBoxAllowVolumeBoost.Location = new System.Drawing.Point(9, 95);
            this.checkBoxAllowVolumeBoost.Name = "checkBoxAllowVolumeBoost";
            this.checkBoxAllowVolumeBoost.Size = new System.Drawing.Size(118, 17);
            this.checkBoxAllowVolumeBoost.TabIndex = 4;
            this.checkBoxAllowVolumeBoost.Text = "Allow volume boost";
            this.checkBoxAllowVolumeBoost.UseVisualStyleBackColor = true;
            // 
            // checkBoxVideoAutoOpen
            // 
            this.checkBoxVideoAutoOpen.AutoSize = true;
            this.checkBoxVideoAutoOpen.Location = new System.Drawing.Point(9, 75);
            this.checkBoxVideoAutoOpen.Name = "checkBoxVideoAutoOpen";
            this.checkBoxVideoAutoOpen.Size = new System.Drawing.Size(213, 17);
            this.checkBoxVideoAutoOpen.TabIndex = 3;
            this.checkBoxVideoAutoOpen.Text = "Auto open video when opening subtitle";
            this.checkBoxVideoAutoOpen.UseVisualStyleBackColor = true;
            // 
            // checkBoxVideoPlayerPreviewFontBold
            // 
            this.checkBoxVideoPlayerPreviewFontBold.AutoSize = true;
            this.checkBoxVideoPlayerPreviewFontBold.Location = new System.Drawing.Point(660, 17);
            this.checkBoxVideoPlayerPreviewFontBold.Name = "checkBoxVideoPlayerPreviewFontBold";
            this.checkBoxVideoPlayerPreviewFontBold.Size = new System.Drawing.Size(46, 17);
            this.checkBoxVideoPlayerPreviewFontBold.TabIndex = 7;
            this.checkBoxVideoPlayerPreviewFontBold.Text = "Bold";
            this.checkBoxVideoPlayerPreviewFontBold.UseVisualStyleBackColor = true;
            // 
            // checkBoxVideoPlayerShowFullscreenButton
            // 
            this.checkBoxVideoPlayerShowFullscreenButton.AutoSize = true;
            this.checkBoxVideoPlayerShowFullscreenButton.Location = new System.Drawing.Point(9, 55);
            this.checkBoxVideoPlayerShowFullscreenButton.Name = "checkBoxVideoPlayerShowFullscreenButton";
            this.checkBoxVideoPlayerShowFullscreenButton.Size = new System.Drawing.Size(136, 17);
            this.checkBoxVideoPlayerShowFullscreenButton.TabIndex = 2;
            this.checkBoxVideoPlayerShowFullscreenButton.Text = "Show fullscreen button";
            this.checkBoxVideoPlayerShowFullscreenButton.UseVisualStyleBackColor = true;
            // 
            // checkBoxVideoPlayerShowMuteButton
            // 
            this.checkBoxVideoPlayerShowMuteButton.AutoSize = true;
            this.checkBoxVideoPlayerShowMuteButton.Location = new System.Drawing.Point(9, 35);
            this.checkBoxVideoPlayerShowMuteButton.Name = "checkBoxVideoPlayerShowMuteButton";
            this.checkBoxVideoPlayerShowMuteButton.Size = new System.Drawing.Size(114, 17);
            this.checkBoxVideoPlayerShowMuteButton.TabIndex = 1;
            this.checkBoxVideoPlayerShowMuteButton.Text = "Show mute button";
            this.checkBoxVideoPlayerShowMuteButton.UseVisualStyleBackColor = true;
            // 
            // labelVideoPlayerPreviewFontName
            // 
            this.labelVideoPlayerPreviewFontName.AutoSize = true;
            this.labelVideoPlayerPreviewFontName.Location = new System.Drawing.Point(324, 16);
            this.labelVideoPlayerPreviewFontName.Name = "labelVideoPlayerPreviewFontName";
            this.labelVideoPlayerPreviewFontName.Size = new System.Drawing.Size(136, 13);
            this.labelVideoPlayerPreviewFontName.TabIndex = 5;
            this.labelVideoPlayerPreviewFontName.Text = "Subtitle preview font name";
            // 
            // comboBoxVideoPlayerPreviewFontName
            // 
            this.comboBoxVideoPlayerPreviewFontName.DropDownStyle = System.Windows.Forms.ComboBoxStyle.DropDownList;
            this.comboBoxVideoPlayerPreviewFontName.FormattingEnabled = true;
            this.comboBoxVideoPlayerPreviewFontName.Location = new System.Drawing.Point(465, 13);
            this.comboBoxVideoPlayerPreviewFontName.Name = "comboBoxVideoPlayerPreviewFontName";
            this.comboBoxVideoPlayerPreviewFontName.Size = new System.Drawing.Size(188, 21);
            this.comboBoxVideoPlayerPreviewFontName.TabIndex = 6;
            // 
            // labelVideoPlayerPreviewFontSize
            // 
            this.labelVideoPlayerPreviewFontSize.AutoSize = true;
            this.labelVideoPlayerPreviewFontSize.Location = new System.Drawing.Point(324, 43);
            this.labelVideoPlayerPreviewFontSize.Name = "labelVideoPlayerPreviewFontSize";
            this.labelVideoPlayerPreviewFontSize.Size = new System.Drawing.Size(128, 13);
            this.labelVideoPlayerPreviewFontSize.TabIndex = 7;
            this.labelVideoPlayerPreviewFontSize.Text = "Subtitle preview font size";
            // 
            // comboBoxlVideoPlayerPreviewFontSize
            // 
            this.comboBoxlVideoPlayerPreviewFontSize.DropDownStyle = System.Windows.Forms.ComboBoxStyle.DropDownList;
            this.comboBoxlVideoPlayerPreviewFontSize.FormattingEnabled = true;
            this.comboBoxlVideoPlayerPreviewFontSize.Items.AddRange(new object[] {
            "8",
            "9",
            "10",
            "11",
            "12",
            "13",
            "14",
            "15",
            "16",
            "17",
            "18",
            "19",
            "20",
            "21",
            "22",
            "23",
            "24",
            "25",
            "26",
            "27",
            "28",
            "29",
            "30"});
            this.comboBoxlVideoPlayerPreviewFontSize.Location = new System.Drawing.Point(465, 40);
            this.comboBoxlVideoPlayerPreviewFontSize.Name = "comboBoxlVideoPlayerPreviewFontSize";
            this.comboBoxlVideoPlayerPreviewFontSize.Size = new System.Drawing.Size(70, 21);
            this.comboBoxlVideoPlayerPreviewFontSize.TabIndex = 7;
            // 
            // checkBoxVideoPlayerShowStopButton
            // 
            this.checkBoxVideoPlayerShowStopButton.AutoSize = true;
            this.checkBoxVideoPlayerShowStopButton.Location = new System.Drawing.Point(9, 15);
            this.checkBoxVideoPlayerShowStopButton.Name = "checkBoxVideoPlayerShowStopButton";
            this.checkBoxVideoPlayerShowStopButton.Size = new System.Drawing.Size(111, 17);
            this.checkBoxVideoPlayerShowStopButton.TabIndex = 0;
            this.checkBoxVideoPlayerShowStopButton.Text = "Show stop button";
            this.checkBoxVideoPlayerShowStopButton.UseVisualStyleBackColor = true;
            // 
            // groupBoxVideoEngine
            // 
            this.groupBoxVideoEngine.Anchor = ((System.Windows.Forms.AnchorStyles)(((System.Windows.Forms.AnchorStyles.Top | System.Windows.Forms.AnchorStyles.Left) 
            | System.Windows.Forms.AnchorStyles.Right)));
            this.groupBoxVideoEngine.Controls.Add(this.checkBoxMpvHandlesPreviewText);
            this.groupBoxVideoEngine.Controls.Add(this.labelMpvSettings);
            this.groupBoxVideoEngine.Controls.Add(this.buttonMpvSettings);
            this.groupBoxVideoEngine.Controls.Add(this.labelPlatform);
            this.groupBoxVideoEngine.Controls.Add(this.buttonVlcPathBrowse);
            this.groupBoxVideoEngine.Controls.Add(this.textBoxVlcPath);
            this.groupBoxVideoEngine.Controls.Add(this.labelVlcPath);
            this.groupBoxVideoEngine.Controls.Add(this.labelVideoPlayerVLC);
            this.groupBoxVideoEngine.Controls.Add(this.radioButtonVideoPlayerVLC);
            this.groupBoxVideoEngine.Controls.Add(this.labelVideoPlayerMPlayer);
            this.groupBoxVideoEngine.Controls.Add(this.labelDirectShowDescription);
            this.groupBoxVideoEngine.Controls.Add(this.labelMpcHcDescription);
            this.groupBoxVideoEngine.Controls.Add(this.radioButtonVideoPlayerMPV);
            this.groupBoxVideoEngine.Controls.Add(this.radioButtonVideoPlayerDirectShow);
            this.groupBoxVideoEngine.Controls.Add(this.radioButtonVideoPlayerMpcHc);
            this.groupBoxVideoEngine.Location = new System.Drawing.Point(0, 0);
            this.groupBoxVideoEngine.Name = "groupBoxVideoEngine";
            this.groupBoxVideoEngine.Size = new System.Drawing.Size(852, 158);
            this.groupBoxVideoEngine.TabIndex = 0;
            this.groupBoxVideoEngine.TabStop = false;
            this.groupBoxVideoEngine.Text = "Video engine";
            // 
            // checkBoxMpvHandlesPreviewText
            // 
            this.checkBoxMpvHandlesPreviewText.AutoSize = true;
            this.checkBoxMpvHandlesPreviewText.Location = new System.Drawing.Point(164, 43);
            this.checkBoxMpvHandlesPreviewText.Name = "checkBoxMpvHandlesPreviewText";
            this.checkBoxMpvHandlesPreviewText.Size = new System.Drawing.Size(150, 17);
            this.checkBoxMpvHandlesPreviewText.TabIndex = 3;
            this.checkBoxMpvHandlesPreviewText.Text = "mpv handles preview text";
            this.checkBoxMpvHandlesPreviewText.UseVisualStyleBackColor = true;
            this.checkBoxMpvHandlesPreviewText.CheckedChanged += new System.EventHandler(this.checkBoxMpvHandlesPreviewText_CheckedChanged);
            // 
            // labelMpvSettings
            // 
            this.labelMpvSettings.AutoSize = true;
            this.labelMpvSettings.Font = new System.Drawing.Font("Tahoma", 8F, System.Drawing.FontStyle.Regular, System.Drawing.GraphicsUnit.Point, ((byte)(0)));
            this.labelMpvSettings.ForeColor = System.Drawing.Color.Gray;
            this.labelMpvSettings.Location = new System.Drawing.Point(709, 26);
            this.labelMpvSettings.Name = "labelMpvSettings";
            this.labelMpvSettings.Size = new System.Drawing.Size(40, 13);
            this.labelMpvSettings.TabIndex = 30;
            this.labelMpvSettings.Text = "--vo=?";
            // 
            // buttonMpvSettings
            // 
            this.buttonMpvSettings.Location = new System.Drawing.Point(510, 22);
            this.buttonMpvSettings.Name = "buttonMpvSettings";
            this.buttonMpvSettings.Size = new System.Drawing.Size(179, 23);
            this.buttonMpvSettings.TabIndex = 2;
            this.buttonMpvSettings.Text = "Download mpv dll";
            this.buttonMpvSettings.UseVisualStyleBackColor = true;
            this.buttonMpvSettings.Click += new System.EventHandler(this.buttonMpvSettings_Click);
            // 
            // labelPlatform
            // 
            this.labelPlatform.Anchor = ((System.Windows.Forms.AnchorStyles)((System.Windows.Forms.AnchorStyles.Top | System.Windows.Forms.AnchorStyles.Right)));
            this.labelPlatform.Font = new System.Drawing.Font("Tahoma", 6.75F, System.Drawing.FontStyle.Regular, System.Drawing.GraphicsUnit.Point, ((byte)(0)));
            this.labelPlatform.ForeColor = System.Drawing.Color.Gray;
            this.labelPlatform.Location = new System.Drawing.Point(766, 13);
            this.labelPlatform.Name = "labelPlatform";
            this.labelPlatform.Size = new System.Drawing.Size(83, 11);
            this.labelPlatform.TabIndex = 27;
            this.labelPlatform.Text = "x-bit";
            this.labelPlatform.TextAlign = System.Drawing.ContentAlignment.TopRight;
            // 
            // buttonVlcPathBrowse
            // 
            this.buttonVlcPathBrowse.Location = new System.Drawing.Point(779, 105);
            this.buttonVlcPathBrowse.Name = "buttonVlcPathBrowse";
            this.buttonVlcPathBrowse.Size = new System.Drawing.Size(29, 21);
            this.buttonVlcPathBrowse.TabIndex = 7;
            this.buttonVlcPathBrowse.Text = "...";
            this.buttonVlcPathBrowse.UseVisualStyleBackColor = true;
            this.buttonVlcPathBrowse.Click += new System.EventHandler(this.buttonVlcPathBrowse_Click);
            // 
            // textBoxVlcPath
            // 
            this.textBoxVlcPath.Location = new System.Drawing.Point(411, 105);
            this.textBoxVlcPath.MaxLength = 1000;
            this.textBoxVlcPath.Name = "textBoxVlcPath";
            this.textBoxVlcPath.Size = new System.Drawing.Size(362, 21);
            this.textBoxVlcPath.TabIndex = 6;
            this.textBoxVlcPath.MouseLeave += new System.EventHandler(this.textBoxVlcPath_MouseLeave);
            // 
            // labelVlcPath
            // 
            this.labelVlcPath.AutoSize = true;
            this.labelVlcPath.Location = new System.Drawing.Point(414, 89);
            this.labelVlcPath.Name = "labelVlcPath";
            this.labelVlcPath.Size = new System.Drawing.Size(315, 13);
            this.labelVlcPath.TabIndex = 24;
            this.labelVlcPath.Text = "VLC path (only needed if you using the  portable version of VLC)";
            // 
            // labelVideoPlayerVLC
            // 
            this.labelVideoPlayerVLC.AutoSize = true;
            this.labelVideoPlayerVLC.Font = new System.Drawing.Font("Tahoma", 8F, System.Drawing.FontStyle.Regular, System.Drawing.GraphicsUnit.Point, ((byte)(0)));
            this.labelVideoPlayerVLC.ForeColor = System.Drawing.Color.Gray;
            this.labelVideoPlayerVLC.Location = new System.Drawing.Point(164, 109);
            this.labelVideoPlayerVLC.Name = "labelVideoPlayerVLC";
            this.labelVideoPlayerVLC.Size = new System.Drawing.Size(237, 13);
            this.labelVideoPlayerVLC.TabIndex = 13;
            this.labelVideoPlayerVLC.Text = "libvlc.dll from VLC media player (1.1.0 or newer)";
            // 
            // radioButtonVideoPlayerVLC
            // 
            this.radioButtonVideoPlayerVLC.AutoSize = true;
            this.radioButtonVideoPlayerVLC.Location = new System.Drawing.Point(9, 106);
            this.radioButtonVideoPlayerVLC.Name = "radioButtonVideoPlayerVLC";
            this.radioButtonVideoPlayerVLC.Size = new System.Drawing.Size(43, 17);
            this.radioButtonVideoPlayerVLC.TabIndex = 5;
            this.radioButtonVideoPlayerVLC.TabStop = true;
            this.radioButtonVideoPlayerVLC.Text = "VLC";
            this.radioButtonVideoPlayerVLC.UseVisualStyleBackColor = true;
            // 
            // labelVideoPlayerMPlayer
            // 
            this.labelVideoPlayerMPlayer.AutoSize = true;
            this.labelVideoPlayerMPlayer.Font = new System.Drawing.Font("Tahoma", 8F, System.Drawing.FontStyle.Regular, System.Drawing.GraphicsUnit.Point, ((byte)(0)));
            this.labelVideoPlayerMPlayer.ForeColor = System.Drawing.Color.Gray;
            this.labelVideoPlayerMPlayer.Location = new System.Drawing.Point(164, 26);
            this.labelVideoPlayerMPlayer.Name = "labelVideoPlayerMPlayer";
            this.labelVideoPlayerMPlayer.Size = new System.Drawing.Size(337, 13);
            this.labelVideoPlayerMPlayer.TabIndex = 11;
            this.labelVideoPlayerMPlayer.Text = "https://mpv.io/ - free, open source, and cross-platform media player";
            // 
            // labelDirectShowDescription
            // 
            this.labelDirectShowDescription.AutoSize = true;
            this.labelDirectShowDescription.Font = new System.Drawing.Font("Tahoma", 8F, System.Drawing.FontStyle.Regular, System.Drawing.GraphicsUnit.Point, ((byte)(0)));
            this.labelDirectShowDescription.ForeColor = System.Drawing.Color.Gray;
            this.labelDirectShowDescription.Location = new System.Drawing.Point(164, 75);
            this.labelDirectShowDescription.Name = "labelDirectShowDescription";
            this.labelDirectShowDescription.Size = new System.Drawing.Size(114, 13);
            this.labelDirectShowDescription.TabIndex = 10;
            this.labelDirectShowDescription.Text = "Quartz.dll in system32";
            // 
            // labelMpcHcDescription
            // 
            this.labelMpcHcDescription.AutoSize = true;
            this.labelMpcHcDescription.Font = new System.Drawing.Font("Tahoma", 8F, System.Drawing.FontStyle.Regular, System.Drawing.GraphicsUnit.Point, ((byte)(0)));
            this.labelMpcHcDescription.ForeColor = System.Drawing.Color.Gray;
            this.labelMpcHcDescription.Location = new System.Drawing.Point(164, 138);
            this.labelMpcHcDescription.Name = "labelMpcHcDescription";
            this.labelMpcHcDescription.Size = new System.Drawing.Size(178, 13);
            this.labelMpcHcDescription.TabIndex = 9;
            this.labelMpcHcDescription.Text = "Media Player Classic - Home Cinema";
            // 
            // radioButtonVideoPlayerMPV
            // 
            this.radioButtonVideoPlayerMPV.AutoSize = true;
            this.radioButtonVideoPlayerMPV.Font = new System.Drawing.Font("Tahoma", 8.25F, System.Drawing.FontStyle.Bold, System.Drawing.GraphicsUnit.Point, ((byte)(0)));
            this.radioButtonVideoPlayerMPV.Location = new System.Drawing.Point(9, 22);
            this.radioButtonVideoPlayerMPV.Name = "radioButtonVideoPlayerMPV";
            this.radioButtonVideoPlayerMPV.Size = new System.Drawing.Size(50, 17);
            this.radioButtonVideoPlayerMPV.TabIndex = 1;
            this.radioButtonVideoPlayerMPV.TabStop = true;
            this.radioButtonVideoPlayerMPV.Text = "mpv";
            this.radioButtonVideoPlayerMPV.UseVisualStyleBackColor = true;
            this.radioButtonVideoPlayerMPV.CheckedChanged += new System.EventHandler(this.radioButtonVideoPlayerMPV_CheckedChanged);
            // 
            // radioButtonVideoPlayerDirectShow
            // 
            this.radioButtonVideoPlayerDirectShow.AutoSize = true;
            this.radioButtonVideoPlayerDirectShow.Location = new System.Drawing.Point(9, 72);
            this.radioButtonVideoPlayerDirectShow.Name = "radioButtonVideoPlayerDirectShow";
            this.radioButtonVideoPlayerDirectShow.Size = new System.Drawing.Size(82, 17);
            this.radioButtonVideoPlayerDirectShow.TabIndex = 4;
            this.radioButtonVideoPlayerDirectShow.TabStop = true;
            this.radioButtonVideoPlayerDirectShow.Text = "DirectShow ";
            this.radioButtonVideoPlayerDirectShow.UseVisualStyleBackColor = true;
            // 
            // radioButtonVideoPlayerMpcHc
            // 
            this.radioButtonVideoPlayerMpcHc.AutoSize = true;
            this.radioButtonVideoPlayerMpcHc.Location = new System.Drawing.Point(9, 135);
            this.radioButtonVideoPlayerMpcHc.Name = "radioButtonVideoPlayerMpcHc";
            this.radioButtonVideoPlayerMpcHc.Size = new System.Drawing.Size(64, 17);
            this.radioButtonVideoPlayerMpcHc.TabIndex = 8;
            this.radioButtonVideoPlayerMpcHc.TabStop = true;
            this.radioButtonVideoPlayerMpcHc.Text = "MPC-HC";
            this.radioButtonVideoPlayerMpcHc.UseVisualStyleBackColor = true;
            // 
            // panelWaveform
            // 
            this.panelWaveform.Controls.Add(this.groupBoxFfmpeg);
            this.panelWaveform.Controls.Add(this.groupBoxSpectrogram);
            this.panelWaveform.Controls.Add(this.groupBoxSpectrogramClean);
            this.panelWaveform.Controls.Add(this.groupBoxWaveformAppearence);
            this.panelWaveform.Location = new System.Drawing.Point(230, 6);
            this.panelWaveform.Name = "panelWaveform";
            this.panelWaveform.Size = new System.Drawing.Size(864, 521);
            this.panelWaveform.TabIndex = 6;
            this.panelWaveform.Text = "Waveform/spectrogram";
            // 
            // groupBoxFfmpeg
            // 
            this.groupBoxFfmpeg.Anchor = ((System.Windows.Forms.AnchorStyles)((((System.Windows.Forms.AnchorStyles.Top | System.Windows.Forms.AnchorStyles.Bottom) 
            | System.Windows.Forms.AnchorStyles.Left) 
            | System.Windows.Forms.AnchorStyles.Right)));
            this.groupBoxFfmpeg.Controls.Add(this.checkBoxFfmpegUseCenterChannel);
            this.groupBoxFfmpeg.Controls.Add(this.buttonDownloadFfmpeg);
            this.groupBoxFfmpeg.Controls.Add(this.buttonBrowseToFFmpeg);
            this.groupBoxFfmpeg.Controls.Add(this.textBoxFFmpegPath);
            this.groupBoxFfmpeg.Controls.Add(this.labelFFmpegPath);
            this.groupBoxFfmpeg.Controls.Add(this.checkBoxUseFFmpeg);
            this.groupBoxFfmpeg.Location = new System.Drawing.Point(400, 293);
            this.groupBoxFfmpeg.Name = "groupBoxFfmpeg";
            this.groupBoxFfmpeg.Size = new System.Drawing.Size(451, 133);
            this.groupBoxFfmpeg.TabIndex = 2;
            this.groupBoxFfmpeg.TabStop = false;
            this.groupBoxFfmpeg.Text = "FFmpeg";
            // 
            // checkBoxFfmpegUseCenterChannel
            // 
            this.checkBoxFfmpegUseCenterChannel.AutoSize = true;
            this.checkBoxFfmpegUseCenterChannel.Location = new System.Drawing.Point(6, 99);
            this.checkBoxFfmpegUseCenterChannel.Name = "checkBoxFfmpegUseCenterChannel";
            this.checkBoxFfmpegUseCenterChannel.Size = new System.Drawing.Size(219, 17);
            this.checkBoxFfmpegUseCenterChannel.TabIndex = 24;
            this.checkBoxFfmpegUseCenterChannel.Text = "Use center channel only for audio tracks";
            this.checkBoxFfmpegUseCenterChannel.UseVisualStyleBackColor = true;
            // 
            // buttonDownloadFfmpeg
            // 
            this.buttonDownloadFfmpeg.Location = new System.Drawing.Point(274, 17);
            this.buttonDownloadFfmpeg.Name = "buttonDownloadFfmpeg";
            this.buttonDownloadFfmpeg.Size = new System.Drawing.Size(136, 23);
            this.buttonDownloadFfmpeg.TabIndex = 2;
            this.buttonDownloadFfmpeg.Text = "Download ffmpeg";
            this.buttonDownloadFfmpeg.UseVisualStyleBackColor = true;
            this.buttonDownloadFfmpeg.Click += new System.EventHandler(this.buttonDownloadFfmpeg_Click);
            // 
            // buttonBrowseToFFmpeg
            // 
            this.buttonBrowseToFFmpeg.Location = new System.Drawing.Point(381, 65);
            this.buttonBrowseToFFmpeg.Name = "buttonBrowseToFFmpeg";
            this.buttonBrowseToFFmpeg.Size = new System.Drawing.Size(29, 21);
            this.buttonBrowseToFFmpeg.TabIndex = 23;
            this.buttonBrowseToFFmpeg.Text = "...";
            this.buttonBrowseToFFmpeg.UseVisualStyleBackColor = true;
            this.buttonBrowseToFFmpeg.Click += new System.EventHandler(this.buttonBrowseToFFmpeg_Click);
            // 
            // textBoxFFmpegPath
            // 
            this.textBoxFFmpegPath.Location = new System.Drawing.Point(9, 65);
            this.textBoxFFmpegPath.MaxLength = 1000;
            this.textBoxFFmpegPath.Name = "textBoxFFmpegPath";
            this.textBoxFFmpegPath.Size = new System.Drawing.Size(366, 21);
            this.textBoxFFmpegPath.TabIndex = 22;
            // 
            // labelFFmpegPath
            // 
            this.labelFFmpegPath.AutoSize = true;
            this.labelFFmpegPath.Location = new System.Drawing.Point(6, 49);
            this.labelFFmpegPath.Name = "labelFFmpegPath";
            this.labelFFmpegPath.Size = new System.Drawing.Size(70, 13);
            this.labelFFmpegPath.TabIndex = 2;
            this.labelFFmpegPath.Text = "FFmpeg path";
            // 
            // checkBoxUseFFmpeg
            // 
            this.checkBoxUseFFmpeg.AutoSize = true;
            this.checkBoxUseFFmpeg.Location = new System.Drawing.Point(6, 20);
            this.checkBoxUseFFmpeg.Name = "checkBoxUseFFmpeg";
            this.checkBoxUseFFmpeg.Size = new System.Drawing.Size(200, 17);
            this.checkBoxUseFFmpeg.TabIndex = 1;
            this.checkBoxUseFFmpeg.Text = "Use FFmpeg for wave file extraction";
            this.checkBoxUseFFmpeg.UseVisualStyleBackColor = true;
            // 
            // groupBoxSpectrogram
            // 
            this.groupBoxSpectrogram.Anchor = ((System.Windows.Forms.AnchorStyles)(((System.Windows.Forms.AnchorStyles.Top | System.Windows.Forms.AnchorStyles.Left) 
            | System.Windows.Forms.AnchorStyles.Right)));
            this.groupBoxSpectrogram.Controls.Add(this.labelSpectrogramAppearance);
            this.groupBoxSpectrogram.Controls.Add(this.comboBoxSpectrogramAppearance);
            this.groupBoxSpectrogram.Controls.Add(this.checkBoxGenerateSpectrogram);
            this.groupBoxSpectrogram.Location = new System.Drawing.Point(0, 293);
            this.groupBoxSpectrogram.Name = "groupBoxSpectrogram";
            this.groupBoxSpectrogram.Size = new System.Drawing.Size(393, 132);
            this.groupBoxSpectrogram.TabIndex = 1;
            this.groupBoxSpectrogram.TabStop = false;
            this.groupBoxSpectrogram.Text = "Spectrogram";
            // 
            // labelSpectrogramAppearance
            // 
            this.labelSpectrogramAppearance.AutoSize = true;
            this.labelSpectrogramAppearance.Location = new System.Drawing.Point(10, 52);
            this.labelSpectrogramAppearance.Name = "labelSpectrogramAppearance";
            this.labelSpectrogramAppearance.Size = new System.Drawing.Size(164, 13);
            this.labelSpectrogramAppearance.TabIndex = 1;
            this.labelSpectrogramAppearance.Text = "Appearance (at generation time)";
            // 
            // comboBoxSpectrogramAppearance
            // 
            this.comboBoxSpectrogramAppearance.DropDownStyle = System.Windows.Forms.ComboBoxStyle.DropDownList;
            this.comboBoxSpectrogramAppearance.FormattingEnabled = true;
            this.comboBoxSpectrogramAppearance.Items.AddRange(new object[] {
            "Classic",
            "Use waveform color (one color gradient)"});
            this.comboBoxSpectrogramAppearance.Location = new System.Drawing.Point(10, 70);
            this.comboBoxSpectrogramAppearance.Name = "comboBoxSpectrogramAppearance";
            this.comboBoxSpectrogramAppearance.Size = new System.Drawing.Size(325, 21);
            this.comboBoxSpectrogramAppearance.TabIndex = 2;
            // 
            // checkBoxGenerateSpectrogram
            // 
            this.checkBoxGenerateSpectrogram.AutoSize = true;
            this.checkBoxGenerateSpectrogram.Location = new System.Drawing.Point(10, 20);
            this.checkBoxGenerateSpectrogram.Name = "checkBoxGenerateSpectrogram";
            this.checkBoxGenerateSpectrogram.Size = new System.Drawing.Size(134, 17);
            this.checkBoxGenerateSpectrogram.TabIndex = 0;
            this.checkBoxGenerateSpectrogram.Text = "Generate spectrogram";
            this.checkBoxGenerateSpectrogram.UseVisualStyleBackColor = true;
            // 
            // groupBoxSpectrogramClean
            // 
            this.groupBoxSpectrogramClean.Anchor = ((System.Windows.Forms.AnchorStyles)(((System.Windows.Forms.AnchorStyles.Top | System.Windows.Forms.AnchorStyles.Bottom) 
            | System.Windows.Forms.AnchorStyles.Left)));
            this.groupBoxSpectrogramClean.Controls.Add(this.buttonWaveformsFolderEmpty);
            this.groupBoxSpectrogramClean.Controls.Add(this.labelWaveformsFolderInfo);
            this.groupBoxSpectrogramClean.Location = new System.Drawing.Point(0, 431);
            this.groupBoxSpectrogramClean.Name = "groupBoxSpectrogramClean";
            this.groupBoxSpectrogramClean.Size = new System.Drawing.Size(852, 89);
            this.groupBoxSpectrogramClean.TabIndex = 3;
            this.groupBoxSpectrogramClean.TabStop = false;
            // 
            // buttonWaveformsFolderEmpty
            // 
            this.buttonWaveformsFolderEmpty.Location = new System.Drawing.Point(10, 37);
            this.buttonWaveformsFolderEmpty.Name = "buttonWaveformsFolderEmpty";
            this.buttonWaveformsFolderEmpty.Size = new System.Drawing.Size(325, 23);
            this.buttonWaveformsFolderEmpty.TabIndex = 1;
            this.buttonWaveformsFolderEmpty.Text = "Empty \'Waveforms\' folder";
            this.buttonWaveformsFolderEmpty.UseVisualStyleBackColor = true;
            this.buttonWaveformsFolderEmpty.Click += new System.EventHandler(this.buttonWaveformsFolderEmpty_Click);
            // 
            // labelWaveformsFolderInfo
            // 
            this.labelWaveformsFolderInfo.AutoSize = true;
            this.labelWaveformsFolderInfo.Location = new System.Drawing.Point(10, 20);
            this.labelWaveformsFolderInfo.Name = "labelWaveformsFolderInfo";
            this.labelWaveformsFolderInfo.Size = new System.Drawing.Size(205, 13);
            this.labelWaveformsFolderInfo.TabIndex = 0;
            this.labelWaveformsFolderInfo.Text = "\'Waveforms\' folder contains x files (x mb)";
            // 
            // groupBoxWaveformAppearence
            // 
            this.groupBoxWaveformAppearence.Anchor = ((System.Windows.Forms.AnchorStyles)(((System.Windows.Forms.AnchorStyles.Top | System.Windows.Forms.AnchorStyles.Left) 
            | System.Windows.Forms.AnchorStyles.Right)));
            this.groupBoxWaveformAppearence.Controls.Add(this.buttonEditShotChangesProfile);
            this.groupBoxWaveformAppearence.Controls.Add(this.checkBoxWaveformAutoGen);
            this.groupBoxWaveformAppearence.Controls.Add(this.panelWaveformCursorColor);
            this.groupBoxWaveformAppearence.Controls.Add(this.buttonWaveformCursorColor);
            this.groupBoxWaveformAppearence.Controls.Add(this.checkBoxWaveformSnapToShotChanges);
            this.groupBoxWaveformAppearence.Controls.Add(this.checkBoxWaveformSingleClickSelect);
            this.groupBoxWaveformAppearence.Controls.Add(this.checkBoxWaveformShowWpm);
            this.groupBoxWaveformAppearence.Controls.Add(this.checkBoxWaveformShowCps);
            this.groupBoxWaveformAppearence.Controls.Add(this.checkBoxWaveformSetVideoPosMoveStartEnd);
            this.groupBoxWaveformAppearence.Controls.Add(this.labelWaveformTextSize);
            this.groupBoxWaveformAppearence.Controls.Add(this.checkBoxWaveformTextBold);
            this.groupBoxWaveformAppearence.Controls.Add(this.comboBoxWaveformTextSize);
            this.groupBoxWaveformAppearence.Controls.Add(this.checkBoxListViewMouseEnterFocus);
            this.groupBoxWaveformAppearence.Controls.Add(this.checkBoxWaveformHoverFocus);
            this.groupBoxWaveformAppearence.Controls.Add(this.labelWaveformBorderHitMs2);
            this.groupBoxWaveformAppearence.Controls.Add(this.numericUpDownWaveformBorderHitMs);
            this.groupBoxWaveformAppearence.Controls.Add(this.labelWaveformBorderHitMs1);
            this.groupBoxWaveformAppearence.Controls.Add(this.checkBoxAllowOverlap);
            this.groupBoxWaveformAppearence.Controls.Add(this.checkBoxReverseMouseWheelScrollDirection);
            this.groupBoxWaveformAppearence.Controls.Add(this.panelWaveformTextColor);
            this.groupBoxWaveformAppearence.Controls.Add(this.buttonWaveformTextColor);
            this.groupBoxWaveformAppearence.Controls.Add(this.panelWaveformGridColor);
            this.groupBoxWaveformAppearence.Controls.Add(this.buttonWaveformGridColor);
            this.groupBoxWaveformAppearence.Controls.Add(this.panelWaveformBackgroundColor);
            this.groupBoxWaveformAppearence.Controls.Add(this.buttonWaveformBackgroundColor);
            this.groupBoxWaveformAppearence.Controls.Add(this.panelWaveformColor);
            this.groupBoxWaveformAppearence.Controls.Add(this.buttonWaveformColor);
            this.groupBoxWaveformAppearence.Controls.Add(this.panelWaveformSelectedColor);
            this.groupBoxWaveformAppearence.Controls.Add(this.buttonWaveformSelectedColor);
            this.groupBoxWaveformAppearence.Controls.Add(this.checkBoxWaveformShowGrid);
            this.groupBoxWaveformAppearence.Location = new System.Drawing.Point(0, 0);
            this.groupBoxWaveformAppearence.Name = "groupBoxWaveformAppearence";
            this.groupBoxWaveformAppearence.Size = new System.Drawing.Size(851, 287);
            this.groupBoxWaveformAppearence.TabIndex = 0;
            this.groupBoxWaveformAppearence.TabStop = false;
            this.groupBoxWaveformAppearence.Text = "Waveform appearance";
            // 
            // buttonEditShotChangesProfile
            // 
            this.buttonEditShotChangesProfile.Location = new System.Drawing.Point(524, 157);
            this.buttonEditShotChangesProfile.Name = "buttonEditShotChangesProfile";
            this.buttonEditShotChangesProfile.Size = new System.Drawing.Size(136, 23);
            this.buttonEditShotChangesProfile.TabIndex = 27;
            this.buttonEditShotChangesProfile.Text = "Edit profile...";
            this.buttonEditShotChangesProfile.UseVisualStyleBackColor = true;
            this.buttonEditShotChangesProfile.Click += new System.EventHandler(this.buttonEditShotChangesProfile_Click);
            // 
            // checkBoxWaveformAutoGen
            // 
            this.checkBoxWaveformAutoGen.AutoSize = true;
            this.checkBoxWaveformAutoGen.Location = new System.Drawing.Point(262, 186);
            this.checkBoxWaveformAutoGen.Name = "checkBoxWaveformAutoGen";
            this.checkBoxWaveformAutoGen.Size = new System.Drawing.Size(220, 17);
            this.checkBoxWaveformAutoGen.TabIndex = 28;
            this.checkBoxWaveformAutoGen.Text = "Auto gen waveform when opening video";
            this.checkBoxWaveformAutoGen.UseVisualStyleBackColor = true;
            // 
            // panelWaveformCursorColor
            // 
            this.panelWaveformCursorColor.BorderStyle = System.Windows.Forms.BorderStyle.FixedSingle;
            this.panelWaveformCursorColor.Location = new System.Drawing.Point(138, 142);
            this.panelWaveformCursorColor.Name = "panelWaveformCursorColor";
            this.panelWaveformCursorColor.Size = new System.Drawing.Size(21, 20);
            this.panelWaveformCursorColor.TabIndex = 34;
            this.panelWaveformCursorColor.Click += new System.EventHandler(this.buttonWaveformCursorColor_Click);
            // 
            // buttonWaveformCursorColor
            // 
            this.buttonWaveformCursorColor.Location = new System.Drawing.Point(14, 141);
            this.buttonWaveformCursorColor.Name = "buttonWaveformCursorColor";
            this.buttonWaveformCursorColor.Size = new System.Drawing.Size(112, 23);
            this.buttonWaveformCursorColor.TabIndex = 4;
            this.buttonWaveformCursorColor.Text = "Cursor color";
            this.buttonWaveformCursorColor.UseVisualStyleBackColor = true;
            this.buttonWaveformCursorColor.Click += new System.EventHandler(this.buttonWaveformCursorColor_Click);
            // 
            // checkBoxWaveformSnapToShotChanges
            // 
            this.checkBoxWaveformSnapToShotChanges.AutoSize = true;
            this.checkBoxWaveformSnapToShotChanges.Location = new System.Drawing.Point(262, 161);
            this.checkBoxWaveformSnapToShotChanges.Name = "checkBoxWaveformSnapToShotChanges";
            this.checkBoxWaveformSnapToShotChanges.Size = new System.Drawing.Size(242, 17);
            this.checkBoxWaveformSnapToShotChanges.TabIndex = 26;
            this.checkBoxWaveformSnapToShotChanges.Text = "Snap to shot changes (hold Shift to override)";
            this.checkBoxWaveformSnapToShotChanges.UseVisualStyleBackColor = true;
            // 
            // checkBoxWaveformSingleClickSelect
            // 
            this.checkBoxWaveformSingleClickSelect.AutoSize = true;
            this.checkBoxWaveformSingleClickSelect.Location = new System.Drawing.Point(262, 138);
            this.checkBoxWaveformSingleClickSelect.Name = "checkBoxWaveformSingleClickSelect";
            this.checkBoxWaveformSingleClickSelect.Size = new System.Drawing.Size(178, 17);
            this.checkBoxWaveformSingleClickSelect.TabIndex = 25;
            this.checkBoxWaveformSingleClickSelect.Text = "Single click to select paragraphs";
            this.checkBoxWaveformSingleClickSelect.UseVisualStyleBackColor = true;
            // 
            // checkBoxWaveformShowWpm
            // 
            this.checkBoxWaveformShowWpm.AutoSize = true;
            this.checkBoxWaveformShowWpm.Location = new System.Drawing.Point(16, 249);
            this.checkBoxWaveformShowWpm.Name = "checkBoxWaveformShowWpm";
            this.checkBoxWaveformShowWpm.Size = new System.Drawing.Size(104, 17);
            this.checkBoxWaveformShowWpm.TabIndex = 8;
            this.checkBoxWaveformShowWpm.Text = "Show words/min";
            this.checkBoxWaveformShowWpm.UseVisualStyleBackColor = true;
            // 
            // checkBoxWaveformShowCps
            // 
            this.checkBoxWaveformShowCps.AutoSize = true;
            this.checkBoxWaveformShowCps.Location = new System.Drawing.Point(16, 226);
            this.checkBoxWaveformShowCps.Name = "checkBoxWaveformShowCps";
            this.checkBoxWaveformShowCps.Size = new System.Drawing.Size(96, 17);
            this.checkBoxWaveformShowCps.TabIndex = 7;
            this.checkBoxWaveformShowCps.Text = "Show char/sec";
            this.checkBoxWaveformShowCps.UseVisualStyleBackColor = true;
            // 
            // checkBoxWaveformSetVideoPosMoveStartEnd
            // 
            this.checkBoxWaveformSetVideoPosMoveStartEnd.AutoSize = true;
            this.checkBoxWaveformSetVideoPosMoveStartEnd.Location = new System.Drawing.Point(262, 73);
            this.checkBoxWaveformSetVideoPosMoveStartEnd.Name = "checkBoxWaveformSetVideoPosMoveStartEnd";
            this.checkBoxWaveformSetVideoPosMoveStartEnd.Size = new System.Drawing.Size(225, 17);
            this.checkBoxWaveformSetVideoPosMoveStartEnd.TabIndex = 22;
            this.checkBoxWaveformSetVideoPosMoveStartEnd.Text = "Set video position when moving start/end";
            this.checkBoxWaveformSetVideoPosMoveStartEnd.UseVisualStyleBackColor = true;
            // 
            // labelWaveformTextSize
            // 
            this.labelWaveformTextSize.AutoSize = true;
            this.labelWaveformTextSize.Location = new System.Drawing.Point(259, 220);
            this.labelWaveformTextSize.Name = "labelWaveformTextSize";
            this.labelWaveformTextSize.Size = new System.Drawing.Size(73, 13);
            this.labelWaveformTextSize.TabIndex = 29;
            this.labelWaveformTextSize.Text = "Text font size";
            // 
            // checkBoxWaveformTextBold
            // 
            this.checkBoxWaveformTextBold.AutoSize = true;
            this.checkBoxWaveformTextBold.Location = new System.Drawing.Point(463, 221);
            this.checkBoxWaveformTextBold.Name = "checkBoxWaveformTextBold";
            this.checkBoxWaveformTextBold.Size = new System.Drawing.Size(46, 17);
            this.checkBoxWaveformTextBold.TabIndex = 31;
            this.checkBoxWaveformTextBold.Text = "Bold";
            this.checkBoxWaveformTextBold.UseVisualStyleBackColor = true;
            // 
            // comboBoxWaveformTextSize
            // 
            this.comboBoxWaveformTextSize.DropDownStyle = System.Windows.Forms.ComboBoxStyle.DropDownList;
            this.comboBoxWaveformTextSize.FormattingEnabled = true;
            this.comboBoxWaveformTextSize.Items.AddRange(new object[] {
            "7",
            "8",
            "9",
            "10",
            "11",
            "12",
            "13",
            "14",
            "15",
            "16",
            "17",
            "18",
            "19",
            "20"});
            this.comboBoxWaveformTextSize.Location = new System.Drawing.Point(336, 217);
            this.comboBoxWaveformTextSize.Name = "comboBoxWaveformTextSize";
            this.comboBoxWaveformTextSize.Size = new System.Drawing.Size(121, 21);
            this.comboBoxWaveformTextSize.TabIndex = 30;
            // 
            // checkBoxListViewMouseEnterFocus
            // 
            this.checkBoxListViewMouseEnterFocus.AutoSize = true;
            this.checkBoxListViewMouseEnterFocus.Location = new System.Drawing.Point(281, 115);
            this.checkBoxListViewMouseEnterFocus.Name = "checkBoxListViewMouseEnterFocus";
            this.checkBoxListViewMouseEnterFocus.Size = new System.Drawing.Size(214, 17);
            this.checkBoxListViewMouseEnterFocus.TabIndex = 24;
            this.checkBoxListViewMouseEnterFocus.Text = "Focus list view on list view mouse enter";
            this.checkBoxListViewMouseEnterFocus.UseVisualStyleBackColor = true;
            // 
            // checkBoxWaveformHoverFocus
            // 
            this.checkBoxWaveformHoverFocus.AutoSize = true;
            this.checkBoxWaveformHoverFocus.Location = new System.Drawing.Point(262, 96);
            this.checkBoxWaveformHoverFocus.Name = "checkBoxWaveformHoverFocus";
            this.checkBoxWaveformHoverFocus.Size = new System.Drawing.Size(149, 17);
            this.checkBoxWaveformHoverFocus.TabIndex = 23;
            this.checkBoxWaveformHoverFocus.Text = "Set focus on mouse enter";
            this.checkBoxWaveformHoverFocus.UseVisualStyleBackColor = true;
            this.checkBoxWaveformHoverFocus.CheckedChanged += new System.EventHandler(this.checkBoxWaveformHoverFocus_CheckedChanged);
            // 
            // labelWaveformBorderHitMs2
            // 
            this.labelWaveformBorderHitMs2.AutoSize = true;
            this.labelWaveformBorderHitMs2.Location = new System.Drawing.Point(454, 250);
            this.labelWaveformBorderHitMs2.Name = "labelWaveformBorderHitMs2";
            this.labelWaveformBorderHitMs2.Size = new System.Drawing.Size(62, 13);
            this.labelWaveformBorderHitMs2.TabIndex = 34;
            this.labelWaveformBorderHitMs2.Text = "milliseconds";
            // 
            // numericUpDownWaveformBorderHitMs
            // 
            this.numericUpDownWaveformBorderHitMs.Location = new System.Drawing.Point(392, 248);
            this.numericUpDownWaveformBorderHitMs.Minimum = new decimal(new int[] {
            10,
            0,
            0,
            0});
            this.numericUpDownWaveformBorderHitMs.Name = "numericUpDownWaveformBorderHitMs";
            this.numericUpDownWaveformBorderHitMs.Size = new System.Drawing.Size(44, 21);
            this.numericUpDownWaveformBorderHitMs.TabIndex = 33;
            this.numericUpDownWaveformBorderHitMs.Value = new decimal(new int[] {
            18,
            0,
            0,
            0});
            // 
            // labelWaveformBorderHitMs1
            // 
            this.labelWaveformBorderHitMs1.AutoSize = true;
            this.labelWaveformBorderHitMs1.Location = new System.Drawing.Point(259, 250);
            this.labelWaveformBorderHitMs1.Name = "labelWaveformBorderHitMs1";
            this.labelWaveformBorderHitMs1.Size = new System.Drawing.Size(127, 13);
            this.labelWaveformBorderHitMs1.TabIndex = 32;
            this.labelWaveformBorderHitMs1.Text = "Marker hit must be within";
            // 
            // checkBoxAllowOverlap
            // 
            this.checkBoxAllowOverlap.AutoSize = true;
            this.checkBoxAllowOverlap.Location = new System.Drawing.Point(262, 50);
            this.checkBoxAllowOverlap.Name = "checkBoxAllowOverlap";
            this.checkBoxAllowOverlap.Size = new System.Drawing.Size(212, 17);
            this.checkBoxAllowOverlap.TabIndex = 21;
            this.checkBoxAllowOverlap.Text = "Allow overlap (when dragging/resizing)";
            this.checkBoxAllowOverlap.UseVisualStyleBackColor = true;
            // 
            // checkBoxReverseMouseWheelScrollDirection
            // 
            this.checkBoxReverseMouseWheelScrollDirection.AutoSize = true;
            this.checkBoxReverseMouseWheelScrollDirection.Location = new System.Drawing.Point(262, 27);
            this.checkBoxReverseMouseWheelScrollDirection.Name = "checkBoxReverseMouseWheelScrollDirection";
            this.checkBoxReverseMouseWheelScrollDirection.Size = new System.Drawing.Size(202, 17);
            this.checkBoxReverseMouseWheelScrollDirection.TabIndex = 20;
            this.checkBoxReverseMouseWheelScrollDirection.Text = "Reverse mouse wheel scroll direction";
            this.checkBoxReverseMouseWheelScrollDirection.UseVisualStyleBackColor = true;
            // 
            // panelWaveformTextColor
            // 
            this.panelWaveformTextColor.BorderStyle = System.Windows.Forms.BorderStyle.FixedSingle;
            this.panelWaveformTextColor.Location = new System.Drawing.Point(138, 113);
            this.panelWaveformTextColor.Name = "panelWaveformTextColor";
            this.panelWaveformTextColor.Size = new System.Drawing.Size(21, 20);
            this.panelWaveformTextColor.TabIndex = 7;
            this.panelWaveformTextColor.Click += new System.EventHandler(this.buttonWaveformTextColor_Click);
            // 
            // buttonWaveformTextColor
            // 
            this.buttonWaveformTextColor.Location = new System.Drawing.Point(14, 112);
            this.buttonWaveformTextColor.Name = "buttonWaveformTextColor";
            this.buttonWaveformTextColor.Size = new System.Drawing.Size(112, 23);
            this.buttonWaveformTextColor.TabIndex = 3;
            this.buttonWaveformTextColor.Text = "Text color";
            this.buttonWaveformTextColor.UseVisualStyleBackColor = true;
            this.buttonWaveformTextColor.Click += new System.EventHandler(this.buttonWaveformTextColor_Click);
            // 
            // panelWaveformGridColor
            // 
            this.panelWaveformGridColor.BorderStyle = System.Windows.Forms.BorderStyle.FixedSingle;
            this.panelWaveformGridColor.Location = new System.Drawing.Point(138, 171);
            this.panelWaveformGridColor.Name = "panelWaveformGridColor";
            this.panelWaveformGridColor.Size = new System.Drawing.Size(21, 20);
            this.panelWaveformGridColor.TabIndex = 9;
            this.panelWaveformGridColor.Click += new System.EventHandler(this.buttonWaveformGridColor_Click);
            // 
            // buttonWaveformGridColor
            // 
            this.buttonWaveformGridColor.Location = new System.Drawing.Point(14, 170);
            this.buttonWaveformGridColor.Name = "buttonWaveformGridColor";
            this.buttonWaveformGridColor.Size = new System.Drawing.Size(112, 23);
            this.buttonWaveformGridColor.TabIndex = 5;
            this.buttonWaveformGridColor.Text = "Grid color";
            this.buttonWaveformGridColor.UseVisualStyleBackColor = true;
            this.buttonWaveformGridColor.Click += new System.EventHandler(this.buttonWaveformGridColor_Click);
            // 
            // panelWaveformBackgroundColor
            // 
            this.panelWaveformBackgroundColor.BorderStyle = System.Windows.Forms.BorderStyle.FixedSingle;
            this.panelWaveformBackgroundColor.Location = new System.Drawing.Point(138, 84);
            this.panelWaveformBackgroundColor.Name = "panelWaveformBackgroundColor";
            this.panelWaveformBackgroundColor.Size = new System.Drawing.Size(21, 20);
            this.panelWaveformBackgroundColor.TabIndex = 5;
            this.panelWaveformBackgroundColor.Click += new System.EventHandler(this.buttonWaveformBackgroundColor_Click);
            // 
            // buttonWaveformBackgroundColor
            // 
            this.buttonWaveformBackgroundColor.Location = new System.Drawing.Point(14, 83);
            this.buttonWaveformBackgroundColor.Name = "buttonWaveformBackgroundColor";
            this.buttonWaveformBackgroundColor.Size = new System.Drawing.Size(112, 23);
            this.buttonWaveformBackgroundColor.TabIndex = 2;
            this.buttonWaveformBackgroundColor.Text = "Back color";
            this.buttonWaveformBackgroundColor.UseVisualStyleBackColor = true;
            this.buttonWaveformBackgroundColor.Click += new System.EventHandler(this.buttonWaveformBackgroundColor_Click);
            // 
            // panelWaveformColor
            // 
            this.panelWaveformColor.BorderStyle = System.Windows.Forms.BorderStyle.FixedSingle;
            this.panelWaveformColor.Location = new System.Drawing.Point(138, 55);
            this.panelWaveformColor.Name = "panelWaveformColor";
            this.panelWaveformColor.Size = new System.Drawing.Size(21, 20);
            this.panelWaveformColor.TabIndex = 3;
            this.panelWaveformColor.Click += new System.EventHandler(this.buttonWaveformColor_Click);
            // 
            // buttonWaveformColor
            // 
            this.buttonWaveformColor.Location = new System.Drawing.Point(14, 54);
            this.buttonWaveformColor.Name = "buttonWaveformColor";
            this.buttonWaveformColor.Size = new System.Drawing.Size(112, 23);
            this.buttonWaveformColor.TabIndex = 1;
            this.buttonWaveformColor.Text = "Color";
            this.buttonWaveformColor.UseVisualStyleBackColor = true;
            this.buttonWaveformColor.Click += new System.EventHandler(this.buttonWaveformColor_Click);
            // 
            // panelWaveformSelectedColor
            // 
            this.panelWaveformSelectedColor.BorderStyle = System.Windows.Forms.BorderStyle.FixedSingle;
            this.panelWaveformSelectedColor.Location = new System.Drawing.Point(138, 26);
            this.panelWaveformSelectedColor.Name = "panelWaveformSelectedColor";
            this.panelWaveformSelectedColor.Size = new System.Drawing.Size(21, 20);
            this.panelWaveformSelectedColor.TabIndex = 1;
            this.panelWaveformSelectedColor.MouseClick += new System.Windows.Forms.MouseEventHandler(this.buttonWaveformSelectedColor_Click);
            // 
            // buttonWaveformSelectedColor
            // 
            this.buttonWaveformSelectedColor.Location = new System.Drawing.Point(14, 25);
            this.buttonWaveformSelectedColor.Name = "buttonWaveformSelectedColor";
            this.buttonWaveformSelectedColor.Size = new System.Drawing.Size(112, 23);
            this.buttonWaveformSelectedColor.TabIndex = 0;
            this.buttonWaveformSelectedColor.Text = "Selected color";
            this.buttonWaveformSelectedColor.UseVisualStyleBackColor = true;
            this.buttonWaveformSelectedColor.Click += new System.EventHandler(this.buttonWaveformSelectedColor_Click);
            // 
            // checkBoxWaveformShowGrid
            // 
            this.checkBoxWaveformShowGrid.AutoSize = true;
            this.checkBoxWaveformShowGrid.Location = new System.Drawing.Point(16, 201);
            this.checkBoxWaveformShowGrid.Name = "checkBoxWaveformShowGrid";
            this.checkBoxWaveformShowGrid.Size = new System.Drawing.Size(73, 17);
            this.checkBoxWaveformShowGrid.TabIndex = 6;
            this.checkBoxWaveformShowGrid.Text = "Show grid";
            this.checkBoxWaveformShowGrid.UseVisualStyleBackColor = true;
            // 
            // panelTools
            // 
            this.panelTools.Controls.Add(this.groupBoxToolsMisc);
            this.panelTools.Controls.Add(this.groupBoxGoogleTranslate);
            this.panelTools.Controls.Add(this.groupBoxBing);
            this.panelTools.Controls.Add(this.groupBoxToolsAutoBr);
            this.panelTools.Controls.Add(this.groupBoxSpellCheck);
            this.panelTools.Controls.Add(this.groupBoxFixCommonErrors);
            this.panelTools.Controls.Add(this.groupBoxToolsVisualSync);
            this.panelTools.Location = new System.Drawing.Point(230, 6);
            this.panelTools.Name = "panelTools";
            this.panelTools.Padding = new System.Windows.Forms.Padding(3);
            this.panelTools.Size = new System.Drawing.Size(864, 521);
            this.panelTools.TabIndex = 7;
            this.panelTools.Text = "Tools";
            // 
            // groupBoxToolsMisc
            // 
            this.groupBoxToolsMisc.Controls.Add(this.comboBoxCustomToggleEnd);
            this.groupBoxToolsMisc.Controls.Add(this.comboBoxCustomToggleStart);
            this.groupBoxToolsMisc.Controls.Add(this.labelShortcutCustomToggle);
            this.groupBoxToolsMisc.Controls.Add(this.checkBoxShortcutsAllowLetterOrNumberInTextBox);
            this.groupBoxToolsMisc.Controls.Add(this.comboBoxBDOpensIn);
            this.groupBoxToolsMisc.Controls.Add(this.labelBDOpensIn);
            this.groupBoxToolsMisc.Location = new System.Drawing.Point(418, 180);
            this.groupBoxToolsMisc.Name = "groupBoxToolsMisc";
            this.groupBoxToolsMisc.Size = new System.Drawing.Size(434, 109);
            this.groupBoxToolsMisc.TabIndex = 6;
            this.groupBoxToolsMisc.TabStop = false;
            this.groupBoxToolsMisc.Text = "Misc";
            // 
            // comboBoxCustomToggleEnd
            // 
            this.comboBoxCustomToggleEnd.FormattingEnabled = true;
            this.comboBoxCustomToggleEnd.Items.AddRange(new object[] {
            ")",
            "♪"});
            this.comboBoxCustomToggleEnd.Location = new System.Drawing.Point(230, 76);
            this.comboBoxCustomToggleEnd.Name = "comboBoxCustomToggleEnd";
            this.comboBoxCustomToggleEnd.Size = new System.Drawing.Size(42, 21);
            this.comboBoxCustomToggleEnd.TabIndex = 64;
            // 
            // comboBoxCustomToggleStart
            // 
            this.comboBoxCustomToggleStart.FormattingEnabled = true;
            this.comboBoxCustomToggleStart.Items.AddRange(new object[] {
            "(",
            "♪"});
            this.comboBoxCustomToggleStart.Location = new System.Drawing.Point(182, 76);
            this.comboBoxCustomToggleStart.Name = "comboBoxCustomToggleStart";
            this.comboBoxCustomToggleStart.Size = new System.Drawing.Size(42, 21);
            this.comboBoxCustomToggleStart.TabIndex = 63;
            // 
            // labelShortcutCustomToggle
            // 
            this.labelShortcutCustomToggle.AutoSize = true;
            this.labelShortcutCustomToggle.Location = new System.Drawing.Point(6, 79);
            this.labelShortcutCustomToggle.Name = "labelShortcutCustomToggle";
            this.labelShortcutCustomToggle.Size = new System.Drawing.Size(169, 13);
            this.labelShortcutCustomToggle.TabIndex = 62;
            this.labelShortcutCustomToggle.Text = "Shortcut toggle custom  start/end";
            // 
            // checkBoxShortcutsAllowLetterOrNumberInTextBox
            // 
            this.checkBoxShortcutsAllowLetterOrNumberInTextBox.AutoSize = true;
            this.checkBoxShortcutsAllowLetterOrNumberInTextBox.Location = new System.Drawing.Point(6, 52);
            this.checkBoxShortcutsAllowLetterOrNumberInTextBox.Name = "checkBoxShortcutsAllowLetterOrNumberInTextBox";
            this.checkBoxShortcutsAllowLetterOrNumberInTextBox.Size = new System.Drawing.Size(223, 17);
            this.checkBoxShortcutsAllowLetterOrNumberInTextBox.TabIndex = 61;
            this.checkBoxShortcutsAllowLetterOrNumberInTextBox.Text = "Allow letter/number shortcuts in text box";
            this.checkBoxShortcutsAllowLetterOrNumberInTextBox.UseVisualStyleBackColor = true;
            // 
            // comboBoxBDOpensIn
            // 
            this.comboBoxBDOpensIn.DropDownStyle = System.Windows.Forms.ComboBoxStyle.DropDownList;
            this.comboBoxBDOpensIn.FormattingEnabled = true;
            this.comboBoxBDOpensIn.Items.AddRange(new object[] {
            "OCR",
            "BD SUP EDIIT"});
            this.comboBoxBDOpensIn.Location = new System.Drawing.Point(158, 25);
            this.comboBoxBDOpensIn.Name = "comboBoxBDOpensIn";
            this.comboBoxBDOpensIn.Size = new System.Drawing.Size(221, 21);
            this.comboBoxBDOpensIn.TabIndex = 1;
            // 
            // labelBDOpensIn
            // 
            this.labelBDOpensIn.AutoSize = true;
            this.labelBDOpensIn.Location = new System.Drawing.Point(6, 27);
            this.labelBDOpensIn.Name = "labelBDOpensIn";
            this.labelBDOpensIn.Size = new System.Drawing.Size(146, 13);
            this.labelBDOpensIn.TabIndex = 0;
            this.labelBDOpensIn.Text = "Blu-ray sup/bdn-xml opens in";
            // 
            // groupBoxGoogleTranslate
            // 
            this.groupBoxGoogleTranslate.Anchor = ((System.Windows.Forms.AnchorStyles)(((System.Windows.Forms.AnchorStyles.Top | System.Windows.Forms.AnchorStyles.Left) 
            | System.Windows.Forms.AnchorStyles.Right)));
            this.groupBoxGoogleTranslate.Controls.Add(this.labelGoogleTranslateApiKey);
            this.groupBoxGoogleTranslate.Controls.Add(this.textBoxGoogleTransleApiKey);
            this.groupBoxGoogleTranslate.Controls.Add(this.linkLabelGoogleTranslateSignUp);
            this.groupBoxGoogleTranslate.Controls.Add(this.label3);
            this.groupBoxGoogleTranslate.Location = new System.Drawing.Point(414, 293);
            this.groupBoxGoogleTranslate.Name = "groupBoxGoogleTranslate";
            this.groupBoxGoogleTranslate.Size = new System.Drawing.Size(436, 78);
            this.groupBoxGoogleTranslate.TabIndex = 31;
            this.groupBoxGoogleTranslate.TabStop = false;
            this.groupBoxGoogleTranslate.Text = "Google translate";
            // 
            // labelGoogleTranslateApiKey
            // 
            this.labelGoogleTranslateApiKey.AutoSize = true;
            this.labelGoogleTranslateApiKey.Location = new System.Drawing.Point(13, 47);
            this.labelGoogleTranslateApiKey.Name = "labelGoogleTranslateApiKey";
            this.labelGoogleTranslateApiKey.Size = new System.Drawing.Size(44, 13);
            this.labelGoogleTranslateApiKey.TabIndex = 30;
            this.labelGoogleTranslateApiKey.Text = "API key";
            // 
            // textBoxGoogleTransleApiKey
            // 
            this.textBoxGoogleTransleApiKey.Location = new System.Drawing.Point(94, 47);
            this.textBoxGoogleTransleApiKey.Name = "textBoxGoogleTransleApiKey";
            this.textBoxGoogleTransleApiKey.Size = new System.Drawing.Size(290, 21);
            this.textBoxGoogleTransleApiKey.TabIndex = 26;
            // 
            // linkLabelGoogleTranslateSignUp
            // 
            this.linkLabelGoogleTranslateSignUp.AutoSize = true;
            this.linkLabelGoogleTranslateSignUp.Location = new System.Drawing.Point(306, 19);
            this.linkLabelGoogleTranslateSignUp.Name = "linkLabelGoogleTranslateSignUp";
            this.linkLabelGoogleTranslateSignUp.Size = new System.Drawing.Size(78, 13);
            this.linkLabelGoogleTranslateSignUp.TabIndex = 24;
            this.linkLabelGoogleTranslateSignUp.TabStop = true;
            this.linkLabelGoogleTranslateSignUp.Text = "How to sign up";
            this.linkLabelGoogleTranslateSignUp.LinkClicked += new System.Windows.Forms.LinkLabelLinkClickedEventHandler(this.linkLabelGoogleTranslateSignUp_LinkClicked);
            // 
            // label3
            // 
            this.label3.AutoSize = true;
            this.label3.Location = new System.Drawing.Point(16, 106);
            this.label3.Name = "label3";
            this.label3.Size = new System.Drawing.Size(0, 13);
            this.label3.TabIndex = 25;
            // 
            // groupBoxBing
            // 
            this.groupBoxBing.Anchor = ((System.Windows.Forms.AnchorStyles)((((System.Windows.Forms.AnchorStyles.Top | System.Windows.Forms.AnchorStyles.Bottom) 
            | System.Windows.Forms.AnchorStyles.Left) 
            | System.Windows.Forms.AnchorStyles.Right)));
            this.groupBoxBing.Controls.Add(this.comboBoxBoxBingTokenEndpoint);
            this.groupBoxBing.Controls.Add(this.labelBingTokenEndpoint);
            this.groupBoxBing.Controls.Add(this.labelBingApiKey);
            this.groupBoxBing.Controls.Add(this.textBoxBingClientSecret);
            this.groupBoxBing.Controls.Add(this.linkLabelBingSubscribe);
            this.groupBoxBing.Controls.Add(this.label1);
            this.groupBoxBing.Location = new System.Drawing.Point(415, 377);
            this.groupBoxBing.Name = "groupBoxBing";
            this.groupBoxBing.Size = new System.Drawing.Size(436, 143);
            this.groupBoxBing.TabIndex = 32;
            this.groupBoxBing.TabStop = false;
            this.groupBoxBing.Text = "Bing translator";
            // 
            // comboBoxBoxBingTokenEndpoint
            // 
            this.comboBoxBoxBingTokenEndpoint.FormattingEnabled = true;
            this.comboBoxBoxBingTokenEndpoint.Items.AddRange(new object[] {
            "https://api.cognitive.microsoft.com/sts/v1.0/issueToken",
            "https://australiaeast.api.cognitive.microsoft.com/sts/v1.0/issueToken",
            "https://canadacentral.api.cognitive.microsoft.com/sts/v1.0/issueToken",
            "https://centralus.api.cognitive.microsoft.com/sts/v1.0/issueToken",
            "https://eastasia.api.cognitive.microsoft.com/sts/v1.0/issueToken",
            "https://eastus.api.cognitive.microsoft.com/sts/v1.0/issueToken",
            "https://eastus2.api.cognitive.microsoft.com/sts/v1.0/issueToken",
            "https://francecentral.api.cognitive.microsoft.com/sts/v1.0/issueToken",
            "https://centralindia.api.cognitive.microsoft.com/sts/v1.0/issueToken",
            "https://japaneast.api.cognitive.microsoft.com/sts/v1.0/issueToken",
            "https://koreacentral.api.cognitive.microsoft.com/sts/v1.0/issueToken",
            "https://northcentralus.api.cognitive.microsoft.com/sts/v1.0/issueToken",
            "https://northeurope.api.cognitive.microsoft.com/sts/v1.0/issueToken",
            "https://southcentralus.api.cognitive.microsoft.com/sts/v1.0/issueToken",
            "https://southeastasia.api.cognitive.microsoft.com/sts/v1.0/issueToken",
            "https://uksouth.api.cognitive.microsoft.com/sts/v1.0/issueToken",
            "https://westeurope.api.cognitive.microsoft.com/sts/v1.0/issueToken",
            "https://westus.api.cognitive.microsoft.com/sts/v1.0/issueToken",
            "https://westus2.api.cognitive.microsoft.com/sts/v1.0/issueToken"});
            this.comboBoxBoxBingTokenEndpoint.Location = new System.Drawing.Point(9, 101);
            this.comboBoxBoxBingTokenEndpoint.Name = "comboBoxBoxBingTokenEndpoint";
            this.comboBoxBoxBingTokenEndpoint.Size = new System.Drawing.Size(375, 21);
            this.comboBoxBoxBingTokenEndpoint.TabIndex = 33;
            // 
            // labelBingTokenEndpoint
            // 
            this.labelBingTokenEndpoint.AutoSize = true;
            this.labelBingTokenEndpoint.Location = new System.Drawing.Point(6, 83);
            this.labelBingTokenEndpoint.Name = "labelBingTokenEndpoint";
            this.labelBingTokenEndpoint.Size = new System.Drawing.Size(81, 13);
            this.labelBingTokenEndpoint.TabIndex = 32;
            this.labelBingTokenEndpoint.Text = "Token endpoint";
            // 
            // labelBingApiKey
            // 
            this.labelBingApiKey.AutoSize = true;
            this.labelBingApiKey.Location = new System.Drawing.Point(6, 29);
            this.labelBingApiKey.Name = "labelBingApiKey";
            this.labelBingApiKey.Size = new System.Drawing.Size(44, 13);
            this.labelBingApiKey.TabIndex = 30;
            this.labelBingApiKey.Text = "API key";
            // 
            // textBoxBingClientSecret
            // 
            this.textBoxBingClientSecret.Location = new System.Drawing.Point(10, 45);
            this.textBoxBingClientSecret.Name = "textBoxBingClientSecret";
            this.textBoxBingClientSecret.Size = new System.Drawing.Size(374, 21);
            this.textBoxBingClientSecret.TabIndex = 26;
            // 
            // linkLabelBingSubscribe
            // 
            this.linkLabelBingSubscribe.AutoSize = true;
            this.linkLabelBingSubscribe.Location = new System.Drawing.Point(306, 17);
            this.linkLabelBingSubscribe.Name = "linkLabelBingSubscribe";
            this.linkLabelBingSubscribe.Size = new System.Drawing.Size(78, 13);
            this.linkLabelBingSubscribe.TabIndex = 24;
            this.linkLabelBingSubscribe.TabStop = true;
            this.linkLabelBingSubscribe.Text = "How to sign up";
            this.linkLabelBingSubscribe.LinkClicked += new System.Windows.Forms.LinkLabelLinkClickedEventHandler(this.linkLabelBingSubscribe_LinkClicked);
            // 
            // label1
            // 
            this.label1.AutoSize = true;
            this.label1.Location = new System.Drawing.Point(16, 106);
            this.label1.Name = "label1";
            this.label1.Size = new System.Drawing.Size(0, 13);
            this.label1.TabIndex = 25;
            // 
            // groupBoxToolsAutoBr
            // 
            this.groupBoxToolsAutoBr.Controls.Add(this.labelToolsBreakBottomHeavyPercent);
            this.groupBoxToolsAutoBr.Controls.Add(this.numericUpDownToolsBreakPreferBottomHeavy);
            this.groupBoxToolsAutoBr.Controls.Add(this.checkBoxToolsBreakPreferBottomHeavy);
            this.groupBoxToolsAutoBr.Controls.Add(this.checkBoxToolsBreakByPixelWidth);
            this.groupBoxToolsAutoBr.Controls.Add(this.checkBoxToolsBreakEarlyLineEnding);
            this.groupBoxToolsAutoBr.Controls.Add(this.checkBoxToolsBreakEarlyComma);
            this.groupBoxToolsAutoBr.Controls.Add(this.checkBoxToolsBreakEarlyDash);
            this.groupBoxToolsAutoBr.Controls.Add(this.labelUserBingApiId);
            this.groupBoxToolsAutoBr.Controls.Add(this.buttonEditDoNotBreakAfterList);
            this.groupBoxToolsAutoBr.Controls.Add(this.checkBoxUseDoNotBreakAfterList);
            this.groupBoxToolsAutoBr.Location = new System.Drawing.Point(415, 0);
            this.groupBoxToolsAutoBr.Name = "groupBoxToolsAutoBr";
            this.groupBoxToolsAutoBr.Size = new System.Drawing.Size(435, 174);
            this.groupBoxToolsAutoBr.TabIndex = 5;
            this.groupBoxToolsAutoBr.TabStop = false;
            this.groupBoxToolsAutoBr.Text = "Auto br";
            // 
            // labelToolsBreakBottomHeavyPercent
            // 
            this.labelToolsBreakBottomHeavyPercent.AutoSize = true;
            this.labelToolsBreakBottomHeavyPercent.Location = new System.Drawing.Point(226, 140);
            this.labelToolsBreakBottomHeavyPercent.Name = "labelToolsBreakBottomHeavyPercent";
            this.labelToolsBreakBottomHeavyPercent.Size = new System.Drawing.Size(18, 13);
            this.labelToolsBreakBottomHeavyPercent.TabIndex = 63;
            this.labelToolsBreakBottomHeavyPercent.Text = "%";
            // 
            // numericUpDownToolsBreakPreferBottomHeavy
            // 
            this.numericUpDownToolsBreakPreferBottomHeavy.DecimalPlaces = 1;
            this.numericUpDownToolsBreakPreferBottomHeavy.Increment = new decimal(new int[] {
            1,
            0,
            0,
            65536});
            this.numericUpDownToolsBreakPreferBottomHeavy.Location = new System.Drawing.Point(164, 138);
            this.numericUpDownToolsBreakPreferBottomHeavy.Maximum = new decimal(new int[] {
            50,
            0,
            0,
            0});
            this.numericUpDownToolsBreakPreferBottomHeavy.Name = "numericUpDownToolsBreakPreferBottomHeavy";
            this.numericUpDownToolsBreakPreferBottomHeavy.Size = new System.Drawing.Size(56, 21);
            this.numericUpDownToolsBreakPreferBottomHeavy.TabIndex = 62;
            this.numericUpDownToolsBreakPreferBottomHeavy.Value = new decimal(new int[] {
            11,
            0,
            0,
            0});
            // 
            // checkBoxToolsBreakPreferBottomHeavy
            // 
            this.checkBoxToolsBreakPreferBottomHeavy.AutoSize = true;
            this.checkBoxToolsBreakPreferBottomHeavy.Location = new System.Drawing.Point(32, 139);
            this.checkBoxToolsBreakPreferBottomHeavy.Name = "checkBoxToolsBreakPreferBottomHeavy";
            this.checkBoxToolsBreakPreferBottomHeavy.Size = new System.Drawing.Size(126, 17);
            this.checkBoxToolsBreakPreferBottomHeavy.TabIndex = 61;
            this.checkBoxToolsBreakPreferBottomHeavy.Text = "Prefer bottom heavy";
            this.checkBoxToolsBreakPreferBottomHeavy.UseVisualStyleBackColor = true;
            // 
            // checkBoxToolsBreakByPixelWidth
            // 
            this.checkBoxToolsBreakByPixelWidth.AutoSize = true;
            this.checkBoxToolsBreakByPixelWidth.Location = new System.Drawing.Point(15, 116);
            this.checkBoxToolsBreakByPixelWidth.Name = "checkBoxToolsBreakByPixelWidth";
            this.checkBoxToolsBreakByPixelWidth.Size = new System.Drawing.Size(172, 17);
            this.checkBoxToolsBreakByPixelWidth.TabIndex = 60;
            this.checkBoxToolsBreakByPixelWidth.Text = "Break by estimated pixel width";
            this.checkBoxToolsBreakByPixelWidth.UseVisualStyleBackColor = true;
            this.checkBoxToolsBreakByPixelWidth.CheckedChanged += new System.EventHandler(this.checkBoxToolsBreakByPixelWidth_CheckedChanged);
            // 
            // checkBoxToolsBreakEarlyLineEnding
            // 
            this.checkBoxToolsBreakEarlyLineEnding.AutoSize = true;
            this.checkBoxToolsBreakEarlyLineEnding.Location = new System.Drawing.Point(15, 70);
            this.checkBoxToolsBreakEarlyLineEnding.Name = "checkBoxToolsBreakEarlyLineEnding";
            this.checkBoxToolsBreakEarlyLineEnding.Size = new System.Drawing.Size(175, 17);
            this.checkBoxToolsBreakEarlyLineEnding.TabIndex = 40;
            this.checkBoxToolsBreakEarlyLineEnding.Text = "Break early for line ending (.!?)";
            this.checkBoxToolsBreakEarlyLineEnding.UseVisualStyleBackColor = true;
            // 
            // checkBoxToolsBreakEarlyComma
            // 
            this.checkBoxToolsBreakEarlyComma.AutoSize = true;
            this.checkBoxToolsBreakEarlyComma.Location = new System.Drawing.Point(15, 93);
            this.checkBoxToolsBreakEarlyComma.Name = "checkBoxToolsBreakEarlyComma";
            this.checkBoxToolsBreakEarlyComma.Size = new System.Drawing.Size(133, 17);
            this.checkBoxToolsBreakEarlyComma.TabIndex = 50;
            this.checkBoxToolsBreakEarlyComma.Text = "Break early for comma";
            this.checkBoxToolsBreakEarlyComma.UseVisualStyleBackColor = true;
            // 
            // checkBoxToolsBreakEarlyDash
            // 
            this.checkBoxToolsBreakEarlyDash.AutoSize = true;
            this.checkBoxToolsBreakEarlyDash.Location = new System.Drawing.Point(15, 47);
            this.checkBoxToolsBreakEarlyDash.Name = "checkBoxToolsBreakEarlyDash";
            this.checkBoxToolsBreakEarlyDash.Size = new System.Drawing.Size(123, 17);
            this.checkBoxToolsBreakEarlyDash.TabIndex = 30;
            this.checkBoxToolsBreakEarlyDash.Text = "Break early for dash";
            this.checkBoxToolsBreakEarlyDash.UseVisualStyleBackColor = true;
            // 
            // labelUserBingApiId
            // 
            this.labelUserBingApiId.AutoSize = true;
            this.labelUserBingApiId.Location = new System.Drawing.Point(16, 106);
            this.labelUserBingApiId.Name = "labelUserBingApiId";
            this.labelUserBingApiId.Size = new System.Drawing.Size(0, 13);
            this.labelUserBingApiId.TabIndex = 25;
            // 
            // buttonEditDoNotBreakAfterList
            // 
            this.buttonEditDoNotBreakAfterList.Location = new System.Drawing.Point(239, 20);
            this.buttonEditDoNotBreakAfterList.Name = "buttonEditDoNotBreakAfterList";
            this.buttonEditDoNotBreakAfterList.Size = new System.Drawing.Size(75, 23);
            this.buttonEditDoNotBreakAfterList.TabIndex = 20;
            this.buttonEditDoNotBreakAfterList.Text = "Edit";
            this.buttonEditDoNotBreakAfterList.UseVisualStyleBackColor = true;
            this.buttonEditDoNotBreakAfterList.Click += new System.EventHandler(this.buttonEditDoNotBreakAfterList_Click);
            // 
            // checkBoxUseDoNotBreakAfterList
            // 
            this.checkBoxUseDoNotBreakAfterList.AutoSize = true;
            this.checkBoxUseDoNotBreakAfterList.Location = new System.Drawing.Point(15, 24);
            this.checkBoxUseDoNotBreakAfterList.Name = "checkBoxUseDoNotBreakAfterList";
            this.checkBoxUseDoNotBreakAfterList.Size = new System.Drawing.Size(154, 17);
            this.checkBoxUseDoNotBreakAfterList.TabIndex = 1;
            this.checkBoxUseDoNotBreakAfterList.Text = "Use \'do-not-beak-after\' list";
            this.checkBoxUseDoNotBreakAfterList.UseVisualStyleBackColor = true;
            // 
            // groupBoxSpellCheck
            // 
            this.groupBoxSpellCheck.Anchor = ((System.Windows.Forms.AnchorStyles)((((System.Windows.Forms.AnchorStyles.Top | System.Windows.Forms.AnchorStyles.Bottom) 
            | System.Windows.Forms.AnchorStyles.Left) 
            | System.Windows.Forms.AnchorStyles.Right)));
            this.groupBoxSpellCheck.Controls.Add(this.checkBoxSpellCheckAutoChangeNamesViaSuggestions);
            this.groupBoxSpellCheck.Controls.Add(this.checkBoxUseAlwaysToFile);
            this.groupBoxSpellCheck.Controls.Add(this.checkBoxTreatINQuoteAsING);
            this.groupBoxSpellCheck.Controls.Add(this.checkBoxSpellCheckOneLetterWords);
            this.groupBoxSpellCheck.Controls.Add(this.checkBoxSpellCheckAutoChangeNames);
            this.groupBoxSpellCheck.Location = new System.Drawing.Point(0, 389);
            this.groupBoxSpellCheck.Name = "groupBoxSpellCheck";
            this.groupBoxSpellCheck.Size = new System.Drawing.Size(408, 131);
            this.groupBoxSpellCheck.TabIndex = 4;
            this.groupBoxSpellCheck.TabStop = false;
            this.groupBoxSpellCheck.Text = "Spell check";
            // 
            // checkBoxSpellCheckAutoChangeNamesViaSuggestions
            // 
            this.checkBoxSpellCheckAutoChangeNamesViaSuggestions.AutoSize = true;
            this.checkBoxSpellCheckAutoChangeNamesViaSuggestions.Location = new System.Drawing.Point(30, 40);
            this.checkBoxSpellCheckAutoChangeNamesViaSuggestions.Name = "checkBoxSpellCheckAutoChangeNamesViaSuggestions";
            this.checkBoxSpellCheckAutoChangeNamesViaSuggestions.Size = new System.Drawing.Size(184, 17);
            this.checkBoxSpellCheckAutoChangeNamesViaSuggestions.TabIndex = 1;
            this.checkBoxSpellCheckAutoChangeNamesViaSuggestions.Text = "Also use \'spell check suggestions\'";
            this.checkBoxSpellCheckAutoChangeNamesViaSuggestions.UseVisualStyleBackColor = true;
            // 
            // checkBoxUseAlwaysToFile
            // 
            this.checkBoxUseAlwaysToFile.AutoSize = true;
            this.checkBoxUseAlwaysToFile.Location = new System.Drawing.Point(15, 102);
            this.checkBoxUseAlwaysToFile.Name = "checkBoxUseAlwaysToFile";
            this.checkBoxUseAlwaysToFile.Size = new System.Drawing.Size(192, 17);
            this.checkBoxUseAlwaysToFile.TabIndex = 4;
            this.checkBoxUseAlwaysToFile.Text = "Remember \"Use always\" / \"Skip all\"";
            this.checkBoxUseAlwaysToFile.UseVisualStyleBackColor = true;
            // 
            // checkBoxTreatINQuoteAsING
            // 
            this.checkBoxTreatINQuoteAsING.AutoSize = true;
            this.checkBoxTreatINQuoteAsING.Location = new System.Drawing.Point(15, 82);
            this.checkBoxTreatINQuoteAsING.Name = "checkBoxTreatINQuoteAsING";
            this.checkBoxTreatINQuoteAsING.Size = new System.Drawing.Size(253, 17);
            this.checkBoxTreatINQuoteAsING.TabIndex = 3;
            this.checkBoxTreatINQuoteAsING.Text = "Treat word ending \" in\' \" as \" ing \" (English only)";
            this.checkBoxTreatINQuoteAsING.UseVisualStyleBackColor = true;
            // 
            // checkBoxSpellCheckOneLetterWords
            // 
            this.checkBoxSpellCheckOneLetterWords.AutoSize = true;
            this.checkBoxSpellCheckOneLetterWords.Location = new System.Drawing.Point(15, 62);
            this.checkBoxSpellCheckOneLetterWords.Name = "checkBoxSpellCheckOneLetterWords";
            this.checkBoxSpellCheckOneLetterWords.Size = new System.Drawing.Size(205, 17);
            this.checkBoxSpellCheckOneLetterWords.TabIndex = 2;
            this.checkBoxSpellCheckOneLetterWords.Text = "Prompt for unknown one letter words";
            this.checkBoxSpellCheckOneLetterWords.UseVisualStyleBackColor = true;
            // 
            // checkBoxSpellCheckAutoChangeNames
            // 
            this.checkBoxSpellCheckAutoChangeNames.AutoSize = true;
            this.checkBoxSpellCheckAutoChangeNames.Location = new System.Drawing.Point(15, 20);
            this.checkBoxSpellCheckAutoChangeNames.Name = "checkBoxSpellCheckAutoChangeNames";
            this.checkBoxSpellCheckAutoChangeNames.Size = new System.Drawing.Size(221, 17);
            this.checkBoxSpellCheckAutoChangeNames.TabIndex = 0;
            this.checkBoxSpellCheckAutoChangeNames.Text = "Auto fix names where only casing differs";
            this.checkBoxSpellCheckAutoChangeNames.UseVisualStyleBackColor = true;
            // 
            // groupBoxFixCommonErrors
            // 
            this.groupBoxFixCommonErrors.Controls.Add(this.checkBoxUseWordSplitListAvoidPropercase);
            this.groupBoxFixCommonErrors.Controls.Add(this.checkBoxUseWordSplitList);
            this.groupBoxFixCommonErrors.Controls.Add(this.buttonFixContinuationStyleSettings);
            this.groupBoxFixCommonErrors.Controls.Add(this.checkBoxFceSkipStep1);
            this.groupBoxFixCommonErrors.Controls.Add(this.checkBoxFixShortDisplayTimesAllowMoveStartTime);
            this.groupBoxFixCommonErrors.Controls.Add(this.checkBoxFixCommonOcrErrorsUsingHardcodedRules);
            this.groupBoxFixCommonErrors.Controls.Add(this.comboBoxToolsMusicSymbol);
            this.groupBoxFixCommonErrors.Controls.Add(this.textBoxMusicSymbolsToReplace);
            this.groupBoxFixCommonErrors.Controls.Add(this.labelToolsMusicSymbolsToReplace);
            this.groupBoxFixCommonErrors.Controls.Add(this.labelToolsMusicSymbol);
            this.groupBoxFixCommonErrors.Location = new System.Drawing.Point(0, 123);
            this.groupBoxFixCommonErrors.Name = "groupBoxFixCommonErrors";
            this.groupBoxFixCommonErrors.Size = new System.Drawing.Size(408, 260);
            this.groupBoxFixCommonErrors.TabIndex = 3;
            this.groupBoxFixCommonErrors.TabStop = false;
            this.groupBoxFixCommonErrors.Text = "Fix common errors";
            // 
            // checkBoxUseWordSplitListAvoidPropercase
            // 
            this.checkBoxUseWordSplitListAvoidPropercase.AutoSize = true;
            this.checkBoxUseWordSplitListAvoidPropercase.Location = new System.Drawing.Point(34, 146);
            this.checkBoxUseWordSplitListAvoidPropercase.Name = "checkBoxUseWordSplitListAvoidPropercase";
            this.checkBoxUseWordSplitListAvoidPropercase.Size = new System.Drawing.Size(102, 17);
            this.checkBoxUseWordSplitListAvoidPropercase.TabIndex = 4;
            this.checkBoxUseWordSplitListAvoidPropercase.Text = "Skip propercase";
            this.checkBoxUseWordSplitListAvoidPropercase.UseVisualStyleBackColor = true;
            // 
            // checkBoxUseWordSplitList
            // 
            this.checkBoxUseWordSplitList.AutoSize = true;
            this.checkBoxUseWordSplitList.Location = new System.Drawing.Point(15, 125);
            this.checkBoxUseWordSplitList.Name = "checkBoxUseWordSplitList";
            this.checkBoxUseWordSplitList.Size = new System.Drawing.Size(231, 17);
            this.checkBoxUseWordSplitList.TabIndex = 3;
            this.checkBoxUseWordSplitList.Text = "Fix common OCR errors - use word split list";
            this.checkBoxUseWordSplitList.UseVisualStyleBackColor = true;
            // 
            // buttonFixContinuationStyleSettings
            // 
            this.buttonFixContinuationStyleSettings.Location = new System.Drawing.Point(16, 220);
            this.buttonFixContinuationStyleSettings.Name = "buttonFixContinuationStyleSettings";
            this.buttonFixContinuationStyleSettings.Size = new System.Drawing.Size(271, 23);
            this.buttonFixContinuationStyleSettings.TabIndex = 7;
            this.buttonFixContinuationStyleSettings.Text = "Edit settings for fixing continuation style...";
            this.buttonFixContinuationStyleSettings.UseVisualStyleBackColor = true;
            this.buttonFixContinuationStyleSettings.Click += new System.EventHandler(this.buttonFixContinuationStyleSettings_Click);
            // 
            // checkBoxFceSkipStep1
            // 
            this.checkBoxFceSkipStep1.AutoSize = true;
            this.checkBoxFceSkipStep1.Location = new System.Drawing.Point(15, 193);
            this.checkBoxFceSkipStep1.Name = "checkBoxFceSkipStep1";
            this.checkBoxFceSkipStep1.Size = new System.Drawing.Size(176, 17);
            this.checkBoxFceSkipStep1.TabIndex = 6;
            this.checkBoxFceSkipStep1.Text = "Skip step one (choose fix rules)";
            this.checkBoxFceSkipStep1.UseVisualStyleBackColor = true;
            // 
            // checkBoxFixShortDisplayTimesAllowMoveStartTime
            // 
            this.checkBoxFixShortDisplayTimesAllowMoveStartTime.AutoSize = true;
            this.checkBoxFixShortDisplayTimesAllowMoveStartTime.Location = new System.Drawing.Point(15, 170);
            this.checkBoxFixShortDisplayTimesAllowMoveStartTime.Name = "checkBoxFixShortDisplayTimesAllowMoveStartTime";
            this.checkBoxFixShortDisplayTimesAllowMoveStartTime.Size = new System.Drawing.Size(252, 17);
            this.checkBoxFixShortDisplayTimesAllowMoveStartTime.TabIndex = 5;
            this.checkBoxFixShortDisplayTimesAllowMoveStartTime.Text = "Fix short display time - allow move of start time";
            this.checkBoxFixShortDisplayTimesAllowMoveStartTime.UseVisualStyleBackColor = true;
            // 
            // checkBoxFixCommonOcrErrorsUsingHardcodedRules
            // 
            this.checkBoxFixCommonOcrErrorsUsingHardcodedRules.AutoSize = true;
            this.checkBoxFixCommonOcrErrorsUsingHardcodedRules.Location = new System.Drawing.Point(15, 103);
            this.checkBoxFixCommonOcrErrorsUsingHardcodedRules.Name = "checkBoxFixCommonOcrErrorsUsingHardcodedRules";
            this.checkBoxFixCommonOcrErrorsUsingHardcodedRules.Size = new System.Drawing.Size(268, 17);
            this.checkBoxFixCommonOcrErrorsUsingHardcodedRules.TabIndex = 2;
            this.checkBoxFixCommonOcrErrorsUsingHardcodedRules.Text = "Fix common OCR errors - also use hardcoded rules";
            this.checkBoxFixCommonOcrErrorsUsingHardcodedRules.UseVisualStyleBackColor = true;
            // 
            // comboBoxToolsMusicSymbol
            // 
            this.comboBoxToolsMusicSymbol.DropDownStyle = System.Windows.Forms.ComboBoxStyle.DropDownList;
            this.comboBoxToolsMusicSymbol.FormattingEnabled = true;
            this.comboBoxToolsMusicSymbol.Items.AddRange(new object[] {
            "♪",
            "♪♪",
            "*",
            "#"});
            this.comboBoxToolsMusicSymbol.Location = new System.Drawing.Point(200, 71);
            this.comboBoxToolsMusicSymbol.Name = "comboBoxToolsMusicSymbol";
            this.comboBoxToolsMusicSymbol.Size = new System.Drawing.Size(86, 21);
            this.comboBoxToolsMusicSymbol.TabIndex = 1;
            // 
            // textBoxMusicSymbolsToReplace
            // 
            this.textBoxMusicSymbolsToReplace.Location = new System.Drawing.Point(11, 41);
            this.textBoxMusicSymbolsToReplace.MaxLength = 100;
            this.textBoxMusicSymbolsToReplace.Name = "textBoxMusicSymbolsToReplace";
            this.textBoxMusicSymbolsToReplace.Size = new System.Drawing.Size(275, 21);
            this.textBoxMusicSymbolsToReplace.TabIndex = 0;
            // 
            // labelToolsMusicSymbolsToReplace
            // 
            this.labelToolsMusicSymbolsToReplace.AutoSize = true;
            this.labelToolsMusicSymbolsToReplace.Location = new System.Drawing.Point(8, 25);
            this.labelToolsMusicSymbolsToReplace.Name = "labelToolsMusicSymbolsToReplace";
            this.labelToolsMusicSymbolsToReplace.Size = new System.Drawing.Size(230, 13);
            this.labelToolsMusicSymbolsToReplace.TabIndex = 34;
            this.labelToolsMusicSymbolsToReplace.Text = "Music symbols to replace (separate by comma)";
            // 
            // labelToolsMusicSymbol
            // 
            this.labelToolsMusicSymbol.AutoSize = true;
            this.labelToolsMusicSymbol.Location = new System.Drawing.Point(8, 74);
            this.labelToolsMusicSymbol.Name = "labelToolsMusicSymbol";
            this.labelToolsMusicSymbol.Size = new System.Drawing.Size(69, 13);
            this.labelToolsMusicSymbol.TabIndex = 32;
            this.labelToolsMusicSymbol.Text = "Music symbol";
            // 
            // groupBoxToolsVisualSync
            // 
            this.groupBoxToolsVisualSync.Anchor = ((System.Windows.Forms.AnchorStyles)(((System.Windows.Forms.AnchorStyles.Top | System.Windows.Forms.AnchorStyles.Left) 
            | System.Windows.Forms.AnchorStyles.Right)));
            this.groupBoxToolsVisualSync.Controls.Add(this.labelToolsEndScene);
            this.groupBoxToolsVisualSync.Controls.Add(this.comboBoxToolsEndSceneIndex);
            this.groupBoxToolsVisualSync.Controls.Add(this.labelToolsStartScene);
            this.groupBoxToolsVisualSync.Controls.Add(this.comboBoxToolsStartSceneIndex);
            this.groupBoxToolsVisualSync.Controls.Add(this.comboBoxToolsVerifySeconds);
            this.groupBoxToolsVisualSync.Controls.Add(this.labelVerifyButton);
            this.groupBoxToolsVisualSync.Location = new System.Drawing.Point(0, 0);
            this.groupBoxToolsVisualSync.Name = "groupBoxToolsVisualSync";
            this.groupBoxToolsVisualSync.Size = new System.Drawing.Size(409, 116);
            this.groupBoxToolsVisualSync.TabIndex = 2;
            this.groupBoxToolsVisualSync.TabStop = false;
            this.groupBoxToolsVisualSync.Text = "Visual sync";
            // 
            // labelToolsEndScene
            // 
            this.labelToolsEndScene.AutoSize = true;
            this.labelToolsEndScene.Location = new System.Drawing.Point(13, 79);
            this.labelToolsEndScene.Name = "labelToolsEndScene";
            this.labelToolsEndScene.Size = new System.Drawing.Size(122, 13);
            this.labelToolsEndScene.TabIndex = 29;
            this.labelToolsEndScene.Text = "End scene paragraph is ";
            // 
            // comboBoxToolsEndSceneIndex
            // 
            this.comboBoxToolsEndSceneIndex.DropDownStyle = System.Windows.Forms.ComboBoxStyle.DropDownList;
            this.comboBoxToolsEndSceneIndex.FormattingEnabled = true;
            this.comboBoxToolsEndSceneIndex.Items.AddRange(new object[] {
            "Last",
            "Last - 1",
            "Last - 2",
            "Last - 3"});
            this.comboBoxToolsEndSceneIndex.Location = new System.Drawing.Point(200, 76);
            this.comboBoxToolsEndSceneIndex.Name = "comboBoxToolsEndSceneIndex";
            this.comboBoxToolsEndSceneIndex.Size = new System.Drawing.Size(86, 21);
            this.comboBoxToolsEndSceneIndex.TabIndex = 2;
            // 
            // labelToolsStartScene
            // 
            this.labelToolsStartScene.AutoSize = true;
            this.labelToolsStartScene.Location = new System.Drawing.Point(13, 52);
            this.labelToolsStartScene.Name = "labelToolsStartScene";
            this.labelToolsStartScene.Size = new System.Drawing.Size(125, 13);
            this.labelToolsStartScene.TabIndex = 27;
            this.labelToolsStartScene.Text = "Start scene paragraph is";
            // 
            // comboBoxToolsStartSceneIndex
            // 
            this.comboBoxToolsStartSceneIndex.DropDownStyle = System.Windows.Forms.ComboBoxStyle.DropDownList;
            this.comboBoxToolsStartSceneIndex.FormattingEnabled = true;
            this.comboBoxToolsStartSceneIndex.Items.AddRange(new object[] {
            "First",
            "First +1",
            "First +2",
            "First +3"});
            this.comboBoxToolsStartSceneIndex.Location = new System.Drawing.Point(200, 49);
            this.comboBoxToolsStartSceneIndex.Name = "comboBoxToolsStartSceneIndex";
            this.comboBoxToolsStartSceneIndex.Size = new System.Drawing.Size(86, 21);
            this.comboBoxToolsStartSceneIndex.TabIndex = 1;
            // 
            // comboBoxToolsVerifySeconds
            // 
            this.comboBoxToolsVerifySeconds.DropDownStyle = System.Windows.Forms.ComboBoxStyle.DropDownList;
            this.comboBoxToolsVerifySeconds.FormattingEnabled = true;
            this.comboBoxToolsVerifySeconds.Items.AddRange(new object[] {
            "2",
            "3",
            "4",
            "5"});
            this.comboBoxToolsVerifySeconds.Location = new System.Drawing.Point(200, 22);
            this.comboBoxToolsVerifySeconds.Name = "comboBoxToolsVerifySeconds";
            this.comboBoxToolsVerifySeconds.Size = new System.Drawing.Size(86, 21);
            this.comboBoxToolsVerifySeconds.TabIndex = 0;
            // 
            // labelVerifyButton
            // 
            this.labelVerifyButton.AutoSize = true;
            this.labelVerifyButton.Location = new System.Drawing.Point(13, 25);
            this.labelVerifyButton.Name = "labelVerifyButton";
            this.labelVerifyButton.Size = new System.Drawing.Size(147, 13);
            this.labelVerifyButton.TabIndex = 3;
            this.labelVerifyButton.Text = "Play X seconds and back, X is";
            // 
            // panelToolBar
            // 
            this.panelToolBar.Controls.Add(this.groupBox2);
            this.panelToolBar.Controls.Add(this.groupBoxShowToolBarButtons);
            this.panelToolBar.Location = new System.Drawing.Point(230, 6);
            this.panelToolBar.Name = "panelToolBar";
            this.panelToolBar.Padding = new System.Windows.Forms.Padding(3);
            this.panelToolBar.Size = new System.Drawing.Size(864, 521);
            this.panelToolBar.TabIndex = 9;
            this.panelToolBar.Text = "Toolbar ";
            // 
            // groupBox2
            // 
            this.groupBox2.Anchor = ((System.Windows.Forms.AnchorStyles)((((System.Windows.Forms.AnchorStyles.Top | System.Windows.Forms.AnchorStyles.Bottom) 
            | System.Windows.Forms.AnchorStyles.Left) 
            | System.Windows.Forms.AnchorStyles.Right)));
            this.groupBox2.Controls.Add(this.checkBoxShowFrameRate);
            this.groupBox2.Location = new System.Drawing.Point(0, 449);
            this.groupBox2.Name = "groupBox2";
            this.groupBox2.Size = new System.Drawing.Size(850, 70);
            this.groupBox2.TabIndex = 35;
            this.groupBox2.TabStop = false;
            // 
            // checkBoxShowFrameRate
            // 
            this.checkBoxShowFrameRate.AutoSize = true;
            this.checkBoxShowFrameRate.Location = new System.Drawing.Point(16, 20);
            this.checkBoxShowFrameRate.Name = "checkBoxShowFrameRate";
            this.checkBoxShowFrameRate.Size = new System.Drawing.Size(154, 17);
            this.checkBoxShowFrameRate.TabIndex = 47;
            this.checkBoxShowFrameRate.Text = "Show frame rate in toolbar";
            this.checkBoxShowFrameRate.UseVisualStyleBackColor = true;
            // 
            // groupBoxShowToolBarButtons
            // 
            this.groupBoxShowToolBarButtons.Anchor = ((System.Windows.Forms.AnchorStyles)(((System.Windows.Forms.AnchorStyles.Top | System.Windows.Forms.AnchorStyles.Left) 
            | System.Windows.Forms.AnchorStyles.Right)));
            this.groupBoxShowToolBarButtons.Controls.Add(this.pictureBoxWebVttStyle);
            this.groupBoxShowToolBarButtons.Controls.Add(this.pictureBoxEbuProperties);
            this.groupBoxShowToolBarButtons.Controls.Add(this.pictureBoxWebVttProperties);
            this.groupBoxShowToolBarButtons.Controls.Add(this.pictureBoxIttProperties);
            this.groupBoxShowToolBarButtons.Controls.Add(this.pictureBoxToggleVideo);
            this.groupBoxShowToolBarButtons.Controls.Add(this.pictureBoxToggleWaveform);
            this.groupBoxShowToolBarButtons.Controls.Add(this.pictureBoxAssaDraw);
            this.groupBoxShowToolBarButtons.Controls.Add(this.pictureBoxAssAttachments);
            this.groupBoxShowToolBarButtons.Controls.Add(this.pictureBoxAssProperties);
            this.groupBoxShowToolBarButtons.Controls.Add(this.pictureBoxAssStyleManager);
            this.groupBoxShowToolBarButtons.Controls.Add(this.labelToggleSourceView);
            this.groupBoxShowToolBarButtons.Controls.Add(this.pictureBoxSourceView);
            this.groupBoxShowToolBarButtons.Controls.Add(this.checkBoxTBToggleSourceView);
            this.groupBoxShowToolBarButtons.Controls.Add(this.labelTBBurnIn);
            this.groupBoxShowToolBarButtons.Controls.Add(this.pictureBoxBurnIn);
            this.groupBoxShowToolBarButtons.Controls.Add(this.checkBoxTBBurnIn);
            this.groupBoxShowToolBarButtons.Controls.Add(this.labelTBBeautifyTimeCodes);
            this.groupBoxShowToolBarButtons.Controls.Add(this.pictureBoxBeautifyTimeCodes);
            this.groupBoxShowToolBarButtons.Controls.Add(this.checkBoxBeautifyTimeCodes);
            this.groupBoxShowToolBarButtons.Controls.Add(this.labelTBNetflixQualityCheck);
            this.groupBoxShowToolBarButtons.Controls.Add(this.pictureBoxNetflixQualityCheck);
            this.groupBoxShowToolBarButtons.Controls.Add(this.checkBoxNetflixQualityCheck);
            this.groupBoxShowToolBarButtons.Controls.Add(this.labelTBRemoveTextForHi);
            this.groupBoxShowToolBarButtons.Controls.Add(this.pictureBoxRemoveTextForHi);
            this.groupBoxShowToolBarButtons.Controls.Add(this.checkBoxTBRemoveTextForHi);
            this.groupBoxShowToolBarButtons.Controls.Add(this.labelTBFixCommonErrors);
            this.groupBoxShowToolBarButtons.Controls.Add(this.pictureBoxFixCommonErrors);
            this.groupBoxShowToolBarButtons.Controls.Add(this.checkBoxTBFixCommonErrors);
            this.groupBoxShowToolBarButtons.Controls.Add(this.labelTBHelp);
            this.groupBoxShowToolBarButtons.Controls.Add(this.pictureBoxHelp);
            this.groupBoxShowToolBarButtons.Controls.Add(this.checkBoxHelp);
            this.groupBoxShowToolBarButtons.Controls.Add(this.labelTBSettings);
            this.groupBoxShowToolBarButtons.Controls.Add(this.pictureBoxSettings);
            this.groupBoxShowToolBarButtons.Controls.Add(this.checkBoxSettings);
            this.groupBoxShowToolBarButtons.Controls.Add(this.labelTBSpellCheck);
            this.groupBoxShowToolBarButtons.Controls.Add(this.pictureBoxSpellCheck);
            this.groupBoxShowToolBarButtons.Controls.Add(this.checkBoxSpellCheck);
            this.groupBoxShowToolBarButtons.Controls.Add(this.labelTBVisualSync);
            this.groupBoxShowToolBarButtons.Controls.Add(this.pictureBoxVisualSync);
            this.groupBoxShowToolBarButtons.Controls.Add(this.checkBoxVisualSync);
            this.groupBoxShowToolBarButtons.Controls.Add(this.labelTBReplace);
            this.groupBoxShowToolBarButtons.Controls.Add(this.pictureBoxReplace);
            this.groupBoxShowToolBarButtons.Controls.Add(this.checkBoxReplace);
            this.groupBoxShowToolBarButtons.Controls.Add(this.labelTBFind);
            this.groupBoxShowToolBarButtons.Controls.Add(this.pictureBoxFind);
            this.groupBoxShowToolBarButtons.Controls.Add(this.checkBoxToolbarFind);
            this.groupBoxShowToolBarButtons.Controls.Add(this.labelTBSaveAs);
            this.groupBoxShowToolBarButtons.Controls.Add(this.pictureBoxSaveAs);
            this.groupBoxShowToolBarButtons.Controls.Add(this.checkBoxToolbarSaveAs);
            this.groupBoxShowToolBarButtons.Controls.Add(this.labelTBSave);
            this.groupBoxShowToolBarButtons.Controls.Add(this.pictureBoxSave);
            this.groupBoxShowToolBarButtons.Controls.Add(this.checkBoxToolbarSave);
            this.groupBoxShowToolBarButtons.Controls.Add(this.labelTBOpen);
            this.groupBoxShowToolBarButtons.Controls.Add(this.pictureBoxFileOpen);
            this.groupBoxShowToolBarButtons.Controls.Add(this.checkBoxToolbarOpen);
            this.groupBoxShowToolBarButtons.Controls.Add(this.labelTBNew);
            this.groupBoxShowToolBarButtons.Controls.Add(this.pictureBoxFileNew);
            this.groupBoxShowToolBarButtons.Controls.Add(this.checkBoxToolbarNew);
            this.groupBoxShowToolBarButtons.Location = new System.Drawing.Point(0, 0);
            this.groupBoxShowToolBarButtons.Name = "groupBoxShowToolBarButtons";
            this.groupBoxShowToolBarButtons.Size = new System.Drawing.Size(851, 448);
            this.groupBoxShowToolBarButtons.TabIndex = 0;
            this.groupBoxShowToolBarButtons.TabStop = false;
            this.groupBoxShowToolBarButtons.Text = "Show toolbar buttons";
            // 
            // pictureBoxWebVttStyle
            // 
            this.pictureBoxWebVttStyle.Location = new System.Drawing.Point(285, 400);
            this.pictureBoxWebVttStyle.Name = "pictureBoxWebVttStyle";
            this.pictureBoxWebVttStyle.Size = new System.Drawing.Size(32, 32);
            this.pictureBoxWebVttStyle.TabIndex = 60;
            this.pictureBoxWebVttStyle.TabStop = false;
            // 
            // pictureBoxEbuProperties
            // 
            this.pictureBoxEbuProperties.Location = new System.Drawing.Point(361, 400);
            this.pictureBoxEbuProperties.Name = "pictureBoxEbuProperties";
            this.pictureBoxEbuProperties.Size = new System.Drawing.Size(32, 32);
            this.pictureBoxEbuProperties.TabIndex = 59;
            this.pictureBoxEbuProperties.TabStop = false;
            // 
            // pictureBoxWebVttProperties
            // 
            this.pictureBoxWebVttProperties.Location = new System.Drawing.Point(324, 400);
            this.pictureBoxWebVttProperties.Name = "pictureBoxWebVttProperties";
            this.pictureBoxWebVttProperties.Size = new System.Drawing.Size(32, 32);
            this.pictureBoxWebVttProperties.TabIndex = 58;
            this.pictureBoxWebVttProperties.TabStop = false;
            // 
            // pictureBoxIttProperties
            // 
            this.pictureBoxIttProperties.Location = new System.Drawing.Point(247, 400);
            this.pictureBoxIttProperties.Name = "pictureBoxIttProperties";
            this.pictureBoxIttProperties.Size = new System.Drawing.Size(32, 32);
            this.pictureBoxIttProperties.TabIndex = 57;
            this.pictureBoxIttProperties.TabStop = false;
            // 
            // pictureBoxToggleVideo
            // 
            this.pictureBoxToggleVideo.Location = new System.Drawing.Point(209, 400);
            this.pictureBoxToggleVideo.Name = "pictureBoxToggleVideo";
            this.pictureBoxToggleVideo.Size = new System.Drawing.Size(32, 32);
            this.pictureBoxToggleVideo.TabIndex = 56;
            this.pictureBoxToggleVideo.TabStop = false;
            // 
            // pictureBoxToggleWaveform
            // 
            this.pictureBoxToggleWaveform.Location = new System.Drawing.Point(171, 400);
            this.pictureBoxToggleWaveform.Name = "pictureBoxToggleWaveform";
            this.pictureBoxToggleWaveform.Size = new System.Drawing.Size(32, 32);
            this.pictureBoxToggleWaveform.TabIndex = 55;
            this.pictureBoxToggleWaveform.TabStop = false;
            // 
            // pictureBoxAssaDraw
            // 
            this.pictureBoxAssaDraw.Location = new System.Drawing.Point(133, 400);
            this.pictureBoxAssaDraw.Name = "pictureBoxAssaDraw";
            this.pictureBoxAssaDraw.Size = new System.Drawing.Size(32, 32);
            this.pictureBoxAssaDraw.TabIndex = 54;
            this.pictureBoxAssaDraw.TabStop = false;
            // 
            // pictureBoxAssAttachments
            // 
            this.pictureBoxAssAttachments.Location = new System.Drawing.Point(95, 400);
            this.pictureBoxAssAttachments.Name = "pictureBoxAssAttachments";
            this.pictureBoxAssAttachments.Size = new System.Drawing.Size(32, 32);
            this.pictureBoxAssAttachments.TabIndex = 53;
            this.pictureBoxAssAttachments.TabStop = false;
            // 
            // pictureBoxAssProperties
            // 
            this.pictureBoxAssProperties.Location = new System.Drawing.Point(56, 400);
            this.pictureBoxAssProperties.Name = "pictureBoxAssProperties";
            this.pictureBoxAssProperties.Size = new System.Drawing.Size(32, 32);
            this.pictureBoxAssProperties.TabIndex = 52;
            this.pictureBoxAssProperties.TabStop = false;
            // 
            // pictureBoxAssStyleManager
            // 
            this.pictureBoxAssStyleManager.Location = new System.Drawing.Point(19, 400);
            this.pictureBoxAssStyleManager.Name = "pictureBoxAssStyleManager";
            this.pictureBoxAssStyleManager.Size = new System.Drawing.Size(32, 32);
            this.pictureBoxAssStyleManager.TabIndex = 51;
            this.pictureBoxAssStyleManager.TabStop = false;
            // 
            // labelToggleSourceView
            // 
            this.labelToggleSourceView.AutoSize = true;
            this.labelToggleSourceView.Location = new System.Drawing.Point(9, 256);
            this.labelToggleSourceView.Name = "labelToggleSourceView";
            this.labelToggleSourceView.Size = new System.Drawing.Size(99, 13);
            this.labelToggleSourceView.TabIndex = 48;
            this.labelToggleSourceView.Text = "Toggle source view";
            // 
            // pictureBoxSourceView
            // 
            this.pictureBoxSourceView.Location = new System.Drawing.Point(22, 275);
            this.pictureBoxSourceView.Name = "pictureBoxSourceView";
            this.pictureBoxSourceView.Size = new System.Drawing.Size(32, 32);
            this.pictureBoxSourceView.TabIndex = 47;
            this.pictureBoxSourceView.TabStop = false;
            // 
            // checkBoxTBToggleSourceView
            // 
            this.checkBoxTBToggleSourceView.AutoSize = true;
            this.checkBoxTBToggleSourceView.Location = new System.Drawing.Point(25, 314);
            this.checkBoxTBToggleSourceView.Name = "checkBoxTBToggleSourceView";
            this.checkBoxTBToggleSourceView.Size = new System.Drawing.Size(55, 17);
            this.checkBoxTBToggleSourceView.TabIndex = 46;
            this.checkBoxTBToggleSourceView.Text = "Visible";
            this.checkBoxTBToggleSourceView.UseVisualStyleBackColor = true;
            // 
            // labelTBBurnIn
            // 
            this.labelTBBurnIn.AutoSize = true;
            this.labelTBBurnIn.Location = new System.Drawing.Point(243, 142);
            this.labelTBBurnIn.Name = "labelTBBurnIn";
            this.labelTBBurnIn.Size = new System.Drawing.Size(40, 13);
            this.labelTBBurnIn.TabIndex = 45;
            this.labelTBBurnIn.Text = "Burn in";
            // 
            // pictureBoxBurnIn
            // 
            this.pictureBoxBurnIn.Location = new System.Drawing.Point(256, 159);
            this.pictureBoxBurnIn.Name = "pictureBoxBurnIn";
            this.pictureBoxBurnIn.Size = new System.Drawing.Size(32, 32);
            this.pictureBoxBurnIn.TabIndex = 44;
            this.pictureBoxBurnIn.TabStop = false;
            // 
            // checkBoxTBBurnIn
            // 
            this.checkBoxTBBurnIn.AutoSize = true;
            this.checkBoxTBBurnIn.Location = new System.Drawing.Point(259, 198);
            this.checkBoxTBBurnIn.Name = "checkBoxTBBurnIn";
            this.checkBoxTBBurnIn.Size = new System.Drawing.Size(55, 17);
            this.checkBoxTBBurnIn.TabIndex = 20;
            this.checkBoxTBBurnIn.Text = "Visible";
            this.checkBoxTBBurnIn.UseVisualStyleBackColor = true;
            // 
            // labelTBBeautifyTimeCodes
            // 
            this.labelTBBeautifyTimeCodes.AutoSize = true;
            this.labelTBBeautifyTimeCodes.Location = new System.Drawing.Point(765, 143);
            this.labelTBBeautifyTimeCodes.Name = "labelTBBeautifyTimeCodes";
            this.labelTBBeautifyTimeCodes.Size = new System.Drawing.Size(101, 13);
            this.labelTBBeautifyTimeCodes.TabIndex = 45;
            this.labelTBBeautifyTimeCodes.Text = "Beautify time codes";
            // 
            // pictureBoxBeautifyTimeCodes
            // 
            this.pictureBoxBeautifyTimeCodes.Location = new System.Drawing.Point(776, 160);
            this.pictureBoxBeautifyTimeCodes.Name = "pictureBoxBeautifyTimeCodes";
            this.pictureBoxBeautifyTimeCodes.Size = new System.Drawing.Size(32, 32);
            this.pictureBoxBeautifyTimeCodes.TabIndex = 44;
            this.pictureBoxBeautifyTimeCodes.TabStop = false;
            // 
            // checkBoxBeautifyTimeCodes
            // 
            this.checkBoxBeautifyTimeCodes.AutoSize = true;
            this.checkBoxBeautifyTimeCodes.Location = new System.Drawing.Point(779, 198);
            this.checkBoxBeautifyTimeCodes.Name = "checkBoxBeautifyTimeCodes";
            this.checkBoxBeautifyTimeCodes.Size = new System.Drawing.Size(55, 17);
            this.checkBoxBeautifyTimeCodes.TabIndex = 43;
            this.checkBoxBeautifyTimeCodes.Text = "Visible";
            this.checkBoxBeautifyTimeCodes.UseVisualStyleBackColor = true;
            // 
            // labelTBNetflixQualityCheck
            // 
            this.labelTBNetflixQualityCheck.AutoSize = true;
            this.labelTBNetflixQualityCheck.Location = new System.Drawing.Point(647, 143);
            this.labelTBNetflixQualityCheck.Name = "labelTBNetflixQualityCheck";
            this.labelTBNetflixQualityCheck.Size = new System.Drawing.Size(103, 13);
            this.labelTBNetflixQualityCheck.TabIndex = 42;
            this.labelTBNetflixQualityCheck.Text = "Netflix quality check";
            // 
            // pictureBoxNetflixQualityCheck
            // 
            this.pictureBoxNetflixQualityCheck.Location = new System.Drawing.Point(660, 160);
            this.pictureBoxNetflixQualityCheck.Name = "pictureBoxNetflixQualityCheck";
            this.pictureBoxNetflixQualityCheck.Size = new System.Drawing.Size(32, 32);
            this.pictureBoxNetflixQualityCheck.TabIndex = 41;
            this.pictureBoxNetflixQualityCheck.TabStop = false;
            // 
            // checkBoxNetflixQualityCheck
            // 
            this.checkBoxNetflixQualityCheck.AutoSize = true;
            this.checkBoxNetflixQualityCheck.Location = new System.Drawing.Point(663, 198);
            this.checkBoxNetflixQualityCheck.Name = "checkBoxNetflixQualityCheck";
            this.checkBoxNetflixQualityCheck.Size = new System.Drawing.Size(55, 17);
            this.checkBoxNetflixQualityCheck.TabIndex = 40;
            this.checkBoxNetflixQualityCheck.Text = "Visible";
            this.checkBoxNetflixQualityCheck.UseVisualStyleBackColor = true;
            // 
            // labelTBRemoveTextForHi
            // 
            this.labelTBRemoveTextForHi.AutoSize = true;
            this.labelTBRemoveTextForHi.Location = new System.Drawing.Point(9, 143);
            this.labelTBRemoveTextForHi.Name = "labelTBRemoveTextForHi";
            this.labelTBRemoveTextForHi.Size = new System.Drawing.Size(100, 13);
            this.labelTBRemoveTextForHi.TabIndex = 39;
            this.labelTBRemoveTextForHi.Text = "Remove text for HI";
            // 
            // pictureBoxRemoveTextForHi
            // 
            this.pictureBoxRemoveTextForHi.Location = new System.Drawing.Point(22, 161);
            this.pictureBoxRemoveTextForHi.Name = "pictureBoxRemoveTextForHi";
            this.pictureBoxRemoveTextForHi.Size = new System.Drawing.Size(32, 32);
            this.pictureBoxRemoveTextForHi.TabIndex = 38;
            this.pictureBoxRemoveTextForHi.TabStop = false;
            // 
            // checkBoxTBRemoveTextForHi
            // 
            this.checkBoxTBRemoveTextForHi.AutoSize = true;
            this.checkBoxTBRemoveTextForHi.Location = new System.Drawing.Point(25, 198);
            this.checkBoxTBRemoveTextForHi.Name = "checkBoxTBRemoveTextForHi";
            this.checkBoxTBRemoveTextForHi.Size = new System.Drawing.Size(55, 17);
            this.checkBoxTBRemoveTextForHi.TabIndex = 18;
            this.checkBoxTBRemoveTextForHi.Text = "Visible";
            this.checkBoxTBRemoveTextForHi.UseVisualStyleBackColor = true;
            // 
            // labelTBFixCommonErrors
            // 
            this.labelTBFixCommonErrors.AutoSize = true;
            this.labelTBFixCommonErrors.Location = new System.Drawing.Point(597, 22);
            this.labelTBFixCommonErrors.Name = "labelTBFixCommonErrors";
            this.labelTBFixCommonErrors.Size = new System.Drawing.Size(95, 13);
            this.labelTBFixCommonErrors.TabIndex = 36;
            this.labelTBFixCommonErrors.Text = "Fix common errors";
            // 
            // pictureBoxFixCommonErrors
            // 
            this.pictureBoxFixCommonErrors.Location = new System.Drawing.Point(610, 41);
            this.pictureBoxFixCommonErrors.Name = "pictureBoxFixCommonErrors";
            this.pictureBoxFixCommonErrors.Size = new System.Drawing.Size(32, 32);
            this.pictureBoxFixCommonErrors.TabIndex = 35;
            this.pictureBoxFixCommonErrors.TabStop = false;
            // 
            // checkBoxTBFixCommonErrors
            // 
            this.checkBoxTBFixCommonErrors.AutoSize = true;
            this.checkBoxTBFixCommonErrors.Location = new System.Drawing.Point(613, 81);
            this.checkBoxTBFixCommonErrors.Name = "checkBoxTBFixCommonErrors";
            this.checkBoxTBFixCommonErrors.Size = new System.Drawing.Size(55, 17);
            this.checkBoxTBFixCommonErrors.TabIndex = 17;
            this.checkBoxTBFixCommonErrors.Text = "Visible";
            this.checkBoxTBFixCommonErrors.UseVisualStyleBackColor = true;
            // 
            // labelTBHelp
            // 
            this.labelTBHelp.AutoSize = true;
            this.labelTBHelp.Location = new System.Drawing.Point(561, 143);
            this.labelTBHelp.Name = "labelTBHelp";
            this.labelTBHelp.Size = new System.Drawing.Size(28, 13);
            this.labelTBHelp.TabIndex = 33;
            this.labelTBHelp.Text = "Help";
            // 
            // pictureBoxHelp
            // 
            this.pictureBoxHelp.Location = new System.Drawing.Point(560, 160);
            this.pictureBoxHelp.Name = "pictureBoxHelp";
            this.pictureBoxHelp.Size = new System.Drawing.Size(32, 32);
            this.pictureBoxHelp.TabIndex = 32;
            this.pictureBoxHelp.TabStop = false;
            // 
            // checkBoxHelp
            // 
            this.checkBoxHelp.AutoSize = true;
            this.checkBoxHelp.Location = new System.Drawing.Point(563, 198);
            this.checkBoxHelp.Name = "checkBoxHelp";
            this.checkBoxHelp.Size = new System.Drawing.Size(55, 17);
            this.checkBoxHelp.TabIndex = 23;
            this.checkBoxHelp.Text = "Visible";
            this.checkBoxHelp.UseVisualStyleBackColor = true;
            // 
            // labelTBSettings
            // 
            this.labelTBSettings.AutoSize = true;
            this.labelTBSettings.Location = new System.Drawing.Point(456, 143);
            this.labelTBSettings.Name = "labelTBSettings";
            this.labelTBSettings.Size = new System.Drawing.Size(46, 13);
            this.labelTBSettings.TabIndex = 30;
            this.labelTBSettings.Text = "Settings";
            // 
            // pictureBoxSettings
            // 
            this.pictureBoxSettings.Location = new System.Drawing.Point(459, 160);
            this.pictureBoxSettings.Name = "pictureBoxSettings";
            this.pictureBoxSettings.Size = new System.Drawing.Size(32, 32);
            this.pictureBoxSettings.TabIndex = 29;
            this.pictureBoxSettings.TabStop = false;
            // 
            // checkBoxSettings
            // 
            this.checkBoxSettings.AutoSize = true;
            this.checkBoxSettings.Location = new System.Drawing.Point(462, 198);
            this.checkBoxSettings.Name = "checkBoxSettings";
            this.checkBoxSettings.Size = new System.Drawing.Size(55, 17);
            this.checkBoxSettings.TabIndex = 22;
            this.checkBoxSettings.Text = "Visible";
            this.checkBoxSettings.UseVisualStyleBackColor = true;
            // 
            // labelTBSpellCheck
            // 
            this.labelTBSpellCheck.AutoSize = true;
            this.labelTBSpellCheck.Location = new System.Drawing.Point(357, 143);
            this.labelTBSpellCheck.Name = "labelTBSpellCheck";
            this.labelTBSpellCheck.Size = new System.Drawing.Size(59, 13);
            this.labelTBSpellCheck.TabIndex = 27;
            this.labelTBSpellCheck.Text = "Spell check";
            // 
            // pictureBoxSpellCheck
            // 
            this.pictureBoxSpellCheck.Location = new System.Drawing.Point(361, 160);
            this.pictureBoxSpellCheck.Name = "pictureBoxSpellCheck";
            this.pictureBoxSpellCheck.Size = new System.Drawing.Size(32, 32);
            this.pictureBoxSpellCheck.TabIndex = 26;
            this.pictureBoxSpellCheck.TabStop = false;
            // 
            // checkBoxSpellCheck
            // 
            this.checkBoxSpellCheck.AutoSize = true;
            this.checkBoxSpellCheck.Location = new System.Drawing.Point(362, 198);
            this.checkBoxSpellCheck.Name = "checkBoxSpellCheck";
            this.checkBoxSpellCheck.Size = new System.Drawing.Size(55, 17);
            this.checkBoxSpellCheck.TabIndex = 21;
            this.checkBoxSpellCheck.Text = "Visible";
            this.checkBoxSpellCheck.UseVisualStyleBackColor = true;
            // 
            // labelTBVisualSync
            // 
            this.labelTBVisualSync.AutoSize = true;
            this.labelTBVisualSync.Location = new System.Drawing.Point(132, 143);
            this.labelTBVisualSync.Name = "labelTBVisualSync";
            this.labelTBVisualSync.Size = new System.Drawing.Size(59, 13);
            this.labelTBVisualSync.TabIndex = 21;
            this.labelTBVisualSync.Text = "Visual sync";
            // 
            // pictureBoxVisualSync
            // 
            this.pictureBoxVisualSync.Location = new System.Drawing.Point(145, 161);
            this.pictureBoxVisualSync.Name = "pictureBoxVisualSync";
            this.pictureBoxVisualSync.Size = new System.Drawing.Size(32, 32);
            this.pictureBoxVisualSync.TabIndex = 20;
            this.pictureBoxVisualSync.TabStop = false;
            // 
            // checkBoxVisualSync
            // 
            this.checkBoxVisualSync.AutoSize = true;
            this.checkBoxVisualSync.Location = new System.Drawing.Point(148, 198);
            this.checkBoxVisualSync.Name = "checkBoxVisualSync";
            this.checkBoxVisualSync.Size = new System.Drawing.Size(55, 17);
            this.checkBoxVisualSync.TabIndex = 19;
            this.checkBoxVisualSync.Text = "Visible";
            this.checkBoxVisualSync.UseVisualStyleBackColor = true;
            // 
            // labelTBReplace
            // 
            this.labelTBReplace.AutoSize = true;
            this.labelTBReplace.Location = new System.Drawing.Point(521, 22);
            this.labelTBReplace.Name = "labelTBReplace";
            this.labelTBReplace.Size = new System.Drawing.Size(45, 13);
            this.labelTBReplace.TabIndex = 18;
            this.labelTBReplace.Text = "Replace";
            // 
            // pictureBoxReplace
            // 
            this.pictureBoxReplace.Location = new System.Drawing.Point(526, 41);
            this.pictureBoxReplace.Name = "pictureBoxReplace";
            this.pictureBoxReplace.Size = new System.Drawing.Size(32, 32);
            this.pictureBoxReplace.TabIndex = 17;
            this.pictureBoxReplace.TabStop = false;
            // 
            // checkBoxReplace
            // 
            this.checkBoxReplace.AutoSize = true;
            this.checkBoxReplace.Location = new System.Drawing.Point(529, 81);
            this.checkBoxReplace.Name = "checkBoxReplace";
            this.checkBoxReplace.Size = new System.Drawing.Size(55, 17);
            this.checkBoxReplace.TabIndex = 16;
            this.checkBoxReplace.Text = "Visible";
            this.checkBoxReplace.UseVisualStyleBackColor = true;
            // 
            // labelTBFind
            // 
            this.labelTBFind.AutoSize = true;
            this.labelTBFind.Location = new System.Drawing.Point(425, 22);
            this.labelTBFind.Name = "labelTBFind";
            this.labelTBFind.Size = new System.Drawing.Size(27, 13);
            this.labelTBFind.TabIndex = 15;
            this.labelTBFind.Text = "Find";
            // 
            // pictureBoxFind
            // 
            this.pictureBoxFind.Location = new System.Drawing.Point(423, 41);
            this.pictureBoxFind.Name = "pictureBoxFind";
            this.pictureBoxFind.Size = new System.Drawing.Size(32, 32);
            this.pictureBoxFind.TabIndex = 14;
            this.pictureBoxFind.TabStop = false;
            // 
            // checkBoxToolbarFind
            // 
            this.checkBoxToolbarFind.AutoSize = true;
            this.checkBoxToolbarFind.Location = new System.Drawing.Point(426, 81);
            this.checkBoxToolbarFind.Name = "checkBoxToolbarFind";
            this.checkBoxToolbarFind.Size = new System.Drawing.Size(55, 17);
            this.checkBoxToolbarFind.TabIndex = 13;
            this.checkBoxToolbarFind.Text = "Visible";
            this.checkBoxToolbarFind.UseVisualStyleBackColor = true;
            // 
            // labelTBSaveAs
            // 
            this.labelTBSaveAs.AutoSize = true;
            this.labelTBSaveAs.Location = new System.Drawing.Point(316, 22);
            this.labelTBSaveAs.Name = "labelTBSaveAs";
            this.labelTBSaveAs.Size = new System.Drawing.Size(45, 13);
            this.labelTBSaveAs.TabIndex = 12;
            this.labelTBSaveAs.Text = "Save as";
            // 
            // pictureBoxSaveAs
            // 
            this.pictureBoxSaveAs.Location = new System.Drawing.Point(322, 41);
            this.pictureBoxSaveAs.Name = "pictureBoxSaveAs";
            this.pictureBoxSaveAs.Size = new System.Drawing.Size(32, 32);
            this.pictureBoxSaveAs.TabIndex = 11;
            this.pictureBoxSaveAs.TabStop = false;
            // 
            // checkBoxToolbarSaveAs
            // 
            this.checkBoxToolbarSaveAs.AutoSize = true;
            this.checkBoxToolbarSaveAs.Location = new System.Drawing.Point(325, 81);
            this.checkBoxToolbarSaveAs.Name = "checkBoxToolbarSaveAs";
            this.checkBoxToolbarSaveAs.Size = new System.Drawing.Size(55, 17);
            this.checkBoxToolbarSaveAs.TabIndex = 10;
            this.checkBoxToolbarSaveAs.Text = "Visible";
            this.checkBoxToolbarSaveAs.UseVisualStyleBackColor = true;
            // 
            // labelTBSave
            // 
            this.labelTBSave.AutoSize = true;
            this.labelTBSave.Location = new System.Drawing.Point(225, 22);
            this.labelTBSave.Name = "labelTBSave";
            this.labelTBSave.Size = new System.Drawing.Size(31, 13);
            this.labelTBSave.TabIndex = 9;
            this.labelTBSave.Text = "Save";
            // 
            // pictureBoxSave
            // 
            this.pictureBoxSave.Location = new System.Drawing.Point(224, 41);
            this.pictureBoxSave.Name = "pictureBoxSave";
            this.pictureBoxSave.Size = new System.Drawing.Size(32, 32);
            this.pictureBoxSave.TabIndex = 8;
            this.pictureBoxSave.TabStop = false;
            // 
            // checkBoxToolbarSave
            // 
            this.checkBoxToolbarSave.AutoSize = true;
            this.checkBoxToolbarSave.Location = new System.Drawing.Point(227, 81);
            this.checkBoxToolbarSave.Name = "checkBoxToolbarSave";
            this.checkBoxToolbarSave.Size = new System.Drawing.Size(55, 17);
            this.checkBoxToolbarSave.TabIndex = 7;
            this.checkBoxToolbarSave.Text = "Visible";
            this.checkBoxToolbarSave.UseVisualStyleBackColor = true;
            // 
            // labelTBOpen
            // 
            this.labelTBOpen.AutoSize = true;
            this.labelTBOpen.Location = new System.Drawing.Point(124, 22);
            this.labelTBOpen.Name = "labelTBOpen";
            this.labelTBOpen.Size = new System.Drawing.Size(33, 13);
            this.labelTBOpen.TabIndex = 6;
            this.labelTBOpen.Text = "Open";
            // 
            // pictureBoxFileOpen
            // 
            this.pictureBoxFileOpen.Location = new System.Drawing.Point(123, 41);
            this.pictureBoxFileOpen.Name = "pictureBoxFileOpen";
            this.pictureBoxFileOpen.Size = new System.Drawing.Size(32, 32);
            this.pictureBoxFileOpen.TabIndex = 5;
            this.pictureBoxFileOpen.TabStop = false;
            // 
            // checkBoxToolbarOpen
            // 
            this.checkBoxToolbarOpen.AutoSize = true;
            this.checkBoxToolbarOpen.Location = new System.Drawing.Point(126, 81);
            this.checkBoxToolbarOpen.Name = "checkBoxToolbarOpen";
            this.checkBoxToolbarOpen.Size = new System.Drawing.Size(55, 17);
            this.checkBoxToolbarOpen.TabIndex = 4;
            this.checkBoxToolbarOpen.Text = "Visible";
            this.checkBoxToolbarOpen.UseVisualStyleBackColor = true;
            // 
            // labelTBNew
            // 
            this.labelTBNew.AutoSize = true;
            this.labelTBNew.Location = new System.Drawing.Point(24, 22);
            this.labelTBNew.Name = "labelTBNew";
            this.labelTBNew.Size = new System.Drawing.Size(28, 13);
            this.labelTBNew.TabIndex = 3;
            this.labelTBNew.Text = "New";
            // 
            // pictureBoxFileNew
            // 
            this.pictureBoxFileNew.Location = new System.Drawing.Point(22, 41);
            this.pictureBoxFileNew.Name = "pictureBoxFileNew";
            this.pictureBoxFileNew.Size = new System.Drawing.Size(32, 32);
            this.pictureBoxFileNew.TabIndex = 2;
            this.pictureBoxFileNew.TabStop = false;
            // 
            // checkBoxToolbarNew
            // 
            this.checkBoxToolbarNew.AutoSize = true;
            this.checkBoxToolbarNew.Location = new System.Drawing.Point(25, 81);
            this.checkBoxToolbarNew.Name = "checkBoxToolbarNew";
            this.checkBoxToolbarNew.Size = new System.Drawing.Size(55, 17);
            this.checkBoxToolbarNew.TabIndex = 1;
            this.checkBoxToolbarNew.Text = "Visible";
            this.checkBoxToolbarNew.UseVisualStyleBackColor = true;
            // 
            // panelFont
            // 
            this.panelFont.Controls.Add(this.groupBoxAppearance);
            this.panelFont.Location = new System.Drawing.Point(230, 6);
            this.panelFont.Name = "panelFont";
            this.panelFont.Size = new System.Drawing.Size(864, 521);
            this.panelFont.TabIndex = 10;
            this.panelFont.Text = "Font";
            // 
            // groupBoxAppearance
            // 
            this.groupBoxAppearance.Anchor = ((System.Windows.Forms.AnchorStyles)((((System.Windows.Forms.AnchorStyles.Top | System.Windows.Forms.AnchorStyles.Bottom) 
            | System.Windows.Forms.AnchorStyles.Left) 
            | System.Windows.Forms.AnchorStyles.Right)));
            this.groupBoxAppearance.Controls.Add(this.groupBoxGraphicsButtons);
            this.groupBoxAppearance.Controls.Add(this.groupBoxFontInUI);
            this.groupBoxAppearance.Controls.Add(this.groupBoxDarkTheme);
            this.groupBoxAppearance.Controls.Add(this.labelFontNote);
            this.groupBoxAppearance.Location = new System.Drawing.Point(0, 0);
            this.groupBoxAppearance.Name = "groupBoxAppearance";
            this.groupBoxAppearance.Size = new System.Drawing.Size(852, 521);
            this.groupBoxAppearance.TabIndex = 0;
            this.groupBoxAppearance.TabStop = false;
            this.groupBoxAppearance.Text = "Appearance";
            // 
            // groupBoxGraphicsButtons
            // 
            this.groupBoxGraphicsButtons.Controls.Add(this.pictureBoxPreview3);
            this.groupBoxGraphicsButtons.Controls.Add(this.pictureBoxPreview2);
            this.groupBoxGraphicsButtons.Controls.Add(this.pictureBoxPreview1);
            this.groupBoxGraphicsButtons.Controls.Add(this.labelToolbarIconTheme);
            this.groupBoxGraphicsButtons.Controls.Add(this.comboBoxToolbarIconTheme);
            this.groupBoxGraphicsButtons.Location = new System.Drawing.Point(383, 310);
            this.groupBoxGraphicsButtons.Name = "groupBoxGraphicsButtons";
            this.groupBoxGraphicsButtons.Size = new System.Drawing.Size(461, 109);
            this.groupBoxGraphicsButtons.TabIndex = 41;
            this.groupBoxGraphicsButtons.TabStop = false;
            this.groupBoxGraphicsButtons.Text = "Graphics buttons";
            // 
            // pictureBoxPreview3
            // 
            this.pictureBoxPreview3.Location = new System.Drawing.Point(306, 31);
            this.pictureBoxPreview3.Name = "pictureBoxPreview3";
            this.pictureBoxPreview3.Size = new System.Drawing.Size(32, 32);
            this.pictureBoxPreview3.TabIndex = 56;
            this.pictureBoxPreview3.TabStop = false;
            // 
            // pictureBoxPreview2
            // 
            this.pictureBoxPreview2.Location = new System.Drawing.Point(267, 31);
            this.pictureBoxPreview2.Name = "pictureBoxPreview2";
            this.pictureBoxPreview2.Size = new System.Drawing.Size(32, 32);
            this.pictureBoxPreview2.TabIndex = 55;
            this.pictureBoxPreview2.TabStop = false;
            // 
            // pictureBoxPreview1
            // 
            this.pictureBoxPreview1.Location = new System.Drawing.Point(230, 31);
            this.pictureBoxPreview1.Name = "pictureBoxPreview1";
            this.pictureBoxPreview1.Size = new System.Drawing.Size(32, 32);
            this.pictureBoxPreview1.TabIndex = 54;
            this.pictureBoxPreview1.TabStop = false;
            // 
            // labelToolbarIconTheme
            // 
            this.labelToolbarIconTheme.AutoSize = true;
            this.labelToolbarIconTheme.Location = new System.Drawing.Point(13, 23);
            this.labelToolbarIconTheme.Name = "labelToolbarIconTheme";
            this.labelToolbarIconTheme.Size = new System.Drawing.Size(39, 13);
            this.labelToolbarIconTheme.TabIndex = 52;
            this.labelToolbarIconTheme.Text = "Theme";
            // 
            // comboBoxToolbarIconTheme
            // 
            this.comboBoxToolbarIconTheme.DropDownStyle = System.Windows.Forms.ComboBoxStyle.DropDownList;
            this.comboBoxToolbarIconTheme.FormattingEnabled = true;
            this.comboBoxToolbarIconTheme.Location = new System.Drawing.Point(13, 38);
            this.comboBoxToolbarIconTheme.Name = "comboBoxToolbarIconTheme";
            this.comboBoxToolbarIconTheme.Size = new System.Drawing.Size(202, 21);
            this.comboBoxToolbarIconTheme.TabIndex = 51;
            // 
            // groupBoxFontInUI
            // 
            this.groupBoxFontInUI.Controls.Add(this.groupBoxFontGeneral);
            this.groupBoxFontInUI.Controls.Add(this.groupBoxFontListViews);
            this.groupBoxFontInUI.Controls.Add(this.groupBoxFontTextBox);
            this.groupBoxFontInUI.Location = new System.Drawing.Point(6, 20);
            this.groupBoxFontInUI.Name = "groupBoxFontInUI";
            this.groupBoxFontInUI.Size = new System.Drawing.Size(838, 281);
            this.groupBoxFontInUI.TabIndex = 5;
            this.groupBoxFontInUI.TabStop = false;
            this.groupBoxFontInUI.Text = "Font in UI";
            // 
            // groupBoxFontGeneral
            // 
            this.groupBoxFontGeneral.Anchor = ((System.Windows.Forms.AnchorStyles)(((System.Windows.Forms.AnchorStyles.Top | System.Windows.Forms.AnchorStyles.Left) 
            | System.Windows.Forms.AnchorStyles.Right)));
            this.groupBoxFontGeneral.Controls.Add(this.comboBoxSubtitleFont);
            this.groupBoxFontGeneral.Controls.Add(this.labelSubtitleFont);
            this.groupBoxFontGeneral.Controls.Add(this.panelSubtitleFontColor);
            this.groupBoxFontGeneral.Controls.Add(this.labelSubtitleFontColor);
            this.groupBoxFontGeneral.Controls.Add(this.panelSubtitleBackgroundColor);
            this.groupBoxFontGeneral.Controls.Add(this.labelSubtitleFontBackgroundColor);
            this.groupBoxFontGeneral.Location = new System.Drawing.Point(6, 20);
            this.groupBoxFontGeneral.Name = "groupBoxFontGeneral";
            this.groupBoxFontGeneral.Size = new System.Drawing.Size(408, 97);
            this.groupBoxFontGeneral.TabIndex = 10;
            this.groupBoxFontGeneral.TabStop = false;
            this.groupBoxFontGeneral.Text = "General";
            // 
            // comboBoxSubtitleFont
            // 
            this.comboBoxSubtitleFont.DropDownStyle = System.Windows.Forms.ComboBoxStyle.DropDownList;
            this.comboBoxSubtitleFont.FormattingEnabled = true;
            this.comboBoxSubtitleFont.Location = new System.Drawing.Point(210, 20);
            this.comboBoxSubtitleFont.Name = "comboBoxSubtitleFont";
            this.comboBoxSubtitleFont.Size = new System.Drawing.Size(188, 21);
            this.comboBoxSubtitleFont.TabIndex = 29;
            // 
            // labelSubtitleFont
            // 
            this.labelSubtitleFont.AutoSize = true;
            this.labelSubtitleFont.Location = new System.Drawing.Point(13, 26);
            this.labelSubtitleFont.Name = "labelSubtitleFont";
            this.labelSubtitleFont.Size = new System.Drawing.Size(66, 13);
            this.labelSubtitleFont.TabIndex = 28;
            this.labelSubtitleFont.Text = "Subtitle font";
            // 
            // panelSubtitleFontColor
            // 
            this.panelSubtitleFontColor.BorderStyle = System.Windows.Forms.BorderStyle.FixedSingle;
            this.panelSubtitleFontColor.Location = new System.Drawing.Point(210, 51);
            this.panelSubtitleFontColor.Name = "panelSubtitleFontColor";
            this.panelSubtitleFontColor.Size = new System.Drawing.Size(46, 15);
            this.panelSubtitleFontColor.TabIndex = 35;
            this.panelSubtitleFontColor.Click += new System.EventHandler(this.panelSubtitleFontColor_Click);
            // 
            // labelSubtitleFontColor
            // 
            this.labelSubtitleFontColor.AutoSize = true;
            this.labelSubtitleFontColor.Location = new System.Drawing.Point(13, 50);
            this.labelSubtitleFontColor.Name = "labelSubtitleFontColor";
            this.labelSubtitleFontColor.Size = new System.Drawing.Size(92, 13);
            this.labelSubtitleFontColor.TabIndex = 34;
            this.labelSubtitleFontColor.Text = "Subtitle font color";
            // 
            // panelSubtitleBackgroundColor
            // 
            this.panelSubtitleBackgroundColor.BorderStyle = System.Windows.Forms.BorderStyle.FixedSingle;
            this.panelSubtitleBackgroundColor.Location = new System.Drawing.Point(210, 71);
            this.panelSubtitleBackgroundColor.Name = "panelSubtitleBackgroundColor";
            this.panelSubtitleBackgroundColor.Size = new System.Drawing.Size(46, 15);
            this.panelSubtitleBackgroundColor.TabIndex = 37;
            this.panelSubtitleBackgroundColor.Click += new System.EventHandler(this.panelSubtitleBackgroundColor_Click);
            // 
            // labelSubtitleFontBackgroundColor
            // 
            this.labelSubtitleFontBackgroundColor.AutoSize = true;
            this.labelSubtitleFontBackgroundColor.Location = new System.Drawing.Point(13, 70);
            this.labelSubtitleFontBackgroundColor.Name = "labelSubtitleFontBackgroundColor";
            this.labelSubtitleFontBackgroundColor.Size = new System.Drawing.Size(151, 13);
            this.labelSubtitleFontBackgroundColor.TabIndex = 36;
            this.labelSubtitleFontBackgroundColor.Text = "Subtitle font background color";
            // 
            // groupBoxFontListViews
            // 
            this.groupBoxFontListViews.Anchor = ((System.Windows.Forms.AnchorStyles)(((System.Windows.Forms.AnchorStyles.Top | System.Windows.Forms.AnchorStyles.Left) 
            | System.Windows.Forms.AnchorStyles.Right)));
            this.groupBoxFontListViews.Controls.Add(this.labelSubtitleListViewFontSize);
            this.groupBoxFontListViews.Controls.Add(this.comboBoxSubtitleListViewFontSize);
            this.groupBoxFontListViews.Controls.Add(this.checkBoxSubtitleListViewFontBold);
            this.groupBoxFontListViews.Location = new System.Drawing.Point(427, 20);
            this.groupBoxFontListViews.Name = "groupBoxFontListViews";
            this.groupBoxFontListViews.Size = new System.Drawing.Size(405, 97);
            this.groupBoxFontListViews.TabIndex = 20;
            this.groupBoxFontListViews.TabStop = false;
            this.groupBoxFontListViews.Text = "List view";
            // 
            // labelSubtitleListViewFontSize
            // 
            this.labelSubtitleListViewFontSize.AutoSize = true;
            this.labelSubtitleListViewFontSize.Location = new System.Drawing.Point(13, 17);
            this.labelSubtitleListViewFontSize.Name = "labelSubtitleListViewFontSize";
            this.labelSubtitleListViewFontSize.Size = new System.Drawing.Size(87, 13);
            this.labelSubtitleListViewFontSize.TabIndex = 33;
            this.labelSubtitleListViewFontSize.Text = "Subtitle font size";
            // 
            // comboBoxSubtitleListViewFontSize
            // 
            this.comboBoxSubtitleListViewFontSize.DropDownStyle = System.Windows.Forms.ComboBoxStyle.DropDownList;
            this.comboBoxSubtitleListViewFontSize.FormattingEnabled = true;
            this.comboBoxSubtitleListViewFontSize.Items.AddRange(new object[] {
            "7",
            "8",
            "9",
            "10",
            "11",
            "12",
            "13",
            "14",
            "15",
            "16",
            "17",
            "18",
            "19",
            "20",
            "21",
            "22",
            "23",
            "24",
            "25",
            "26",
            "27",
            "28",
            "29",
            "30",
            "31",
            "32",
            "33",
            "34",
            "35",
            "36",
            "37",
            "38",
            "39",
            "40",
            "50",
            "60"});
            this.comboBoxSubtitleListViewFontSize.Location = new System.Drawing.Point(16, 38);
            this.comboBoxSubtitleListViewFontSize.Name = "comboBoxSubtitleListViewFontSize";
            this.comboBoxSubtitleListViewFontSize.Size = new System.Drawing.Size(73, 21);
            this.comboBoxSubtitleListViewFontSize.TabIndex = 34;
            // 
            // checkBoxSubtitleListViewFontBold
            // 
            this.checkBoxSubtitleListViewFontBold.AutoSize = true;
            this.checkBoxSubtitleListViewFontBold.Location = new System.Drawing.Point(95, 44);
            this.checkBoxSubtitleListViewFontBold.Name = "checkBoxSubtitleListViewFontBold";
            this.checkBoxSubtitleListViewFontBold.Size = new System.Drawing.Size(46, 17);
            this.checkBoxSubtitleListViewFontBold.TabIndex = 35;
            this.checkBoxSubtitleListViewFontBold.Text = "Bold";
            this.checkBoxSubtitleListViewFontBold.UseVisualStyleBackColor = true;
            // 
            // groupBoxFontTextBox
            // 
            this.groupBoxFontTextBox.Anchor = ((System.Windows.Forms.AnchorStyles)(((System.Windows.Forms.AnchorStyles.Top | System.Windows.Forms.AnchorStyles.Left) 
            | System.Windows.Forms.AnchorStyles.Right)));
            this.groupBoxFontTextBox.Controls.Add(this.checkBoxLiveSpellCheck);
            this.groupBoxFontTextBox.Controls.Add(this.panelTextBoxAssColor);
            this.groupBoxFontTextBox.Controls.Add(this.buttonTextBoxAssColor);
            this.groupBoxFontTextBox.Controls.Add(this.panelTextBoxHtmlColor);
            this.groupBoxFontTextBox.Controls.Add(this.buttonTextBoxHtmlColor);
            this.groupBoxFontTextBox.Controls.Add(this.checkBoxSubtitleTextBoxSyntaxColor);
            this.groupBoxFontTextBox.Controls.Add(this.labelSubtitleFontSize);
            this.groupBoxFontTextBox.Controls.Add(this.comboBoxSubtitleFontSize);
            this.groupBoxFontTextBox.Controls.Add(this.checkBoxSubtitleFontBold);
            this.groupBoxFontTextBox.Controls.Add(this.checkBoxSubtitleCenter);
            this.groupBoxFontTextBox.Location = new System.Drawing.Point(7, 121);
            this.groupBoxFontTextBox.Name = "groupBoxFontTextBox";
            this.groupBoxFontTextBox.Size = new System.Drawing.Size(825, 154);
            this.groupBoxFontTextBox.TabIndex = 30;
            this.groupBoxFontTextBox.TabStop = false;
            this.groupBoxFontTextBox.Text = "Text box";
            // 
            // checkBoxLiveSpellCheck
            // 
            this.checkBoxLiveSpellCheck.AutoSize = true;
            this.checkBoxLiveSpellCheck.Location = new System.Drawing.Point(181, 57);
            this.checkBoxLiveSpellCheck.Name = "checkBoxLiveSpellCheck";
            this.checkBoxLiveSpellCheck.Size = new System.Drawing.Size(99, 17);
            this.checkBoxLiveSpellCheck.TabIndex = 35;
            this.checkBoxLiveSpellCheck.Text = "Live spell check";
            this.checkBoxLiveSpellCheck.UseVisualStyleBackColor = true;
            // 
            // panelTextBoxAssColor
            // 
            this.panelTextBoxAssColor.BorderStyle = System.Windows.Forms.BorderStyle.FixedSingle;
            this.panelTextBoxAssColor.Location = new System.Drawing.Point(305, 114);
            this.panelTextBoxAssColor.Name = "panelTextBoxAssColor";
            this.panelTextBoxAssColor.Size = new System.Drawing.Size(21, 20);
            this.panelTextBoxAssColor.TabIndex = 38;
            this.panelTextBoxAssColor.MouseClick += new System.Windows.Forms.MouseEventHandler(this.panelTextBoxAssColor_MouseClick);
            // 
            // buttonTextBoxAssColor
            // 
            this.buttonTextBoxAssColor.Location = new System.Drawing.Point(181, 113);
            this.buttonTextBoxAssColor.Name = "buttonTextBoxAssColor";
            this.buttonTextBoxAssColor.Size = new System.Drawing.Size(112, 23);
            this.buttonTextBoxAssColor.TabIndex = 37;
            this.buttonTextBoxAssColor.Text = "ASSA color";
            this.buttonTextBoxAssColor.UseVisualStyleBackColor = true;
            this.buttonTextBoxAssColor.Click += new System.EventHandler(this.buttonTextBoxAssColor_Click);
            // 
            // panelTextBoxHtmlColor
            // 
            this.panelTextBoxHtmlColor.BorderStyle = System.Windows.Forms.BorderStyle.FixedSingle;
            this.panelTextBoxHtmlColor.Location = new System.Drawing.Point(305, 85);
            this.panelTextBoxHtmlColor.Name = "panelTextBoxHtmlColor";
            this.panelTextBoxHtmlColor.Size = new System.Drawing.Size(21, 20);
            this.panelTextBoxHtmlColor.TabIndex = 37;
            this.panelTextBoxHtmlColor.MouseClick += new System.Windows.Forms.MouseEventHandler(this.panelTextBoxHtmlColor_MouseClick);
            // 
            // buttonTextBoxHtmlColor
            // 
            this.buttonTextBoxHtmlColor.Location = new System.Drawing.Point(181, 84);
            this.buttonTextBoxHtmlColor.Name = "buttonTextBoxHtmlColor";
            this.buttonTextBoxHtmlColor.Size = new System.Drawing.Size(112, 23);
            this.buttonTextBoxHtmlColor.TabIndex = 36;
            this.buttonTextBoxHtmlColor.Text = "Html color";
            this.buttonTextBoxHtmlColor.UseVisualStyleBackColor = true;
            this.buttonTextBoxHtmlColor.Click += new System.EventHandler(this.buttonTextBoxHtmlColor_Click);
            // 
            // checkBoxSubtitleTextBoxSyntaxColor
            // 
            this.checkBoxSubtitleTextBoxSyntaxColor.AutoSize = true;
            this.checkBoxSubtitleTextBoxSyntaxColor.Location = new System.Drawing.Point(162, 35);
            this.checkBoxSubtitleTextBoxSyntaxColor.Name = "checkBoxSubtitleTextBoxSyntaxColor";
            this.checkBoxSubtitleTextBoxSyntaxColor.Size = new System.Drawing.Size(120, 17);
            this.checkBoxSubtitleTextBoxSyntaxColor.TabIndex = 34;
            this.checkBoxSubtitleTextBoxSyntaxColor.Text = "Use syntax coloring";
            this.checkBoxSubtitleTextBoxSyntaxColor.UseVisualStyleBackColor = true;
            this.checkBoxSubtitleTextBoxSyntaxColor.CheckedChanged += new System.EventHandler(this.checkBoxSubtitleTextBoxSyntaxColor_CheckedChanged);
            // 
            // labelSubtitleFontSize
            // 
            this.labelSubtitleFontSize.AutoSize = true;
            this.labelSubtitleFontSize.Location = new System.Drawing.Point(18, 17);
            this.labelSubtitleFontSize.Name = "labelSubtitleFontSize";
            this.labelSubtitleFontSize.Size = new System.Drawing.Size(87, 13);
            this.labelSubtitleFontSize.TabIndex = 30;
            this.labelSubtitleFontSize.Text = "Subtitle font size";
            // 
            // comboBoxSubtitleFontSize
            // 
            this.comboBoxSubtitleFontSize.DropDownStyle = System.Windows.Forms.ComboBoxStyle.DropDownList;
            this.comboBoxSubtitleFontSize.FormattingEnabled = true;
            this.comboBoxSubtitleFontSize.Items.AddRange(new object[] {
            "7",
            "8",
            "9",
            "10",
            "11",
            "12",
            "13",
            "14",
            "15",
            "16",
            "17",
            "18",
            "19",
            "20",
            "21",
            "22",
            "23",
            "24",
            "25",
            "26",
            "27",
            "28",
            "29",
            "30",
            "31",
            "32",
            "33",
            "34",
            "35",
            "36",
            "37",
            "38",
            "39",
            "40",
            "50",
            "60"});
            this.comboBoxSubtitleFontSize.Location = new System.Drawing.Point(21, 35);
            this.comboBoxSubtitleFontSize.Name = "comboBoxSubtitleFontSize";
            this.comboBoxSubtitleFontSize.Size = new System.Drawing.Size(73, 21);
            this.comboBoxSubtitleFontSize.TabIndex = 31;
            // 
            // checkBoxSubtitleFontBold
            // 
            this.checkBoxSubtitleFontBold.AutoSize = true;
            this.checkBoxSubtitleFontBold.Location = new System.Drawing.Point(21, 62);
            this.checkBoxSubtitleFontBold.Name = "checkBoxSubtitleFontBold";
            this.checkBoxSubtitleFontBold.Size = new System.Drawing.Size(46, 17);
            this.checkBoxSubtitleFontBold.TabIndex = 32;
            this.checkBoxSubtitleFontBold.Text = "Bold";
            this.checkBoxSubtitleFontBold.UseVisualStyleBackColor = true;
            // 
            // checkBoxSubtitleCenter
            // 
            this.checkBoxSubtitleCenter.AutoSize = true;
            this.checkBoxSubtitleCenter.Location = new System.Drawing.Point(21, 85);
            this.checkBoxSubtitleCenter.Name = "checkBoxSubtitleCenter";
            this.checkBoxSubtitleCenter.Size = new System.Drawing.Size(59, 17);
            this.checkBoxSubtitleCenter.TabIndex = 33;
            this.checkBoxSubtitleCenter.Text = "Center";
            this.checkBoxSubtitleCenter.UseVisualStyleBackColor = true;
            // 
            // groupBoxDarkTheme
            // 
            this.groupBoxDarkTheme.Anchor = ((System.Windows.Forms.AnchorStyles)(((System.Windows.Forms.AnchorStyles.Top | System.Windows.Forms.AnchorStyles.Left) 
            | System.Windows.Forms.AnchorStyles.Right)));
            this.groupBoxDarkTheme.Controls.Add(this.checkBoxDarkThemeShowListViewGridLines);
            this.groupBoxDarkTheme.Controls.Add(this.checkBoxDarkThemeEnabled);
            this.groupBoxDarkTheme.Controls.Add(this.panelDarkThemeBackColor);
            this.groupBoxDarkTheme.Controls.Add(this.buttonDarkThemeBackColor);
            this.groupBoxDarkTheme.Controls.Add(this.panelDarkThemeColor);
            this.groupBoxDarkTheme.Controls.Add(this.buttonDarkThemeColor);
            this.groupBoxDarkTheme.Location = new System.Drawing.Point(6, 307);
            this.groupBoxDarkTheme.Name = "groupBoxDarkTheme";
            this.groupBoxDarkTheme.Size = new System.Drawing.Size(368, 114);
            this.groupBoxDarkTheme.TabIndex = 40;
            this.groupBoxDarkTheme.TabStop = false;
            this.groupBoxDarkTheme.Text = "Dark theme";
            // 
            // checkBoxDarkThemeShowListViewGridLines
            // 
            this.checkBoxDarkThemeShowListViewGridLines.AutoSize = true;
            this.checkBoxDarkThemeShowListViewGridLines.Location = new System.Drawing.Point(191, 82);
            this.checkBoxDarkThemeShowListViewGridLines.Name = "checkBoxDarkThemeShowListViewGridLines";
            this.checkBoxDarkThemeShowListViewGridLines.Size = new System.Drawing.Size(138, 17);
            this.checkBoxDarkThemeShowListViewGridLines.TabIndex = 46;
            this.checkBoxDarkThemeShowListViewGridLines.Text = "Show list view grid lines";
            this.checkBoxDarkThemeShowListViewGridLines.UseVisualStyleBackColor = true;
            // 
            // checkBoxDarkThemeEnabled
            // 
            this.checkBoxDarkThemeEnabled.AutoSize = true;
            this.checkBoxDarkThemeEnabled.Location = new System.Drawing.Point(16, 25);
            this.checkBoxDarkThemeEnabled.Name = "checkBoxDarkThemeEnabled";
            this.checkBoxDarkThemeEnabled.Size = new System.Drawing.Size(101, 17);
            this.checkBoxDarkThemeEnabled.TabIndex = 41;
            this.checkBoxDarkThemeEnabled.Text = "Use dark theme";
            this.checkBoxDarkThemeEnabled.UseVisualStyleBackColor = true;
            this.checkBoxDarkThemeEnabled.CheckedChanged += new System.EventHandler(this.checkBoxDarkThemeEnabled_CheckedChanged);
            // 
            // panelDarkThemeBackColor
            // 
            this.panelDarkThemeBackColor.BorderStyle = System.Windows.Forms.BorderStyle.FixedSingle;
            this.panelDarkThemeBackColor.Location = new System.Drawing.Point(313, 51);
            this.panelDarkThemeBackColor.Name = "panelDarkThemeBackColor";
            this.panelDarkThemeBackColor.Size = new System.Drawing.Size(21, 20);
            this.panelDarkThemeBackColor.TabIndex = 45;
            this.panelDarkThemeBackColor.Click += new System.EventHandler(this.buttonDarkThemeBackColor_Click);
            // 
            // buttonDarkThemeBackColor
            // 
            this.buttonDarkThemeBackColor.Location = new System.Drawing.Point(189, 50);
            this.buttonDarkThemeBackColor.Name = "buttonDarkThemeBackColor";
            this.buttonDarkThemeBackColor.Size = new System.Drawing.Size(112, 23);
            this.buttonDarkThemeBackColor.TabIndex = 44;
            this.buttonDarkThemeBackColor.Text = "Back color";
            this.buttonDarkThemeBackColor.UseVisualStyleBackColor = true;
            this.buttonDarkThemeBackColor.Click += new System.EventHandler(this.buttonDarkThemeBackColor_Click);
            // 
            // panelDarkThemeColor
            // 
            this.panelDarkThemeColor.BorderStyle = System.Windows.Forms.BorderStyle.FixedSingle;
            this.panelDarkThemeColor.Location = new System.Drawing.Point(313, 22);
            this.panelDarkThemeColor.Name = "panelDarkThemeColor";
            this.panelDarkThemeColor.Size = new System.Drawing.Size(21, 20);
            this.panelDarkThemeColor.TabIndex = 43;
            this.panelDarkThemeColor.Click += new System.EventHandler(this.buttonDarkThemeColor_Click);
            // 
            // buttonDarkThemeColor
            // 
            this.buttonDarkThemeColor.Location = new System.Drawing.Point(189, 21);
            this.buttonDarkThemeColor.Name = "buttonDarkThemeColor";
            this.buttonDarkThemeColor.Size = new System.Drawing.Size(112, 23);
            this.buttonDarkThemeColor.TabIndex = 42;
            this.buttonDarkThemeColor.Text = "Color";
            this.buttonDarkThemeColor.UseVisualStyleBackColor = true;
            this.buttonDarkThemeColor.Click += new System.EventHandler(this.buttonDarkThemeColor_Click);
            // 
            // labelFontNote
            // 
            this.labelFontNote.AutoSize = true;
            this.labelFontNote.Location = new System.Drawing.Point(10, 433);
            this.labelFontNote.Name = "labelFontNote";
            this.labelFontNote.Size = new System.Drawing.Size(278, 13);
            this.labelFontNote.TabIndex = 41;
            this.labelFontNote.Text = "Note: This is only to set the font in the Subtitle Edit UI...";
            // 
            // panelNetwork
            // 
            this.panelNetwork.Controls.Add(this.groupBoxNetworkSession);
            this.panelNetwork.Controls.Add(this.groupBoxProxySettings);
            this.panelNetwork.Location = new System.Drawing.Point(230, 6);
            this.panelNetwork.Name = "panelNetwork";
            this.panelNetwork.Padding = new System.Windows.Forms.Padding(3);
            this.panelNetwork.Size = new System.Drawing.Size(864, 521);
            this.panelNetwork.TabIndex = 11;
            this.panelNetwork.Text = "Network";
            // 
            // groupBoxNetworkSession
            // 
            this.groupBoxNetworkSession.Anchor = ((System.Windows.Forms.AnchorStyles)(((System.Windows.Forms.AnchorStyles.Top | System.Windows.Forms.AnchorStyles.Left) 
            | System.Windows.Forms.AnchorStyles.Right)));
            this.groupBoxNetworkSession.Controls.Add(this.buttonNetworkSessionNewMessageSound);
            this.groupBoxNetworkSession.Controls.Add(this.textBoxNetworkSessionNewMessageSound);
            this.groupBoxNetworkSession.Controls.Add(this.labelNetworkSessionNewMessageSound);
            this.groupBoxNetworkSession.Location = new System.Drawing.Point(0, 242);
            this.groupBoxNetworkSession.Name = "groupBoxNetworkSession";
            this.groupBoxNetworkSession.Size = new System.Drawing.Size(851, 278);
            this.groupBoxNetworkSession.TabIndex = 30;
            this.groupBoxNetworkSession.TabStop = false;
            this.groupBoxNetworkSession.Text = "Network session settings";
            // 
            // buttonNetworkSessionNewMessageSound
            // 
            this.buttonNetworkSessionNewMessageSound.Location = new System.Drawing.Point(352, 49);
            this.buttonNetworkSessionNewMessageSound.Name = "buttonNetworkSessionNewMessageSound";
            this.buttonNetworkSessionNewMessageSound.Size = new System.Drawing.Size(29, 21);
            this.buttonNetworkSessionNewMessageSound.TabIndex = 24;
            this.buttonNetworkSessionNewMessageSound.Text = "...";
            this.buttonNetworkSessionNewMessageSound.UseVisualStyleBackColor = true;
            this.buttonNetworkSessionNewMessageSound.Click += new System.EventHandler(this.buttonNetworkSessionNewMessageSound_Click);
            // 
            // textBoxNetworkSessionNewMessageSound
            // 
            this.textBoxNetworkSessionNewMessageSound.Location = new System.Drawing.Point(28, 50);
            this.textBoxNetworkSessionNewMessageSound.Name = "textBoxNetworkSessionNewMessageSound";
            this.textBoxNetworkSessionNewMessageSound.Size = new System.Drawing.Size(318, 21);
            this.textBoxNetworkSessionNewMessageSound.TabIndex = 20;
            // 
            // labelNetworkSessionNewMessageSound
            // 
            this.labelNetworkSessionNewMessageSound.AutoSize = true;
            this.labelNetworkSessionNewMessageSound.Location = new System.Drawing.Point(25, 34);
            this.labelNetworkSessionNewMessageSound.Name = "labelNetworkSessionNewMessageSound";
            this.labelNetworkSessionNewMessageSound.Size = new System.Drawing.Size(209, 13);
            this.labelNetworkSessionNewMessageSound.TabIndex = 3;
            this.labelNetworkSessionNewMessageSound.Text = "Play sound file when new message arrives";
            // 
            // groupBoxProxySettings
            // 
            this.groupBoxProxySettings.Anchor = ((System.Windows.Forms.AnchorStyles)(((System.Windows.Forms.AnchorStyles.Top | System.Windows.Forms.AnchorStyles.Left) 
            | System.Windows.Forms.AnchorStyles.Right)));
            this.groupBoxProxySettings.Controls.Add(this.groupBoxProxyAuthentication);
            this.groupBoxProxySettings.Controls.Add(this.textBoxProxyAddress);
            this.groupBoxProxySettings.Controls.Add(this.labelProxyAddress);
            this.groupBoxProxySettings.Location = new System.Drawing.Point(0, 0);
            this.groupBoxProxySettings.Name = "groupBoxProxySettings";
            this.groupBoxProxySettings.Size = new System.Drawing.Size(851, 233);
            this.groupBoxProxySettings.TabIndex = 1;
            this.groupBoxProxySettings.TabStop = false;
            this.groupBoxProxySettings.Text = "Proxy server settings";
            // 
            // groupBoxProxyAuthentication
            // 
            this.groupBoxProxyAuthentication.Controls.Add(this.labelProxyAuthType);
            this.groupBoxProxyAuthentication.Controls.Add(this.checkBoxProxyUseDefaultCredentials);
            this.groupBoxProxyAuthentication.Controls.Add(this.comboBoxProxyAuthType);
            this.groupBoxProxyAuthentication.Controls.Add(this.textBoxProxyDomain);
            this.groupBoxProxyAuthentication.Controls.Add(this.labelProxyDomain);
            this.groupBoxProxyAuthentication.Controls.Add(this.textBoxProxyUserName);
            this.groupBoxProxyAuthentication.Controls.Add(this.labelProxyPassword);
            this.groupBoxProxyAuthentication.Controls.Add(this.labelProxyUserName);
            this.groupBoxProxyAuthentication.Controls.Add(this.textBoxProxyPassword);
            this.groupBoxProxyAuthentication.Location = new System.Drawing.Point(28, 60);
            this.groupBoxProxyAuthentication.Name = "groupBoxProxyAuthentication";
            this.groupBoxProxyAuthentication.Size = new System.Drawing.Size(459, 162);
            this.groupBoxProxyAuthentication.TabIndex = 29;
            this.groupBoxProxyAuthentication.TabStop = false;
            this.groupBoxProxyAuthentication.Text = "Authentication";
            // 
            // labelProxyAuthType
            // 
            this.labelProxyAuthType.AutoSize = true;
            this.labelProxyAuthType.Location = new System.Drawing.Point(12, 113);
            this.labelProxyAuthType.Name = "labelProxyAuthType";
            this.labelProxyAuthType.Size = new System.Drawing.Size(55, 13);
            this.labelProxyAuthType.TabIndex = 33;
            this.labelProxyAuthType.Text = "Auth type";
            // 
            // checkBoxProxyUseDefaultCredentials
            // 
            this.checkBoxProxyUseDefaultCredentials.AutoSize = true;
            this.checkBoxProxyUseDefaultCredentials.Location = new System.Drawing.Point(139, 132);
            this.checkBoxProxyUseDefaultCredentials.Name = "checkBoxProxyUseDefaultCredentials";
            this.checkBoxProxyUseDefaultCredentials.Size = new System.Drawing.Size(136, 17);
            this.checkBoxProxyUseDefaultCredentials.TabIndex = 32;
            this.checkBoxProxyUseDefaultCredentials.Text = "Use default credentials";
            this.checkBoxProxyUseDefaultCredentials.UseVisualStyleBackColor = true;
            // 
            // comboBoxProxyAuthType
            // 
            this.comboBoxProxyAuthType.FormattingEnabled = true;
            this.comboBoxProxyAuthType.Items.AddRange(new object[] {
            "",
            "Basic",
            "Digest",
            "NTLM",
            "Negotiate",
            "Kerberos"});
            this.comboBoxProxyAuthType.Location = new System.Drawing.Point(138, 102);
            this.comboBoxProxyAuthType.Name = "comboBoxProxyAuthType";
            this.comboBoxProxyAuthType.Size = new System.Drawing.Size(192, 21);
            this.comboBoxProxyAuthType.TabIndex = 31;
            // 
            // textBoxProxyDomain
            // 
            this.textBoxProxyDomain.Location = new System.Drawing.Point(138, 68);
            this.textBoxProxyDomain.Name = "textBoxProxyDomain";
            this.textBoxProxyDomain.Size = new System.Drawing.Size(192, 21);
            this.textBoxProxyDomain.TabIndex = 30;
            // 
            // labelProxyDomain
            // 
            this.labelProxyDomain.AutoSize = true;
            this.labelProxyDomain.Location = new System.Drawing.Point(12, 74);
            this.labelProxyDomain.Name = "labelProxyDomain";
            this.labelProxyDomain.Size = new System.Drawing.Size(42, 13);
            this.labelProxyDomain.TabIndex = 29;
            this.labelProxyDomain.Text = "Domain";
            // 
            // textBoxProxyUserName
            // 
            this.textBoxProxyUserName.Location = new System.Drawing.Point(138, 16);
            this.textBoxProxyUserName.Name = "textBoxProxyUserName";
            this.textBoxProxyUserName.Size = new System.Drawing.Size(192, 21);
            this.textBoxProxyUserName.TabIndex = 22;
            // 
            // labelProxyPassword
            // 
            this.labelProxyPassword.AutoSize = true;
            this.labelProxyPassword.Location = new System.Drawing.Point(12, 48);
            this.labelProxyPassword.Name = "labelProxyPassword";
            this.labelProxyPassword.Size = new System.Drawing.Size(53, 13);
            this.labelProxyPassword.TabIndex = 28;
            this.labelProxyPassword.Text = "Password";
            // 
            // labelProxyUserName
            // 
            this.labelProxyUserName.AutoSize = true;
            this.labelProxyUserName.Location = new System.Drawing.Point(12, 22);
            this.labelProxyUserName.Name = "labelProxyUserName";
            this.labelProxyUserName.Size = new System.Drawing.Size(58, 13);
            this.labelProxyUserName.TabIndex = 2;
            this.labelProxyUserName.Text = "User name";
            // 
            // textBoxProxyPassword
            // 
            this.textBoxProxyPassword.Location = new System.Drawing.Point(138, 42);
            this.textBoxProxyPassword.Name = "textBoxProxyPassword";
            this.textBoxProxyPassword.Size = new System.Drawing.Size(192, 21);
            this.textBoxProxyPassword.TabIndex = 24;
            this.textBoxProxyPassword.UseSystemPasswordChar = true;
            // 
            // textBoxProxyAddress
            // 
            this.textBoxProxyAddress.Location = new System.Drawing.Point(166, 34);
            this.textBoxProxyAddress.Name = "textBoxProxyAddress";
            this.textBoxProxyAddress.Size = new System.Drawing.Size(321, 21);
            this.textBoxProxyAddress.TabIndex = 20;
            // 
            // labelProxyAddress
            // 
            this.labelProxyAddress.AutoSize = true;
            this.labelProxyAddress.Location = new System.Drawing.Point(25, 34);
            this.labelProxyAddress.Name = "labelProxyAddress";
            this.labelProxyAddress.Size = new System.Drawing.Size(76, 13);
            this.labelProxyAddress.TabIndex = 3;
            this.labelProxyAddress.Text = "Proxy address";
            // 
            // labelStatus
            // 
            this.labelStatus.Anchor = ((System.Windows.Forms.AnchorStyles)((System.Windows.Forms.AnchorStyles.Bottom | System.Windows.Forms.AnchorStyles.Left)));
            this.labelStatus.AutoSize = true;
            this.labelStatus.Location = new System.Drawing.Point(12, 549);
            this.labelStatus.Name = "labelStatus";
            this.labelStatus.Size = new System.Drawing.Size(60, 13);
            this.labelStatus.TabIndex = 12;
            this.labelStatus.Text = "labelStatus";
            // 
            // openFileDialogFFmpeg
            // 
            this.openFileDialogFFmpeg.FileName = "openFileDialog1";
            // 
            // buttonReset
            // 
            this.buttonReset.Anchor = ((System.Windows.Forms.AnchorStyles)((System.Windows.Forms.AnchorStyles.Bottom | System.Windows.Forms.AnchorStyles.Right)));
            this.buttonReset.Location = new System.Drawing.Point(895, 539);
            this.buttonReset.Name = "buttonReset";
            this.buttonReset.Size = new System.Drawing.Size(185, 23);
            this.buttonReset.TabIndex = 15;
            this.buttonReset.Text = "Restore default settings";
            this.buttonReset.UseVisualStyleBackColor = true;
            this.buttonReset.Click += new System.EventHandler(this.buttonReset_Click);
            // 
            // toolTipContinuationPreview
            // 
            this.toolTipContinuationPreview.AutoPopDelay = 60000;
            this.toolTipContinuationPreview.InitialDelay = 500;
            this.toolTipContinuationPreview.ReshowDelay = 100;
            // 
            // panelFileTypeAssociations
            // 
            this.panelFileTypeAssociations.Controls.Add(this.buttonUpdateFileTypeAssociations);
            this.panelFileTypeAssociations.Controls.Add(this.listViewFileTypeAssociations);
            this.panelFileTypeAssociations.Location = new System.Drawing.Point(230, 6);
            this.panelFileTypeAssociations.Name = "panelFileTypeAssociations";
            this.panelFileTypeAssociations.Size = new System.Drawing.Size(852, 521);
            this.panelFileTypeAssociations.TabIndex = 16;
            // 
            // buttonUpdateFileTypeAssociations
            // 
            this.buttonUpdateFileTypeAssociations.Anchor = ((System.Windows.Forms.AnchorStyles)((System.Windows.Forms.AnchorStyles.Bottom | System.Windows.Forms.AnchorStyles.Right)));
            this.buttonUpdateFileTypeAssociations.Location = new System.Drawing.Point(209, 497);
            this.buttonUpdateFileTypeAssociations.Name = "buttonUpdateFileTypeAssociations";
            this.buttonUpdateFileTypeAssociations.Size = new System.Drawing.Size(218, 23);
            this.buttonUpdateFileTypeAssociations.TabIndex = 23;
            this.buttonUpdateFileTypeAssociations.Text = "Update file type associations";
            this.buttonUpdateFileTypeAssociations.UseVisualStyleBackColor = true;
            this.buttonUpdateFileTypeAssociations.Click += new System.EventHandler(this.buttonUpdateFileTypeAssociations_Click);
            // 
            // listViewFileTypeAssociations
            // 
            this.listViewFileTypeAssociations.CheckBoxes = true;
            this.listViewFileTypeAssociations.Columns.AddRange(new System.Windows.Forms.ColumnHeader[] {
            this.columnHeader1,
            this.columnHeader2});
            this.listViewFileTypeAssociations.HideSelection = false;
            this.listViewFileTypeAssociations.Location = new System.Drawing.Point(0, 4);
            this.listViewFileTypeAssociations.Name = "listViewFileTypeAssociations";
            this.listViewFileTypeAssociations.Size = new System.Drawing.Size(199, 516);
            this.listViewFileTypeAssociations.TabIndex = 22;
            this.listViewFileTypeAssociations.UseCompatibleStateImageBehavior = false;
            this.listViewFileTypeAssociations.View = System.Windows.Forms.View.Details;
            // 
            // labelUpdateFileTypeAssociationsStatus
            // 
            this.labelUpdateFileTypeAssociationsStatus.AutoSize = true;
            this.labelUpdateFileTypeAssociationsStatus.Location = new System.Drawing.Point(439, 531);
            this.labelUpdateFileTypeAssociationsStatus.Name = "labelUpdateFileTypeAssociationsStatus";
            this.labelUpdateFileTypeAssociationsStatus.Size = new System.Drawing.Size(38, 13);
            this.labelUpdateFileTypeAssociationsStatus.TabIndex = 24;
            this.labelUpdateFileTypeAssociationsStatus.Text = "Status";
            // 
            // imageListFileTypeAssociations
            // 
            this.imageListFileTypeAssociations.ColorDepth = System.Windows.Forms.ColorDepth.Depth8Bit;
            this.imageListFileTypeAssociations.ImageSize = new System.Drawing.Size(32, 32);
            this.imageListFileTypeAssociations.TransparentColor = System.Drawing.Color.Transparent;
            // 
            // toolTipDialogStylePreview
            // 
            this.toolTipDialogStylePreview.AutoPopDelay = 60000;
            this.toolTipDialogStylePreview.InitialDelay = 500;
            this.toolTipDialogStylePreview.ReshowDelay = 100;
            // 
            // Settings
            // 
            this.AutoScaleDimensions = new System.Drawing.SizeF(6F, 13F);
            this.AutoScaleMode = System.Windows.Forms.AutoScaleMode.Font;
            this.ClientSize = new System.Drawing.Size(1092, 574);
            this.Controls.Add(this.labelUpdateFileTypeAssociationsStatus);
            this.Controls.Add(this.panelVideoPlayer);
            this.Controls.Add(this.panelFont);
            this.Controls.Add(this.panelToolBar);
            this.Controls.Add(this.panelTools);
            this.Controls.Add(this.panelWaveform);
            this.Controls.Add(this.panelGeneral);
            this.Controls.Add(this.panelShortcuts);
            this.Controls.Add(this.panelNetwork);
            this.Controls.Add(this.panelFileTypeAssociations);
            this.Controls.Add(this.panelSubtitleFormats);
            this.Controls.Add(this.panelSyntaxColoring);
            this.Controls.Add(this.listBoxSection);
            this.Controls.Add(this.buttonReset);
            this.Controls.Add(this.labelStatus);
            this.Controls.Add(this.buttonCancel);
            this.Controls.Add(this.buttonOK);
            this.Font = new System.Drawing.Font("Tahoma", 8.25F, System.Drawing.FontStyle.Regular, System.Drawing.GraphicsUnit.Point, ((byte)(0)));
            this.FormBorderStyle = System.Windows.Forms.FormBorderStyle.FixedDialog;
            this.KeyPreview = true;
            this.MaximizeBox = false;
            this.MinimizeBox = false;
            this.Name = "Settings";
            this.ShowInTaskbar = false;
            this.StartPosition = System.Windows.Forms.FormStartPosition.CenterParent;
            this.Text = "Settings";
            this.KeyDown += new System.Windows.Forms.KeyEventHandler(this.FormSettings_KeyDown);
            this.panelGeneral.ResumeLayout(false);
            this.groupBoxMiscellaneous.ResumeLayout(false);
            this.groupBoxMiscellaneous.PerformLayout();
            this.groupBoxGeneralRules.ResumeLayout(false);
            this.groupBoxGeneralRules.PerformLayout();
            ((System.ComponentModel.ISupportInitialize)(this.numericUpDownOptimalCharsSec)).EndInit();
            ((System.ComponentModel.ISupportInitialize)(this.numericUpDownMaxWordsMin)).EndInit();
            ((System.ComponentModel.ISupportInitialize)(this.numericUpDownMaxNumberOfLines)).EndInit();
            ((System.ComponentModel.ISupportInitialize)(this.numericUpDownDurationMin)).EndInit();
            ((System.ComponentModel.ISupportInitialize)(this.numericUpDownDurationMax)).EndInit();
            ((System.ComponentModel.ISupportInitialize)(this.numericUpDownMinGapMs)).EndInit();
            ((System.ComponentModel.ISupportInitialize)(this.numericUpDownMaxCharsSec)).EndInit();
            ((System.ComponentModel.ISupportInitialize)(this.numericUpDownSubtitleLineMaximumLength)).EndInit();
            this.panelSubtitleFormats.ResumeLayout(false);
            this.groupBoxSubtitleFormats.ResumeLayout(false);
            this.groupBoxSubtitleFormats.PerformLayout();
            this.groupBoxFavoriteSubtitleFormats.ResumeLayout(false);
            this.groupBoxFavoriteSubtitleFormats.PerformLayout();
            this.contextMenuStripFavoriteFormats.ResumeLayout(false);
            this.panelShortcuts.ResumeLayout(false);
            this.groupBoxShortcuts.ResumeLayout(false);
            this.groupBoxShortcuts.PerformLayout();
            this.contextMenuStripShortcuts.ResumeLayout(false);
            this.panelSyntaxColoring.ResumeLayout(false);
            this.groupBoxListViewSyntaxColoring.ResumeLayout(false);
            this.groupBoxListViewSyntaxColoring.PerformLayout();
            this.panelVideoPlayer.ResumeLayout(false);
            this.groupBoxMainWindowVideoControls.ResumeLayout(false);
            this.groupBoxMainWindowVideoControls.PerformLayout();
            this.groupBoxVideoPlayerDefault.ResumeLayout(false);
            this.groupBoxVideoPlayerDefault.PerformLayout();
            ((System.ComponentModel.ISupportInitialize)(this.numericUpDownMarginVertical)).EndInit();
            this.groupBoxMpvBorder.ResumeLayout(false);
            this.groupBoxMpvBorder.PerformLayout();
            ((System.ComponentModel.ISupportInitialize)(this.numericUpDownMpvShadowWidth)).EndInit();
            ((System.ComponentModel.ISupportInitialize)(this.numericUpDownMpvOutline)).EndInit();
            this.groupBoxVideoEngine.ResumeLayout(false);
            this.groupBoxVideoEngine.PerformLayout();
            this.panelWaveform.ResumeLayout(false);
            this.groupBoxFfmpeg.ResumeLayout(false);
            this.groupBoxFfmpeg.PerformLayout();
            this.groupBoxSpectrogram.ResumeLayout(false);
            this.groupBoxSpectrogram.PerformLayout();
            this.groupBoxSpectrogramClean.ResumeLayout(false);
            this.groupBoxSpectrogramClean.PerformLayout();
            this.groupBoxWaveformAppearence.ResumeLayout(false);
            this.groupBoxWaveformAppearence.PerformLayout();
            ((System.ComponentModel.ISupportInitialize)(this.numericUpDownWaveformBorderHitMs)).EndInit();
            this.panelTools.ResumeLayout(false);
            this.groupBoxToolsMisc.ResumeLayout(false);
            this.groupBoxToolsMisc.PerformLayout();
            this.groupBoxGoogleTranslate.ResumeLayout(false);
            this.groupBoxGoogleTranslate.PerformLayout();
            this.groupBoxBing.ResumeLayout(false);
            this.groupBoxBing.PerformLayout();
            this.groupBoxToolsAutoBr.ResumeLayout(false);
            this.groupBoxToolsAutoBr.PerformLayout();
            ((System.ComponentModel.ISupportInitialize)(this.numericUpDownToolsBreakPreferBottomHeavy)).EndInit();
            this.groupBoxSpellCheck.ResumeLayout(false);
            this.groupBoxSpellCheck.PerformLayout();
            this.groupBoxFixCommonErrors.ResumeLayout(false);
            this.groupBoxFixCommonErrors.PerformLayout();
            this.groupBoxToolsVisualSync.ResumeLayout(false);
            this.groupBoxToolsVisualSync.PerformLayout();
            this.panelToolBar.ResumeLayout(false);
            this.groupBox2.ResumeLayout(false);
            this.groupBox2.PerformLayout();
            this.groupBoxShowToolBarButtons.ResumeLayout(false);
            this.groupBoxShowToolBarButtons.PerformLayout();
            ((System.ComponentModel.ISupportInitialize)(this.pictureBoxWebVttStyle)).EndInit();
            ((System.ComponentModel.ISupportInitialize)(this.pictureBoxEbuProperties)).EndInit();
            ((System.ComponentModel.ISupportInitialize)(this.pictureBoxWebVttProperties)).EndInit();
            ((System.ComponentModel.ISupportInitialize)(this.pictureBoxIttProperties)).EndInit();
            ((System.ComponentModel.ISupportInitialize)(this.pictureBoxToggleVideo)).EndInit();
            ((System.ComponentModel.ISupportInitialize)(this.pictureBoxToggleWaveform)).EndInit();
            ((System.ComponentModel.ISupportInitialize)(this.pictureBoxAssaDraw)).EndInit();
            ((System.ComponentModel.ISupportInitialize)(this.pictureBoxAssAttachments)).EndInit();
            ((System.ComponentModel.ISupportInitialize)(this.pictureBoxAssProperties)).EndInit();
            ((System.ComponentModel.ISupportInitialize)(this.pictureBoxAssStyleManager)).EndInit();
            ((System.ComponentModel.ISupportInitialize)(this.pictureBoxSourceView)).EndInit();
            ((System.ComponentModel.ISupportInitialize)(this.pictureBoxBurnIn)).EndInit();
            ((System.ComponentModel.ISupportInitialize)(this.pictureBoxBeautifyTimeCodes)).EndInit();
            ((System.ComponentModel.ISupportInitialize)(this.pictureBoxNetflixQualityCheck)).EndInit();
            ((System.ComponentModel.ISupportInitialize)(this.pictureBoxRemoveTextForHi)).EndInit();
            ((System.ComponentModel.ISupportInitialize)(this.pictureBoxFixCommonErrors)).EndInit();
            ((System.ComponentModel.ISupportInitialize)(this.pictureBoxHelp)).EndInit();
            ((System.ComponentModel.ISupportInitialize)(this.pictureBoxSettings)).EndInit();
            ((System.ComponentModel.ISupportInitialize)(this.pictureBoxSpellCheck)).EndInit();
            ((System.ComponentModel.ISupportInitialize)(this.pictureBoxVisualSync)).EndInit();
            ((System.ComponentModel.ISupportInitialize)(this.pictureBoxReplace)).EndInit();
            ((System.ComponentModel.ISupportInitialize)(this.pictureBoxFind)).EndInit();
            ((System.ComponentModel.ISupportInitialize)(this.pictureBoxSaveAs)).EndInit();
            ((System.ComponentModel.ISupportInitialize)(this.pictureBoxSave)).EndInit();
            ((System.ComponentModel.ISupportInitialize)(this.pictureBoxFileOpen)).EndInit();
            ((System.ComponentModel.ISupportInitialize)(this.pictureBoxFileNew)).EndInit();
            this.panelFont.ResumeLayout(false);
            this.groupBoxAppearance.ResumeLayout(false);
            this.groupBoxAppearance.PerformLayout();
            this.groupBoxGraphicsButtons.ResumeLayout(false);
            this.groupBoxGraphicsButtons.PerformLayout();
            ((System.ComponentModel.ISupportInitialize)(this.pictureBoxPreview3)).EndInit();
            ((System.ComponentModel.ISupportInitialize)(this.pictureBoxPreview2)).EndInit();
            ((System.ComponentModel.ISupportInitialize)(this.pictureBoxPreview1)).EndInit();
            this.groupBoxFontInUI.ResumeLayout(false);
            this.groupBoxFontGeneral.ResumeLayout(false);
            this.groupBoxFontGeneral.PerformLayout();
            this.groupBoxFontListViews.ResumeLayout(false);
            this.groupBoxFontListViews.PerformLayout();
            this.groupBoxFontTextBox.ResumeLayout(false);
            this.groupBoxFontTextBox.PerformLayout();
            this.groupBoxDarkTheme.ResumeLayout(false);
            this.groupBoxDarkTheme.PerformLayout();
            this.panelNetwork.ResumeLayout(false);
            this.groupBoxNetworkSession.ResumeLayout(false);
            this.groupBoxNetworkSession.PerformLayout();
            this.groupBoxProxySettings.ResumeLayout(false);
            this.groupBoxProxySettings.PerformLayout();
            this.groupBoxProxyAuthentication.ResumeLayout(false);
            this.groupBoxProxyAuthentication.PerformLayout();
            this.panelFileTypeAssociations.ResumeLayout(false);
            this.ResumeLayout(false);
            this.PerformLayout();

        }

        #endregion

        private System.Windows.Forms.Button buttonOK;
        private System.Windows.Forms.Button buttonCancel;
        private System.Windows.Forms.ListBox listBoxSection;
        private System.Windows.Forms.Panel panelGeneral;
        private System.Windows.Forms.GroupBox groupBoxMiscellaneous;
        private System.Windows.Forms.GroupBox groupBoxShowToolBarButtons;
        private System.Windows.Forms.PictureBox pictureBoxFileNew;
        private System.Windows.Forms.CheckBox checkBoxToolbarNew;
        private System.Windows.Forms.Label labelTBSpellCheck;
        private System.Windows.Forms.PictureBox pictureBoxSpellCheck;
        private System.Windows.Forms.CheckBox checkBoxSpellCheck;
        private System.Windows.Forms.Label labelTBVisualSync;
        private System.Windows.Forms.PictureBox pictureBoxVisualSync;
        private System.Windows.Forms.CheckBox checkBoxVisualSync;
        private System.Windows.Forms.Label labelTBReplace;
        private System.Windows.Forms.PictureBox pictureBoxReplace;
        private System.Windows.Forms.CheckBox checkBoxReplace;
        private System.Windows.Forms.Label labelTBFind;
        private System.Windows.Forms.PictureBox pictureBoxFind;
        private System.Windows.Forms.CheckBox checkBoxToolbarFind;
        private System.Windows.Forms.Label labelTBSaveAs;
        private System.Windows.Forms.PictureBox pictureBoxSaveAs;
        private System.Windows.Forms.CheckBox checkBoxToolbarSaveAs;
        private System.Windows.Forms.Label labelTBSave;
        private System.Windows.Forms.PictureBox pictureBoxSave;
        private System.Windows.Forms.CheckBox checkBoxToolbarSave;
        private System.Windows.Forms.Label labelTBOpen;
        private System.Windows.Forms.PictureBox pictureBoxFileOpen;
        private System.Windows.Forms.CheckBox checkBoxToolbarOpen;
        private System.Windows.Forms.Label labelTBNew;
        private System.Windows.Forms.Label labelTBHelp;
        private System.Windows.Forms.PictureBox pictureBoxHelp;
        private System.Windows.Forms.CheckBox checkBoxHelp;
        private System.Windows.Forms.Label labelTBSettings;
        private System.Windows.Forms.PictureBox pictureBoxSettings;
        private System.Windows.Forms.CheckBox checkBoxSettings;
        private System.Windows.Forms.Label labelDefaultFrameRate;
        private System.Windows.Forms.Label labelDefaultFileEncoding;
        private System.Windows.Forms.ComboBox comboBoxFrameRate;
        private System.Windows.Forms.ComboBox comboBoxEncoding;
        private System.Windows.Forms.CheckBox checkBoxRememberRecentFiles;
        private System.Windows.Forms.ColorDialog colorDialogSSAStyle;
        private System.Windows.Forms.CheckBox checkBoxStartInSourceView;
        private System.Windows.Forms.CheckBox checkBoxReopenLastOpened;
        private System.Windows.Forms.Label labelSubMaxLen;
        private System.Windows.Forms.Panel panelVideoPlayer;
        private System.Windows.Forms.CheckBox checkBoxVideoPlayerShowStopButton;
        private System.Windows.Forms.GroupBox groupBoxVideoEngine;
        private System.Windows.Forms.Label labelVideoPlayerMPlayer;
        private System.Windows.Forms.Label labelDirectShowDescription;
        private System.Windows.Forms.Label labelMpcHcDescription;
        private System.Windows.Forms.RadioButton radioButtonVideoPlayerMPV;
        private System.Windows.Forms.RadioButton radioButtonVideoPlayerDirectShow;
        private System.Windows.Forms.RadioButton radioButtonVideoPlayerMpcHc;
        private System.Windows.Forms.CheckBox checkBoxRememberWindowPosition;
        private System.Windows.Forms.TextBox textBoxShowLineBreaksAs;
        private System.Windows.Forms.Label labelShowLineBreaksAs;
        private System.Windows.Forms.Panel panelNetwork;
        private System.Windows.Forms.GroupBox groupBoxProxySettings;
        private System.Windows.Forms.Label labelProxyPassword;
        private System.Windows.Forms.TextBox textBoxProxyAddress;
        private System.Windows.Forms.TextBox textBoxProxyUserName;
        private System.Windows.Forms.TextBox textBoxProxyPassword;
        private System.Windows.Forms.Label labelProxyAddress;
        private System.Windows.Forms.Label labelProxyUserName;
        private System.Windows.Forms.Panel panelTools;
        private System.Windows.Forms.GroupBox groupBoxToolsVisualSync;
        private System.Windows.Forms.ComboBox comboBoxToolsVerifySeconds;
        private System.Windows.Forms.Label labelVerifyButton;
        private System.Windows.Forms.Label labelToolsEndScene;
        private System.Windows.Forms.ComboBox comboBoxToolsEndSceneIndex;
        private System.Windows.Forms.Label labelToolsStartScene;
        private System.Windows.Forms.ComboBox comboBoxToolsStartSceneIndex;
        private System.Windows.Forms.GroupBox groupBoxFixCommonErrors;
        private System.Windows.Forms.Label labelToolsMusicSymbol;
        private System.Windows.Forms.ComboBox comboBoxListViewDoubleClickEvent;
        private System.Windows.Forms.Label labelListViewDoubleClickEvent;
        private System.Windows.Forms.Label labelStatus;
        private System.Windows.Forms.TextBox textBoxMusicSymbolsToReplace;
        private System.Windows.Forms.Label labelToolsMusicSymbolsToReplace;
        private System.Windows.Forms.ComboBox comboBoxToolsMusicSymbol;
        private System.Windows.Forms.GroupBox groupBoxSpellCheck;
        private System.Windows.Forms.CheckBox checkBoxSpellCheckAutoChangeNames;
        private System.Windows.Forms.GroupBox groupBoxProxyAuthentication;
        private System.Windows.Forms.TextBox textBoxProxyDomain;
        private System.Windows.Forms.Label labelProxyDomain;
        private System.Windows.Forms.CheckBox checkBoxAutoDetectAnsiEncoding;
        private System.Windows.Forms.Label labelAutoDetectAnsiEncoding;
        private System.Windows.Forms.Label labelVideoPlayerVLC;
        private System.Windows.Forms.RadioButton radioButtonVideoPlayerVLC;
        private System.Windows.Forms.CheckBox checkBoxRemoveBlankLinesWhenOpening;
        private System.Windows.Forms.GroupBox groupBoxMainWindowVideoControls;
        private System.Windows.Forms.GroupBox groupBoxVideoPlayerDefault;
        private System.Windows.Forms.TextBox textBoxCustomSearchUrl1;
        private System.Windows.Forms.Label labelCustomSearch;
        private System.Windows.Forms.ComboBox comboBoxCustomSearch1;
        private System.Windows.Forms.Panel panelWaveform;
        private System.Windows.Forms.GroupBox groupBoxWaveformAppearence;
        private System.Windows.Forms.Panel panelWaveformBackgroundColor;
        private System.Windows.Forms.Button buttonWaveformBackgroundColor;
        private System.Windows.Forms.Panel panelWaveformColor;
        private System.Windows.Forms.Button buttonWaveformColor;
        private System.Windows.Forms.Panel panelWaveformSelectedColor;
        private System.Windows.Forms.Button buttonWaveformSelectedColor;
        private System.Windows.Forms.CheckBox checkBoxWaveformShowGrid;
        private System.Windows.Forms.Panel panelWaveformGridColor;
        private System.Windows.Forms.Button buttonWaveformGridColor;
        private System.Windows.Forms.Panel panelWaveformTextColor;
        private System.Windows.Forms.Button buttonWaveformTextColor;
        private System.Windows.Forms.GroupBox groupBoxSpectrogramClean;
        private System.Windows.Forms.Button buttonWaveformsFolderEmpty;
        private System.Windows.Forms.Label labelWaveformsFolderInfo;
        private System.Windows.Forms.CheckBox checkBoxRememberSelectedLine;
        private System.Windows.Forms.ComboBox comboBoxAutoBackup;
        private System.Windows.Forms.Label labelAutoBackup;
        private System.Windows.Forms.Panel panelToolBar;
        private System.Windows.Forms.CheckBox checkBoxShowFrameRate;
        private System.Windows.Forms.ComboBox comboBoxSpellChecker;
        private System.Windows.Forms.Label labelSpellChecker;
        private System.Windows.Forms.GroupBox groupBox2;
        private System.Windows.Forms.CheckBox checkBoxAllowEditOfOriginalSubtitle;
        private System.Windows.Forms.Label labelMergeShortLines;
        private System.Windows.Forms.ComboBox comboBoxMergeShortLineLength;
        private System.Windows.Forms.CheckBox checkBoxAutoWrapWhileTyping;
        private System.Windows.Forms.CheckBox checkBoxFixCommonOcrErrorsUsingHardcodedRules;
        private System.Windows.Forms.Label labelVideoPlayerPreviewFontName;
        private System.Windows.Forms.ComboBox comboBoxVideoPlayerPreviewFontName;
        private System.Windows.Forms.Label labelVideoPlayerPreviewFontSize;
        private System.Windows.Forms.ComboBox comboBoxlVideoPlayerPreviewFontSize;
        private System.Windows.Forms.GroupBox groupBoxShortcuts;
        private System.Windows.Forms.Button buttonUpdateShortcut;
        private System.Windows.Forms.TreeView treeViewShortcuts;
        private System.Windows.Forms.Label labelShortcut;
        private System.Windows.Forms.Label labelShortcutKey;
        private System.Windows.Forms.ComboBox comboBoxShortcutKey;
        private System.Windows.Forms.CheckBox checkBoxShortcutsShift;
        private System.Windows.Forms.CheckBox checkBoxShortcutsAlt;
        private System.Windows.Forms.CheckBox checkBoxShortcutsControl;
        private System.Windows.Forms.CheckBox checkBoxPromptDeleteLines;
        private System.Windows.Forms.GroupBox groupBoxSpectrogram;
        private System.Windows.Forms.CheckBox checkBoxGenerateSpectrogram;
        private System.Windows.Forms.Label labelSpectrogramAppearance;
        private System.Windows.Forms.ComboBox comboBoxSpectrogramAppearance;
        private System.Windows.Forms.CheckBox checkBoxReverseMouseWheelScrollDirection;
        private System.Windows.Forms.Label labelMaxDuration;
        private System.Windows.Forms.Label labelMinDuration;
        private System.Windows.Forms.NumericUpDown numericUpDownDurationMax;
        private System.Windows.Forms.NumericUpDown numericUpDownDurationMin;
        private System.Windows.Forms.ComboBox comboBoxTimeCodeMode;
        private System.Windows.Forms.Label labelTimeCodeMode;
        private System.Windows.Forms.Panel panelSyntaxColoring;
        private System.Windows.Forms.GroupBox groupBoxListViewSyntaxColoring;
        private System.Windows.Forms.CheckBox checkBoxSyntaxOverlap;
        private System.Windows.Forms.CheckBox checkBoxSyntaxColorTextTooLong;
        private System.Windows.Forms.CheckBox checkBoxSyntaxColorDurationTooLarge;
        private System.Windows.Forms.CheckBox checkBoxSyntaxColorDurationTooSmall;
        private System.Windows.Forms.CheckBox checkBoxSyntaxColorTextMoreThanTwoLines;
        private System.Windows.Forms.Button buttonListViewSyntaxColorError;
        private System.Windows.Forms.Panel panelListViewSyntaxColorError;
        private System.Windows.Forms.Label labelMaxCharsPerSecond;
        private System.Windows.Forms.NumericUpDown numericUpDownMaxCharsSec;
        private System.Windows.Forms.NumericUpDown numericUpDownSubtitleLineMaximumLength;
        private System.Windows.Forms.CheckBox checkBoxVideoPlayerShowFullscreenButton;
        private System.Windows.Forms.CheckBox checkBoxVideoPlayerShowMuteButton;
        private System.Windows.Forms.Label labelCustomSearch1;
        private System.Windows.Forms.Label labelCustomSearch2;
        private System.Windows.Forms.TextBox textBoxCustomSearchUrl2;
        private System.Windows.Forms.ComboBox comboBoxCustomSearch2;
        private System.Windows.Forms.Label labelCustomSearch5;
        private System.Windows.Forms.TextBox textBoxCustomSearchUrl5;
        private System.Windows.Forms.ComboBox comboBoxCustomSearch5;
        private System.Windows.Forms.Label labelCustomSearch4;
        private System.Windows.Forms.TextBox textBoxCustomSearchUrl4;
        private System.Windows.Forms.ComboBox comboBoxCustomSearch4;
        private System.Windows.Forms.Label labelCustomSearch3;
        private System.Windows.Forms.TextBox textBoxCustomSearchUrl3;
        private System.Windows.Forms.ComboBox comboBoxCustomSearch3;
        private System.Windows.Forms.CheckBox checkBoxAllowOverlap;
        private System.Windows.Forms.Label labelWaveformBorderHitMs2;
        private System.Windows.Forms.NumericUpDown numericUpDownWaveformBorderHitMs;
        private System.Windows.Forms.Label labelWaveformBorderHitMs1;
        private System.Windows.Forms.CheckBox checkBoxSpellCheckOneLetterWords;
        private System.Windows.Forms.CheckBox checkBoxTreatINQuoteAsING;
        private System.Windows.Forms.GroupBox groupBoxFfmpeg;
        private System.Windows.Forms.Button buttonBrowseToFFmpeg;
        private System.Windows.Forms.TextBox textBoxFFmpegPath;
        private System.Windows.Forms.Label labelFFmpegPath;
        private System.Windows.Forms.CheckBox checkBoxUseFFmpeg;
        private System.Windows.Forms.OpenFileDialog openFileDialogFFmpeg;
        private System.Windows.Forms.CheckBox checkBoxWaveformHoverFocus;
        private System.Windows.Forms.CheckBox checkBoxListViewMouseEnterFocus;
        private System.Windows.Forms.NumericUpDown numericUpDownMinGapMs;
        private System.Windows.Forms.Label labelMinGapMs;
        private System.Windows.Forms.Label labelTBFixCommonErrors;
        private System.Windows.Forms.PictureBox pictureBoxFixCommonErrors;
        private System.Windows.Forms.CheckBox checkBoxTBFixCommonErrors;
        private System.Windows.Forms.CheckBox checkBoxFixShortDisplayTimesAllowMoveStartTime;
        private System.Windows.Forms.Button buttonVlcPathBrowse;
        private System.Windows.Forms.TextBox textBoxVlcPath;
        private System.Windows.Forms.Label labelVlcPath;
        private System.Windows.Forms.GroupBox groupBoxToolsAutoBr;
        private System.Windows.Forms.CheckBox checkBoxUseDoNotBreakAfterList;
        private System.Windows.Forms.Button buttonEditDoNotBreakAfterList;
        private System.Windows.Forms.CheckBox checkBoxCheckForUpdates;
        private System.Windows.Forms.Label labelPlatform;
        private System.Windows.Forms.CheckBox checkBoxVideoPlayerPreviewFontBold;
        private System.Windows.Forms.Label labelWaveformTextSize;
        private System.Windows.Forms.CheckBox checkBoxWaveformTextBold;
        private System.Windows.Forms.ComboBox comboBoxWaveformTextSize;
        private System.Windows.Forms.GroupBox groupBoxNetworkSession;
        private System.Windows.Forms.Button buttonNetworkSessionNewMessageSound;
        private System.Windows.Forms.TextBox textBoxNetworkSessionNewMessageSound;
        private System.Windows.Forms.Label labelNetworkSessionNewMessageSound;
        private System.Windows.Forms.CheckBox checkBoxFceSkipStep1;
        private System.Windows.Forms.Button buttonMpvSettings;
        private System.Windows.Forms.Label labelMpvSettings;
        private System.Windows.Forms.LinkLabel linkLabelBingSubscribe;
        private System.Windows.Forms.Label labelUserBingApiId;
        private System.Windows.Forms.GroupBox groupBoxBing;
        private System.Windows.Forms.Label labelBingApiKey;
        private System.Windows.Forms.TextBox textBoxBingClientSecret;
        private System.Windows.Forms.Label label1;
        private System.Windows.Forms.ComboBox comboBoxAutoBackupDeleteAfter;
        private System.Windows.Forms.Label labelAutoBackupDeleteAfter;
        private System.Windows.Forms.Label labelTBRemoveTextForHi;
        private System.Windows.Forms.PictureBox pictureBoxRemoveTextForHi;
        private System.Windows.Forms.CheckBox checkBoxTBRemoveTextForHi;
        private System.Windows.Forms.NumericUpDown numericUpDownMaxNumberOfLines;
        private System.Windows.Forms.Label labelMaxLines;
        private System.Windows.Forms.Label labelTBNetflixQualityCheck;
        private System.Windows.Forms.PictureBox pictureBoxNetflixQualityCheck;
        private System.Windows.Forms.CheckBox checkBoxNetflixQualityCheck;
        private System.Windows.Forms.CheckBox checkBoxWaveformSetVideoPosMoveStartEnd;
        private System.Windows.Forms.CheckBox checkBoxWaveformShowWpm;
        private System.Windows.Forms.CheckBox checkBoxWaveformShowCps;
        private System.Windows.Forms.NumericUpDown numericUpDownMaxWordsMin;
        private System.Windows.Forms.Label labelMaxWordsPerMin;
        private System.Windows.Forms.CheckBox checkBoxMpvHandlesPreviewText;
        private System.Windows.Forms.CheckBox checkBoxVideoAutoOpen;
        private System.Windows.Forms.Button buttonClearShortcut;
        private System.Windows.Forms.CheckBox checkBoxAllowVolumeBoost;
        private System.Windows.Forms.Panel panelFont;
        private System.Windows.Forms.GroupBox groupBoxAppearance;
        private System.Windows.Forms.CheckBox checkBoxSubtitleCenter;
        private System.Windows.Forms.Panel panelSubtitleFontColor;
        private System.Windows.Forms.Panel panelSubtitleBackgroundColor;
        private System.Windows.Forms.Label labelSubtitleFontBackgroundColor;
        private System.Windows.Forms.Label labelSubtitleFontColor;
        private System.Windows.Forms.Label labelSubtitleFontSize;
        private System.Windows.Forms.ComboBox comboBoxSubtitleFont;
        private System.Windows.Forms.CheckBox checkBoxSubtitleFontBold;
        private System.Windows.Forms.ComboBox comboBoxSubtitleFontSize;
        private System.Windows.Forms.Label labelSubtitleFont;
        private System.Windows.Forms.ComboBox comboBoxSaveAsFileNameFrom;
        private System.Windows.Forms.Label labelSaveAsFileNameFrom;
        private System.Windows.Forms.GroupBox groupBoxGeneralRules;
        private System.Windows.Forms.GroupBox groupBoxFontTextBox;
        private System.Windows.Forms.GroupBox groupBoxFontListViews;
        private System.Windows.Forms.Label labelSubtitleListViewFontSize;
        private System.Windows.Forms.ComboBox comboBoxSubtitleListViewFontSize;
        private System.Windows.Forms.CheckBox checkBoxSubtitleListViewFontBold;
        private System.Windows.Forms.GroupBox groupBoxFontGeneral;
        private System.Windows.Forms.Label labelFontNote;
        private System.Windows.Forms.Button buttonDownloadFfmpeg;
        private System.Windows.Forms.Button buttonShortcutsClear;
        private System.Windows.Forms.Label labelShortcutsSearch;
        private System.Windows.Forms.TextBox textBoxShortcutSearch;
        private System.Windows.Forms.GroupBox groupBoxGoogleTranslate;
        private System.Windows.Forms.Label labelGoogleTranslateApiKey;
        private System.Windows.Forms.TextBox textBoxGoogleTransleApiKey;
        private System.Windows.Forms.LinkLabel linkLabelGoogleTranslateSignUp;
        private System.Windows.Forms.Label label3;
        private System.Windows.Forms.CheckBox checkBoxAutoSave;
        private System.Windows.Forms.CheckBox checkBoxUseAlwaysToFile;
        private System.Windows.Forms.Label labelOptimalCharsPerSecond;
        private System.Windows.Forms.NumericUpDown numericUpDownOptimalCharsSec;
        private System.Windows.Forms.Button buttonEditProfile;
        private System.Windows.Forms.ComboBox comboBoxRulesProfileName;
        private System.Windows.Forms.Label labelRulesProfileName;
        private System.Windows.Forms.Label labelBingTokenEndpoint;
        private System.Windows.Forms.CheckBox checkBoxToolsBreakEarlyComma;
        private System.Windows.Forms.CheckBox checkBoxToolsBreakEarlyDash;
        private System.Windows.Forms.CheckBox checkBoxToolsBreakEarlyLineEnding;
        private System.Windows.Forms.CheckBox checkBoxToolsBreakByPixelWidth;
        private System.Windows.Forms.NumericUpDown numericUpDownToolsBreakPreferBottomHeavy;
        private System.Windows.Forms.CheckBox checkBoxToolsBreakPreferBottomHeavy;
        private System.Windows.Forms.Label labelToolsBreakBottomHeavyPercent;
        private System.Windows.Forms.CheckBox checkBoxSyntaxColorGapTooSmall;
        private System.Windows.Forms.Button buttonReset;
        private System.Windows.Forms.Label labelDialogStyle;
        private System.Windows.Forms.ComboBox comboBoxDialogStyle;
        private System.Windows.Forms.ContextMenuStrip contextMenuStripShortcuts;
        private System.Windows.Forms.ToolStripMenuItem toolStripMenuItemShortcutsCollapse;
        private System.Windows.Forms.CheckBox checkBoxWaveformSnapToShotChanges;
        private System.Windows.Forms.CheckBox checkBoxWaveformSingleClickSelect;
        private System.Windows.Forms.Label labelSplitBehavior;
        private System.Windows.Forms.ComboBox comboBoxSplitBehavior;
        private System.Windows.Forms.Button buttonLineWidthSettings;
        private System.Windows.Forms.CheckBox checkBoxSyntaxColorTextTooWide;
        private System.Windows.Forms.Label labelContinuationStyle;
        private System.Windows.Forms.Button buttonFixContinuationStyleSettings;
        private System.Windows.Forms.ComboBox comboBoxContinuationStyle;
        private System.Windows.Forms.ToolTip toolTipContinuationPreview;
        private System.Windows.Forms.Panel panelWaveformCursorColor;
        private System.Windows.Forms.Button buttonWaveformCursorColor;
        private System.Windows.Forms.Button buttonGapChoose;
        private System.Windows.Forms.CheckBox checkBoxSpellCheckAutoChangeNamesViaSuggestions;
        private System.Windows.Forms.ComboBox comboBoxBoxBingTokenEndpoint;
        private System.Windows.Forms.ToolStripSeparator toolStripSeparator1;
        private System.Windows.Forms.ToolStripMenuItem importShortcutsToolStripMenuItem;
        private System.Windows.Forms.ToolStripMenuItem exportShortcutsToolStripMenuItem;
        private System.Windows.Forms.SaveFileDialog saveFileDialog1;
        private System.Windows.Forms.Panel panelTextBoxAssColor;
        private System.Windows.Forms.Button buttonTextBoxAssColor;
        private System.Windows.Forms.Panel panelTextBoxHtmlColor;
        private System.Windows.Forms.Button buttonTextBoxHtmlColor;
        private System.Windows.Forms.CheckBox checkBoxSubtitleTextBoxSyntaxColor;
        private System.Windows.Forms.GroupBox groupBoxDarkTheme;
        private System.Windows.Forms.CheckBox checkBoxDarkThemeEnabled;
        private System.Windows.Forms.Panel panelDarkThemeBackColor;
        private System.Windows.Forms.Button buttonDarkThemeBackColor;
        private System.Windows.Forms.Panel panelDarkThemeColor;
        private System.Windows.Forms.Button buttonDarkThemeColor;
        private System.Windows.Forms.Panel panelSubtitleFormats;
        private System.Windows.Forms.GroupBox groupBoxSubtitleFormats;
        private System.Windows.Forms.Label labelDefaultSubtitleFormat;
        private System.Windows.Forms.ComboBox comboBoxSubtitleFormats;
        private System.Windows.Forms.Label labelDefaultSaveAsFormat;
        private System.Windows.Forms.ComboBox comboBoxSubtitleSaveAsFormats;
        private System.Windows.Forms.GroupBox groupBoxFavoriteSubtitleFormats;
        private System.Windows.Forms.Label labelFavoriteFormats;
        private System.Windows.Forms.ListBox listBoxFavoriteSubtitleFormats;
        private System.Windows.Forms.Button buttonMoveToFavoriteFormats;
        private System.Windows.Forms.Button buttonRemoveFromFavoriteFormats;
        private System.Windows.Forms.Label labelFormats;
        private System.Windows.Forms.Label labelFormatsSearch;
        private System.Windows.Forms.TextBox textBoxFormatsSearch;
        private System.Windows.Forms.Button buttonFormatsSearchClear;
        private System.Windows.Forms.ListBox listBoxSubtitleFormats;
        private System.Windows.Forms.Label labelFavoriteSubtitleFormatsNote;
        private System.Windows.Forms.ContextMenuStrip contextMenuStripFavoriteFormats;
        private System.Windows.Forms.ToolStripMenuItem deleteToolStripMenuItem;
        private System.Windows.Forms.ToolStripMenuItem deleteAllToolStripMenuItem;
        private System.Windows.Forms.ToolStripSeparator toolStripSeparator;
        private System.Windows.Forms.ToolStripMenuItem moveUpToolStripMenuItem;
        private System.Windows.Forms.ToolStripMenuItem moveDownToolStripMenuItem;
        private System.Windows.Forms.ToolStripMenuItem moveToTopToolStripMenuItem;
        private System.Windows.Forms.ToolStripMenuItem moveToBottomToolStripMenuItem;
        private System.Windows.Forms.Panel panelShortcuts;
        private System.Windows.Forms.CheckBox checkBoxLiveSpellCheck;
        private System.Windows.Forms.CheckBox checkBoxDarkThemeShowListViewGridLines;
        private System.Windows.Forms.GroupBox groupBoxFontInUI;
        private System.Windows.Forms.Label labelTBBeautifyTimeCodes;
        private System.Windows.Forms.PictureBox pictureBoxBeautifyTimeCodes;
        private System.Windows.Forms.CheckBox checkBoxBeautifyTimeCodes;
        private System.Windows.Forms.GroupBox groupBoxToolsMisc;
        private System.Windows.Forms.ComboBox comboBoxBDOpensIn;
        private System.Windows.Forms.Label labelBDOpensIn;
        private System.Windows.Forms.CheckBox checkBoxShortcutsAllowLetterOrNumberInTextBox;
        private System.Windows.Forms.CheckBox checkBoxWaveformAutoGen;
        private System.Windows.Forms.Panel panelFileTypeAssociations;
        private System.Windows.Forms.ListView listViewFileTypeAssociations;
        private System.Windows.Forms.ColumnHeader columnHeader1;
        private System.Windows.Forms.ImageList imageListFileTypeAssociations;
        private System.Windows.Forms.Button buttonUpdateFileTypeAssociations;
        private System.Windows.Forms.Label labelUpdateFileTypeAssociationsStatus;
        private System.Windows.Forms.ColumnHeader columnHeader2;
        private System.Windows.Forms.Label labelTBBurnIn;
        private System.Windows.Forms.PictureBox pictureBoxBurnIn;
        private System.Windows.Forms.CheckBox checkBoxTBBurnIn;
        private System.Windows.Forms.ComboBox comboBoxCpsLineLenCalc;
        private System.Windows.Forms.Label labelCpsLineLenCalc;
        private System.Windows.Forms.CheckBox checkBoxUseWordSplitList;
        private System.Windows.Forms.ToolTip toolTipDialogStylePreview;
        private System.Windows.Forms.Button buttonEditCustomContinuationStyle;
        private System.Windows.Forms.Label labelProxyAuthType;
        private System.Windows.Forms.CheckBox checkBoxProxyUseDefaultCredentials;
        private System.Windows.Forms.ComboBox comboBoxProxyAuthType;
        private System.Windows.Forms.CheckBox checkBoxFfmpegUseCenterChannel;
        private System.Windows.Forms.Label labelToggleSourceView;
        private System.Windows.Forms.PictureBox pictureBoxSourceView;
        private System.Windows.Forms.CheckBox checkBoxTBToggleSourceView;
        private System.Windows.Forms.Button buttonTranslationAutoSuffix;
        private System.Windows.Forms.ComboBox comboBoxTranslationAutoSuffix;
        private System.Windows.Forms.Label labelTranslationAutoSuffix;
        private System.Windows.Forms.CheckBox checkBoxUseWordSplitListAvoidPropercase;
        private System.Windows.Forms.ToolStripMenuItem exportAsHtmlToolStripMenuItem;
        private System.Windows.Forms.ComboBox comboBoxCustomToggleEnd;
        private System.Windows.Forms.ComboBox comboBoxCustomToggleStart;
        private System.Windows.Forms.Label labelShortcutCustomToggle;
        private System.Windows.Forms.GroupBox groupBoxMpvBorder;
        private System.Windows.Forms.ComboBox comboBoxOpaqueBoxStyle;
        private System.Windows.Forms.RadioButton radioButtonMpvOpaqueBox;
        private System.Windows.Forms.RadioButton radioButtonMpvOutline;
        private System.Windows.Forms.NumericUpDown numericUpDownMpvShadowWidth;
        private System.Windows.Forms.NumericUpDown numericUpDownMpvOutline;
        private System.Windows.Forms.Label labelMpvShadow;
        private System.Windows.Forms.Panel panelMpvBackColor;
        private System.Windows.Forms.Button buttonMpvBackColor;
        private System.Windows.Forms.Panel panelMpvOutlineColor;
        private System.Windows.Forms.Button buttonMpvOutlineColor;
        private System.Windows.Forms.Panel panelMpvPrimaryColor;
        private System.Windows.Forms.Button buttonMpvPrimaryColor;
<<<<<<< HEAD
        private System.Windows.Forms.Button buttonEditShotChangesProfile;
        private System.Windows.Forms.Label labelToolbarIconTheme;
        private System.Windows.Forms.ComboBox comboBoxToolbarIconTheme;
=======
>>>>>>> b409b654
        private System.Windows.Forms.PictureBox pictureBoxAssStyleManager;
        private System.Windows.Forms.PictureBox pictureBoxAssAttachments;
        private System.Windows.Forms.PictureBox pictureBoxAssProperties;
        private System.Windows.Forms.PictureBox pictureBoxAssaDraw;
        private System.Windows.Forms.PictureBox pictureBoxToggleVideo;
        private System.Windows.Forms.PictureBox pictureBoxToggleWaveform;
        private System.Windows.Forms.PictureBox pictureBoxEbuProperties;
        private System.Windows.Forms.PictureBox pictureBoxWebVttProperties;
        private System.Windows.Forms.PictureBox pictureBoxIttProperties;
        private System.Windows.Forms.PictureBox pictureBoxWebVttStyle;
        private System.Windows.Forms.NumericUpDown numericUpDownMarginVertical;
        private System.Windows.Forms.Label labelMarginVertical;
        private System.Windows.Forms.GroupBox groupBoxGraphicsButtons;
        private System.Windows.Forms.PictureBox pictureBoxPreview3;
        private System.Windows.Forms.PictureBox pictureBoxPreview2;
        private System.Windows.Forms.PictureBox pictureBoxPreview1;
        private System.Windows.Forms.Label labelToolbarIconTheme;
        private System.Windows.Forms.ComboBox comboBoxToolbarIconTheme;
    }
}<|MERGE_RESOLUTION|>--- conflicted
+++ resolved
@@ -5970,12 +5970,7 @@
         private System.Windows.Forms.Button buttonMpvOutlineColor;
         private System.Windows.Forms.Panel panelMpvPrimaryColor;
         private System.Windows.Forms.Button buttonMpvPrimaryColor;
-<<<<<<< HEAD
         private System.Windows.Forms.Button buttonEditShotChangesProfile;
-        private System.Windows.Forms.Label labelToolbarIconTheme;
-        private System.Windows.Forms.ComboBox comboBoxToolbarIconTheme;
-=======
->>>>>>> b409b654
         private System.Windows.Forms.PictureBox pictureBoxAssStyleManager;
         private System.Windows.Forms.PictureBox pictureBoxAssAttachments;
         private System.Windows.Forms.PictureBox pictureBoxAssProperties;
