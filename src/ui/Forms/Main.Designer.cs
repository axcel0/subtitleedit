﻿using Nikse.SubtitleEdit.Core.Common;

namespace Nikse.SubtitleEdit.Forms
{
    sealed partial class Main
    {
        /// <summary>
        /// Required designer variable.
        /// </summary>
        private System.ComponentModel.IContainer components = null;

        /// <summary>
        /// Clean up any resources being used.
        /// </summary>
        /// <param name="disposing">true if managed resources should be disposed; otherwise, false.</param>
        protected override void Dispose(bool disposing)
        {
            if (disposing && (components != null))
            {
                components.Dispose();
            }
            if (disposing)
            {
                if (_networkSession != null)
                {
                    _networkSession.Dispose();
                    _networkSession = null;
                }
            }
            base.Dispose(disposing);
        }

        #region Windows Form Designer generated code

        /// <summary>
        /// Required method for Designer support - do not modify
        /// the contents of this method with the code editor.
        /// </summary>
        private void InitializeComponent()
        {
            this.components = new System.ComponentModel.Container();
            System.ComponentModel.ComponentResourceManager resources = new System.ComponentModel.ComponentResourceManager(typeof(Main));
            Nikse.SubtitleEdit.Core.Common.TimeCode timeCode3 = new Nikse.SubtitleEdit.Core.Common.TimeCode();
            Nikse.SubtitleEdit.Core.Common.TimeCode timeCode1 = new Nikse.SubtitleEdit.Core.Common.TimeCode();
            Nikse.SubtitleEdit.Core.Common.TimeCode timeCode2 = new Nikse.SubtitleEdit.Core.Common.TimeCode();
            this.statusStrip1 = new System.Windows.Forms.StatusStrip();
            this.labelStatus = new System.Windows.Forms.ToolStripStatusLabel();
            this.toolStripSelected = new System.Windows.Forms.ToolStripStatusLabel();
            this.toolStripStatusLabelProgress = new System.Windows.Forms.ToolStripStatusLabel();
            this.toolStripStatusNetworking = new System.Windows.Forms.ToolStripStatusLabel();
            this.toolStrip1 = new System.Windows.Forms.ToolStrip();
            this.toolStripButtonFileNew = new System.Windows.Forms.ToolStripButton();
            this.toolStripButtonFileOpen = new System.Windows.Forms.ToolStripButton();
            this.toolStripButtonSave = new System.Windows.Forms.ToolStripButton();
            this.toolStripButtonSaveAs = new System.Windows.Forms.ToolStripButton();
            this.toolStripSeparatorFindReplace = new System.Windows.Forms.ToolStripSeparator();
            this.toolStripButtonFind = new System.Windows.Forms.ToolStripButton();
            this.toolStripButtonReplace = new System.Windows.Forms.ToolStripButton();
            this.toolStripSeparatorFixSyncSpell = new System.Windows.Forms.ToolStripSeparator();
            this.toolStripButtonFixCommonErrors = new System.Windows.Forms.ToolStripButton();
            this.toolStripButtonRemoveTextForHi = new System.Windows.Forms.ToolStripButton();
            this.toolStripButtonVisualSync = new System.Windows.Forms.ToolStripButton();
            this.toolStripButtonBurnIn = new System.Windows.Forms.ToolStripButton();
            this.toolStripButtonSpellCheck = new System.Windows.Forms.ToolStripButton();
            this.toolStripButtonAssStyleManager = new System.Windows.Forms.ToolStripButton();
            this.toolStripButtonXProperties = new System.Windows.Forms.ToolStripButton();
            this.toolStripButtonAssProperties = new System.Windows.Forms.ToolStripButton();
            this.toolStripButtonAssAttachments = new System.Windows.Forms.ToolStripButton();
            this.toolStripButtonAssaDraw = new System.Windows.Forms.ToolStripButton();
            this.toolStripButtonNetflixQualityCheck = new System.Windows.Forms.ToolStripButton();
            this.toolStripButtonBeautifyTimeCodes = new System.Windows.Forms.ToolStripButton();
            this.toolStripButtonSettings = new System.Windows.Forms.ToolStripButton();
            this.toolStripSeparatorHelp = new System.Windows.Forms.ToolStripSeparator();
            this.toolStripButtonHelp = new System.Windows.Forms.ToolStripButton();
            this.toolStripSeparatorToggle = new System.Windows.Forms.ToolStripSeparator();
            this.toolStripButtonSourceView = new System.Windows.Forms.ToolStripButton();
            this.toolStripButtonToggleWaveform = new System.Windows.Forms.ToolStripButton();
            this.toolStripButtonToggleVideo = new System.Windows.Forms.ToolStripButton();
            this.toolStripSeparatorSubtitleFormat = new System.Windows.Forms.ToolStripSeparator();
            this.toolStripLabelSubtitleFormat = new System.Windows.Forms.ToolStripLabel();
            this.comboBoxSubtitleFormats = new System.Windows.Forms.ToolStripComboBox();
            this.toolStripSeparatorEncoding = new System.Windows.Forms.ToolStripSeparator();
            this.toolStripLabelEncoding = new System.Windows.Forms.ToolStripLabel();
            this.comboBoxEncoding = new System.Windows.Forms.ToolStripComboBox();
            this.toolStripSeparatorFrameRate = new System.Windows.Forms.ToolStripSeparator();
            this.toolStripLabelFrameRate = new System.Windows.Forms.ToolStripLabel();
            this.toolStripComboBoxFrameRate = new System.Windows.Forms.ToolStripComboBox();
            this.toolStripButtonGetFrameRate = new System.Windows.Forms.ToolStripButton();
            this.menuStrip1 = new System.Windows.Forms.MenuStrip();
            this.fileToolStripMenuItem = new System.Windows.Forms.ToolStripMenuItem();
            this.newToolStripMenuItem = new System.Windows.Forms.ToolStripMenuItem();
            this.openToolStripMenuItem = new System.Windows.Forms.ToolStripMenuItem();
            this.toolStripMenuItemOpenKeepVideo = new System.Windows.Forms.ToolStripMenuItem();
            this.reopenToolStripMenuItem = new System.Windows.Forms.ToolStripMenuItem();
            this.saveToolStripMenuItem = new System.Windows.Forms.ToolStripMenuItem();
            this.saveAsToolStripMenuItem = new System.Windows.Forms.ToolStripMenuItem();
            this.toolStripMenuItemRestoreAutoBackup = new System.Windows.Forms.ToolStripMenuItem();
            this.toolStripMenuItemFileFormatProperties = new System.Windows.Forms.ToolStripMenuItem();
            this.toolStripMenuItemAssaStyles = new System.Windows.Forms.ToolStripMenuItem();
            this.toolStripSeparator20 = new System.Windows.Forms.ToolStripSeparator();
            this.openOriginalToolStripMenuItem = new System.Windows.Forms.ToolStripMenuItem();
            this.saveOriginalToolStripMenuItem = new System.Windows.Forms.ToolStripMenuItem();
            this.saveOriginalAstoolStripMenuItem = new System.Windows.Forms.ToolStripMenuItem();
            this.removeOriginalToolStripMenuItem = new System.Windows.Forms.ToolStripMenuItem();
            this.removeTranslationToolStripMenuItem = new System.Windows.Forms.ToolStripMenuItem();
            this.toolStripSeparator12 = new System.Windows.Forms.ToolStripSeparator();
            this.toolStripMenuItemOpenContainingFolder = new System.Windows.Forms.ToolStripMenuItem();
            this.toolStripMenuItemCompare = new System.Windows.Forms.ToolStripMenuItem();
            this.toolStripMenuItemStatistics = new System.Windows.Forms.ToolStripMenuItem();
            this.toolStripMenuItemPlugins = new System.Windows.Forms.ToolStripMenuItem();
            this.toolStripSeparator1 = new System.Windows.Forms.ToolStripSeparator();
            this.toolStripMenuItemImport = new System.Windows.Forms.ToolStripMenuItem();
            this.toolStripMenuItemImportImages = new System.Windows.Forms.ToolStripMenuItem();
            this.toolStripMenuItemImportText = new System.Windows.Forms.ToolStripMenuItem();
            this.toolStripMenuItemImportTimeCodes = new System.Windows.Forms.ToolStripMenuItem();
            this.toolStripMenuItemImportFromVideo = new System.Windows.Forms.ToolStripMenuItem();
            this.toolStripMenuItemImportBluRaySup = new System.Windows.Forms.ToolStripMenuItem();
            this.toolStripMenuItemImportBluraySupFileForEdit = new System.Windows.Forms.ToolStripMenuItem();
            this.toolStripMenuItemImportSubIdx = new System.Windows.Forms.ToolStripMenuItem();
            this.toolStripMenuItemImportDvdSubtitles = new System.Windows.Forms.ToolStripMenuItem();
            this.toolStripMenuItemImportOcrHardSub = new System.Windows.Forms.ToolStripMenuItem();
            this.toolStripMenuItemImportManualAnsi = new System.Windows.Forms.ToolStripMenuItem();
            this.toolStripMenuItemExport = new System.Windows.Forms.ToolStripMenuItem();
            this.toolStripMenuItemExportAdobeEncoreFABImageScript = new System.Windows.Forms.ToolStripMenuItem();
            this.toolStripMenuItemExportAvidStl = new System.Windows.Forms.ToolStripMenuItem();
            this.toolStripMenuItemExportAyato = new System.Windows.Forms.ToolStripMenuItem();
            this.toolStripMenuItemExportPngXml = new System.Windows.Forms.ToolStripMenuItem();
            this.toolStripMenuItemExportBluraySup = new System.Windows.Forms.ToolStripMenuItem();
            this.toolStripMenuItemExportBdTextSt = new System.Windows.Forms.ToolStripMenuItem();
            this.toolStripMenuItemExportCapMakerPlus = new System.Windows.Forms.ToolStripMenuItem();
            this.toolStripMenuItemExportCaptionInc = new System.Windows.Forms.ToolStripMenuItem();
            this.toolStripMenuItemExportCavena890 = new System.Windows.Forms.ToolStripMenuItem();
            this.toolStripMenuItemExportCheetahCap = new System.Windows.Forms.ToolStripMenuItem();
            this.toolStripMenuItemExportDcinemaInterop = new System.Windows.Forms.ToolStripMenuItem();
            this.toolStripMenuItemExportDcinemaSMPTE2014 = new System.Windows.Forms.ToolStripMenuItem();
            this.toolStripMenuItemExportDost = new System.Windows.Forms.ToolStripMenuItem();
            this.toolStripMenuItemExportDvdStudioProStl = new System.Windows.Forms.ToolStripMenuItem();
            this.toolStripMenuItemExportEBUSTL = new System.Windows.Forms.ToolStripMenuItem();
            this.toolStripMenuItemExportEdl = new System.Windows.Forms.ToolStripMenuItem();
            this.toolStripMenuItemExportEdlClipName = new System.Windows.Forms.ToolStripMenuItem();
            this.toolStripMenuItemExportFcpIImage = new System.Windows.Forms.ToolStripMenuItem();
            this.toolStripMenuItemExportFcpXmlAdvanced = new System.Windows.Forms.ToolStripMenuItem();
            this.toolStripMenuItemExportImagePerFrame = new System.Windows.Forms.ToolStripMenuItem();
            this.toolStripMenuItemExportTextTimeCodePair = new System.Windows.Forms.ToolStripMenuItem();
            this.toolStripMenuItemExportPACScreenElectronics = new System.Windows.Forms.ToolStripMenuItem();
            this.toolStripMenuItemExportUniPac = new System.Windows.Forms.ToolStripMenuItem();
            this.toolStripMenuItemExportPlainText = new System.Windows.Forms.ToolStripMenuItem();
            this.toolStripMenuItemExportSpumux = new System.Windows.Forms.ToolStripMenuItem();
            this.toolStripMenuItemExportTtmlImage = new System.Windows.Forms.ToolStripMenuItem();
            this.toolStripMenuItemExportUltech130 = new System.Windows.Forms.ToolStripMenuItem();
            this.toolStripMenuItemExportVobSubSubIdx = new System.Windows.Forms.ToolStripMenuItem();
            this.toolStripSeparatorExportCustomText = new System.Windows.Forms.ToolStripSeparator();
            this.toolStripMenuItemExportCustomTextFormat = new System.Windows.Forms.ToolStripMenuItem();
            this.toolStripSeparator10 = new System.Windows.Forms.ToolStripSeparator();
            this.exitToolStripMenuItem = new System.Windows.Forms.ToolStripMenuItem();
            this.editToolStripMenuItem = new System.Windows.Forms.ToolStripMenuItem();
            this.toolStripMenuItemUndo = new System.Windows.Forms.ToolStripMenuItem();
            this.toolStripMenuItemRedo = new System.Windows.Forms.ToolStripMenuItem();
            this.showHistoryforUndoToolStripMenuItem = new System.Windows.Forms.ToolStripMenuItem();
            this.toolStripSeparator14 = new System.Windows.Forms.ToolStripSeparator();
            this.toolStripMenuItemInsertUnicodeCharacter = new System.Windows.Forms.ToolStripMenuItem();
            this.toolStripSeparatorInsertUnicodeCharacter = new System.Windows.Forms.ToolStripSeparator();
            this.findToolStripMenuItem = new System.Windows.Forms.ToolStripMenuItem();
            this.findNextToolStripMenuItem = new System.Windows.Forms.ToolStripMenuItem();
            this.replaceToolStripMenuItem = new System.Windows.Forms.ToolStripMenuItem();
            this.multipleReplaceToolStripMenuItem = new System.Windows.Forms.ToolStripMenuItem();
            this.gotoLineNumberToolStripMenuItem = new System.Windows.Forms.ToolStripMenuItem();
            this.toolStripMenuItemShowOriginalInPreview = new System.Windows.Forms.ToolStripMenuItem();
            this.toolStripSeparator24 = new System.Windows.Forms.ToolStripSeparator();
            this.toolStripMenuItemRightToLeftMode = new System.Windows.Forms.ToolStripMenuItem();
            this.toolStripMenuItemRtlUnicodeControlChars = new System.Windows.Forms.ToolStripMenuItem();
            this.toolStripMenuItemRemoveUnicodeControlChars = new System.Windows.Forms.ToolStripMenuItem();
            this.toolStripMenuItemReverseRightToLeftStartEnd = new System.Windows.Forms.ToolStripMenuItem();
            this.toolStripSeparator21 = new System.Windows.Forms.ToolStripSeparator();
            this.toolStripMenuItemModifySelection = new System.Windows.Forms.ToolStripMenuItem();
            this.toolStripMenuItemInverseSelection = new System.Windows.Forms.ToolStripMenuItem();
            this.editSelectAllToolStripMenuItem = new System.Windows.Forms.ToolStripMenuItem();
            this.toolsToolStripMenuItem = new System.Windows.Forms.ToolStripMenuItem();
            this.adjustDisplayTimeToolStripMenuItem = new System.Windows.Forms.ToolStripMenuItem();
            this.toolStripMenuItemApplyDurationLimits = new System.Windows.Forms.ToolStripMenuItem();
            this.toolStripMenuItemSubtitlesBridgeGaps = new System.Windows.Forms.ToolStripMenuItem();
            this.setMinimumDisplayTimeBetweenParagraphsToolStripMenuItem = new System.Windows.Forms.ToolStripMenuItem();
            this.fixToolStripMenuItem = new System.Windows.Forms.ToolStripMenuItem();
            this.startNumberingFromToolStripMenuItem = new System.Windows.Forms.ToolStripMenuItem();
            this.removeTextForHearImpairedToolStripMenuItem = new System.Windows.Forms.ToolStripMenuItem();
            this.convertColorsToDialogToolStripMenuItem = new System.Windows.Forms.ToolStripMenuItem();
            this.ChangeCasingToolStripMenuItem = new System.Windows.Forms.ToolStripMenuItem();
            this.toolStripMenuItemAutoMergeShortLines = new System.Windows.Forms.ToolStripMenuItem();
            this.toolStripMenuItemMergeDuplicateText = new System.Windows.Forms.ToolStripMenuItem();
            this.toolStripMenuItemMergeLinesWithSameTimeCodes = new System.Windows.Forms.ToolStripMenuItem();
            this.toolStripMenuItemAutoSplitLongLines = new System.Windows.Forms.ToolStripMenuItem();
            this.toolStripMenuItemSortBy = new System.Windows.Forms.ToolStripMenuItem();
            this.sortNumberToolStripMenuItem = new System.Windows.Forms.ToolStripMenuItem();
            this.sortStartTimeToolStripMenuItem = new System.Windows.Forms.ToolStripMenuItem();
            this.sortEndTimeToolStripMenuItem = new System.Windows.Forms.ToolStripMenuItem();
            this.sortDisplayTimeToolStripMenuItem = new System.Windows.Forms.ToolStripMenuItem();
            this.sortByGapToolStripMenuItem = new System.Windows.Forms.ToolStripMenuItem();
            this.sortTextAlphabeticallytoolStripMenuItem = new System.Windows.Forms.ToolStripMenuItem();
            this.sortTextMaxLineLengthToolStripMenuItem = new System.Windows.Forms.ToolStripMenuItem();
            this.sortTextTotalLengthToolStripMenuItem = new System.Windows.Forms.ToolStripMenuItem();
            this.sortTextNumberOfLinesToolStripMenuItem = new System.Windows.Forms.ToolStripMenuItem();
            this.textCharssecToolStripMenuItem = new System.Windows.Forms.ToolStripMenuItem();
            this.textWordsPerMinutewpmToolStripMenuItem = new System.Windows.Forms.ToolStripMenuItem();
            this.actorToolStripMenuItem = new System.Windows.Forms.ToolStripMenuItem();
            this.styleToolStripMenuItem = new System.Windows.Forms.ToolStripMenuItem();
            this.toolStripSeparatorAscOrDesc = new System.Windows.Forms.ToolStripSeparator();
            this.AscendingToolStripMenuItem = new System.Windows.Forms.ToolStripMenuItem();
            this.descendingToolStripMenuItem = new System.Windows.Forms.ToolStripMenuItem();
            this.listErrorsToolStripMenuItem = new System.Windows.Forms.ToolStripMenuItem();
            this.netflixQualityCheckToolStripMenuItem = new System.Windows.Forms.ToolStripMenuItem();
            this.toolStripSeparator27 = new System.Windows.Forms.ToolStripSeparator();
            this.toolStripMenuItemBeautifyTimeCodes = new System.Windows.Forms.ToolStripMenuItem();
            this.toolStripSeparator22 = new System.Windows.Forms.ToolStripSeparator();
            this.toolStripMenuItemMakeEmptyFromCurrent = new System.Windows.Forms.ToolStripMenuItem();
            this.toolStripMenuItemBatchConvert = new System.Windows.Forms.ToolStripMenuItem();
            this.generateDatetimeInfoFromVideoToolStripMenuItem = new System.Windows.Forms.ToolStripMenuItem();
            this.toolStripMenuItemMeasurementConverter = new System.Windows.Forms.ToolStripMenuItem();
            this.toolStripSeparator3 = new System.Windows.Forms.ToolStripSeparator();
            this.splitToolStripMenuItem = new System.Windows.Forms.ToolStripMenuItem();
            this.appendTextVisuallyToolStripMenuItem = new System.Windows.Forms.ToolStripMenuItem();
            this.joinSubtitlesToolStripMenuItem = new System.Windows.Forms.ToolStripMenuItem();
            this.toolStripMenuItemSpellCheckMain = new System.Windows.Forms.ToolStripMenuItem();
            this.spellCheckToolStripMenuItem = new System.Windows.Forms.ToolStripMenuItem();
            this.toolStripMenuItemSpellCheckFromCurrentLine = new System.Windows.Forms.ToolStripMenuItem();
            this.findDoubleWordsToolStripMenuItem = new System.Windows.Forms.ToolStripMenuItem();
            this.FindDoubleLinesToolStripMenuItem = new System.Windows.Forms.ToolStripMenuItem();
            this.toolStripSeparator9 = new System.Windows.Forms.ToolStripSeparator();
            this.GetDictionariesToolStripMenuItem = new System.Windows.Forms.ToolStripMenuItem();
            this.addWordToNameListToolStripMenuItem = new System.Windows.Forms.ToolStripMenuItem();
            this.toolStripMenuItemVideo = new System.Windows.Forms.ToolStripMenuItem();
            this.openVideoToolStripMenuItem = new System.Windows.Forms.ToolStripMenuItem();
            this.toolStripMenuItemOpenVideoFromUrl = new System.Windows.Forms.ToolStripMenuItem();
            this.toolStripMenuItemOpenDvd = new System.Windows.Forms.ToolStripMenuItem();
            this.toolStripMenuItemSetAudioTrack = new System.Windows.Forms.ToolStripMenuItem();
            this.closeVideoToolStripMenuItem = new System.Windows.Forms.ToolStripMenuItem();
            this.openSecondSubtitleToolStripMenuItem = new System.Windows.Forms.ToolStripMenuItem();
            this.setVideoOffsetToolStripMenuItem = new System.Windows.Forms.ToolStripMenuItem();
            this.smpteTimeModedropFrameToolStripMenuItem = new System.Windows.Forms.ToolStripMenuItem();
            this.toolStripMenuItemImportChapters = new System.Windows.Forms.ToolStripMenuItem();
            this.toolStripMenuItemImportShotChanges = new System.Windows.Forms.ToolStripMenuItem();
            this.toolStripMenuItemListShotChanges = new System.Windows.Forms.ToolStripMenuItem();
            this.toolStripMenuItemAddWaveformBatch = new System.Windows.Forms.ToolStripMenuItem();
            this.generateBlankVideoToolStripMenuItem = new System.Windows.Forms.ToolStripMenuItem();
            this.generateVideoWithSoftcodedSubtitlesToolStripMenuItem = new System.Windows.Forms.ToolStripMenuItem();
            this.generateVideoWithHardcodedSubtitleToolStripMenuItem = new System.Windows.Forms.ToolStripMenuItem();
            this.audioToTextWhisperTolStripMenuItem = new System.Windows.Forms.ToolStripMenuItem();
            this.videoaudioToTextToolStripMenuItem = new System.Windows.Forms.ToolStripMenuItem();
            this.toolStripSeparator5 = new System.Windows.Forms.ToolStripSeparator();
            this.showhideWaveformToolStripMenuItem = new System.Windows.Forms.ToolStripMenuItem();
            this.showhideVideoToolStripMenuItem = new System.Windows.Forms.ToolStripMenuItem();
            this.toolStripSeparator19 = new System.Windows.Forms.ToolStripSeparator();
            this.undockVideoControlsToolStripMenuItem = new System.Windows.Forms.ToolStripMenuItem();
            this.redockVideoControlsToolStripMenuItem = new System.Windows.Forms.ToolStripMenuItem();
            this.toolStripMenuItemSynchronization = new System.Windows.Forms.ToolStripMenuItem();
            this.toolStripMenuItemAdjustAllTimes = new System.Windows.Forms.ToolStripMenuItem();
            this.visualSyncToolStripMenuItem = new System.Windows.Forms.ToolStripMenuItem();
            this.toolStripMenuItemPointSync = new System.Windows.Forms.ToolStripMenuItem();
            this.pointSyncViaOtherSubtitleToolStripMenuItem = new System.Windows.Forms.ToolStripMenuItem();
            this.toolStripMenuItemChangeFrameRate2 = new System.Windows.Forms.ToolStripMenuItem();
            this.changeSpeedInPercentToolStripMenuItem = new System.Windows.Forms.ToolStripMenuItem();
            this.toolStripMenuItemAutoTranslate = new System.Windows.Forms.ToolStripMenuItem();
            this.translateToolStripMenuItem = new System.Windows.Forms.ToolStripMenuItem();
            this.autotranslateViaCopypasteToolStripMenuItem = new System.Windows.Forms.ToolStripMenuItem();
            this.toolStripSeparator26 = new System.Windows.Forms.ToolStripSeparator();
            this.mergeSentencesToolStripMenuItem = new System.Windows.Forms.ToolStripMenuItem();
            this.breaksplitLongLinesToolStripMenuItem = new System.Windows.Forms.ToolStripMenuItem();
            this.optionsToolStripMenuItem = new System.Windows.Forms.ToolStripMenuItem();
            this.settingsToolStripMenuItem = new System.Windows.Forms.ToolStripMenuItem();
            this.wordListsToolStripMenuItem = new System.Windows.Forms.ToolStripMenuItem();
            this.changeLanguageToolStripMenuItem = new System.Windows.Forms.ToolStripMenuItem();
            this.toolStripMenuItemNetworking = new System.Windows.Forms.ToolStripMenuItem();
            this.startServerToolStripMenuItem = new System.Windows.Forms.ToolStripMenuItem();
            this.joinSessionToolStripMenuItem = new System.Windows.Forms.ToolStripMenuItem();
            this.chatToolStripMenuItem = new System.Windows.Forms.ToolStripMenuItem();
            this.showSessionKeyLogToolStripMenuItem = new System.Windows.Forms.ToolStripMenuItem();
            this.leaveSessionToolStripMenuItem = new System.Windows.Forms.ToolStripMenuItem();
            this.helpToolStripMenuItem = new System.Windows.Forms.ToolStripMenuItem();
            this.checkForUpdatesToolStripMenuItem = new System.Windows.Forms.ToolStripMenuItem();
            this.toolStripMenuItemSplitterCheckForUpdates = new System.Windows.Forms.ToolStripSeparator();
            this.helpToolStripMenuItem1 = new System.Windows.Forms.ToolStripMenuItem();
            this.aboutToolStripMenuItem = new System.Windows.Forms.ToolStripMenuItem();
            this.contextMenuStripListView = new System.Windows.Forms.ContextMenuStrip(this.components);
            this.setStylesForSelectedLinesToolStripMenuItem = new System.Windows.Forms.ToolStripMenuItem();
            this.setActorForSelectedLinesToolStripMenuItem = new System.Windows.Forms.ToolStripMenuItem();
            this.toolStripMenuItemSetLayer = new System.Windows.Forms.ToolStripMenuItem();
            this.toolStripMenuItemAssaTools = new System.Windows.Forms.ToolStripMenuItem();
            this.applyCustomStylesToolStripMenuItem = new System.Windows.Forms.ToolStripMenuItem();
            this.setPositionToolStripMenuItem = new System.Windows.Forms.ToolStripMenuItem();
            this.progressBarToolStripMenuItem = new System.Windows.Forms.ToolStripMenuItem();
            this.videoResolutionResamplerToolStripMenuItem = new System.Windows.Forms.ToolStripMenuItem();
            this.generateBackgroundBoxToolStripMenuItem = new System.Windows.Forms.ToolStripMenuItem();
            this.colorPickerToolStripMenuItem = new System.Windows.Forms.ToolStripMenuItem();
            this.toolStripMenuItemAssStyles = new System.Windows.Forms.ToolStripMenuItem();
            this.toolStripSeparatorAssa = new System.Windows.Forms.ToolStripSeparator();
            this.toolStripMenuItemSetRegion = new System.Windows.Forms.ToolStripMenuItem();
            this.toolStripMenuItemSetLanguage = new System.Windows.Forms.ToolStripMenuItem();
            this.toolStripMenuItemWebVttStyle = new System.Windows.Forms.ToolStripMenuItem();
            this.toolStripMenuItemWebVTT = new System.Windows.Forms.ToolStripMenuItem();
            this.toolStripMenuWebVttBrowserPreview = new System.Windows.Forms.ToolStripMenuItem();
            this.toolStripMenuItemDelete = new System.Windows.Forms.ToolStripMenuItem();
            this.toolStripMenuItemInsertBefore = new System.Windows.Forms.ToolStripMenuItem();
            this.toolStripMenuItemInsertAfter = new System.Windows.Forms.ToolStripMenuItem();
            this.toolStripMenuItemInsertSubtitle = new System.Windows.Forms.ToolStripMenuItem();
            this.toolStripMenuItemCopySourceText = new System.Windows.Forms.ToolStripMenuItem();
            this.toolStripMenuItemColumn = new System.Windows.Forms.ToolStripMenuItem();
            this.columnDeleteTextOnlyToolStripMenuItem = new System.Windows.Forms.ToolStripMenuItem();
            this.toolStripMenuItemColumnDeleteText = new System.Windows.Forms.ToolStripMenuItem();
            this.ShiftTextCellsDownToolStripMenuItem = new System.Windows.Forms.ToolStripMenuItem();
            this.toolStripMenuItemInsertTextFromSub = new System.Windows.Forms.ToolStripMenuItem();
            this.toolStripMenuItemColumnImportText = new System.Windows.Forms.ToolStripMenuItem();
            this.toolStripMenuItemPasteSpecial = new System.Windows.Forms.ToolStripMenuItem();
            this.copyOriginalTextToCurrentToolStripMenuItem = new System.Windows.Forms.ToolStripMenuItem();
            this.moveTextUpToolStripMenuItem = new System.Windows.Forms.ToolStripMenuItem();
            this.moveTextDownToolStripMenuItem = new System.Windows.Forms.ToolStripMenuItem();
            this.toolStripMenuItemBookmark = new System.Windows.Forms.ToolStripMenuItem();
            this.toolStripMenuItemGoToSourceView = new System.Windows.Forms.ToolStripMenuItem();
            this.toolStripSeparator7 = new System.Windows.Forms.ToolStripSeparator();
            this.splitLineToolStripMenuItem = new System.Windows.Forms.ToolStripMenuItem();
            this.toolStripMenuItemMergeLines = new System.Windows.Forms.ToolStripMenuItem();
            this.toolStripMenuItemMergeDialog = new System.Windows.Forms.ToolStripMenuItem();
            this.mergeBeforeToolStripMenuItem = new System.Windows.Forms.ToolStripMenuItem();
            this.mergeAfterToolStripMenuItem = new System.Windows.Forms.ToolStripMenuItem();
            this.toolStripSeparator4Extend = new System.Windows.Forms.ToolStripSeparator();
            this.extendBeforeToolStripMenuItem = new System.Windows.Forms.ToolStripMenuItem();
            this.extendAfterToolStripMenuItem = new System.Windows.Forms.ToolStripMenuItem();
            this.toolStripSeparator8 = new System.Windows.Forms.ToolStripSeparator();
            this.removeFormattinglToolStripMenuItem = new System.Windows.Forms.ToolStripMenuItem();
            this.removeAllFormattingsToolStripMenuItem = new System.Windows.Forms.ToolStripMenuItem();
            this.removeBoldToolStripMenuItem = new System.Windows.Forms.ToolStripMenuItem();
            this.removeItalicToolStripMenuItem = new System.Windows.Forms.ToolStripMenuItem();
            this.removeUnderlineToolStripMenuItem = new System.Windows.Forms.ToolStripMenuItem();
            this.removeColorToolStripMenuItem = new System.Windows.Forms.ToolStripMenuItem();
            this.removeFontNameToolStripMenuItem = new System.Windows.Forms.ToolStripMenuItem();
            this.removeAlignmentToolStripMenuItem = new System.Windows.Forms.ToolStripMenuItem();
            this.boldToolStripMenuItem = new System.Windows.Forms.ToolStripMenuItem();
            this.italicToolStripMenuItem = new System.Windows.Forms.ToolStripMenuItem();
            this.boxToolStripMenuItem = new System.Windows.Forms.ToolStripMenuItem();
            this.underlineToolStripMenuItem = new System.Windows.Forms.ToolStripMenuItem();
            this.colorToolStripMenuItem = new System.Windows.Forms.ToolStripMenuItem();
            this.toolStripMenuItemFont = new System.Windows.Forms.ToolStripMenuItem();
            this.toolStripMenuItemAlignment = new System.Windows.Forms.ToolStripMenuItem();
            this.toolStripMenuItemSurroundWithMusicSymbols = new System.Windows.Forms.ToolStripMenuItem();
            this.toolStripSeparator2 = new System.Windows.Forms.ToolStripSeparator();
            this.toolStripMenuItemSelectedLines = new System.Windows.Forms.ToolStripMenuItem();
            this.adjustDisplayTimeForSelectedLinesToolStripMenuItem = new System.Windows.Forms.ToolStripMenuItem();
            this.changeCasingForSelectedLinesToolStripMenuItem = new System.Windows.Forms.ToolStripMenuItem();
            this.fixCommonErrorsInSelectedLinesToolStripMenuItem = new System.Windows.Forms.ToolStripMenuItem();
            this.visualSyncSelectedLinesToolStripMenuItem = new System.Windows.Forms.ToolStripMenuItem();
            this.showSelectedLinesEarlierlaterToolStripMenuItem = new System.Windows.Forms.ToolStripMenuItem();
            this.toolStripMenuItemTranslateSelected = new System.Windows.Forms.ToolStripMenuItem();
            this.genericTranslateToolStripMenuItem = new System.Windows.Forms.ToolStripMenuItem();
            this.toolStripMenuItemUnbreakLines = new System.Windows.Forms.ToolStripMenuItem();
            this.toolStripMenuItemAutoBreakLines = new System.Windows.Forms.ToolStripMenuItem();
            this.toolStripMenuItemSaveSelectedLines = new System.Windows.Forms.ToolStripMenuItem();
            this.typeEffectToolStripMenuItem = new System.Windows.Forms.ToolStripMenuItem();
            this.karaokeEffectToolStripMenuItem = new System.Windows.Forms.ToolStripMenuItem();
            this.toolStripMenuItemGoogleMicrosoftTranslateSelLine = new System.Windows.Forms.ToolStripMenuItem();
            this.toolStripMenuItemEmptyGoToSourceView = new System.Windows.Forms.ToolStripMenuItem();
            this.openFileDialog1 = new System.Windows.Forms.OpenFileDialog();
            this.saveFileDialog1 = new System.Windows.Forms.SaveFileDialog();
            this.groupBoxVideo = new System.Windows.Forms.GroupBox();
            this.labelNextWord = new System.Windows.Forms.Label();
            this.checkBoxSyncListViewWithVideoWhilePlaying = new System.Windows.Forms.CheckBox();
            this.labelVideoInfo = new System.Windows.Forms.Label();
            this.trackBarWaveformPosition = new System.Windows.Forms.TrackBar();
            this.panelWaveformControls = new System.Windows.Forms.Panel();
            this.toolStripWaveControls = new System.Windows.Forms.ToolStrip();
            this.toolStripButtonWaveformZoomOut = new System.Windows.Forms.ToolStripButton();
            this.toolStripComboBoxWaveform = new System.Windows.Forms.ToolStripComboBox();
            this.toolStripButtonWaveformZoomIn = new System.Windows.Forms.ToolStripButton();
            this.toolStripSeparator16 = new System.Windows.Forms.ToolStripSeparator();
            this.toolStripButtonWaveformPause = new System.Windows.Forms.ToolStripButton();
            this.toolStripButtonWaveformPlay = new System.Windows.Forms.ToolStripButton();
            this.toolStripButtonLockCenter = new System.Windows.Forms.ToolStripButton();
            this.toolStripSplitButtonPlayRate = new System.Windows.Forms.ToolStripSplitButton();
            this.tabControlModes = new System.Windows.Forms.TabControl();
            this.tabPageTranslate = new System.Windows.Forms.TabPage();
            this.labelTranslateTip = new System.Windows.Forms.Label();
            this.groupBoxTranslateSearch = new System.Windows.Forms.GroupBox();
            this.buttonCustomUrl2 = new System.Windows.Forms.Button();
            this.buttonCustomUrl1 = new System.Windows.Forms.Button();
            this.buttonGoogleTranslateIt = new System.Windows.Forms.Button();
            this.buttonGoogleIt = new System.Windows.Forms.Button();
            this.textBoxSearchWord = new System.Windows.Forms.TextBox();
            this.groupBoxAutoContinue = new System.Windows.Forms.GroupBox();
            this.comboBoxAutoContinue = new System.Windows.Forms.ComboBox();
            this.labelAutoContinueDelay = new System.Windows.Forms.Label();
            this.checkBoxAutoContinue = new System.Windows.Forms.CheckBox();
            this.buttonStop = new System.Windows.Forms.Button();
            this.groupBoxAutoRepeat = new System.Windows.Forms.GroupBox();
            this.comboBoxAutoRepeat = new System.Windows.Forms.ComboBox();
            this.labelAutoRepeatCount = new System.Windows.Forms.Label();
            this.checkBoxAutoRepeatOn = new System.Windows.Forms.CheckBox();
            this.buttonPlayPrevious = new System.Windows.Forms.Button();
            this.buttonPlayCurrent = new System.Windows.Forms.Button();
            this.buttonPlayNext = new System.Windows.Forms.Button();
            this.tabPageCreate = new System.Windows.Forms.TabPage();
            this.buttonGotoSub = new System.Windows.Forms.Button();
            this.buttonBeforeText = new System.Windows.Forms.Button();
            this.buttonSetEnd = new System.Windows.Forms.Button();
            this.buttonInsertNewText = new System.Windows.Forms.Button();
            this.buttonSetStartTime = new System.Windows.Forms.Button();
            this.labelCreateF12 = new System.Windows.Forms.Label();
            this.labelCreateF11 = new System.Windows.Forms.Label();
            this.labelCreateF10 = new System.Windows.Forms.Label();
            this.labelCreateF9 = new System.Windows.Forms.Label();
            this.buttonForward2 = new System.Windows.Forms.Button();
            this.numericUpDownSec2 = new System.Windows.Forms.NumericUpDown();
            this.buttonSecBack2 = new System.Windows.Forms.Button();
            this.buttonForward1 = new System.Windows.Forms.Button();
            this.numericUpDownSec1 = new System.Windows.Forms.NumericUpDown();
            this.labelVideoPosition = new System.Windows.Forms.Label();
            this.buttonSecBack1 = new System.Windows.Forms.Button();
            this.tabPageAdjust = new System.Windows.Forms.TabPage();
            this.buttonAdjustSetEndTime = new System.Windows.Forms.Button();
            this.buttonSetEndAndGoToNext = new System.Windows.Forms.Button();
            this.buttonSetStartAndOffsetRest = new System.Windows.Forms.Button();
            this.buttonAdjustSetStartTime = new System.Windows.Forms.Button();
            this.labelAdjustF12 = new System.Windows.Forms.Label();
            this.labelAdjustF11 = new System.Windows.Forms.Label();
            this.labelAdjustF10 = new System.Windows.Forms.Label();
            this.labelAdjustF9 = new System.Windows.Forms.Label();
            this.buttonAdjustSecForward2 = new System.Windows.Forms.Button();
            this.numericUpDownSecAdjust2 = new System.Windows.Forms.NumericUpDown();
            this.buttonAdjustSecBack2 = new System.Windows.Forms.Button();
            this.buttonAdjustSecForward1 = new System.Windows.Forms.Button();
            this.numericUpDownSecAdjust1 = new System.Windows.Forms.NumericUpDown();
            this.buttonAdjustSecBack1 = new System.Windows.Forms.Button();
            this.labelVideoPosition2 = new System.Windows.Forms.Label();
            this.buttonAdjustGoToPosAndPause = new System.Windows.Forms.Button();
            this.buttonAdjustPlayBefore = new System.Windows.Forms.Button();
            this.contextMenuStripHideVideoControls = new System.Windows.Forms.ContextMenuStrip(this.components);
            this.hideVideoControlsToolStripMenuItem = new System.Windows.Forms.ToolStripMenuItem();
            this.ShowSubtitleTimer = new System.Windows.Forms.Timer(this.components);
            this.timerAutoDuration = new System.Windows.Forms.Timer(this.components);
            this.timerAutoContinue = new System.Windows.Forms.Timer(this.components);
            this.timerWaveform = new System.Windows.Forms.Timer(this.components);
            this.contextMenuStripWaveform = new System.Windows.Forms.ContextMenuStrip(this.components);
            this.addParagraphHereToolStripMenuItem = new System.Windows.Forms.ToolStripMenuItem();
            this.addParagraphAndPasteToolStripMenuItem = new System.Windows.Forms.ToolStripMenuItem();
            this.toolStripMenuItemSetParagraphAsSelection = new System.Windows.Forms.ToolStripMenuItem();
            this.toolStripMenuItemFocusTextbox = new System.Windows.Forms.ToolStripMenuItem();
            this.goToPreviousSubtitleStripMenuItem = new System.Windows.Forms.ToolStripMenuItem();
            this.goToNextSubtitleStripMenuItem = new System.Windows.Forms.ToolStripMenuItem();
            this.deleteParagraphToolStripMenuItem = new System.Windows.Forms.ToolStripMenuItem();
            this.splitToolStripMenuItem1 = new System.Windows.Forms.ToolStripMenuItem();
            this.mergeWithPreviousToolStripMenuItem = new System.Windows.Forms.ToolStripMenuItem();
            this.mergeWithNextToolStripMenuItem = new System.Windows.Forms.ToolStripMenuItem();
            this.toolStripSeparator11 = new System.Windows.Forms.ToolStripSeparator();
            this.extendToPreviousToolStripMenuItem = new System.Windows.Forms.ToolStripMenuItem();
            this.extendToNextToolStripMenuItem = new System.Windows.Forms.ToolStripMenuItem();
            this.toolStripSeparator6 = new System.Windows.Forms.ToolStripSeparator();
            this.toolStripMenuItemWaveformPlaySelection = new System.Windows.Forms.ToolStripMenuItem();
            this.toolStripSeparator23 = new System.Windows.Forms.ToolStripSeparator();
            this.showWaveformAndSpectrogramToolStripMenuItem = new System.Windows.Forms.ToolStripMenuItem();
            this.showOnlyWaveformToolStripMenuItem = new System.Windows.Forms.ToolStripMenuItem();
            this.showOnlySpectrogramToolStripMenuItem = new System.Windows.Forms.ToolStripMenuItem();
            this.toolStripSeparatorGuessTimeCodes = new System.Windows.Forms.ToolStripSeparator();
            this.removeShotChangeToolStripMenuItem = new System.Windows.Forms.ToolStripMenuItem();
            this.addShotChangeToolStripMenuItem = new System.Windows.Forms.ToolStripMenuItem();
            this.guessTimeCodesToolStripMenuItem = new System.Windows.Forms.ToolStripMenuItem();
            this.seekSilenceToolStripMenuItem = new System.Windows.Forms.ToolStripMenuItem();
            this.insertSubtitleHereToolStripMenuItem = new System.Windows.Forms.ToolStripMenuItem();
            this.splitContainerMain = new System.Windows.Forms.SplitContainer();
            this.splitContainer1 = new System.Windows.Forms.SplitContainer();
            this.splitContainerListViewAndText = new System.Windows.Forms.SplitContainer();
            this.imageListBookmarks = new System.Windows.Forms.ImageList(this.components);
            this.groupBoxEdit = new System.Windows.Forms.GroupBox();
            this.numericUpDownLayer = new System.Windows.Forms.NumericUpDown();
            this.labelLayer = new System.Windows.Forms.Label();
            this.panelBookmark = new System.Windows.Forms.Panel();
            this.labelBookmark = new System.Windows.Forms.Label();
            this.contextMenuStripTextBoxListView = new System.Windows.Forms.ContextMenuStrip(this.components);
            this.toolStripSeparatorSpellCheckSuggestions = new System.Windows.Forms.ToolStripSeparator();
            this.toolStripMenuItemSpellCheckSkipOnce = new System.Windows.Forms.ToolStripMenuItem();
            this.toolStripMenuItemSpellCheckSkipAll = new System.Windows.Forms.ToolStripMenuItem();
            this.toolStripMenuItemSpellCheckAddToDictionary = new System.Windows.Forms.ToolStripMenuItem();
            this.toolStripMenuItemSpellCheckAddToNames = new System.Windows.Forms.ToolStripMenuItem();
            this.toolStripSeparatorSpellCheck = new System.Windows.Forms.ToolStripSeparator();
            this.toolStripMenuItemWebVttVoice = new System.Windows.Forms.ToolStripMenuItem();
            this.toolStripSeparatorWebVTT = new System.Windows.Forms.ToolStripSeparator();
            this.cutToolStripMenuItem1 = new System.Windows.Forms.ToolStripMenuItem();
            this.copyToolStripMenuItem1 = new System.Windows.Forms.ToolStripMenuItem();
            this.pasteToolStripMenuItem1 = new System.Windows.Forms.ToolStripMenuItem();
            this.deleteToolStripMenuItem1 = new System.Windows.Forms.ToolStripMenuItem();
            this.toolStripMenuItemSplitViaWaveform = new System.Windows.Forms.ToolStripMenuItem();
            this.toolStripMenuItemSplitTextAtCursor = new System.Windows.Forms.ToolStripMenuItem();
            this.toolStripSeparator15 = new System.Windows.Forms.ToolStripSeparator();
            this.selectAllToolStripMenuItem1 = new System.Windows.Forms.ToolStripMenuItem();
            this.toolStripSeparator13 = new System.Windows.Forms.ToolStripSeparator();
            this.normalToolStripMenuItem1 = new System.Windows.Forms.ToolStripMenuItem();
            this.boldToolStripMenuItem1 = new System.Windows.Forms.ToolStripMenuItem();
            this.italicToolStripMenuItem1 = new System.Windows.Forms.ToolStripMenuItem();
            this.boxToolStripMenuItem1 = new System.Windows.Forms.ToolStripMenuItem();
            this.underlineToolStripMenuItem1 = new System.Windows.Forms.ToolStripMenuItem();
            this.colorToolStripMenuItem1 = new System.Windows.Forms.ToolStripMenuItem();
            this.toolStripMenuItemHorizontalDigits = new System.Windows.Forms.ToolStripMenuItem();
            this.toolStripMenuItemBouten = new System.Windows.Forms.ToolStripMenuItem();
            this.boutendotbeforeToolStripMenuItem = new System.Windows.Forms.ToolStripMenuItem();
            this.boutendotafterToolStripMenuItem = new System.Windows.Forms.ToolStripMenuItem();
            this.boutendotoutsideToolStripMenuItem = new System.Windows.Forms.ToolStripMenuItem();
            this.boutenfilledcircleoutsideToolStripMenuItem = new System.Windows.Forms.ToolStripMenuItem();
            this.boutenopencircleoutsideToolStripMenuItem = new System.Windows.Forms.ToolStripMenuItem();
            this.boutenopendotoutsideToolStripMenuItem = new System.Windows.Forms.ToolStripMenuItem();
            this.boutenfilledsesameoutsideToolStripMenuItem = new System.Windows.Forms.ToolStripMenuItem();
            this.boutenopensesameoutsideToolStripMenuItem = new System.Windows.Forms.ToolStripMenuItem();
            this.boutenautooutsideToolStripMenuItem = new System.Windows.Forms.ToolStripMenuItem();
            this.boutenautoToolStripMenuItem = new System.Windows.Forms.ToolStripMenuItem();
            this.toolStripMenuItemRuby = new System.Windows.Forms.ToolStripMenuItem();
            this.fontNameToolStripMenuItem = new System.Windows.Forms.ToolStripMenuItem();
            this.superscriptToolStripMenuItem = new System.Windows.Forms.ToolStripMenuItem();
            this.subscriptToolStripMenuItem = new System.Windows.Forms.ToolStripMenuItem();
            this.toolStripSeparatorInsertUnicode = new System.Windows.Forms.ToolStripSeparator();
            this.insertUnicodeCharactersToolStripMenuItem = new System.Windows.Forms.ToolStripMenuItem();
            this.insertUnicodeControlCharactersToolStripMenuItem = new System.Windows.Forms.ToolStripMenuItem();
            this.lefttorightMarkLRMToolStripMenuItem = new System.Windows.Forms.ToolStripMenuItem();
            this.righttoleftMarkRLMToolStripMenuItem = new System.Windows.Forms.ToolStripMenuItem();
            this.startOfLefttorightEmbeddingLREToolStripMenuItem1 = new System.Windows.Forms.ToolStripMenuItem();
            this.startOfRighttoleftEmbeddingRLEToolStripMenuItem1 = new System.Windows.Forms.ToolStripMenuItem();
            this.startOfLefttorightOverrideLROToolStripMenuItem1 = new System.Windows.Forms.ToolStripMenuItem();
            this.startOfRighttoleftOverrideRLOToolStripMenuItem1 = new System.Windows.Forms.ToolStripMenuItem();
            this.labelOriginalSingleLinePixels = new System.Windows.Forms.Label();
            this.labelSingleLinePixels = new System.Windows.Forms.Label();
            this.pictureBoxBookmark = new System.Windows.Forms.PictureBox();
            this.labelSingleLine = new System.Windows.Forms.Label();
            this.labelOriginalSingleLine = new System.Windows.Forms.Label();
            this.labelStartTimeWarning = new System.Windows.Forms.Label();
            this.buttonSplitLine = new System.Windows.Forms.Button();
            this.labelOriginalCharactersPerSecond = new System.Windows.Forms.Label();
            this.labelTextOriginalLineTotal = new System.Windows.Forms.Label();
            this.labelTextOriginalLineLengths = new System.Windows.Forms.Label();
            this.labelOriginalText = new System.Windows.Forms.Label();
            this.labelText = new System.Windows.Forms.Label();
            this.buttonAutoBreak = new System.Windows.Forms.Button();
            this.labelTextLineLengths = new System.Windows.Forms.Label();
            this.labelTextLineTotal = new System.Windows.Forms.Label();
            this.labelCharactersPerSecond = new System.Windows.Forms.Label();
            this.buttonUnBreak = new System.Windows.Forms.Button();
            this.numericUpDownDuration = new System.Windows.Forms.NumericUpDown();
            this.buttonPrevious = new System.Windows.Forms.Button();
            this.buttonNext = new System.Windows.Forms.Button();
            this.labelStartTime = new System.Windows.Forms.Label();
            this.labelDuration = new System.Windows.Forms.Label();
            this.labelAutoDuration = new System.Windows.Forms.Label();
            this.pictureBoxRecord = new System.Windows.Forms.PictureBox();
            this.textBoxSource = new System.Windows.Forms.TextBox();
            this.contextMenuStripTextBoxSourceView = new System.Windows.Forms.ContextMenuStrip(this.components);
            this.toolStripMenuItemGoToListView = new System.Windows.Forms.ToolStripMenuItem();
            this.toolStripSeparator18 = new System.Windows.Forms.ToolStripSeparator();
            this.cutToolStripMenuItem = new System.Windows.Forms.ToolStripMenuItem();
            this.copyToolStripMenuItem = new System.Windows.Forms.ToolStripMenuItem();
            this.pasteToolStripMenuItem = new System.Windows.Forms.ToolStripMenuItem();
            this.deleteToolStripMenuItem = new System.Windows.Forms.ToolStripMenuItem();
            this.toolStripSeparator17 = new System.Windows.Forms.ToolStripSeparator();
            this.selectAllToolStripMenuItem = new System.Windows.Forms.ToolStripMenuItem();
            this.toolStripSeparator25 = new System.Windows.Forms.ToolStripSeparator();
            this.toolStripMenuItemInsertUnicodeSymbol = new System.Windows.Forms.ToolStripMenuItem();
            this.toolStripMenuItemInsertUnicodeControlCharacters = new System.Windows.Forms.ToolStripMenuItem();
            this.leftToolStripMenuItem = new System.Windows.Forms.ToolStripMenuItem();
            this.righttoleftMarkToolStripMenuItem = new System.Windows.Forms.ToolStripMenuItem();
            this.startOfLefttorightEmbeddingLREToolStripMenuItem = new System.Windows.Forms.ToolStripMenuItem();
            this.startOfRighttoleftEmbeddingRLEToolStripMenuItem = new System.Windows.Forms.ToolStripMenuItem();
            this.startOfLefttorightOverrideLROToolStripMenuItem = new System.Windows.Forms.ToolStripMenuItem();
            this.startOfRighttoleftOverrideRLOToolStripMenuItem = new System.Windows.Forms.ToolStripMenuItem();
            this.panelVideoPlayer = new System.Windows.Forms.Panel();
            this.contextMenuStripEmpty = new System.Windows.Forms.ContextMenuStrip(this.components);
            this.insertLineToolStripMenuItem = new System.Windows.Forms.ToolStripMenuItem();
            this.aSSStylesToolStripMenuItem = new System.Windows.Forms.ToolStripMenuItem();
            this.timerTextUndo = new System.Windows.Forms.Timer(this.components);
            this.timerOriginalTextUndo = new System.Windows.Forms.Timer(this.components);
            this.contextMenuStripShowVideoControls = new System.Windows.Forms.ContextMenuStrip(this.components);
            this.toolStripMenuItemShowVideoControls = new System.Windows.Forms.ToolStripMenuItem();
            this.SubtitleListview1 = new Nikse.SubtitleEdit.Controls.SubtitleListView();
            this.textBoxListViewText = new Nikse.SubtitleEdit.Controls.SETextBox();
            this.textBoxListViewTextOriginal = new Nikse.SubtitleEdit.Controls.SETextBox();
            this.timeUpDownStartTime = new Nikse.SubtitleEdit.Controls.TimeUpDown();
            this.mediaPlayer = new Nikse.SubtitleEdit.Controls.VideoPlayerContainer();
            this.audioVisualizer = new Nikse.SubtitleEdit.Controls.AudioVisualizer();
            this.timeUpDownVideoPosition = new Nikse.SubtitleEdit.Controls.TimeUpDown();
            this.timeUpDownVideoPositionAdjust = new Nikse.SubtitleEdit.Controls.TimeUpDown();
            this.statusStrip1.SuspendLayout();
            this.toolStrip1.SuspendLayout();
            this.menuStrip1.SuspendLayout();
            this.contextMenuStripListView.SuspendLayout();
            this.groupBoxVideo.SuspendLayout();
            ((System.ComponentModel.ISupportInitialize)(this.trackBarWaveformPosition)).BeginInit();
            this.panelWaveformControls.SuspendLayout();
            this.toolStripWaveControls.SuspendLayout();
            this.tabControlModes.SuspendLayout();
            this.tabPageTranslate.SuspendLayout();
            this.groupBoxTranslateSearch.SuspendLayout();
            this.groupBoxAutoContinue.SuspendLayout();
            this.groupBoxAutoRepeat.SuspendLayout();
            this.tabPageCreate.SuspendLayout();
            ((System.ComponentModel.ISupportInitialize)(this.numericUpDownSec2)).BeginInit();
            ((System.ComponentModel.ISupportInitialize)(this.numericUpDownSec1)).BeginInit();
            this.tabPageAdjust.SuspendLayout();
            ((System.ComponentModel.ISupportInitialize)(this.numericUpDownSecAdjust2)).BeginInit();
            ((System.ComponentModel.ISupportInitialize)(this.numericUpDownSecAdjust1)).BeginInit();
            this.contextMenuStripHideVideoControls.SuspendLayout();
            this.contextMenuStripWaveform.SuspendLayout();
            ((System.ComponentModel.ISupportInitialize)(this.splitContainerMain)).BeginInit();
            this.splitContainerMain.Panel1.SuspendLayout();
            this.splitContainerMain.Panel2.SuspendLayout();
            this.splitContainerMain.SuspendLayout();
            ((System.ComponentModel.ISupportInitialize)(this.splitContainer1)).BeginInit();
            this.splitContainer1.Panel1.SuspendLayout();
            this.splitContainer1.Panel2.SuspendLayout();
            this.splitContainer1.SuspendLayout();
            ((System.ComponentModel.ISupportInitialize)(this.splitContainerListViewAndText)).BeginInit();
            this.splitContainerListViewAndText.Panel1.SuspendLayout();
            this.splitContainerListViewAndText.Panel2.SuspendLayout();
            this.splitContainerListViewAndText.SuspendLayout();
            this.groupBoxEdit.SuspendLayout();
            ((System.ComponentModel.ISupportInitialize)(this.numericUpDownLayer)).BeginInit();
            this.panelBookmark.SuspendLayout();
            this.contextMenuStripTextBoxListView.SuspendLayout();
            ((System.ComponentModel.ISupportInitialize)(this.pictureBoxBookmark)).BeginInit();
            ((System.ComponentModel.ISupportInitialize)(this.numericUpDownDuration)).BeginInit();
            ((System.ComponentModel.ISupportInitialize)(this.pictureBoxRecord)).BeginInit();
            this.contextMenuStripTextBoxSourceView.SuspendLayout();
            this.panelVideoPlayer.SuspendLayout();
            this.contextMenuStripEmpty.SuspendLayout();
            this.contextMenuStripShowVideoControls.SuspendLayout();
            this.SuspendLayout();
            // 
            // statusStrip1
            // 
            this.statusStrip1.Font = new System.Drawing.Font("Microsoft Sans Serif", 9F, System.Drawing.FontStyle.Regular, System.Drawing.GraphicsUnit.Point, ((byte)(0)));
            this.statusStrip1.Items.AddRange(new System.Windows.Forms.ToolStripItem[] {
            this.labelStatus,
            this.toolStripSelected,
            this.toolStripStatusLabelProgress,
            this.toolStripStatusNetworking});
            this.statusStrip1.Location = new System.Drawing.Point(0, 624);
            this.statusStrip1.Name = "statusStrip1";
            this.statusStrip1.Size = new System.Drawing.Size(975, 22);
            this.statusStrip1.TabIndex = 4;
            this.statusStrip1.Text = "statusStrip1";
            // 
            // labelStatus
            // 
            this.labelStatus.Name = "labelStatus";
            this.labelStatus.Size = new System.Drawing.Size(0, 17);
            this.labelStatus.TextAlign = System.Drawing.ContentAlignment.MiddleLeft;
            this.labelStatus.Click += new System.EventHandler(this.labelStatus_Click);
            // 
            // toolStripSelected
            // 
            this.toolStripSelected.DisplayStyle = System.Windows.Forms.ToolStripItemDisplayStyle.Text;
            this.toolStripSelected.Name = "toolStripSelected";
            this.toolStripSelected.Size = new System.Drawing.Size(746, 17);
            this.toolStripSelected.Spring = true;
            this.toolStripSelected.Text = "toolStripSelected";
            this.toolStripSelected.TextAlign = System.Drawing.ContentAlignment.MiddleRight;
            this.toolStripSelected.Click += new System.EventHandler(this.toolStripSelected_Click);
            // 
            // toolStripStatusLabelProgress
            // 
            this.toolStripStatusLabelProgress.Name = "toolStripStatusLabelProgress";
            this.toolStripStatusLabelProgress.Size = new System.Drawing.Size(166, 17);
            this.toolStripStatusLabelProgress.Text = "toolStripStatusLabelProgress";
            this.toolStripStatusLabelProgress.Visible = false;
            // 
            // toolStripStatusNetworking
            // 
            this.toolStripStatusNetworking.Image = global::Nikse.SubtitleEdit.Properties.Resources.connect;
            this.toolStripStatusNetworking.Name = "toolStripStatusNetworking";
            this.toolStripStatusNetworking.Padding = new System.Windows.Forms.Padding(50, 0, 0, 0);
            this.toolStripStatusNetworking.Size = new System.Drawing.Size(214, 17);
            this.toolStripStatusNetworking.Text = "toolStripStatusNetworking";
            this.toolStripStatusNetworking.TextAlign = System.Drawing.ContentAlignment.MiddleRight;
            this.toolStripStatusNetworking.TextImageRelation = System.Windows.Forms.TextImageRelation.TextBeforeImage;
            this.toolStripStatusNetworking.Click += new System.EventHandler(this.toolStripStatusNetworking_Click);
            // 
            // toolStrip1
            // 
            this.toolStrip1.AutoSize = false;
            this.toolStrip1.Font = new System.Drawing.Font("Microsoft Sans Serif", 9F, System.Drawing.FontStyle.Regular, System.Drawing.GraphicsUnit.Point, ((byte)(0)));
            this.toolStrip1.GripStyle = System.Windows.Forms.ToolStripGripStyle.Hidden;
            this.toolStrip1.Items.AddRange(new System.Windows.Forms.ToolStripItem[] {
            this.toolStripButtonFileNew,
            this.toolStripButtonFileOpen,
            this.toolStripButtonSave,
            this.toolStripButtonSaveAs,
            this.toolStripSeparatorFindReplace,
            this.toolStripButtonFind,
            this.toolStripButtonReplace,
            this.toolStripSeparatorFixSyncSpell,
            this.toolStripButtonFixCommonErrors,
            this.toolStripButtonRemoveTextForHi,
            this.toolStripButtonVisualSync,
            this.toolStripButtonBurnIn,
            this.toolStripButtonSpellCheck,
            this.toolStripButtonAssStyleManager,
            this.toolStripButtonXProperties,
            this.toolStripButtonAssProperties,
            this.toolStripButtonAssAttachments,
            this.toolStripButtonAssaDraw,
            this.toolStripButtonNetflixQualityCheck,
            this.toolStripButtonBeautifyTimeCodes,
            this.toolStripButtonSettings,
            this.toolStripSeparatorHelp,
            this.toolStripButtonHelp,
            this.toolStripSeparatorToggle,
            this.toolStripButtonSourceView,
            this.toolStripButtonToggleWaveform,
            this.toolStripButtonToggleVideo,
            this.toolStripSeparatorSubtitleFormat,
            this.toolStripLabelSubtitleFormat,
            this.comboBoxSubtitleFormats,
            this.toolStripSeparatorEncoding,
            this.toolStripLabelEncoding,
            this.comboBoxEncoding,
            this.toolStripSeparatorFrameRate,
            this.toolStripLabelFrameRate,
            this.toolStripComboBoxFrameRate,
            this.toolStripButtonGetFrameRate});
            this.toolStrip1.Location = new System.Drawing.Point(0, 24);
            this.toolStrip1.Name = "toolStrip1";
            this.toolStrip1.Size = new System.Drawing.Size(975, 40);
            this.toolStrip1.TabIndex = 5;
            this.toolStrip1.Text = "toolStrip1";
            // 
            // toolStripButtonFileNew
            // 
            this.toolStripButtonFileNew.DisplayStyle = System.Windows.Forms.ToolStripItemDisplayStyle.Image;
            this.toolStripButtonFileNew.Font = new System.Drawing.Font("Microsoft Sans Serif", 8.25F, System.Drawing.FontStyle.Regular, System.Drawing.GraphicsUnit.Point, ((byte)(0)));
            this.toolStripButtonFileNew.Image = ((System.Drawing.Image)(resources.GetObject("toolStripButtonFileNew.Image")));
            this.toolStripButtonFileNew.ImageScaling = System.Windows.Forms.ToolStripItemImageScaling.None;
            this.toolStripButtonFileNew.ImageTransparentColor = System.Drawing.Color.Transparent;
            this.toolStripButtonFileNew.Name = "toolStripButtonFileNew";
            this.toolStripButtonFileNew.Size = new System.Drawing.Size(36, 37);
            this.toolStripButtonFileNew.Text = "New";
            this.toolStripButtonFileNew.ToolTipText = "New";
            this.toolStripButtonFileNew.Click += new System.EventHandler(this.ToolStripButtonFileNewClick);
            // 
            // toolStripButtonFileOpen
            // 
            this.toolStripButtonFileOpen.DisplayStyle = System.Windows.Forms.ToolStripItemDisplayStyle.Image;
            this.toolStripButtonFileOpen.Font = new System.Drawing.Font("Microsoft Sans Serif", 8.25F, System.Drawing.FontStyle.Regular, System.Drawing.GraphicsUnit.Point, ((byte)(0)));
            this.toolStripButtonFileOpen.Image = ((System.Drawing.Image)(resources.GetObject("toolStripButtonFileOpen.Image")));
            this.toolStripButtonFileOpen.ImageScaling = System.Windows.Forms.ToolStripItemImageScaling.None;
            this.toolStripButtonFileOpen.ImageTransparentColor = System.Drawing.Color.Transparent;
            this.toolStripButtonFileOpen.Name = "toolStripButtonFileOpen";
            this.toolStripButtonFileOpen.Size = new System.Drawing.Size(36, 37);
            this.toolStripButtonFileOpen.Text = "toolStripButtonOpen";
            this.toolStripButtonFileOpen.ToolTipText = "Open";
            this.toolStripButtonFileOpen.Click += new System.EventHandler(this.ToolStripButtonFileOpenClick);
            // 
            // toolStripButtonSave
            // 
            this.toolStripButtonSave.DisplayStyle = System.Windows.Forms.ToolStripItemDisplayStyle.Image;
            this.toolStripButtonSave.Font = new System.Drawing.Font("Microsoft Sans Serif", 8.25F, System.Drawing.FontStyle.Regular, System.Drawing.GraphicsUnit.Point, ((byte)(0)));
            this.toolStripButtonSave.Image = ((System.Drawing.Image)(resources.GetObject("toolStripButtonSave.Image")));
            this.toolStripButtonSave.ImageScaling = System.Windows.Forms.ToolStripItemImageScaling.None;
            this.toolStripButtonSave.ImageTransparentColor = System.Drawing.Color.Magenta;
            this.toolStripButtonSave.Name = "toolStripButtonSave";
            this.toolStripButtonSave.Size = new System.Drawing.Size(36, 37);
            this.toolStripButtonSave.Text = "toolStripButtonSave";
            this.toolStripButtonSave.ToolTipText = "Save";
            this.toolStripButtonSave.Click += new System.EventHandler(this.ToolStripButtonSaveClick);
            // 
            // toolStripButtonSaveAs
            // 
            this.toolStripButtonSaveAs.DisplayStyle = System.Windows.Forms.ToolStripItemDisplayStyle.Image;
            this.toolStripButtonSaveAs.Font = new System.Drawing.Font("Microsoft Sans Serif", 8.25F, System.Drawing.FontStyle.Regular, System.Drawing.GraphicsUnit.Point, ((byte)(0)));
            this.toolStripButtonSaveAs.Image = ((System.Drawing.Image)(resources.GetObject("toolStripButtonSaveAs.Image")));
            this.toolStripButtonSaveAs.ImageScaling = System.Windows.Forms.ToolStripItemImageScaling.None;
            this.toolStripButtonSaveAs.ImageTransparentColor = System.Drawing.Color.Magenta;
            this.toolStripButtonSaveAs.Name = "toolStripButtonSaveAs";
            this.toolStripButtonSaveAs.Size = new System.Drawing.Size(36, 37);
            this.toolStripButtonSaveAs.Text = "toolStripButtonSaveAs";
            this.toolStripButtonSaveAs.ToolTipText = "Save as";
            this.toolStripButtonSaveAs.Click += new System.EventHandler(this.ToolStripButtonSaveAsClick);
            // 
            // toolStripSeparatorFindReplace
            // 
            this.toolStripSeparatorFindReplace.Name = "toolStripSeparatorFindReplace";
            this.toolStripSeparatorFindReplace.Size = new System.Drawing.Size(6, 40);
            // 
            // toolStripButtonFind
            // 
            this.toolStripButtonFind.DisplayStyle = System.Windows.Forms.ToolStripItemDisplayStyle.Image;
            this.toolStripButtonFind.Font = new System.Drawing.Font("Microsoft Sans Serif", 8.25F, System.Drawing.FontStyle.Regular, System.Drawing.GraphicsUnit.Point, ((byte)(0)));
            this.toolStripButtonFind.Image = ((System.Drawing.Image)(resources.GetObject("toolStripButtonFind.Image")));
            this.toolStripButtonFind.ImageScaling = System.Windows.Forms.ToolStripItemImageScaling.None;
            this.toolStripButtonFind.ImageTransparentColor = System.Drawing.Color.Magenta;
            this.toolStripButtonFind.Name = "toolStripButtonFind";
            this.toolStripButtonFind.Size = new System.Drawing.Size(36, 37);
            this.toolStripButtonFind.Text = "Find";
            this.toolStripButtonFind.Click += new System.EventHandler(this.ToolStripButtonFindClick);
            // 
            // toolStripButtonReplace
            // 
            this.toolStripButtonReplace.DisplayStyle = System.Windows.Forms.ToolStripItemDisplayStyle.Image;
            this.toolStripButtonReplace.Font = new System.Drawing.Font("Microsoft Sans Serif", 8.25F, System.Drawing.FontStyle.Regular, System.Drawing.GraphicsUnit.Point, ((byte)(0)));
            this.toolStripButtonReplace.Image = ((System.Drawing.Image)(resources.GetObject("toolStripButtonReplace.Image")));
            this.toolStripButtonReplace.ImageScaling = System.Windows.Forms.ToolStripItemImageScaling.None;
            this.toolStripButtonReplace.ImageTransparentColor = System.Drawing.Color.White;
            this.toolStripButtonReplace.Name = "toolStripButtonReplace";
            this.toolStripButtonReplace.Size = new System.Drawing.Size(36, 37);
            this.toolStripButtonReplace.Text = "Replace";
            this.toolStripButtonReplace.ToolTipText = "Replace";
            this.toolStripButtonReplace.Click += new System.EventHandler(this.ToolStripButtonReplaceClick);
            // 
            // toolStripSeparatorFixSyncSpell
            // 
            this.toolStripSeparatorFixSyncSpell.Name = "toolStripSeparatorFixSyncSpell";
            this.toolStripSeparatorFixSyncSpell.Size = new System.Drawing.Size(6, 40);
            // 
            // toolStripButtonFixCommonErrors
            // 
            this.toolStripButtonFixCommonErrors.DisplayStyle = System.Windows.Forms.ToolStripItemDisplayStyle.Image;
            this.toolStripButtonFixCommonErrors.Font = new System.Drawing.Font("Microsoft Sans Serif", 8.25F, System.Drawing.FontStyle.Regular, System.Drawing.GraphicsUnit.Point, ((byte)(0)));
            this.toolStripButtonFixCommonErrors.Image = ((System.Drawing.Image)(resources.GetObject("toolStripButtonFixCommonErrors.Image")));
            this.toolStripButtonFixCommonErrors.ImageScaling = System.Windows.Forms.ToolStripItemImageScaling.None;
            this.toolStripButtonFixCommonErrors.ImageTransparentColor = System.Drawing.Color.Magenta;
            this.toolStripButtonFixCommonErrors.Name = "toolStripButtonFixCommonErrors";
            this.toolStripButtonFixCommonErrors.Size = new System.Drawing.Size(36, 37);
            this.toolStripButtonFixCommonErrors.Text = "Fix common errors";
            this.toolStripButtonFixCommonErrors.ToolTipText = "Fix common errors";
            this.toolStripButtonFixCommonErrors.Click += new System.EventHandler(this.toolStripButtonFixCommonErrors_Click);
            // 
            // toolStripButtonRemoveTextForHi
            // 
            this.toolStripButtonRemoveTextForHi.DisplayStyle = System.Windows.Forms.ToolStripItemDisplayStyle.Image;
            this.toolStripButtonRemoveTextForHi.Font = new System.Drawing.Font("Microsoft Sans Serif", 8.25F, System.Drawing.FontStyle.Regular, System.Drawing.GraphicsUnit.Point, ((byte)(0)));
            this.toolStripButtonRemoveTextForHi.Image = ((System.Drawing.Image)(resources.GetObject("toolStripButtonRemoveTextForHi.Image")));
            this.toolStripButtonRemoveTextForHi.ImageScaling = System.Windows.Forms.ToolStripItemImageScaling.None;
            this.toolStripButtonRemoveTextForHi.ImageTransparentColor = System.Drawing.Color.Magenta;
            this.toolStripButtonRemoveTextForHi.Name = "toolStripButtonRemoveTextForHi";
            this.toolStripButtonRemoveTextForHi.Size = new System.Drawing.Size(36, 37);
            this.toolStripButtonRemoveTextForHi.Text = "Remove text for HI";
            this.toolStripButtonRemoveTextForHi.ToolTipText = "Fix common errors";
            this.toolStripButtonRemoveTextForHi.Click += new System.EventHandler(this.toolStripButtonRemoveTextForHi_Click);
            // 
            // toolStripButtonVisualSync
            // 
            this.toolStripButtonVisualSync.DisplayStyle = System.Windows.Forms.ToolStripItemDisplayStyle.Image;
            this.toolStripButtonVisualSync.Font = new System.Drawing.Font("Microsoft Sans Serif", 8.25F, System.Drawing.FontStyle.Regular, System.Drawing.GraphicsUnit.Point, ((byte)(0)));
            this.toolStripButtonVisualSync.Image = ((System.Drawing.Image)(resources.GetObject("toolStripButtonVisualSync.Image")));
            this.toolStripButtonVisualSync.ImageScaling = System.Windows.Forms.ToolStripItemImageScaling.None;
            this.toolStripButtonVisualSync.ImageTransparentColor = System.Drawing.Color.Magenta;
            this.toolStripButtonVisualSync.Name = "toolStripButtonVisualSync";
            this.toolStripButtonVisualSync.Size = new System.Drawing.Size(36, 37);
            this.toolStripButtonVisualSync.Text = "Visual sync";
            this.toolStripButtonVisualSync.Click += new System.EventHandler(this.ToolStripButtonVisualSyncClick);
            // 
            // toolStripButtonBurnIn
            // 
            this.toolStripButtonBurnIn.DisplayStyle = System.Windows.Forms.ToolStripItemDisplayStyle.Image;
            this.toolStripButtonBurnIn.Font = new System.Drawing.Font("Microsoft Sans Serif", 8.25F, System.Drawing.FontStyle.Regular, System.Drawing.GraphicsUnit.Point, ((byte)(0)));
            this.toolStripButtonBurnIn.Image = ((System.Drawing.Image)(resources.GetObject("toolStripButtonBurnIn.Image")));
            this.toolStripButtonBurnIn.ImageScaling = System.Windows.Forms.ToolStripItemImageScaling.None;
            this.toolStripButtonBurnIn.ImageTransparentColor = System.Drawing.Color.Magenta;
            this.toolStripButtonBurnIn.Name = "toolStripButtonBurnIn";
            this.toolStripButtonBurnIn.Size = new System.Drawing.Size(36, 37);
            this.toolStripButtonBurnIn.Text = "Burn in";
            this.toolStripButtonBurnIn.Click += new System.EventHandler(this.ToolStripButtonBurnInClick);
            // 
            // toolStripButtonSpellCheck
            // 
            this.toolStripButtonSpellCheck.DisplayStyle = System.Windows.Forms.ToolStripItemDisplayStyle.Image;
            this.toolStripButtonSpellCheck.Font = new System.Drawing.Font("Microsoft Sans Serif", 8.25F);
            this.toolStripButtonSpellCheck.Image = ((System.Drawing.Image)(resources.GetObject("toolStripButtonSpellCheck.Image")));
            this.toolStripButtonSpellCheck.ImageScaling = System.Windows.Forms.ToolStripItemImageScaling.None;
            this.toolStripButtonSpellCheck.ImageTransparentColor = System.Drawing.Color.Magenta;
            this.toolStripButtonSpellCheck.Name = "toolStripButtonSpellCheck";
            this.toolStripButtonSpellCheck.Size = new System.Drawing.Size(36, 37);
            this.toolStripButtonSpellCheck.Text = "Spell check";
            this.toolStripButtonSpellCheck.Click += new System.EventHandler(this.SpellCheckToolStripMenuItemClick);
            // 
            // toolStripButtonAssStyleManager
            // 
            this.toolStripButtonAssStyleManager.DisplayStyle = System.Windows.Forms.ToolStripItemDisplayStyle.Image;
            this.toolStripButtonAssStyleManager.Image = ((System.Drawing.Image)(resources.GetObject("toolStripButtonAssStyleManager.Image")));
            this.toolStripButtonAssStyleManager.ImageScaling = System.Windows.Forms.ToolStripItemImageScaling.None;
            this.toolStripButtonAssStyleManager.ImageTransparentColor = System.Drawing.Color.Magenta;
            this.toolStripButtonAssStyleManager.Name = "toolStripButtonAssStyleManager";
            this.toolStripButtonAssStyleManager.Size = new System.Drawing.Size(36, 37);
            this.toolStripButtonAssStyleManager.Text = "ASS style manager";
            this.toolStripButtonAssStyleManager.ToolTipText = "ASS style manager";
            this.toolStripButtonAssStyleManager.Visible = false;
            this.toolStripButtonAssStyleManager.Click += new System.EventHandler(this.toolStripButtonAssStyleManager_Click);
            // 
            // toolStripButtonXProperties
            // 
            this.toolStripButtonXProperties.DisplayStyle = System.Windows.Forms.ToolStripItemDisplayStyle.Image;
            this.toolStripButtonXProperties.Font = new System.Drawing.Font("Microsoft Sans Serif", 8.25F);
            this.toolStripButtonXProperties.Image = global::Nikse.SubtitleEdit.Properties.Resources.itt;
            this.toolStripButtonXProperties.ImageScaling = System.Windows.Forms.ToolStripItemImageScaling.None;
            this.toolStripButtonXProperties.ImageTransparentColor = System.Drawing.Color.Magenta;
            this.toolStripButtonXProperties.Name = "toolStripButtonXProperties";
            this.toolStripButtonXProperties.Size = new System.Drawing.Size(36, 37);
            this.toolStripButtonXProperties.Text = "Properties";
            this.toolStripButtonXProperties.Click += new System.EventHandler(this.toolStripMenuItemFileFormatProperties_Click);
            // 
            // toolStripButtonAssProperties
            // 
            this.toolStripButtonAssProperties.DisplayStyle = System.Windows.Forms.ToolStripItemDisplayStyle.Image;
            this.toolStripButtonAssProperties.Image = ((System.Drawing.Image)(resources.GetObject("toolStripButtonAssProperties.Image")));
            this.toolStripButtonAssProperties.ImageScaling = System.Windows.Forms.ToolStripItemImageScaling.None;
            this.toolStripButtonAssProperties.ImageTransparentColor = System.Drawing.Color.Magenta;
            this.toolStripButtonAssProperties.Name = "toolStripButtonAssProperties";
            this.toolStripButtonAssProperties.Size = new System.Drawing.Size(36, 37);
            this.toolStripButtonAssProperties.Text = "ASS properties";
            this.toolStripButtonAssProperties.ToolTipText = "ASS properties";
            this.toolStripButtonAssProperties.Click += new System.EventHandler(this.toolStripMenuItemFileFormatProperties_Click);
            // 
            // toolStripButtonAssAttachments
            // 
            this.toolStripButtonAssAttachments.DisplayStyle = System.Windows.Forms.ToolStripItemDisplayStyle.Image;
            this.toolStripButtonAssAttachments.Image = ((System.Drawing.Image)(resources.GetObject("toolStripButtonAssAttachments.Image")));
            this.toolStripButtonAssAttachments.ImageScaling = System.Windows.Forms.ToolStripItemImageScaling.None;
            this.toolStripButtonAssAttachments.ImageTransparentColor = System.Drawing.Color.Magenta;
            this.toolStripButtonAssAttachments.Name = "toolStripButtonAssAttachments";
            this.toolStripButtonAssAttachments.Size = new System.Drawing.Size(36, 37);
            this.toolStripButtonAssAttachments.Text = "Attachments";
            this.toolStripButtonAssAttachments.ToolTipText = "Attachments";
            this.toolStripButtonAssAttachments.Click += new System.EventHandler(this.toolStripButtonAssAttachments_Click);
            // 
            // toolStripButtonAssaDraw
            // 
            this.toolStripButtonAssaDraw.DisplayStyle = System.Windows.Forms.ToolStripItemDisplayStyle.Image;
            this.toolStripButtonAssaDraw.Image = ((System.Drawing.Image)(resources.GetObject("toolStripButtonAssaDraw.Image")));
            this.toolStripButtonAssaDraw.ImageScaling = System.Windows.Forms.ToolStripItemImageScaling.None;
            this.toolStripButtonAssaDraw.ImageTransparentColor = System.Drawing.Color.Magenta;
            this.toolStripButtonAssaDraw.Name = "toolStripButtonAssaDraw";
            this.toolStripButtonAssaDraw.Size = new System.Drawing.Size(36, 37);
            this.toolStripButtonAssaDraw.Text = "ASS properties";
            this.toolStripButtonAssaDraw.ToolTipText = "ASS properties";
            this.toolStripButtonAssaDraw.Click += new System.EventHandler(this.toolStripButtonAssaDraw_Click);
            // 
            // toolStripButtonNetflixQualityCheck
            // 
            this.toolStripButtonNetflixQualityCheck.DisplayStyle = System.Windows.Forms.ToolStripItemDisplayStyle.Image;
            this.toolStripButtonNetflixQualityCheck.Image = ((System.Drawing.Image)(resources.GetObject("toolStripButtonNetflixQualityCheck.Image")));
            this.toolStripButtonNetflixQualityCheck.ImageScaling = System.Windows.Forms.ToolStripItemImageScaling.None;
            this.toolStripButtonNetflixQualityCheck.ImageTransparentColor = System.Drawing.Color.Magenta;
            this.toolStripButtonNetflixQualityCheck.Name = "toolStripButtonNetflixQualityCheck";
            this.toolStripButtonNetflixQualityCheck.Size = new System.Drawing.Size(36, 37);
            this.toolStripButtonNetflixQualityCheck.Text = "Netflix quality check";
            this.toolStripButtonNetflixQualityCheck.Click += new System.EventHandler(this.toolStripButtonNetflixGlyphCheck_Click);
            // 
            // toolStripButtonBeautifyTimeCodes
            // 
            this.toolStripButtonBeautifyTimeCodes.DisplayStyle = System.Windows.Forms.ToolStripItemDisplayStyle.Image;
            this.toolStripButtonBeautifyTimeCodes.Image = ((System.Drawing.Image)(resources.GetObject("toolStripButtonBeautifyTimeCodes.Image")));
            this.toolStripButtonBeautifyTimeCodes.ImageScaling = System.Windows.Forms.ToolStripItemImageScaling.None;
            this.toolStripButtonBeautifyTimeCodes.ImageTransparentColor = System.Drawing.Color.Magenta;
            this.toolStripButtonBeautifyTimeCodes.Name = "toolStripButtonBeautifyTimeCodes";
            this.toolStripButtonBeautifyTimeCodes.Size = new System.Drawing.Size(36, 37);
            this.toolStripButtonBeautifyTimeCodes.Text = "Beautify time codes...";
            this.toolStripButtonBeautifyTimeCodes.Click += new System.EventHandler(this.toolStripButtonBeautifyTimeCodes_Click);
            // 
            // toolStripButtonSettings
            // 
            this.toolStripButtonSettings.DisplayStyle = System.Windows.Forms.ToolStripItemDisplayStyle.Image;
            this.toolStripButtonSettings.Font = new System.Drawing.Font("Microsoft Sans Serif", 8.25F);
            this.toolStripButtonSettings.Image = global::Nikse.SubtitleEdit.Properties.Resources.Settings;
            this.toolStripButtonSettings.ImageScaling = System.Windows.Forms.ToolStripItemImageScaling.None;
            this.toolStripButtonSettings.ImageTransparentColor = System.Drawing.Color.Transparent;
            this.toolStripButtonSettings.Name = "toolStripButtonSettings";
            this.toolStripButtonSettings.Size = new System.Drawing.Size(36, 37);
            this.toolStripButtonSettings.Text = "Settings";
            this.toolStripButtonSettings.Click += new System.EventHandler(this.ToolStripButtonSettingsClick);
            // 
            // toolStripSeparatorHelp
            // 
            this.toolStripSeparatorHelp.Name = "toolStripSeparatorHelp";
            this.toolStripSeparatorHelp.Size = new System.Drawing.Size(6, 40);
            // 
            // toolStripButtonHelp
            // 
            this.toolStripButtonHelp.DisplayStyle = System.Windows.Forms.ToolStripItemDisplayStyle.Image;
            this.toolStripButtonHelp.Font = new System.Drawing.Font("Microsoft Sans Serif", 8.25F);
            this.toolStripButtonHelp.Image = global::Nikse.SubtitleEdit.Properties.Resources.Help32;
            this.toolStripButtonHelp.ImageScaling = System.Windows.Forms.ToolStripItemImageScaling.None;
            this.toolStripButtonHelp.ImageTransparentColor = System.Drawing.Color.Transparent;
            this.toolStripButtonHelp.Name = "toolStripButtonHelp";
            this.toolStripButtonHelp.Size = new System.Drawing.Size(36, 37);
            this.toolStripButtonHelp.Text = "Help";
            this.toolStripButtonHelp.Click += new System.EventHandler(this.ToolStripButtonHelpClick);
            // 
            // toolStripSeparatorToggle
            // 
            this.toolStripSeparatorToggle.Name = "toolStripSeparatorToggle";
            this.toolStripSeparatorToggle.Size = new System.Drawing.Size(6, 40);
            // 
            // toolStripButtonSourceView
            // 
            this.toolStripButtonSourceView.DisplayStyle = System.Windows.Forms.ToolStripItemDisplayStyle.Image;
            this.toolStripButtonSourceView.Font = new System.Drawing.Font("Microsoft Sans Serif", 8.25F);
            this.toolStripButtonSourceView.Image = ((System.Drawing.Image)(resources.GetObject("toolStripButtonSourceView.Image")));
            this.toolStripButtonSourceView.ImageScaling = System.Windows.Forms.ToolStripItemImageScaling.None;
            this.toolStripButtonSourceView.ImageTransparentColor = System.Drawing.Color.Magenta;
            this.toolStripButtonSourceView.Name = "toolStripButtonSourceView";
            this.toolStripButtonSourceView.Size = new System.Drawing.Size(36, 37);
            this.toolStripButtonSourceView.Text = "Toggle list/source view";
            this.toolStripButtonSourceView.Click += new System.EventHandler(this.toolStripButtonSourceView_Click);
            // 
            // toolStripButtonToggleWaveform
            // 
            this.toolStripButtonToggleWaveform.DisplayStyle = System.Windows.Forms.ToolStripItemDisplayStyle.Image;
            this.toolStripButtonToggleWaveform.Font = new System.Drawing.Font("Microsoft Sans Serif", 8.25F);
            this.toolStripButtonToggleWaveform.Image = ((System.Drawing.Image)(resources.GetObject("toolStripButtonToggleWaveform.Image")));
            this.toolStripButtonToggleWaveform.ImageScaling = System.Windows.Forms.ToolStripItemImageScaling.None;
            this.toolStripButtonToggleWaveform.ImageTransparentColor = System.Drawing.Color.Magenta;
            this.toolStripButtonToggleWaveform.Name = "toolStripButtonToggleWaveform";
            this.toolStripButtonToggleWaveform.Size = new System.Drawing.Size(36, 37);
            this.toolStripButtonToggleWaveform.Text = "Show/hide waveform";
            this.toolStripButtonToggleWaveform.Click += new System.EventHandler(this.toolStripButtonToggleWaveform_Click);
            // 
            // toolStripButtonToggleVideo
            // 
            this.toolStripButtonToggleVideo.Checked = true;
            this.toolStripButtonToggleVideo.CheckState = System.Windows.Forms.CheckState.Checked;
            this.toolStripButtonToggleVideo.DisplayStyle = System.Windows.Forms.ToolStripItemDisplayStyle.Image;
            this.toolStripButtonToggleVideo.Font = new System.Drawing.Font("Microsoft Sans Serif", 8.25F);
            this.toolStripButtonToggleVideo.Image = ((System.Drawing.Image)(resources.GetObject("toolStripButtonToggleVideo.Image")));
            this.toolStripButtonToggleVideo.ImageScaling = System.Windows.Forms.ToolStripItemImageScaling.None;
            this.toolStripButtonToggleVideo.ImageTransparentColor = System.Drawing.Color.Magenta;
            this.toolStripButtonToggleVideo.Name = "toolStripButtonToggleVideo";
            this.toolStripButtonToggleVideo.Size = new System.Drawing.Size(36, 37);
            this.toolStripButtonToggleVideo.Text = "Show/hide video";
            this.toolStripButtonToggleVideo.Click += new System.EventHandler(this.toolStripButtonToggleVideo_Click);
            // 
            // toolStripSeparatorSubtitleFormat
            // 
            this.toolStripSeparatorSubtitleFormat.Name = "toolStripSeparatorSubtitleFormat";
            this.toolStripSeparatorSubtitleFormat.Size = new System.Drawing.Size(6, 40);
            // 
            // toolStripLabelSubtitleFormat
            // 
            this.toolStripLabelSubtitleFormat.Name = "toolStripLabelSubtitleFormat";
            this.toolStripLabelSubtitleFormat.Size = new System.Drawing.Size(86, 37);
            this.toolStripLabelSubtitleFormat.Text = "Subtitle format";
            // 
            // comboBoxSubtitleFormats
            // 
            this.comboBoxSubtitleFormats.DropDownHeight = 215;
            this.comboBoxSubtitleFormats.DropDownStyle = System.Windows.Forms.ComboBoxStyle.DropDownList;
            this.comboBoxSubtitleFormats.FlatStyle = System.Windows.Forms.FlatStyle.Standard;
            this.comboBoxSubtitleFormats.IntegralHeight = false;
            this.comboBoxSubtitleFormats.Name = "comboBoxSubtitleFormats";
            this.comboBoxSubtitleFormats.Size = new System.Drawing.Size(150, 23);
            this.comboBoxSubtitleFormats.DropDown += new System.EventHandler(this.comboBoxSubtitleFormats_DropDown);
            this.comboBoxSubtitleFormats.DropDownClosed += new System.EventHandler(this.comboBoxSubtitleFormats_DropDownClosed);
            this.comboBoxSubtitleFormats.SelectedIndexChanged += new System.EventHandler(this.ComboBoxSubtitleFormatsSelectedIndexChanged);
            // 
            // toolStripSeparatorEncoding
            // 
            this.toolStripSeparatorEncoding.Name = "toolStripSeparatorEncoding";
            this.toolStripSeparatorEncoding.Size = new System.Drawing.Size(6, 40);
            // 
            // toolStripLabelEncoding
            // 
            this.toolStripLabelEncoding.Name = "toolStripLabelEncoding";
            this.toolStripLabelEncoding.Size = new System.Drawing.Size(81, 15);
            this.toolStripLabelEncoding.Text = "File encoding";
            // 
            // comboBoxEncoding
            // 
            this.comboBoxEncoding.DropDownHeight = 215;
            this.comboBoxEncoding.DropDownStyle = System.Windows.Forms.ComboBoxStyle.DropDownList;
            this.comboBoxEncoding.FlatStyle = System.Windows.Forms.FlatStyle.Standard;
            this.comboBoxEncoding.IntegralHeight = false;
            this.comboBoxEncoding.Items.AddRange(new object[] {
            "ANSI",
            "UTF-7",
            "UTF-8",
            "Unicode",
            "Unicode (big endian)"});
            this.comboBoxEncoding.Name = "comboBoxEncoding";
            this.comboBoxEncoding.Size = new System.Drawing.Size(129, 23);
            this.comboBoxEncoding.DropDown += new System.EventHandler(this.MenuOpened);
            this.comboBoxEncoding.DropDownClosed += new System.EventHandler(this.MenuClosed);
            // 
            // toolStripSeparatorFrameRate
            // 
            this.toolStripSeparatorFrameRate.Name = "toolStripSeparatorFrameRate";
            this.toolStripSeparatorFrameRate.Size = new System.Drawing.Size(6, 40);
            // 
            // toolStripLabelFrameRate
            // 
            this.toolStripLabelFrameRate.Name = "toolStripLabelFrameRate";
            this.toolStripLabelFrameRate.Size = new System.Drawing.Size(67, 15);
            this.toolStripLabelFrameRate.Text = "Frame rate";
            // 
            // toolStripComboBoxFrameRate
            // 
            this.toolStripComboBoxFrameRate.DropDownWidth = 75;
            this.toolStripComboBoxFrameRate.FlatStyle = System.Windows.Forms.FlatStyle.Standard;
            this.toolStripComboBoxFrameRate.Name = "toolStripComboBoxFrameRate";
            this.toolStripComboBoxFrameRate.Size = new System.Drawing.Size(75, 23);
            this.toolStripComboBoxFrameRate.DropDown += new System.EventHandler(this.MenuOpened);
            this.toolStripComboBoxFrameRate.DropDownClosed += new System.EventHandler(this.MenuClosed);
            this.toolStripComboBoxFrameRate.TextChanged += new System.EventHandler(this.ToolStripComboBoxFrameRateTextChanged);
            // 
            // toolStripButtonGetFrameRate
            // 
            this.toolStripButtonGetFrameRate.DisplayStyle = System.Windows.Forms.ToolStripItemDisplayStyle.Text;
            this.toolStripButtonGetFrameRate.Image = ((System.Drawing.Image)(resources.GetObject("toolStripButtonGetFrameRate.Image")));
            this.toolStripButtonGetFrameRate.ImageTransparentColor = System.Drawing.Color.Magenta;
            this.toolStripButtonGetFrameRate.Name = "toolStripButtonGetFrameRate";
            this.toolStripButtonGetFrameRate.Size = new System.Drawing.Size(23, 19);
            this.toolStripButtonGetFrameRate.Text = "...";
            this.toolStripButtonGetFrameRate.ToolTipText = "Get frame rate from video file";
            this.toolStripButtonGetFrameRate.Click += new System.EventHandler(this.ButtonGetFrameRateClick);
            // 
            // menuStrip1
            // 
            this.menuStrip1.Font = new System.Drawing.Font("Microsoft Sans Serif", 9F, System.Drawing.FontStyle.Regular, System.Drawing.GraphicsUnit.Point, ((byte)(0)));
            this.menuStrip1.Items.AddRange(new System.Windows.Forms.ToolStripItem[] {
            this.fileToolStripMenuItem,
            this.editToolStripMenuItem,
            this.toolsToolStripMenuItem,
            this.toolStripMenuItemSpellCheckMain,
            this.toolStripMenuItemVideo,
            this.toolStripMenuItemSynchronization,
            this.toolStripMenuItemAutoTranslate,
            this.optionsToolStripMenuItem,
            this.toolStripMenuItemNetworking,
            this.helpToolStripMenuItem});
            this.menuStrip1.Location = new System.Drawing.Point(0, 0);
            this.menuStrip1.Name = "menuStrip1";
            this.menuStrip1.Size = new System.Drawing.Size(975, 24);
            this.menuStrip1.TabIndex = 6;
            this.menuStrip1.Text = "menuStrip1";
            // 
            // fileToolStripMenuItem
            // 
            this.fileToolStripMenuItem.DropDownItems.AddRange(new System.Windows.Forms.ToolStripItem[] {
            this.newToolStripMenuItem,
            this.openToolStripMenuItem,
            this.toolStripMenuItemOpenKeepVideo,
            this.reopenToolStripMenuItem,
            this.saveToolStripMenuItem,
            this.saveAsToolStripMenuItem,
            this.toolStripMenuItemRestoreAutoBackup,
            this.toolStripMenuItemFileFormatProperties,
            this.toolStripMenuItemAssaStyles,
            this.toolStripSeparator20,
            this.openOriginalToolStripMenuItem,
            this.saveOriginalToolStripMenuItem,
            this.saveOriginalAstoolStripMenuItem,
            this.removeOriginalToolStripMenuItem,
            this.removeTranslationToolStripMenuItem,
            this.toolStripSeparator12,
            this.toolStripMenuItemOpenContainingFolder,
            this.toolStripMenuItemCompare,
            this.toolStripMenuItemStatistics,
            this.toolStripMenuItemPlugins,
            this.toolStripSeparator1,
            this.toolStripMenuItemImport,
            this.toolStripMenuItemExport,
            this.toolStripSeparator10,
            this.exitToolStripMenuItem});
            this.fileToolStripMenuItem.Name = "fileToolStripMenuItem";
            this.fileToolStripMenuItem.Size = new System.Drawing.Size(39, 20);
            this.fileToolStripMenuItem.Text = "File";
            this.fileToolStripMenuItem.DropDownOpening += new System.EventHandler(this.fileToolStripMenuItem_DropDownOpening);
            // 
            // newToolStripMenuItem
            // 
            this.newToolStripMenuItem.Name = "newToolStripMenuItem";
            this.newToolStripMenuItem.ShortcutKeys = ((System.Windows.Forms.Keys)((System.Windows.Forms.Keys.Control | System.Windows.Forms.Keys.N)));
            this.newToolStripMenuItem.Size = new System.Drawing.Size(269, 22);
            this.newToolStripMenuItem.Text = "New";
            this.newToolStripMenuItem.Click += new System.EventHandler(this.NewToolStripMenuItemClick);
            // 
            // openToolStripMenuItem
            // 
            this.openToolStripMenuItem.Name = "openToolStripMenuItem";
            this.openToolStripMenuItem.ShortcutKeys = ((System.Windows.Forms.Keys)((System.Windows.Forms.Keys.Control | System.Windows.Forms.Keys.O)));
            this.openToolStripMenuItem.Size = new System.Drawing.Size(269, 22);
            this.openToolStripMenuItem.Text = "Open";
            this.openToolStripMenuItem.Click += new System.EventHandler(this.OpenToolStripMenuItemClick);
            // 
            // toolStripMenuItemOpenKeepVideo
            // 
            this.toolStripMenuItemOpenKeepVideo.Name = "toolStripMenuItemOpenKeepVideo";
            this.toolStripMenuItemOpenKeepVideo.Size = new System.Drawing.Size(269, 22);
            this.toolStripMenuItemOpenKeepVideo.Text = "Open (keep video)";
            this.toolStripMenuItemOpenKeepVideo.Click += new System.EventHandler(this.toolStripMenuItemOpenKeepVideo_Click);
            // 
            // reopenToolStripMenuItem
            // 
            this.reopenToolStripMenuItem.Name = "reopenToolStripMenuItem";
            this.reopenToolStripMenuItem.Size = new System.Drawing.Size(269, 22);
            this.reopenToolStripMenuItem.Text = "Reopen";
            // 
            // saveToolStripMenuItem
            // 
            this.saveToolStripMenuItem.Name = "saveToolStripMenuItem";
            this.saveToolStripMenuItem.ShortcutKeys = ((System.Windows.Forms.Keys)((System.Windows.Forms.Keys.Control | System.Windows.Forms.Keys.S)));
            this.saveToolStripMenuItem.Size = new System.Drawing.Size(269, 22);
            this.saveToolStripMenuItem.Text = "Save";
            this.saveToolStripMenuItem.Click += new System.EventHandler(this.SaveToolStripMenuItemClick);
            // 
            // saveAsToolStripMenuItem
            // 
            this.saveAsToolStripMenuItem.Name = "saveAsToolStripMenuItem";
            this.saveAsToolStripMenuItem.Size = new System.Drawing.Size(269, 22);
            this.saveAsToolStripMenuItem.Text = "Save as...";
            this.saveAsToolStripMenuItem.Click += new System.EventHandler(this.SaveAsToolStripMenuItemClick);
            // 
            // toolStripMenuItemRestoreAutoBackup
            // 
            this.toolStripMenuItemRestoreAutoBackup.Name = "toolStripMenuItemRestoreAutoBackup";
            this.toolStripMenuItemRestoreAutoBackup.Size = new System.Drawing.Size(269, 22);
            this.toolStripMenuItemRestoreAutoBackup.Text = "Restore auto-backup...";
            this.toolStripMenuItemRestoreAutoBackup.Click += new System.EventHandler(this.toolStripMenuItemRestoreAutoBackup_Click);
            // 
            // toolStripMenuItemFileFormatProperties
            // 
            this.toolStripMenuItemFileFormatProperties.Name = "toolStripMenuItemFileFormatProperties";
            this.toolStripMenuItemFileFormatProperties.Size = new System.Drawing.Size(269, 22);
            this.toolStripMenuItemFileFormatProperties.Text = "<format> properties...";
            this.toolStripMenuItemFileFormatProperties.Click += new System.EventHandler(this.toolStripMenuItemFileFormatProperties_Click);
            // 
            // toolStripMenuItemAssaStyles
            // 
            this.toolStripMenuItemAssaStyles.Name = "toolStripMenuItemAssaStyles";
            this.toolStripMenuItemAssaStyles.Size = new System.Drawing.Size(269, 22);
            this.toolStripMenuItemAssaStyles.Text = "Advanced Sub Station Alpha styles...";
            this.toolStripMenuItemAssaStyles.Click += new System.EventHandler(this.toolStripMenuItemAssaStyles_Click);
            // 
            // toolStripSeparator20
            // 
            this.toolStripSeparator20.Name = "toolStripSeparator20";
            this.toolStripSeparator20.Size = new System.Drawing.Size(266, 6);
            // 
            // openOriginalToolStripMenuItem
            // 
            this.openOriginalToolStripMenuItem.Name = "openOriginalToolStripMenuItem";
            this.openOriginalToolStripMenuItem.Size = new System.Drawing.Size(269, 22);
            this.openOriginalToolStripMenuItem.Text = "Open original (translator mode)...";
            this.openOriginalToolStripMenuItem.Click += new System.EventHandler(this.OpenOriginalToolStripMenuItemClick);
            // 
            // saveOriginalToolStripMenuItem
            // 
            this.saveOriginalToolStripMenuItem.Name = "saveOriginalToolStripMenuItem";
            this.saveOriginalToolStripMenuItem.Size = new System.Drawing.Size(269, 22);
            this.saveOriginalToolStripMenuItem.Text = "Save original";
            this.saveOriginalToolStripMenuItem.Click += new System.EventHandler(this.SaveOriginalToolStripMenuItemClick);
            // 
            // saveOriginalAstoolStripMenuItem
            // 
            this.saveOriginalAstoolStripMenuItem.Name = "saveOriginalAstoolStripMenuItem";
            this.saveOriginalAstoolStripMenuItem.Size = new System.Drawing.Size(269, 22);
            this.saveOriginalAstoolStripMenuItem.Text = "Save original as...";
            this.saveOriginalAstoolStripMenuItem.Click += new System.EventHandler(this.SaveOriginalAstoolStripMenuItemClick);
            // 
            // removeOriginalToolStripMenuItem
            // 
            this.removeOriginalToolStripMenuItem.Name = "removeOriginalToolStripMenuItem";
            this.removeOriginalToolStripMenuItem.Size = new System.Drawing.Size(269, 22);
            this.removeOriginalToolStripMenuItem.Text = "Close original subtitle";
            this.removeOriginalToolStripMenuItem.Click += new System.EventHandler(this.RemoveOriginalToolStripMenuItemClick);
            // 
            // removeTranslationToolStripMenuItem
            // 
            this.removeTranslationToolStripMenuItem.Name = "removeTranslationToolStripMenuItem";
            this.removeTranslationToolStripMenuItem.Size = new System.Drawing.Size(269, 22);
            this.removeTranslationToolStripMenuItem.Text = "Close translated subtitle";
            this.removeTranslationToolStripMenuItem.Click += new System.EventHandler(this.removeTranslationToolStripMenuItem_Click);
            // 
            // toolStripSeparator12
            // 
            this.toolStripSeparator12.Name = "toolStripSeparator12";
            this.toolStripSeparator12.Size = new System.Drawing.Size(266, 6);
            // 
            // toolStripMenuItemOpenContainingFolder
            // 
            this.toolStripMenuItemOpenContainingFolder.Name = "toolStripMenuItemOpenContainingFolder";
            this.toolStripMenuItemOpenContainingFolder.Size = new System.Drawing.Size(269, 22);
            this.toolStripMenuItemOpenContainingFolder.Text = "Open containing folder";
            this.toolStripMenuItemOpenContainingFolder.Click += new System.EventHandler(this.toolStripMenuItemOpenContainingFolder_Click);
            // 
            // toolStripMenuItemCompare
            // 
            this.toolStripMenuItemCompare.Name = "toolStripMenuItemCompare";
            this.toolStripMenuItemCompare.Size = new System.Drawing.Size(269, 22);
            this.toolStripMenuItemCompare.Text = "Compare...";
            this.toolStripMenuItemCompare.Click += new System.EventHandler(this.ToolStripMenuItemCompareClick);
            // 
            // toolStripMenuItemStatistics
            // 
            this.toolStripMenuItemStatistics.Name = "toolStripMenuItemStatistics";
            this.toolStripMenuItemStatistics.Size = new System.Drawing.Size(269, 22);
            this.toolStripMenuItemStatistics.Text = "Statistics...";
            this.toolStripMenuItemStatistics.Click += new System.EventHandler(this.toolStripMenuItemStatistics_Click);
            // 
            // toolStripMenuItemPlugins
            // 
            this.toolStripMenuItemPlugins.Name = "toolStripMenuItemPlugins";
            this.toolStripMenuItemPlugins.Size = new System.Drawing.Size(269, 22);
            this.toolStripMenuItemPlugins.Text = "Plugins...";
            this.toolStripMenuItemPlugins.Click += new System.EventHandler(this.toolStripMenuItemPlugins_Click);
            // 
            // toolStripSeparator1
            // 
            this.toolStripSeparator1.Name = "toolStripSeparator1";
            this.toolStripSeparator1.Size = new System.Drawing.Size(266, 6);
            // 
            // toolStripMenuItemImport
            // 
            this.toolStripMenuItemImport.DropDownItems.AddRange(new System.Windows.Forms.ToolStripItem[] {
            this.toolStripMenuItemImportImages,
            this.toolStripMenuItemImportText,
            this.toolStripMenuItemImportTimeCodes,
            this.toolStripMenuItemImportFromVideo,
            this.toolStripMenuItemImportBluRaySup,
            this.toolStripMenuItemImportBluraySupFileForEdit,
            this.toolStripMenuItemImportSubIdx,
            this.toolStripMenuItemImportDvdSubtitles,
            this.toolStripMenuItemImportOcrHardSub,
            this.toolStripMenuItemImportManualAnsi});
            this.toolStripMenuItemImport.Name = "toolStripMenuItemImport";
            this.toolStripMenuItemImport.Size = new System.Drawing.Size(269, 22);
            this.toolStripMenuItemImport.Text = "Import";
            // 
            // toolStripMenuItemImportImages
            // 
            this.toolStripMenuItemImportImages.Name = "toolStripMenuItemImportImages";
            this.toolStripMenuItemImportImages.Size = new System.Drawing.Size(330, 22);
            this.toolStripMenuItemImportImages.Text = "Images...";
            this.toolStripMenuItemImportImages.Click += new System.EventHandler(this.toolStripMenuItemImportImages_Click);
            // 
            // toolStripMenuItemImportText
            // 
            this.toolStripMenuItemImportText.Name = "toolStripMenuItemImportText";
            this.toolStripMenuItemImportText.Size = new System.Drawing.Size(330, 22);
            this.toolStripMenuItemImportText.Text = "Text...";
            this.toolStripMenuItemImportText.Click += new System.EventHandler(this.toolStripMenuItemImportText_Click);
            // 
            // toolStripMenuItemImportTimeCodes
            // 
            this.toolStripMenuItemImportTimeCodes.Name = "toolStripMenuItemImportTimeCodes";
            this.toolStripMenuItemImportTimeCodes.Size = new System.Drawing.Size(330, 22);
            this.toolStripMenuItemImportTimeCodes.Text = "Time codes into existing subtitle...";
            this.toolStripMenuItemImportTimeCodes.Click += new System.EventHandler(this.toolStripMenuItemImportTimeCodes_Click);
            // 
            // toolStripMenuItemImportFromVideo
            // 
            this.toolStripMenuItemImportFromVideo.Name = "toolStripMenuItemImportFromVideo";
            this.toolStripMenuItemImportFromVideo.Size = new System.Drawing.Size(330, 22);
            this.toolStripMenuItemImportFromVideo.Text = "Subtitle from video file...";
            this.toolStripMenuItemImportFromVideo.Click += new System.EventHandler(this.toolStripMenuItemImportFromVideo_Click);
            // 
            // toolStripMenuItemImportBluRaySup
            // 
            this.toolStripMenuItemImportBluRaySup.Name = "toolStripMenuItemImportBluRaySup";
            this.toolStripMenuItemImportBluRaySup.Size = new System.Drawing.Size(330, 22);
            this.toolStripMenuItemImportBluRaySup.Text = "Blu-ray sup file for OCR...";
            this.toolStripMenuItemImportBluRaySup.Click += new System.EventHandler(this.toolStripMenuItemImportBluRaySup_Click);
            // 
            // toolStripMenuItemImportBluraySupFileForEdit
            // 
            this.toolStripMenuItemImportBluraySupFileForEdit.Name = "toolStripMenuItemImportBluraySupFileForEdit";
            this.toolStripMenuItemImportBluraySupFileForEdit.Size = new System.Drawing.Size(330, 22);
            this.toolStripMenuItemImportBluraySupFileForEdit.Text = "Blu-ray sup file for edit...";
            this.toolStripMenuItemImportBluraySupFileForEdit.Click += new System.EventHandler(this.toolStripMenuItemImportBluraySupFileForEdit_Click);
            // 
            // toolStripMenuItemImportSubIdx
            // 
            this.toolStripMenuItemImportSubIdx.Name = "toolStripMenuItemImportSubIdx";
            this.toolStripMenuItemImportSubIdx.Size = new System.Drawing.Size(330, 22);
            this.toolStripMenuItemImportSubIdx.Text = "VobSub (sub/idx) subtitle for OCR...";
            this.toolStripMenuItemImportSubIdx.Click += new System.EventHandler(this.toolStripMenuItemImportSubIdx_Click);
            // 
            // toolStripMenuItemImportDvdSubtitles
            // 
            this.toolStripMenuItemImportDvdSubtitles.Name = "toolStripMenuItemImportDvdSubtitles";
            this.toolStripMenuItemImportDvdSubtitles.Size = new System.Drawing.Size(330, 22);
            this.toolStripMenuItemImportDvdSubtitles.Text = "VOB/IFO (DVD)...";
            this.toolStripMenuItemImportDvdSubtitles.Click += new System.EventHandler(this.toolStripMenuItemImportDvdSubtitles_Click);
            // 
            // toolStripMenuItemImportOcrHardSub
            // 
            this.toolStripMenuItemImportOcrHardSub.Name = "toolStripMenuItemImportOcrHardSub";
            this.toolStripMenuItemImportOcrHardSub.Size = new System.Drawing.Size(330, 22);
            this.toolStripMenuItemImportOcrHardSub.Text = "Import/OCR burned-in subtitles from video file...";
            this.toolStripMenuItemImportOcrHardSub.Click += new System.EventHandler(this.toolStripMenuItemImportOcrHardSub_Click);
            // 
            // toolStripMenuItemImportManualAnsi
            // 
            this.toolStripMenuItemImportManualAnsi.Name = "toolStripMenuItemImportManualAnsi";
            this.toolStripMenuItemImportManualAnsi.Size = new System.Drawing.Size(330, 22);
            this.toolStripMenuItemImportManualAnsi.Text = "Subtitle file with manually chosen encoding...";
            this.toolStripMenuItemImportManualAnsi.Click += new System.EventHandler(this.toolStripMenuItemImportManualAnsi_Click);
            // 
            // toolStripMenuItemExport
            // 
            this.toolStripMenuItemExport.DropDownItems.AddRange(new System.Windows.Forms.ToolStripItem[] {
            this.toolStripMenuItemExportAdobeEncoreFABImageScript,
            this.toolStripMenuItemExportAvidStl,
            this.toolStripMenuItemExportAyato,
            this.toolStripMenuItemExportPngXml,
            this.toolStripMenuItemExportBluraySup,
            this.toolStripMenuItemExportBdTextSt,
            this.toolStripMenuItemExportCapMakerPlus,
            this.toolStripMenuItemExportCaptionInc,
            this.toolStripMenuItemExportCavena890,
            this.toolStripMenuItemExportCheetahCap,
            this.toolStripMenuItemExportDcinemaInterop,
            this.toolStripMenuItemExportDcinemaSMPTE2014,
            this.toolStripMenuItemExportDost,
            this.toolStripMenuItemExportDvdStudioProStl,
            this.toolStripMenuItemExportEBUSTL,
            this.toolStripMenuItemExportEdl,
            this.toolStripMenuItemExportEdlClipName,
            this.toolStripMenuItemExportFcpIImage,
            this.toolStripMenuItemExportFcpXmlAdvanced,
            this.toolStripMenuItemExportImagePerFrame,
            this.toolStripMenuItemExportTextTimeCodePair,
            this.toolStripMenuItemExportPACScreenElectronics,
            this.toolStripMenuItemExportUniPac,
            this.toolStripMenuItemExportPlainText,
            this.toolStripMenuItemExportSpumux,
            this.toolStripMenuItemExportTtmlImage,
            this.toolStripMenuItemExportUltech130,
            this.toolStripMenuItemExportVobSubSubIdx,
            this.toolStripSeparatorExportCustomText,
            this.toolStripMenuItemExportCustomTextFormat});
            this.toolStripMenuItemExport.Name = "toolStripMenuItemExport";
            this.toolStripMenuItemExport.Size = new System.Drawing.Size(269, 22);
            this.toolStripMenuItemExport.Text = "Export";
            // 
            // toolStripMenuItemExportAdobeEncoreFABImageScript
            // 
            this.toolStripMenuItemExportAdobeEncoreFABImageScript.Name = "toolStripMenuItemExportAdobeEncoreFABImageScript";
            this.toolStripMenuItemExportAdobeEncoreFABImageScript.Size = new System.Drawing.Size(255, 22);
            this.toolStripMenuItemExportAdobeEncoreFABImageScript.Text = "Adobe Encore FAB image script...";
            this.toolStripMenuItemExportAdobeEncoreFABImageScript.Click += new System.EventHandler(this.toolStripMenuItemExportAdobeEncoreFABImageScript_Click);
            // 
            // toolStripMenuItemExportAvidStl
            // 
            this.toolStripMenuItemExportAvidStl.Name = "toolStripMenuItemExportAvidStl";
            this.toolStripMenuItemExportAvidStl.Size = new System.Drawing.Size(255, 22);
            this.toolStripMenuItemExportAvidStl.Text = "Avid STL...";
            this.toolStripMenuItemExportAvidStl.Click += new System.EventHandler(this.toolStripMenuItemExportAvidStl_Click);
            // 
            // toolStripMenuItemExportAyato
            // 
            this.toolStripMenuItemExportAyato.Name = "toolStripMenuItemExportAyato";
            this.toolStripMenuItemExportAyato.Size = new System.Drawing.Size(255, 22);
            this.toolStripMenuItemExportAyato.Text = "Ayato...";
            this.toolStripMenuItemExportAyato.Click += new System.EventHandler(this.toolStripMenuItemExportAyato_Click);
            // 
            // toolStripMenuItemExportPngXml
            // 
            this.toolStripMenuItemExportPngXml.Name = "toolStripMenuItemExportPngXml";
            this.toolStripMenuItemExportPngXml.Size = new System.Drawing.Size(255, 22);
            this.toolStripMenuItemExportPngXml.Text = "BDN xml/png...";
            this.toolStripMenuItemExportPngXml.Click += new System.EventHandler(this.toolStripMenuItemExportPngXml_Click);
            // 
            // toolStripMenuItemExportBluraySup
            // 
            this.toolStripMenuItemExportBluraySup.Name = "toolStripMenuItemExportBluraySup";
            this.toolStripMenuItemExportBluraySup.Size = new System.Drawing.Size(255, 22);
            this.toolStripMenuItemExportBluraySup.Text = "Blu-ray sup...";
            this.toolStripMenuItemExportBluraySup.Click += new System.EventHandler(this.toolStripMenuItemExportBluraySup_Click);
            // 
            // toolStripMenuItemExportBdTextSt
            // 
            this.toolStripMenuItemExportBdTextSt.Name = "toolStripMenuItemExportBdTextSt";
            this.toolStripMenuItemExportBdTextSt.Size = new System.Drawing.Size(255, 22);
            this.toolStripMenuItemExportBdTextSt.Text = "Blu-ray TextST...";
            this.toolStripMenuItemExportBdTextSt.Click += new System.EventHandler(this.toolStripMenuItemExportBdTextSt_Click);
            // 
            // toolStripMenuItemExportCapMakerPlus
            // 
            this.toolStripMenuItemExportCapMakerPlus.Name = "toolStripMenuItemExportCapMakerPlus";
            this.toolStripMenuItemExportCapMakerPlus.Size = new System.Drawing.Size(255, 22);
            this.toolStripMenuItemExportCapMakerPlus.Text = "CapMaker Plus...";
            this.toolStripMenuItemExportCapMakerPlus.Click += new System.EventHandler(this.toolStripMenuItemExportCapMakerPlus_Click);
            // 
            // toolStripMenuItemExportCaptionInc
            // 
            this.toolStripMenuItemExportCaptionInc.Name = "toolStripMenuItemExportCaptionInc";
            this.toolStripMenuItemExportCaptionInc.Size = new System.Drawing.Size(255, 22);
            this.toolStripMenuItemExportCaptionInc.Text = "Captions Inc...";
            this.toolStripMenuItemExportCaptionInc.Click += new System.EventHandler(this.toolStripMenuItemExportCaptionInc_Click);
            // 
            // toolStripMenuItemExportCavena890
            // 
            this.toolStripMenuItemExportCavena890.Name = "toolStripMenuItemExportCavena890";
            this.toolStripMenuItemExportCavena890.Size = new System.Drawing.Size(255, 22);
            this.toolStripMenuItemExportCavena890.Text = "Cavena 890...";
            this.toolStripMenuItemExportCavena890.Click += new System.EventHandler(this.toolStripMenuItemExportCavena890_Click);
            // 
            // toolStripMenuItemExportCheetahCap
            // 
            this.toolStripMenuItemExportCheetahCap.Name = "toolStripMenuItemExportCheetahCap";
            this.toolStripMenuItemExportCheetahCap.Size = new System.Drawing.Size(255, 22);
            this.toolStripMenuItemExportCheetahCap.Text = "Cheetah CAP...";
            this.toolStripMenuItemExportCheetahCap.Click += new System.EventHandler(this.toolStripMenuItemExportCheetahCap_Click);
            // 
            // toolStripMenuItemExportDcinemaInterop
            // 
            this.toolStripMenuItemExportDcinemaInterop.Name = "toolStripMenuItemExportDcinemaInterop";
            this.toolStripMenuItemExportDcinemaInterop.Size = new System.Drawing.Size(255, 22);
            this.toolStripMenuItemExportDcinemaInterop.Text = "D-Cinema interop/png...";
            this.toolStripMenuItemExportDcinemaInterop.Click += new System.EventHandler(this.toolStripMenuItemExportDcinemaInterop_Click);
            // 
            // toolStripMenuItemExportDcinemaSMPTE2014
            // 
            this.toolStripMenuItemExportDcinemaSMPTE2014.Name = "toolStripMenuItemExportDcinemaSMPTE2014";
            this.toolStripMenuItemExportDcinemaSMPTE2014.Size = new System.Drawing.Size(255, 22);
            this.toolStripMenuItemExportDcinemaSMPTE2014.Text = "D-Cinema SMPTE 2014/png...";
            this.toolStripMenuItemExportDcinemaSMPTE2014.Click += new System.EventHandler(this.toolStripMenuItemExportDcinemaSMPTE2014_Click);
            // 
            // toolStripMenuItemExportDost
            // 
            this.toolStripMenuItemExportDost.Name = "toolStripMenuItemExportDost";
            this.toolStripMenuItemExportDost.Size = new System.Drawing.Size(255, 22);
            this.toolStripMenuItemExportDost.Text = "DOST...";
            this.toolStripMenuItemExportDost.Click += new System.EventHandler(this.toolStripMenuItemExportDost_Click);
            // 
            // toolStripMenuItemExportDvdStudioProStl
            // 
            this.toolStripMenuItemExportDvdStudioProStl.Name = "toolStripMenuItemExportDvdStudioProStl";
            this.toolStripMenuItemExportDvdStudioProStl.Size = new System.Drawing.Size(255, 22);
            this.toolStripMenuItemExportDvdStudioProStl.Text = "DVD Studio Pro STL";
            this.toolStripMenuItemExportDvdStudioProStl.Click += new System.EventHandler(this.toolStripMenuItemExportDvdStudioProStl_Click);
            // 
            // toolStripMenuItemExportEBUSTL
            // 
            this.toolStripMenuItemExportEBUSTL.Name = "toolStripMenuItemExportEBUSTL";
            this.toolStripMenuItemExportEBUSTL.Size = new System.Drawing.Size(255, 22);
            this.toolStripMenuItemExportEBUSTL.Text = "EBU STL...";
            this.toolStripMenuItemExportEBUSTL.Click += new System.EventHandler(this.toolStripMenuItemExportEBUSTL_Click);
            // 
            // toolStripMenuItemExportEdl
            // 
            this.toolStripMenuItemExportEdl.Name = "toolStripMenuItemExportEdl";
            this.toolStripMenuItemExportEdl.Size = new System.Drawing.Size(255, 22);
            this.toolStripMenuItemExportEdl.Text = "EDL...";
            this.toolStripMenuItemExportEdl.Click += new System.EventHandler(this.toolStripMenuItemExportEdl_Click);
            // 
            // toolStripMenuItemExportEdlClipName
            // 
            this.toolStripMenuItemExportEdlClipName.Name = "toolStripMenuItemExportEdlClipName";
            this.toolStripMenuItemExportEdlClipName.Size = new System.Drawing.Size(255, 22);
            this.toolStripMenuItemExportEdlClipName.Text = "EDL/CLIPNAME...";
            this.toolStripMenuItemExportEdlClipName.Click += new System.EventHandler(this.toolStripMenuItemExportEdlClipName_Click);
            // 
            // toolStripMenuItemExportFcpIImage
            // 
            this.toolStripMenuItemExportFcpIImage.Name = "toolStripMenuItemExportFcpIImage";
            this.toolStripMenuItemExportFcpIImage.Size = new System.Drawing.Size(255, 22);
            this.toolStripMenuItemExportFcpIImage.Text = "Final Cut Pro + image...";
            this.toolStripMenuItemExportFcpIImage.Click += new System.EventHandler(this.toolStripMenuItemExportFcpIImage_Click);
            // 
            // toolStripMenuItemExportFcpXmlAdvanced
            // 
            this.toolStripMenuItemExportFcpXmlAdvanced.Name = "toolStripMenuItemExportFcpXmlAdvanced";
            this.toolStripMenuItemExportFcpXmlAdvanced.Size = new System.Drawing.Size(255, 22);
            this.toolStripMenuItemExportFcpXmlAdvanced.Text = "Final Cut Pro XML advanced...";
            this.toolStripMenuItemExportFcpXmlAdvanced.Click += new System.EventHandler(this.toolStripMenuItemExportFcpXmlAdvanced_Click);
            // 
            // toolStripMenuItemExportImagePerFrame
            // 
            this.toolStripMenuItemExportImagePerFrame.Name = "toolStripMenuItemExportImagePerFrame";
            this.toolStripMenuItemExportImagePerFrame.Size = new System.Drawing.Size(255, 22);
            this.toolStripMenuItemExportImagePerFrame.Text = "Image per frame...";
            this.toolStripMenuItemExportImagePerFrame.Visible = false;
            this.toolStripMenuItemExportImagePerFrame.Click += new System.EventHandler(this.toolStripMenuItemExportImagePerFrame_Click);
            // 
            // toolStripMenuItemExportTextTimeCodePair
            // 
            this.toolStripMenuItemExportTextTimeCodePair.Name = "toolStripMenuItemExportTextTimeCodePair";
            this.toolStripMenuItemExportTextTimeCodePair.Size = new System.Drawing.Size(255, 22);
            this.toolStripMenuItemExportTextTimeCodePair.Text = "Korean ATS file pair...";
            this.toolStripMenuItemExportTextTimeCodePair.Click += new System.EventHandler(this.toolStripMenuItemExportTextTimeCodePair_Click);
            // 
            // toolStripMenuItemExportPACScreenElectronics
            // 
            this.toolStripMenuItemExportPACScreenElectronics.Name = "toolStripMenuItemExportPACScreenElectronics";
            this.toolStripMenuItemExportPACScreenElectronics.Size = new System.Drawing.Size(255, 22);
            this.toolStripMenuItemExportPACScreenElectronics.Text = "PAC (Screen Electronics)...";
            this.toolStripMenuItemExportPACScreenElectronics.Click += new System.EventHandler(this.toolStripMenuItemExportPACScreenElectronics_Click);
            // 
            // toolStripMenuItemExportUniPac
            // 
            this.toolStripMenuItemExportUniPac.Name = "toolStripMenuItemExportUniPac";
            this.toolStripMenuItemExportUniPac.Size = new System.Drawing.Size(255, 22);
            this.toolStripMenuItemExportUniPac.Text = "PAC Unicode (UniPac)...";
            this.toolStripMenuItemExportUniPac.Click += new System.EventHandler(this.toolStripMenuItemExportUniPac_Click);
            // 
            // toolStripMenuItemExportPlainText
            // 
            this.toolStripMenuItemExportPlainText.Name = "toolStripMenuItemExportPlainText";
            this.toolStripMenuItemExportPlainText.Size = new System.Drawing.Size(255, 22);
            this.toolStripMenuItemExportPlainText.Text = "Plain text...";
            this.toolStripMenuItemExportPlainText.Click += new System.EventHandler(this.toolStripMenuItemExportPlainText_Click);
            // 
            // toolStripMenuItemExportSpumux
            // 
            this.toolStripMenuItemExportSpumux.Name = "toolStripMenuItemExportSpumux";
            this.toolStripMenuItemExportSpumux.Size = new System.Drawing.Size(255, 22);
            this.toolStripMenuItemExportSpumux.Text = "Spumux...";
            this.toolStripMenuItemExportSpumux.Click += new System.EventHandler(this.toolStripMenuItemExportSpumux_Click);
            // 
            // toolStripMenuItemExportTtmlImage
            // 
            this.toolStripMenuItemExportTtmlImage.Name = "toolStripMenuItemExportTtmlImage";
            this.toolStripMenuItemExportTtmlImage.Size = new System.Drawing.Size(255, 22);
            this.toolStripMenuItemExportTtmlImage.Text = "TTML/PNG...";
            this.toolStripMenuItemExportTtmlImage.Click += new System.EventHandler(this.toolStripMenuItemExportTtmlImage_Click);
            // 
            // toolStripMenuItemExportUltech130
            // 
            this.toolStripMenuItemExportUltech130.Name = "toolStripMenuItemExportUltech130";
            this.toolStripMenuItemExportUltech130.Size = new System.Drawing.Size(255, 22);
            this.toolStripMenuItemExportUltech130.Text = "Ultech caption...";
            this.toolStripMenuItemExportUltech130.Click += new System.EventHandler(this.toolStripMenuItemExportUltech130_Click);
            // 
            // toolStripMenuItemExportVobSubSubIdx
            // 
            this.toolStripMenuItemExportVobSubSubIdx.Name = "toolStripMenuItemExportVobSubSubIdx";
            this.toolStripMenuItemExportVobSubSubIdx.Size = new System.Drawing.Size(255, 22);
            this.toolStripMenuItemExportVobSubSubIdx.Text = "VobSub (sub/idx)...";
            this.toolStripMenuItemExportVobSubSubIdx.Click += new System.EventHandler(this.toolStripMenuItemExportVobSubSubIdx_Click);
            // 
            // toolStripSeparatorExportCustomText
            // 
            this.toolStripSeparatorExportCustomText.Name = "toolStripSeparatorExportCustomText";
            this.toolStripSeparatorExportCustomText.Size = new System.Drawing.Size(252, 6);
            // 
            // toolStripMenuItemExportCustomTextFormat
            // 
            this.toolStripMenuItemExportCustomTextFormat.Name = "toolStripMenuItemExportCustomTextFormat";
            this.toolStripMenuItemExportCustomTextFormat.Size = new System.Drawing.Size(255, 22);
            this.toolStripMenuItemExportCustomTextFormat.Text = "Export custom text format...";
            this.toolStripMenuItemExportCustomTextFormat.Click += new System.EventHandler(this.toolStripMenuItemExportExportCustomTextFormat_Click);
            // 
            // toolStripSeparator10
            // 
            this.toolStripSeparator10.Name = "toolStripSeparator10";
            this.toolStripSeparator10.Size = new System.Drawing.Size(266, 6);
            // 
            // exitToolStripMenuItem
            // 
            this.exitToolStripMenuItem.Name = "exitToolStripMenuItem";
            this.exitToolStripMenuItem.Size = new System.Drawing.Size(269, 22);
            this.exitToolStripMenuItem.Text = "E&xit";
            this.exitToolStripMenuItem.Click += new System.EventHandler(this.ExitToolStripMenuItemClick);
            // 
            // editToolStripMenuItem
            // 
            this.editToolStripMenuItem.DropDownItems.AddRange(new System.Windows.Forms.ToolStripItem[] {
            this.toolStripMenuItemUndo,
            this.toolStripMenuItemRedo,
            this.showHistoryforUndoToolStripMenuItem,
            this.toolStripSeparator14,
            this.toolStripMenuItemInsertUnicodeCharacter,
            this.toolStripSeparatorInsertUnicodeCharacter,
            this.findToolStripMenuItem,
            this.findNextToolStripMenuItem,
            this.replaceToolStripMenuItem,
            this.multipleReplaceToolStripMenuItem,
            this.gotoLineNumberToolStripMenuItem,
            this.toolStripMenuItemShowOriginalInPreview,
            this.toolStripSeparator24,
            this.toolStripMenuItemRightToLeftMode,
            this.toolStripMenuItemRtlUnicodeControlChars,
            this.toolStripMenuItemRemoveUnicodeControlChars,
            this.toolStripMenuItemReverseRightToLeftStartEnd,
            this.toolStripSeparator21,
            this.toolStripMenuItemModifySelection,
            this.toolStripMenuItemInverseSelection,
            this.editSelectAllToolStripMenuItem});
            this.editToolStripMenuItem.Name = "editToolStripMenuItem";
            this.editToolStripMenuItem.Size = new System.Drawing.Size(40, 20);
            this.editToolStripMenuItem.Text = "Edit";
            this.editToolStripMenuItem.DropDownOpening += new System.EventHandler(this.EditToolStripMenuItemDropDownOpening);
            // 
            // toolStripMenuItemUndo
            // 
            this.toolStripMenuItemUndo.Name = "toolStripMenuItemUndo";
            this.toolStripMenuItemUndo.Size = new System.Drawing.Size(301, 22);
            this.toolStripMenuItemUndo.Text = "Undo";
            this.toolStripMenuItemUndo.Click += new System.EventHandler(this.toolStripMenuItemUndo_Click);
            // 
            // toolStripMenuItemRedo
            // 
            this.toolStripMenuItemRedo.Name = "toolStripMenuItemRedo";
            this.toolStripMenuItemRedo.Size = new System.Drawing.Size(301, 22);
            this.toolStripMenuItemRedo.Text = "Redo";
            this.toolStripMenuItemRedo.Click += new System.EventHandler(this.toolStripMenuItemRedo_Click);
            // 
            // showHistoryforUndoToolStripMenuItem
            // 
            this.showHistoryforUndoToolStripMenuItem.Name = "showHistoryforUndoToolStripMenuItem";
            this.showHistoryforUndoToolStripMenuItem.Size = new System.Drawing.Size(301, 22);
            this.showHistoryforUndoToolStripMenuItem.Text = "Show history (for undo)";
            this.showHistoryforUndoToolStripMenuItem.Click += new System.EventHandler(this.ShowHistoryforUndoToolStripMenuItemClick);
            // 
            // toolStripSeparator14
            // 
            this.toolStripSeparator14.Name = "toolStripSeparator14";
            this.toolStripSeparator14.Size = new System.Drawing.Size(298, 6);
            // 
            // toolStripMenuItemInsertUnicodeCharacter
            // 
            this.toolStripMenuItemInsertUnicodeCharacter.Name = "toolStripMenuItemInsertUnicodeCharacter";
            this.toolStripMenuItemInsertUnicodeCharacter.Size = new System.Drawing.Size(301, 22);
            this.toolStripMenuItemInsertUnicodeCharacter.Text = "Insert unicode character";
            // 
            // toolStripSeparatorInsertUnicodeCharacter
            // 
            this.toolStripSeparatorInsertUnicodeCharacter.Name = "toolStripSeparatorInsertUnicodeCharacter";
            this.toolStripSeparatorInsertUnicodeCharacter.Size = new System.Drawing.Size(298, 6);
            // 
            // findToolStripMenuItem
            // 
            this.findToolStripMenuItem.Name = "findToolStripMenuItem";
            this.findToolStripMenuItem.ShortcutKeys = ((System.Windows.Forms.Keys)((System.Windows.Forms.Keys.Control | System.Windows.Forms.Keys.F)));
            this.findToolStripMenuItem.Size = new System.Drawing.Size(301, 22);
            this.findToolStripMenuItem.Text = "Find";
            this.findToolStripMenuItem.Click += new System.EventHandler(this.FindToolStripMenuItemClick);
            // 
            // findNextToolStripMenuItem
            // 
            this.findNextToolStripMenuItem.Name = "findNextToolStripMenuItem";
            this.findNextToolStripMenuItem.ShortcutKeys = System.Windows.Forms.Keys.F3;
            this.findNextToolStripMenuItem.Size = new System.Drawing.Size(301, 22);
            this.findNextToolStripMenuItem.Text = "Find next";
            this.findNextToolStripMenuItem.Click += new System.EventHandler(this.FindNextToolStripMenuItemClick);
            // 
            // replaceToolStripMenuItem
            // 
            this.replaceToolStripMenuItem.Name = "replaceToolStripMenuItem";
            this.replaceToolStripMenuItem.ShortcutKeys = ((System.Windows.Forms.Keys)((System.Windows.Forms.Keys.Control | System.Windows.Forms.Keys.H)));
            this.replaceToolStripMenuItem.Size = new System.Drawing.Size(301, 22);
            this.replaceToolStripMenuItem.Text = "Replace";
            this.replaceToolStripMenuItem.Click += new System.EventHandler(this.ReplaceToolStripMenuItemClick);
            // 
            // multipleReplaceToolStripMenuItem
            // 
            this.multipleReplaceToolStripMenuItem.Name = "multipleReplaceToolStripMenuItem";
            this.multipleReplaceToolStripMenuItem.Size = new System.Drawing.Size(301, 22);
            this.multipleReplaceToolStripMenuItem.Text = "Multiple replace";
            this.multipleReplaceToolStripMenuItem.Click += new System.EventHandler(this.MultipleReplaceToolStripMenuItemClick);
            // 
            // gotoLineNumberToolStripMenuItem
            // 
            this.gotoLineNumberToolStripMenuItem.Name = "gotoLineNumberToolStripMenuItem";
            this.gotoLineNumberToolStripMenuItem.ShortcutKeys = ((System.Windows.Forms.Keys)((System.Windows.Forms.Keys.Control | System.Windows.Forms.Keys.G)));
            this.gotoLineNumberToolStripMenuItem.Size = new System.Drawing.Size(301, 22);
            this.gotoLineNumberToolStripMenuItem.Text = "Goto line number...";
            this.gotoLineNumberToolStripMenuItem.Click += new System.EventHandler(this.GotoLineNumberToolStripMenuItemClick);
            // 
            // toolStripMenuItemShowOriginalInPreview
            // 
            this.toolStripMenuItemShowOriginalInPreview.Name = "toolStripMenuItemShowOriginalInPreview";
            this.toolStripMenuItemShowOriginalInPreview.Size = new System.Drawing.Size(301, 22);
            this.toolStripMenuItemShowOriginalInPreview.Text = "Show original text in video/audio previews";
            this.toolStripMenuItemShowOriginalInPreview.Click += new System.EventHandler(this.ToolStripMenuItemShowOriginalInPreviewClick);
            // 
            // toolStripSeparator24
            // 
            this.toolStripSeparator24.Name = "toolStripSeparator24";
            this.toolStripSeparator24.Size = new System.Drawing.Size(298, 6);
            // 
            // toolStripMenuItemRightToLeftMode
            // 
            this.toolStripMenuItemRightToLeftMode.Name = "toolStripMenuItemRightToLeftMode";
            this.toolStripMenuItemRightToLeftMode.Size = new System.Drawing.Size(301, 22);
            this.toolStripMenuItemRightToLeftMode.Text = "Right to left mode";
            this.toolStripMenuItemRightToLeftMode.Click += new System.EventHandler(this.ToolStripMenuItemRightToLeftModeClick);
            // 
            // toolStripMenuItemRtlUnicodeControlChars
            // 
            this.toolStripMenuItemRtlUnicodeControlChars.Name = "toolStripMenuItemRtlUnicodeControlChars";
            this.toolStripMenuItemRtlUnicodeControlChars.Size = new System.Drawing.Size(301, 22);
            this.toolStripMenuItemRtlUnicodeControlChars.Text = "Fix RTL via Unicode tags";
            this.toolStripMenuItemRtlUnicodeControlChars.Click += new System.EventHandler(this.toolStripMenuItemRtlUnicodeControlChars_Click);
            // 
            // toolStripMenuItemRemoveUnicodeControlChars
            // 
            this.toolStripMenuItemRemoveUnicodeControlChars.Name = "toolStripMenuItemRemoveUnicodeControlChars";
            this.toolStripMenuItemRemoveUnicodeControlChars.Size = new System.Drawing.Size(301, 22);
            this.toolStripMenuItemRemoveUnicodeControlChars.Text = "Remove Unicode tags";
            this.toolStripMenuItemRemoveUnicodeControlChars.Click += new System.EventHandler(this.toolStripMenuItemRemoveUnicodeControlChars_Click);
            // 
            // toolStripMenuItemReverseRightToLeftStartEnd
            // 
            this.toolStripMenuItemReverseRightToLeftStartEnd.Name = "toolStripMenuItemReverseRightToLeftStartEnd";
            this.toolStripMenuItemReverseRightToLeftStartEnd.Size = new System.Drawing.Size(301, 22);
            this.toolStripMenuItemReverseRightToLeftStartEnd.Text = "Reverse RTL start/end";
            this.toolStripMenuItemReverseRightToLeftStartEnd.Click += new System.EventHandler(this.toolStripMenuItemReverseRightToLeftStartEnd_Click);
            // 
            // toolStripSeparator21
            // 
            this.toolStripSeparator21.Name = "toolStripSeparator21";
            this.toolStripSeparator21.Size = new System.Drawing.Size(298, 6);
            // 
            // toolStripMenuItemModifySelection
            // 
            this.toolStripMenuItemModifySelection.Name = "toolStripMenuItemModifySelection";
            this.toolStripMenuItemModifySelection.Size = new System.Drawing.Size(301, 22);
            this.toolStripMenuItemModifySelection.Text = "Create/modify selection...";
            this.toolStripMenuItemModifySelection.Click += new System.EventHandler(this.toolStripMenuItemModifySelection_Click);
            // 
            // toolStripMenuItemInverseSelection
            // 
            this.toolStripMenuItemInverseSelection.Name = "toolStripMenuItemInverseSelection";
            this.toolStripMenuItemInverseSelection.ShortcutKeys = ((System.Windows.Forms.Keys)(((System.Windows.Forms.Keys.Control | System.Windows.Forms.Keys.Shift) 
            | System.Windows.Forms.Keys.I)));
            this.toolStripMenuItemInverseSelection.Size = new System.Drawing.Size(301, 22);
            this.toolStripMenuItemInverseSelection.Text = "Inverse selection";
            this.toolStripMenuItemInverseSelection.Click += new System.EventHandler(this.toolStripMenuItemInverseSelection_Click);
            // 
            // editSelectAllToolStripMenuItem
            // 
            this.editSelectAllToolStripMenuItem.Name = "editSelectAllToolStripMenuItem";
            this.editSelectAllToolStripMenuItem.Size = new System.Drawing.Size(301, 22);
            this.editSelectAllToolStripMenuItem.Text = "Select all";
            this.editSelectAllToolStripMenuItem.Click += new System.EventHandler(this.EditSelectAllToolStripMenuItemClick);
            // 
            // toolsToolStripMenuItem
            // 
            this.toolsToolStripMenuItem.DropDownItems.AddRange(new System.Windows.Forms.ToolStripItem[] {
            this.adjustDisplayTimeToolStripMenuItem,
            this.toolStripMenuItemApplyDurationLimits,
            this.toolStripMenuItemSubtitlesBridgeGaps,
            this.setMinimumDisplayTimeBetweenParagraphsToolStripMenuItem,
            this.fixToolStripMenuItem,
            this.startNumberingFromToolStripMenuItem,
            this.removeTextForHearImpairedToolStripMenuItem,
            this.convertColorsToDialogToolStripMenuItem,
            this.ChangeCasingToolStripMenuItem,
            this.toolStripMenuItemAutoMergeShortLines,
            this.toolStripMenuItemMergeDuplicateText,
            this.toolStripMenuItemMergeLinesWithSameTimeCodes,
            this.toolStripMenuItemAutoSplitLongLines,
            this.toolStripMenuItemSortBy,
            this.listErrorsToolStripMenuItem,
            this.netflixQualityCheckToolStripMenuItem,
            this.toolStripSeparator27,
            this.toolStripMenuItemBeautifyTimeCodes,
            this.toolStripSeparator22,
            this.toolStripMenuItemMakeEmptyFromCurrent,
            this.toolStripMenuItemBatchConvert,
            this.generateDatetimeInfoFromVideoToolStripMenuItem,
            this.toolStripMenuItemMeasurementConverter,
            this.toolStripSeparator3,
            this.splitToolStripMenuItem,
            this.appendTextVisuallyToolStripMenuItem,
            this.joinSubtitlesToolStripMenuItem});
            this.toolsToolStripMenuItem.Name = "toolsToolStripMenuItem";
            this.toolsToolStripMenuItem.Size = new System.Drawing.Size(49, 20);
            this.toolsToolStripMenuItem.Text = "Tools";
            this.toolsToolStripMenuItem.DropDownOpening += new System.EventHandler(this.ToolsToolStripMenuItemDropDownOpening);
            // 
            // adjustDisplayTimeToolStripMenuItem
            // 
            this.adjustDisplayTimeToolStripMenuItem.Name = "adjustDisplayTimeToolStripMenuItem";
            this.adjustDisplayTimeToolStripMenuItem.Size = new System.Drawing.Size(338, 22);
            this.adjustDisplayTimeToolStripMenuItem.Text = "Adjust display time...";
            this.adjustDisplayTimeToolStripMenuItem.Click += new System.EventHandler(this.AdjustDisplayTimeToolStripMenuItemClick);
            // 
            // toolStripMenuItemApplyDurationLimits
            // 
            this.toolStripMenuItemApplyDurationLimits.Name = "toolStripMenuItemApplyDurationLimits";
            this.toolStripMenuItemApplyDurationLimits.Size = new System.Drawing.Size(338, 22);
            this.toolStripMenuItemApplyDurationLimits.Text = "Apply duration limits...";
            this.toolStripMenuItemApplyDurationLimits.Click += new System.EventHandler(this.toolStripMenuItemApplyDisplayTimeLimits_Click);
            // 
            // toolStripMenuItemSubtitlesBridgeGaps
            // 
            this.toolStripMenuItemSubtitlesBridgeGaps.Name = "toolStripMenuItemSubtitlesBridgeGaps";
            this.toolStripMenuItemSubtitlesBridgeGaps.Size = new System.Drawing.Size(338, 22);
            this.toolStripMenuItemSubtitlesBridgeGaps.Text = "Bridge gap between subtitles...";
            this.toolStripMenuItemSubtitlesBridgeGaps.Click += new System.EventHandler(this.toolStripMenuItemBridgeGapsBetweenSubtitles_Click);
            // 
            // setMinimumDisplayTimeBetweenParagraphsToolStripMenuItem
            // 
            this.setMinimumDisplayTimeBetweenParagraphsToolStripMenuItem.Name = "setMinimumDisplayTimeBetweenParagraphsToolStripMenuItem";
            this.setMinimumDisplayTimeBetweenParagraphsToolStripMenuItem.Size = new System.Drawing.Size(338, 22);
            this.setMinimumDisplayTimeBetweenParagraphsToolStripMenuItem.Text = "Apply mininum gap between subtitles...";
            this.setMinimumDisplayTimeBetweenParagraphsToolStripMenuItem.Click += new System.EventHandler(this.SetMinimalDisplayTimeDifferenceToolStripMenuItemClick);
            // 
            // fixToolStripMenuItem
            // 
            this.fixToolStripMenuItem.Name = "fixToolStripMenuItem";
            this.fixToolStripMenuItem.ShortcutKeys = ((System.Windows.Forms.Keys)(((System.Windows.Forms.Keys.Control | System.Windows.Forms.Keys.Shift) 
            | System.Windows.Forms.Keys.F)));
            this.fixToolStripMenuItem.Size = new System.Drawing.Size(338, 22);
            this.fixToolStripMenuItem.Text = "Fix common errors...";
            this.fixToolStripMenuItem.Click += new System.EventHandler(this.FixToolStripMenuItemClick);
            // 
            // startNumberingFromToolStripMenuItem
            // 
            this.startNumberingFromToolStripMenuItem.Name = "startNumberingFromToolStripMenuItem";
            this.startNumberingFromToolStripMenuItem.ShortcutKeys = ((System.Windows.Forms.Keys)(((System.Windows.Forms.Keys.Control | System.Windows.Forms.Keys.Shift) 
            | System.Windows.Forms.Keys.N)));
            this.startNumberingFromToolStripMenuItem.Size = new System.Drawing.Size(338, 22);
            this.startNumberingFromToolStripMenuItem.Text = "Start numbering from...";
            this.startNumberingFromToolStripMenuItem.Click += new System.EventHandler(this.StartNumberingFromToolStripMenuItemClick);
            // 
            // removeTextForHearImpairedToolStripMenuItem
            // 
            this.removeTextForHearImpairedToolStripMenuItem.Name = "removeTextForHearImpairedToolStripMenuItem";
            this.removeTextForHearImpairedToolStripMenuItem.ShortcutKeys = ((System.Windows.Forms.Keys)(((System.Windows.Forms.Keys.Control | System.Windows.Forms.Keys.Shift) 
            | System.Windows.Forms.Keys.H)));
            this.removeTextForHearImpairedToolStripMenuItem.Size = new System.Drawing.Size(338, 22);
            this.removeTextForHearImpairedToolStripMenuItem.Text = "Remove text for hearing impaired...";
            this.removeTextForHearImpairedToolStripMenuItem.Click += new System.EventHandler(this.RemoveTextForHearImpairedToolStripMenuItemClick);
            // 
            // convertColorsToDialogToolStripMenuItem
            // 
            this.convertColorsToDialogToolStripMenuItem.Name = "convertColorsToDialogToolStripMenuItem";
            this.convertColorsToDialogToolStripMenuItem.Size = new System.Drawing.Size(338, 22);
            this.convertColorsToDialogToolStripMenuItem.Text = "Convert colors to dialog...";
            this.convertColorsToDialogToolStripMenuItem.Click += new System.EventHandler(this.convertColorsToDialogToolStripMenuItem_Click);
            // 
            // ChangeCasingToolStripMenuItem
            // 
            this.ChangeCasingToolStripMenuItem.Name = "ChangeCasingToolStripMenuItem";
            this.ChangeCasingToolStripMenuItem.ShortcutKeys = ((System.Windows.Forms.Keys)(((System.Windows.Forms.Keys.Control | System.Windows.Forms.Keys.Shift) 
            | System.Windows.Forms.Keys.C)));
            this.ChangeCasingToolStripMenuItem.Size = new System.Drawing.Size(338, 22);
            this.ChangeCasingToolStripMenuItem.Text = "Change casing...";
            this.ChangeCasingToolStripMenuItem.Click += new System.EventHandler(this.ChangeCasingToolStripMenuItem_Click);
            // 
            // toolStripMenuItemAutoMergeShortLines
            // 
            this.toolStripMenuItemAutoMergeShortLines.Name = "toolStripMenuItemAutoMergeShortLines";
            this.toolStripMenuItemAutoMergeShortLines.Size = new System.Drawing.Size(338, 22);
            this.toolStripMenuItemAutoMergeShortLines.Text = "Merge short lines...";
            this.toolStripMenuItemAutoMergeShortLines.Click += new System.EventHandler(this.ToolStripMenuItemAutoMergeShortLinesClick);
            // 
            // toolStripMenuItemMergeDuplicateText
            // 
            this.toolStripMenuItemMergeDuplicateText.Name = "toolStripMenuItemMergeDuplicateText";
            this.toolStripMenuItemMergeDuplicateText.Size = new System.Drawing.Size(338, 22);
            this.toolStripMenuItemMergeDuplicateText.Text = "Merge lines with same text...";
            this.toolStripMenuItemMergeDuplicateText.Click += new System.EventHandler(this.toolStripMenuItemMergeDuplicateText_Click);
            // 
            // toolStripMenuItemMergeLinesWithSameTimeCodes
            // 
            this.toolStripMenuItemMergeLinesWithSameTimeCodes.Name = "toolStripMenuItemMergeLinesWithSameTimeCodes";
            this.toolStripMenuItemMergeLinesWithSameTimeCodes.Size = new System.Drawing.Size(338, 22);
            this.toolStripMenuItemMergeLinesWithSameTimeCodes.Text = "Merge lines with same time codes...";
            this.toolStripMenuItemMergeLinesWithSameTimeCodes.Click += new System.EventHandler(this.toolStripMenuItemMergeLinesWithSameTimeCodes_Click);
            // 
            // toolStripMenuItemAutoSplitLongLines
            // 
            this.toolStripMenuItemAutoSplitLongLines.Name = "toolStripMenuItemAutoSplitLongLines";
            this.toolStripMenuItemAutoSplitLongLines.Size = new System.Drawing.Size(338, 22);
            this.toolStripMenuItemAutoSplitLongLines.Text = "Break/split long lines...";
            this.toolStripMenuItemAutoSplitLongLines.Click += new System.EventHandler(this.toolStripMenuItemAutoSplitLongLines_Click);
            // 
            // toolStripMenuItemSortBy
            // 
            this.toolStripMenuItemSortBy.DropDownItems.AddRange(new System.Windows.Forms.ToolStripItem[] {
            this.sortNumberToolStripMenuItem,
            this.sortStartTimeToolStripMenuItem,
            this.sortEndTimeToolStripMenuItem,
            this.sortDisplayTimeToolStripMenuItem,
            this.sortByGapToolStripMenuItem,
            this.sortTextAlphabeticallytoolStripMenuItem,
            this.sortTextMaxLineLengthToolStripMenuItem,
            this.sortTextTotalLengthToolStripMenuItem,
            this.sortTextNumberOfLinesToolStripMenuItem,
            this.textCharssecToolStripMenuItem,
            this.textWordsPerMinutewpmToolStripMenuItem,
            this.actorToolStripMenuItem,
            this.styleToolStripMenuItem,
            this.toolStripSeparatorAscOrDesc,
            this.AscendingToolStripMenuItem,
            this.descendingToolStripMenuItem});
            this.toolStripMenuItemSortBy.Name = "toolStripMenuItemSortBy";
            this.toolStripMenuItemSortBy.Size = new System.Drawing.Size(338, 22);
            this.toolStripMenuItemSortBy.Text = "Sort by";
            // 
            // sortNumberToolStripMenuItem
            // 
            this.sortNumberToolStripMenuItem.Name = "sortNumberToolStripMenuItem";
            this.sortNumberToolStripMenuItem.Size = new System.Drawing.Size(240, 22);
            this.sortNumberToolStripMenuItem.Text = "Number";
            this.sortNumberToolStripMenuItem.Click += new System.EventHandler(this.SortNumberToolStripMenuItemClick);
            // 
            // sortStartTimeToolStripMenuItem
            // 
            this.sortStartTimeToolStripMenuItem.Name = "sortStartTimeToolStripMenuItem";
            this.sortStartTimeToolStripMenuItem.Size = new System.Drawing.Size(240, 22);
            this.sortStartTimeToolStripMenuItem.Text = "Start time";
            this.sortStartTimeToolStripMenuItem.Click += new System.EventHandler(this.SortStartTimeToolStripMenuItemClick);
            // 
            // sortEndTimeToolStripMenuItem
            // 
            this.sortEndTimeToolStripMenuItem.Name = "sortEndTimeToolStripMenuItem";
            this.sortEndTimeToolStripMenuItem.Size = new System.Drawing.Size(240, 22);
            this.sortEndTimeToolStripMenuItem.Text = "End time";
            this.sortEndTimeToolStripMenuItem.Click += new System.EventHandler(this.SortEndTimeToolStripMenuItemClick);
            // 
            // sortDisplayTimeToolStripMenuItem
            // 
            this.sortDisplayTimeToolStripMenuItem.Name = "sortDisplayTimeToolStripMenuItem";
            this.sortDisplayTimeToolStripMenuItem.Size = new System.Drawing.Size(240, 22);
            this.sortDisplayTimeToolStripMenuItem.Text = "Duration";
            this.sortDisplayTimeToolStripMenuItem.Click += new System.EventHandler(this.SortDisplayTimeToolStripMenuItemClick);
            // 
            // sortByGapToolStripMenuItem
            // 
            this.sortByGapToolStripMenuItem.Name = "sortByGapToolStripMenuItem";
            this.sortByGapToolStripMenuItem.Size = new System.Drawing.Size(240, 22);
            this.sortByGapToolStripMenuItem.Text = "Gap";
            this.sortByGapToolStripMenuItem.Click += new System.EventHandler(this.sortByGapToolStripMenuItem_Click);
            // 
            // sortTextAlphabeticallytoolStripMenuItem
            // 
            this.sortTextAlphabeticallytoolStripMenuItem.Name = "sortTextAlphabeticallytoolStripMenuItem";
            this.sortTextAlphabeticallytoolStripMenuItem.Size = new System.Drawing.Size(240, 22);
            this.sortTextAlphabeticallytoolStripMenuItem.Text = "Text - alphabetically";
            this.sortTextAlphabeticallytoolStripMenuItem.Click += new System.EventHandler(this.SortTextAlphabeticallytoolStripMenuItemClick);
            // 
            // sortTextMaxLineLengthToolStripMenuItem
            // 
            this.sortTextMaxLineLengthToolStripMenuItem.Name = "sortTextMaxLineLengthToolStripMenuItem";
            this.sortTextMaxLineLengthToolStripMenuItem.Size = new System.Drawing.Size(240, 22);
            this.sortTextMaxLineLengthToolStripMenuItem.Text = "Text - single line max. length";
            this.sortTextMaxLineLengthToolStripMenuItem.Click += new System.EventHandler(this.SortTextMaxLineLengthToolStripMenuItemClick);
            // 
            // sortTextTotalLengthToolStripMenuItem
            // 
            this.sortTextTotalLengthToolStripMenuItem.Name = "sortTextTotalLengthToolStripMenuItem";
            this.sortTextTotalLengthToolStripMenuItem.Size = new System.Drawing.Size(240, 22);
            this.sortTextTotalLengthToolStripMenuItem.Text = "Text - total length";
            this.sortTextTotalLengthToolStripMenuItem.Click += new System.EventHandler(this.SortTextTotalLengthToolStripMenuItemClick);
            // 
            // sortTextNumberOfLinesToolStripMenuItem
            // 
            this.sortTextNumberOfLinesToolStripMenuItem.Name = "sortTextNumberOfLinesToolStripMenuItem";
            this.sortTextNumberOfLinesToolStripMenuItem.Size = new System.Drawing.Size(240, 22);
            this.sortTextNumberOfLinesToolStripMenuItem.Text = "Text - number of lines";
            this.sortTextNumberOfLinesToolStripMenuItem.Click += new System.EventHandler(this.SortTextNumberOfLinesToolStripMenuItemClick);
            // 
            // textCharssecToolStripMenuItem
            // 
            this.textCharssecToolStripMenuItem.Name = "textCharssecToolStripMenuItem";
            this.textCharssecToolStripMenuItem.Size = new System.Drawing.Size(240, 22);
            this.textCharssecToolStripMenuItem.Text = "Text - chars/sec";
            this.textCharssecToolStripMenuItem.Click += new System.EventHandler(this.textCharssecToolStripMenuItem_Click);
            // 
            // textWordsPerMinutewpmToolStripMenuItem
            // 
            this.textWordsPerMinutewpmToolStripMenuItem.Name = "textWordsPerMinutewpmToolStripMenuItem";
            this.textWordsPerMinutewpmToolStripMenuItem.Size = new System.Drawing.Size(240, 22);
            this.textWordsPerMinutewpmToolStripMenuItem.Text = "Text - words per minute (wpm)";
            this.textWordsPerMinutewpmToolStripMenuItem.Click += new System.EventHandler(this.textWordsPerMinutewpmToolStripMenuItem_Click);
            // 
            // actorToolStripMenuItem
            // 
            this.actorToolStripMenuItem.Name = "actorToolStripMenuItem";
            this.actorToolStripMenuItem.Size = new System.Drawing.Size(240, 22);
            this.actorToolStripMenuItem.Text = "Actor";
            this.actorToolStripMenuItem.Click += new System.EventHandler(this.actorToolStripMenuItemClick);
            // 
            // styleToolStripMenuItem
            // 
            this.styleToolStripMenuItem.Name = "styleToolStripMenuItem";
            this.styleToolStripMenuItem.Size = new System.Drawing.Size(240, 22);
            this.styleToolStripMenuItem.Text = "Style";
            this.styleToolStripMenuItem.Click += new System.EventHandler(this.styleToolStripMenuItem_Click);
            // 
            // toolStripSeparatorAscOrDesc
            // 
            this.toolStripSeparatorAscOrDesc.Name = "toolStripSeparatorAscOrDesc";
            this.toolStripSeparatorAscOrDesc.Size = new System.Drawing.Size(237, 6);
            // 
            // AscendingToolStripMenuItem
            // 
            this.AscendingToolStripMenuItem.Checked = true;
            this.AscendingToolStripMenuItem.CheckState = System.Windows.Forms.CheckState.Checked;
            this.AscendingToolStripMenuItem.Name = "AscendingToolStripMenuItem";
            this.AscendingToolStripMenuItem.Size = new System.Drawing.Size(240, 22);
            this.AscendingToolStripMenuItem.Text = "Ascending";
            this.AscendingToolStripMenuItem.Click += new System.EventHandler(this.AscendingToolStripMenuItem_Click);
            // 
            // descendingToolStripMenuItem
            // 
            this.descendingToolStripMenuItem.Name = "descendingToolStripMenuItem";
            this.descendingToolStripMenuItem.Size = new System.Drawing.Size(240, 22);
            this.descendingToolStripMenuItem.Text = "Descending";
            this.descendingToolStripMenuItem.Click += new System.EventHandler(this.descendingToolStripMenuItem_Click);
            // 
            // listErrorsToolStripMenuItem
            // 
            this.listErrorsToolStripMenuItem.Name = "listErrorsToolStripMenuItem";
            this.listErrorsToolStripMenuItem.Size = new System.Drawing.Size(338, 22);
            this.listErrorsToolStripMenuItem.Text = "List errors...";
            this.listErrorsToolStripMenuItem.Click += new System.EventHandler(this.listErrorsToolStripMenuItem_Click);
            // 
            // netflixQualityCheckToolStripMenuItem
            // 
            this.netflixQualityCheckToolStripMenuItem.Name = "netflixQualityCheckToolStripMenuItem";
            this.netflixQualityCheckToolStripMenuItem.Size = new System.Drawing.Size(338, 22);
            this.netflixQualityCheckToolStripMenuItem.Text = "Netflix quality check";
            this.netflixQualityCheckToolStripMenuItem.Click += new System.EventHandler(this.netflixGlyphCheckToolStripMenuItem_Click);
            // 
            // toolStripSeparator27
            // 
            this.toolStripSeparator27.Name = "toolStripSeparator27";
            this.toolStripSeparator27.Size = new System.Drawing.Size(335, 6);
            // 
            // toolStripMenuItemBeautifyTimeCodes
            // 
            this.toolStripMenuItemBeautifyTimeCodes.Name = "toolStripMenuItemBeautifyTimeCodes";
            this.toolStripMenuItemBeautifyTimeCodes.Size = new System.Drawing.Size(338, 22);
            this.toolStripMenuItemBeautifyTimeCodes.Text = "Beautify time codes...";
            this.toolStripMenuItemBeautifyTimeCodes.Click += new System.EventHandler(this.toolStripMenuItemBeautifyTimeCodes_Click);
            // 
            // toolStripSeparator22
            // 
            this.toolStripSeparator22.Name = "toolStripSeparator22";
            this.toolStripSeparator22.Size = new System.Drawing.Size(335, 6);
            // 
            // toolStripMenuItemMakeEmptyFromCurrent
            // 
            this.toolStripMenuItemMakeEmptyFromCurrent.Name = "toolStripMenuItemMakeEmptyFromCurrent";
            this.toolStripMenuItemMakeEmptyFromCurrent.Size = new System.Drawing.Size(338, 22);
            this.toolStripMenuItemMakeEmptyFromCurrent.Text = "Make new empty translation from current subtitle";
            this.toolStripMenuItemMakeEmptyFromCurrent.Click += new System.EventHandler(this.ToolStripMenuItemMakeEmptyFromCurrentClick);
            // 
            // toolStripMenuItemBatchConvert
            // 
            this.toolStripMenuItemBatchConvert.Name = "toolStripMenuItemBatchConvert";
            this.toolStripMenuItemBatchConvert.Size = new System.Drawing.Size(338, 22);
            this.toolStripMenuItemBatchConvert.Text = "Batch convert...";
            this.toolStripMenuItemBatchConvert.Click += new System.EventHandler(this.toolStripMenuItemBatchConvert_Click);
            // 
            // generateDatetimeInfoFromVideoToolStripMenuItem
            // 
            this.generateDatetimeInfoFromVideoToolStripMenuItem.Name = "generateDatetimeInfoFromVideoToolStripMenuItem";
            this.generateDatetimeInfoFromVideoToolStripMenuItem.Size = new System.Drawing.Size(338, 22);
            this.generateDatetimeInfoFromVideoToolStripMenuItem.Text = "Generate date/time info from video...";
            this.generateDatetimeInfoFromVideoToolStripMenuItem.Click += new System.EventHandler(this.generateDatetimeInfoFromVideoToolStripMenuItem_Click);
            // 
            // toolStripMenuItemMeasurementConverter
            // 
            this.toolStripMenuItemMeasurementConverter.Name = "toolStripMenuItemMeasurementConverter";
            this.toolStripMenuItemMeasurementConverter.Size = new System.Drawing.Size(338, 22);
            this.toolStripMenuItemMeasurementConverter.Text = "Measurement converter...";
            this.toolStripMenuItemMeasurementConverter.Click += new System.EventHandler(this.toolStripMenuItemMeasurementConverter_Click);
            // 
            // toolStripSeparator3
            // 
            this.toolStripSeparator3.Name = "toolStripSeparator3";
            this.toolStripSeparator3.Size = new System.Drawing.Size(335, 6);
            // 
            // splitToolStripMenuItem
            // 
            this.splitToolStripMenuItem.Name = "splitToolStripMenuItem";
            this.splitToolStripMenuItem.Size = new System.Drawing.Size(338, 22);
            this.splitToolStripMenuItem.Text = "Split subtitle...";
            this.splitToolStripMenuItem.Click += new System.EventHandler(this.SplitToolStripMenuItemClick);
            // 
            // appendTextVisuallyToolStripMenuItem
            // 
            this.appendTextVisuallyToolStripMenuItem.Name = "appendTextVisuallyToolStripMenuItem";
            this.appendTextVisuallyToolStripMenuItem.Size = new System.Drawing.Size(338, 22);
            this.appendTextVisuallyToolStripMenuItem.Text = "Append subtitle...";
            this.appendTextVisuallyToolStripMenuItem.Click += new System.EventHandler(this.AppendTextVisuallyToolStripMenuItemClick);
            // 
            // joinSubtitlesToolStripMenuItem
            // 
            this.joinSubtitlesToolStripMenuItem.Name = "joinSubtitlesToolStripMenuItem";
            this.joinSubtitlesToolStripMenuItem.Size = new System.Drawing.Size(338, 22);
            this.joinSubtitlesToolStripMenuItem.Text = "Join subtitles...";
            this.joinSubtitlesToolStripMenuItem.Click += new System.EventHandler(this.joinSubtitlesToolStripMenuItem_Click);
            // 
            // toolStripMenuItemSpellCheckMain
            // 
            this.toolStripMenuItemSpellCheckMain.DropDownItems.AddRange(new System.Windows.Forms.ToolStripItem[] {
            this.spellCheckToolStripMenuItem,
            this.toolStripMenuItemSpellCheckFromCurrentLine,
            this.findDoubleWordsToolStripMenuItem,
            this.FindDoubleLinesToolStripMenuItem,
            this.toolStripSeparator9,
            this.GetDictionariesToolStripMenuItem,
            this.addWordToNameListToolStripMenuItem});
            this.toolStripMenuItemSpellCheckMain.Name = "toolStripMenuItemSpellCheckMain";
            this.toolStripMenuItemSpellCheckMain.Size = new System.Drawing.Size(82, 20);
            this.toolStripMenuItemSpellCheckMain.Text = "Spell check";
            this.toolStripMenuItemSpellCheckMain.DropDownOpening += new System.EventHandler(this.ToolStripMenuItemSpellCheckMainDropDownOpening);
            // 
            // spellCheckToolStripMenuItem
            // 
            this.spellCheckToolStripMenuItem.Name = "spellCheckToolStripMenuItem";
            this.spellCheckToolStripMenuItem.ShortcutKeys = ((System.Windows.Forms.Keys)(((System.Windows.Forms.Keys.Control | System.Windows.Forms.Keys.Shift) 
            | System.Windows.Forms.Keys.S)));
            this.spellCheckToolStripMenuItem.Size = new System.Drawing.Size(267, 22);
            this.spellCheckToolStripMenuItem.Text = "Spell check...";
            this.spellCheckToolStripMenuItem.Click += new System.EventHandler(this.SpellCheckToolStripMenuItemClick);
            // 
            // toolStripMenuItemSpellCheckFromCurrentLine
            // 
            this.toolStripMenuItemSpellCheckFromCurrentLine.Name = "toolStripMenuItemSpellCheckFromCurrentLine";
            this.toolStripMenuItemSpellCheckFromCurrentLine.Size = new System.Drawing.Size(267, 22);
            this.toolStripMenuItemSpellCheckFromCurrentLine.Text = "Spell check from current line...";
            this.toolStripMenuItemSpellCheckFromCurrentLine.Click += new System.EventHandler(this.toolStripMenuItemSpellCheckFromCurrentLine_Click);
            // 
            // findDoubleWordsToolStripMenuItem
            // 
            this.findDoubleWordsToolStripMenuItem.Name = "findDoubleWordsToolStripMenuItem";
            this.findDoubleWordsToolStripMenuItem.ShortcutKeys = ((System.Windows.Forms.Keys)(((System.Windows.Forms.Keys.Control | System.Windows.Forms.Keys.Shift) 
            | System.Windows.Forms.Keys.D)));
            this.findDoubleWordsToolStripMenuItem.Size = new System.Drawing.Size(267, 22);
            this.findDoubleWordsToolStripMenuItem.Text = "Find double words";
            this.findDoubleWordsToolStripMenuItem.Click += new System.EventHandler(this.FindDoubleWordsToolStripMenuItemClick);
            // 
            // FindDoubleLinesToolStripMenuItem
            // 
            this.FindDoubleLinesToolStripMenuItem.Name = "FindDoubleLinesToolStripMenuItem";
            this.FindDoubleLinesToolStripMenuItem.Size = new System.Drawing.Size(267, 22);
            this.FindDoubleLinesToolStripMenuItem.Text = "Find double lines";
            this.FindDoubleLinesToolStripMenuItem.Click += new System.EventHandler(this.FindDoubleLinesToolStripMenuItemClick);
            // 
            // toolStripSeparator9
            // 
            this.toolStripSeparator9.Name = "toolStripSeparator9";
            this.toolStripSeparator9.Size = new System.Drawing.Size(264, 6);
            // 
            // GetDictionariesToolStripMenuItem
            // 
            this.GetDictionariesToolStripMenuItem.Name = "GetDictionariesToolStripMenuItem";
            this.GetDictionariesToolStripMenuItem.Size = new System.Drawing.Size(267, 22);
            this.GetDictionariesToolStripMenuItem.Text = "Get dictionary...";
            this.GetDictionariesToolStripMenuItem.Click += new System.EventHandler(this.GetDictionariesToolStripMenuItem_Click);
            // 
            // addWordToNameListToolStripMenuItem
            // 
            this.addWordToNameListToolStripMenuItem.Name = "addWordToNameListToolStripMenuItem";
            this.addWordToNameListToolStripMenuItem.ShortcutKeys = ((System.Windows.Forms.Keys)(((System.Windows.Forms.Keys.Control | System.Windows.Forms.Keys.Shift) 
            | System.Windows.Forms.Keys.L)));
            this.addWordToNameListToolStripMenuItem.Size = new System.Drawing.Size(267, 22);
            this.addWordToNameListToolStripMenuItem.Text = "Add word to names list";
            this.addWordToNameListToolStripMenuItem.Click += new System.EventHandler(this.AddWordToNameListToolStripMenuItemClick);
            // 
            // toolStripMenuItemVideo
            // 
            this.toolStripMenuItemVideo.DropDownItems.AddRange(new System.Windows.Forms.ToolStripItem[] {
            this.openVideoToolStripMenuItem,
            this.toolStripMenuItemOpenVideoFromUrl,
            this.toolStripMenuItemOpenDvd,
            this.toolStripMenuItemSetAudioTrack,
            this.closeVideoToolStripMenuItem,
            this.openSecondSubtitleToolStripMenuItem,
            this.setVideoOffsetToolStripMenuItem,
            this.smpteTimeModedropFrameToolStripMenuItem,
            this.toolStripMenuItemImportChapters,
            this.toolStripMenuItemImportShotChanges,
            this.toolStripMenuItemListShotChanges,
            this.toolStripMenuItemAddWaveformBatch,
            this.generateBlankVideoToolStripMenuItem,
            this.generateVideoWithSoftcodedSubtitlesToolStripMenuItem,
            this.generateVideoWithHardcodedSubtitleToolStripMenuItem,
            this.audioToTextWhisperTolStripMenuItem,
            this.videoaudioToTextToolStripMenuItem,
            this.toolStripSeparator5,
            this.showhideWaveformToolStripMenuItem,
            this.showhideVideoToolStripMenuItem,
            this.toolStripSeparator19,
            this.undockVideoControlsToolStripMenuItem,
            this.redockVideoControlsToolStripMenuItem});
            this.toolStripMenuItemVideo.Name = "toolStripMenuItemVideo";
            this.toolStripMenuItemVideo.Size = new System.Drawing.Size(50, 20);
            this.toolStripMenuItemVideo.Text = "Video";
            this.toolStripMenuItemVideo.DropDownClosed += new System.EventHandler(this.ToolStripMenuItemVideoDropDownClosed);
            this.toolStripMenuItemVideo.DropDownOpening += new System.EventHandler(this.ToolStripMenuItemVideoDropDownOpening);
            // 
            // openVideoToolStripMenuItem
            // 
            this.openVideoToolStripMenuItem.Name = "openVideoToolStripMenuItem";
            this.openVideoToolStripMenuItem.Size = new System.Drawing.Size(295, 22);
            this.openVideoToolStripMenuItem.Text = "Open video...";
            this.openVideoToolStripMenuItem.Click += new System.EventHandler(this.buttonOpenVideo_Click);
            // 
            // toolStripMenuItemOpenVideoFromUrl
            // 
            this.toolStripMenuItemOpenVideoFromUrl.Name = "toolStripMenuItemOpenVideoFromUrl";
            this.toolStripMenuItemOpenVideoFromUrl.Size = new System.Drawing.Size(295, 22);
            this.toolStripMenuItemOpenVideoFromUrl.Text = "Open video from url...";
            this.toolStripMenuItemOpenVideoFromUrl.Click += new System.EventHandler(this.toolStripMenuItemOpenVideoFromUrl_Click);
            // 
            // toolStripMenuItemOpenDvd
            // 
            this.toolStripMenuItemOpenDvd.Name = "toolStripMenuItemOpenDvd";
            this.toolStripMenuItemOpenDvd.Size = new System.Drawing.Size(295, 22);
            this.toolStripMenuItemOpenDvd.Text = "Open DVD...";
            this.toolStripMenuItemOpenDvd.Click += new System.EventHandler(this.toolStripMenuItemOpenDvd_Click);
            // 
            // toolStripMenuItemSetAudioTrack
            // 
            this.toolStripMenuItemSetAudioTrack.Name = "toolStripMenuItemSetAudioTrack";
            this.toolStripMenuItemSetAudioTrack.Size = new System.Drawing.Size(295, 22);
            this.toolStripMenuItemSetAudioTrack.Text = "Choose audio track";
            // 
            // closeVideoToolStripMenuItem
            // 
            this.closeVideoToolStripMenuItem.Name = "closeVideoToolStripMenuItem";
            this.closeVideoToolStripMenuItem.Size = new System.Drawing.Size(295, 22);
            this.closeVideoToolStripMenuItem.Text = "Close video";
            this.closeVideoToolStripMenuItem.Click += new System.EventHandler(this.CloseVideoToolStripMenuItemClick);
            // 
            // openSecondSubtitleToolStripMenuItem
            // 
            this.openSecondSubtitleToolStripMenuItem.Name = "openSecondSubtitleToolStripMenuItem";
            this.openSecondSubtitleToolStripMenuItem.Size = new System.Drawing.Size(295, 22);
            this.openSecondSubtitleToolStripMenuItem.Text = "Open second subtitle...";
            this.openSecondSubtitleToolStripMenuItem.Click += new System.EventHandler(this.openSecondSubtitleToolStripMenuItem_Click);
            // 
            // setVideoOffsetToolStripMenuItem
            // 
            this.setVideoOffsetToolStripMenuItem.Name = "setVideoOffsetToolStripMenuItem";
            this.setVideoOffsetToolStripMenuItem.Size = new System.Drawing.Size(295, 22);
            this.setVideoOffsetToolStripMenuItem.Text = "Set video offset...";
            this.setVideoOffsetToolStripMenuItem.Click += new System.EventHandler(this.setVideoOffsetToolStripMenuItem_Click);
            // 
            // smpteTimeModedropFrameToolStripMenuItem
            // 
            this.smpteTimeModedropFrameToolStripMenuItem.Name = "smpteTimeModedropFrameToolStripMenuItem";
            this.smpteTimeModedropFrameToolStripMenuItem.Size = new System.Drawing.Size(295, 22);
            this.smpteTimeModedropFrameToolStripMenuItem.Text = "SMPTE timing (drop frame)";
            this.smpteTimeModedropFrameToolStripMenuItem.Click += new System.EventHandler(this.SmpteTimeModedropFrameToolStripMenuItem_Click);
            // 
            // toolStripMenuItemImportChapters
            // 
            this.toolStripMenuItemImportChapters.Name = "toolStripMenuItemImportChapters";
            this.toolStripMenuItemImportChapters.Size = new System.Drawing.Size(295, 22);
            this.toolStripMenuItemImportChapters.Text = "Import chapters from video...";
            this.toolStripMenuItemImportChapters.Click += new System.EventHandler(this.toolStripMenuItemImportChapters_Click);
            // 
            // toolStripMenuItemImportShotChanges
            // 
            this.toolStripMenuItemImportShotChanges.Name = "toolStripMenuItemImportShotChanges";
            this.toolStripMenuItemImportShotChanges.Size = new System.Drawing.Size(295, 22);
            this.toolStripMenuItemImportShotChanges.Text = "Import shot changes...";
            this.toolStripMenuItemImportShotChanges.Click += new System.EventHandler(this.toolStripMenuItemImportShotChanges_Click);
            // 
            // toolStripMenuItemListShotChanges
            // 
            this.toolStripMenuItemListShotChanges.Name = "toolStripMenuItemListShotChanges";
            this.toolStripMenuItemListShotChanges.Size = new System.Drawing.Size(295, 22);
            this.toolStripMenuItemListShotChanges.Text = "List shot changes";
            this.toolStripMenuItemListShotChanges.Click += new System.EventHandler(this.toolStripMenuItemListShotChanges_Click);
            // 
            // toolStripMenuItemAddWaveformBatch
            // 
            this.toolStripMenuItemAddWaveformBatch.Name = "toolStripMenuItemAddWaveformBatch";
            this.toolStripMenuItemAddWaveformBatch.Size = new System.Drawing.Size(295, 22);
            this.toolStripMenuItemAddWaveformBatch.Text = "Add waveform batch...";
            this.toolStripMenuItemAddWaveformBatch.Click += new System.EventHandler(this.ToolStripMenuItemAddWaveformBatchClick);
            // 
            // generateBlankVideoToolStripMenuItem
            // 
            this.generateBlankVideoToolStripMenuItem.Name = "generateBlankVideoToolStripMenuItem";
            this.generateBlankVideoToolStripMenuItem.Size = new System.Drawing.Size(295, 22);
            this.generateBlankVideoToolStripMenuItem.Text = "Generate blank video...";
            this.generateBlankVideoToolStripMenuItem.Click += new System.EventHandler(this.generateBlankVideoToolStripMenuItem_Click);
            // 
            // generateVideoWithSoftcodedSubtitlesToolStripMenuItem
            // 
            this.generateVideoWithSoftcodedSubtitlesToolStripMenuItem.Name = "generateVideoWithSoftcodedSubtitlesToolStripMenuItem";
            this.generateVideoWithSoftcodedSubtitlesToolStripMenuItem.Size = new System.Drawing.Size(295, 22);
            this.generateVideoWithSoftcodedSubtitlesToolStripMenuItem.Text = "Generate video with softcoded subtitles...";
            this.generateVideoWithSoftcodedSubtitlesToolStripMenuItem.Click += new System.EventHandler(this.generateVideoWithSoftcodedSubtitlesToolStripMenuItem_Click);
            // 
            // generateVideoWithHardcodedSubtitleToolStripMenuItem
            // 
            this.generateVideoWithHardcodedSubtitleToolStripMenuItem.Name = "generateVideoWithHardcodedSubtitleToolStripMenuItem";
            this.generateVideoWithHardcodedSubtitleToolStripMenuItem.Size = new System.Drawing.Size(295, 22);
            this.generateVideoWithHardcodedSubtitleToolStripMenuItem.Text = "Generate video with hardcoded subtitle...";
            this.generateVideoWithHardcodedSubtitleToolStripMenuItem.Click += new System.EventHandler(this.generateVideoWithHardcodedSubtitleToolStripMenuItem_Click);
            // 
            // audioToTextWhisperTolStripMenuItem
            // 
            this.audioToTextWhisperTolStripMenuItem.Name = "audioToTextWhisperTolStripMenuItem";
            this.audioToTextWhisperTolStripMenuItem.Size = new System.Drawing.Size(295, 22);
            this.audioToTextWhisperTolStripMenuItem.Text = "Audio to text (whisper)...";
            this.audioToTextWhisperTolStripMenuItem.Click += new System.EventHandler(this.audioToTextWhisperTolStripMenuItem_Click);
            // 
            // videoaudioToTextToolStripMenuItem
            // 
            this.videoaudioToTextToolStripMenuItem.Name = "videoaudioToTextToolStripMenuItem";
            this.videoaudioToTextToolStripMenuItem.Size = new System.Drawing.Size(295, 22);
            this.videoaudioToTextToolStripMenuItem.Text = "Audio to text (Vosk/Kaldi)...";
            this.videoaudioToTextToolStripMenuItem.Click += new System.EventHandler(this.videoaudioToTextToolStripMenuItem_Click);
            // 
            // toolStripSeparator5
            // 
            this.toolStripSeparator5.Name = "toolStripSeparator5";
            this.toolStripSeparator5.Size = new System.Drawing.Size(292, 6);
            // 
            // showhideWaveformToolStripMenuItem
            // 
            this.showhideWaveformToolStripMenuItem.Name = "showhideWaveformToolStripMenuItem";
            this.showhideWaveformToolStripMenuItem.Size = new System.Drawing.Size(295, 22);
            this.showhideWaveformToolStripMenuItem.Text = "Show/hide waveform";
            this.showhideWaveformToolStripMenuItem.Click += new System.EventHandler(this.ShowhideWaveformToolStripMenuItemClick);
            // 
            // showhideVideoToolStripMenuItem
            // 
            this.showhideVideoToolStripMenuItem.Name = "showhideVideoToolStripMenuItem";
            this.showhideVideoToolStripMenuItem.Size = new System.Drawing.Size(295, 22);
            this.showhideVideoToolStripMenuItem.Text = "Show/hide video";
            this.showhideVideoToolStripMenuItem.Click += new System.EventHandler(this.toolStripButtonToggleVideo_Click);
            // 
            // toolStripSeparator19
            // 
            this.toolStripSeparator19.Name = "toolStripSeparator19";
            this.toolStripSeparator19.Size = new System.Drawing.Size(292, 6);
            // 
            // undockVideoControlsToolStripMenuItem
            // 
            this.undockVideoControlsToolStripMenuItem.Name = "undockVideoControlsToolStripMenuItem";
            this.undockVideoControlsToolStripMenuItem.Size = new System.Drawing.Size(295, 22);
            this.undockVideoControlsToolStripMenuItem.Text = "Un-dock video controls";
            this.undockVideoControlsToolStripMenuItem.Click += new System.EventHandler(this.UndockVideoControlsToolStripMenuItemClick);
            // 
            // redockVideoControlsToolStripMenuItem
            // 
            this.redockVideoControlsToolStripMenuItem.Name = "redockVideoControlsToolStripMenuItem";
            this.redockVideoControlsToolStripMenuItem.Size = new System.Drawing.Size(295, 22);
            this.redockVideoControlsToolStripMenuItem.Text = "Re-dock video controls";
            this.redockVideoControlsToolStripMenuItem.Visible = false;
            this.redockVideoControlsToolStripMenuItem.Click += new System.EventHandler(this.RedockVideoControlsToolStripMenuItemClick);
            // 
            // toolStripMenuItemSynchronization
            // 
            this.toolStripMenuItemSynchronization.DropDownItems.AddRange(new System.Windows.Forms.ToolStripItem[] {
            this.toolStripMenuItemAdjustAllTimes,
            this.visualSyncToolStripMenuItem,
            this.toolStripMenuItemPointSync,
            this.pointSyncViaOtherSubtitleToolStripMenuItem,
            this.toolStripMenuItemChangeFrameRate2,
            this.changeSpeedInPercentToolStripMenuItem});
            this.toolStripMenuItemSynchronization.Name = "toolStripMenuItemSynchronization";
            this.toolStripMenuItemSynchronization.Size = new System.Drawing.Size(106, 20);
            this.toolStripMenuItemSynchronization.Text = "Synchronization";
            // 
            // toolStripMenuItemAdjustAllTimes
            // 
            this.toolStripMenuItemAdjustAllTimes.Name = "toolStripMenuItemAdjustAllTimes";
            this.toolStripMenuItemAdjustAllTimes.ShortcutKeys = ((System.Windows.Forms.Keys)(((System.Windows.Forms.Keys.Control | System.Windows.Forms.Keys.Shift) 
            | System.Windows.Forms.Keys.A)));
            this.toolStripMenuItemAdjustAllTimes.Size = new System.Drawing.Size(324, 22);
            this.toolStripMenuItemAdjustAllTimes.Text = "Adjust times (show earlier/later)...";
            this.toolStripMenuItemAdjustAllTimes.Click += new System.EventHandler(this.toolStripMenuItemAdjustAllTimes_Click);
            // 
            // visualSyncToolStripMenuItem
            // 
            this.visualSyncToolStripMenuItem.Name = "visualSyncToolStripMenuItem";
            this.visualSyncToolStripMenuItem.ShortcutKeys = ((System.Windows.Forms.Keys)(((System.Windows.Forms.Keys.Control | System.Windows.Forms.Keys.Shift) 
            | System.Windows.Forms.Keys.V)));
            this.visualSyncToolStripMenuItem.Size = new System.Drawing.Size(324, 22);
            this.visualSyncToolStripMenuItem.Text = "Visual sync...";
            this.visualSyncToolStripMenuItem.Click += new System.EventHandler(this.VisualSyncToolStripMenuItemClick);
            // 
            // toolStripMenuItemPointSync
            // 
            this.toolStripMenuItemPointSync.Name = "toolStripMenuItemPointSync";
            this.toolStripMenuItemPointSync.ShortcutKeys = ((System.Windows.Forms.Keys)(((System.Windows.Forms.Keys.Control | System.Windows.Forms.Keys.Shift) 
            | System.Windows.Forms.Keys.P)));
            this.toolStripMenuItemPointSync.Size = new System.Drawing.Size(324, 22);
            this.toolStripMenuItemPointSync.Text = "Point sync...";
            this.toolStripMenuItemPointSync.Click += new System.EventHandler(this.toolStripMenuItemPointSync_Click);
            // 
            // pointSyncViaOtherSubtitleToolStripMenuItem
            // 
            this.pointSyncViaOtherSubtitleToolStripMenuItem.Name = "pointSyncViaOtherSubtitleToolStripMenuItem";
            this.pointSyncViaOtherSubtitleToolStripMenuItem.Size = new System.Drawing.Size(324, 22);
            this.pointSyncViaOtherSubtitleToolStripMenuItem.Text = "Point sync via other subtitle...";
            this.pointSyncViaOtherSubtitleToolStripMenuItem.Click += new System.EventHandler(this.pointSyncViaOtherSubtitleToolStripMenuItem_Click);
            // 
            // toolStripMenuItemChangeFrameRate2
            // 
            this.toolStripMenuItemChangeFrameRate2.Name = "toolStripMenuItemChangeFrameRate2";
            this.toolStripMenuItemChangeFrameRate2.Size = new System.Drawing.Size(324, 22);
            this.toolStripMenuItemChangeFrameRate2.Text = "Change frame rate...";
            this.toolStripMenuItemChangeFrameRate2.Click += new System.EventHandler(this.ToolStripMenuItemChangeFrameRateClick);
            // 
            // changeSpeedInPercentToolStripMenuItem
            // 
            this.changeSpeedInPercentToolStripMenuItem.Name = "changeSpeedInPercentToolStripMenuItem";
            this.changeSpeedInPercentToolStripMenuItem.Size = new System.Drawing.Size(324, 22);
            this.changeSpeedInPercentToolStripMenuItem.Text = "Change speed in percent...";
            this.changeSpeedInPercentToolStripMenuItem.Click += new System.EventHandler(this.changeSpeedInPercentToolStripMenuItem_Click);
            // 
            // toolStripMenuItemAutoTranslate
            // 
            this.toolStripMenuItemAutoTranslate.DropDownItems.AddRange(new System.Windows.Forms.ToolStripItem[] {
            this.translateToolStripMenuItem,
            this.autotranslateViaCopypasteToolStripMenuItem,
            this.toolStripSeparator26,
            this.mergeSentencesToolStripMenuItem,
            this.breaksplitLongLinesToolStripMenuItem});
            this.toolStripMenuItemAutoTranslate.Name = "toolStripMenuItemAutoTranslate";
            this.toolStripMenuItemAutoTranslate.Size = new System.Drawing.Size(94, 20);
            this.toolStripMenuItemAutoTranslate.Text = "Auto-translate";
            // 
            // translateToolStripMenuItem
            // 
            this.translateToolStripMenuItem.Name = "translateToolStripMenuItem";
            this.translateToolStripMenuItem.Size = new System.Drawing.Size(238, 22);
            this.translateToolStripMenuItem.Text = "Auto-translate...";
            this.translateToolStripMenuItem.Click += new System.EventHandler(this.TranslateToolStripMenuItemClick);
            // 
            // autotranslateViaCopypasteToolStripMenuItem
            // 
            this.autotranslateViaCopypasteToolStripMenuItem.Name = "autotranslateViaCopypasteToolStripMenuItem";
            this.autotranslateViaCopypasteToolStripMenuItem.Size = new System.Drawing.Size(238, 22);
            this.autotranslateViaCopypasteToolStripMenuItem.Text = "Auto-translate via copy-paste...";
            this.autotranslateViaCopypasteToolStripMenuItem.Click += new System.EventHandler(this.autotranslateViaCopypasteToolStripMenuItem_Click);
            // 
            // toolStripSeparator26
            // 
            this.toolStripSeparator26.Name = "toolStripSeparator26";
            this.toolStripSeparator26.Size = new System.Drawing.Size(235, 6);
            // 
            // mergeSentencesToolStripMenuItem
            // 
            this.mergeSentencesToolStripMenuItem.Name = "mergeSentencesToolStripMenuItem";
            this.mergeSentencesToolStripMenuItem.Size = new System.Drawing.Size(238, 22);
            this.mergeSentencesToolStripMenuItem.Text = "Merge sentences...";
            this.mergeSentencesToolStripMenuItem.Click += new System.EventHandler(this.mergeSentencesToolStripMenuItem_Click);
            // 
            // breaksplitLongLinesToolStripMenuItem
            // 
            this.breaksplitLongLinesToolStripMenuItem.Name = "breaksplitLongLinesToolStripMenuItem";
            this.breaksplitLongLinesToolStripMenuItem.Size = new System.Drawing.Size(238, 22);
            this.breaksplitLongLinesToolStripMenuItem.Text = "Break/split long lines...";
            this.breaksplitLongLinesToolStripMenuItem.Click += new System.EventHandler(this.breaksplitLongLinesToolStripMenuItem_Click);
            // 
            // optionsToolStripMenuItem
            // 
            this.optionsToolStripMenuItem.DropDownItems.AddRange(new System.Windows.Forms.ToolStripItem[] {
            this.settingsToolStripMenuItem,
            this.wordListsToolStripMenuItem,
            this.changeLanguageToolStripMenuItem});
            this.optionsToolStripMenuItem.Name = "optionsToolStripMenuItem";
            this.optionsToolStripMenuItem.Size = new System.Drawing.Size(61, 20);
            this.optionsToolStripMenuItem.Text = "Options";
            // 
            // settingsToolStripMenuItem
            // 
            this.settingsToolStripMenuItem.Name = "settingsToolStripMenuItem";
            this.settingsToolStripMenuItem.Size = new System.Drawing.Size(181, 22);
            this.settingsToolStripMenuItem.Text = "Settings";
            this.settingsToolStripMenuItem.Click += new System.EventHandler(this.SettingsToolStripMenuItemClick);
            // 
            // wordListsToolStripMenuItem
            // 
            this.wordListsToolStripMenuItem.Name = "wordListsToolStripMenuItem";
            this.wordListsToolStripMenuItem.Size = new System.Drawing.Size(181, 22);
            this.wordListsToolStripMenuItem.Text = "Word lists...";
            this.wordListsToolStripMenuItem.Click += new System.EventHandler(this.wordListsToolStripMenuItem_Click);
            // 
            // changeLanguageToolStripMenuItem
            // 
            this.changeLanguageToolStripMenuItem.Name = "changeLanguageToolStripMenuItem";
            this.changeLanguageToolStripMenuItem.Size = new System.Drawing.Size(181, 22);
            this.changeLanguageToolStripMenuItem.Text = "Change language...";
            this.changeLanguageToolStripMenuItem.Click += new System.EventHandler(this.ChangeLanguageToolStripMenuItemClick);
            // 
            // toolStripMenuItemNetworking
            // 
            this.toolStripMenuItemNetworking.DropDownItems.AddRange(new System.Windows.Forms.ToolStripItem[] {
            this.startServerToolStripMenuItem,
            this.joinSessionToolStripMenuItem,
            this.chatToolStripMenuItem,
            this.showSessionKeyLogToolStripMenuItem,
            this.leaveSessionToolStripMenuItem});
            this.toolStripMenuItemNetworking.Name = "toolStripMenuItemNetworking";
            this.toolStripMenuItemNetworking.Size = new System.Drawing.Size(81, 20);
            this.toolStripMenuItemNetworking.Text = "Networking";
            this.toolStripMenuItemNetworking.DropDownOpening += new System.EventHandler(this.toolStripMenuItemNetworking_DropDownOpening);
            // 
            // startServerToolStripMenuItem
            // 
            this.startServerToolStripMenuItem.Name = "startServerToolStripMenuItem";
            this.startServerToolStripMenuItem.Size = new System.Drawing.Size(217, 22);
            this.startServerToolStripMenuItem.Text = "Start new session";
            this.startServerToolStripMenuItem.Click += new System.EventHandler(this.startServerToolStripMenuItem_Click);
            // 
            // joinSessionToolStripMenuItem
            // 
            this.joinSessionToolStripMenuItem.Name = "joinSessionToolStripMenuItem";
            this.joinSessionToolStripMenuItem.Size = new System.Drawing.Size(217, 22);
            this.joinSessionToolStripMenuItem.Text = "Join session";
            this.joinSessionToolStripMenuItem.Click += new System.EventHandler(this.joinSessionToolStripMenuItem_Click);
            // 
            // chatToolStripMenuItem
            // 
            this.chatToolStripMenuItem.Name = "chatToolStripMenuItem";
            this.chatToolStripMenuItem.Size = new System.Drawing.Size(217, 22);
            this.chatToolStripMenuItem.Text = "Chat";
            this.chatToolStripMenuItem.Click += new System.EventHandler(this.chatToolStripMenuItem_Click);
            // 
            // showSessionKeyLogToolStripMenuItem
            // 
            this.showSessionKeyLogToolStripMenuItem.Name = "showSessionKeyLogToolStripMenuItem";
            this.showSessionKeyLogToolStripMenuItem.Size = new System.Drawing.Size(217, 22);
            this.showSessionKeyLogToolStripMenuItem.Text = "Show session info and log";
            this.showSessionKeyLogToolStripMenuItem.Click += new System.EventHandler(this.showSessionKeyLogToolStripMenuItem_Click);
            // 
            // leaveSessionToolStripMenuItem
            // 
            this.leaveSessionToolStripMenuItem.Name = "leaveSessionToolStripMenuItem";
            this.leaveSessionToolStripMenuItem.Size = new System.Drawing.Size(217, 22);
            this.leaveSessionToolStripMenuItem.Text = "Leave session";
            this.leaveSessionToolStripMenuItem.Click += new System.EventHandler(this.LeaveSessionToolStripMenuItemClick);
            // 
            // helpToolStripMenuItem
            // 
            this.helpToolStripMenuItem.DropDownItems.AddRange(new System.Windows.Forms.ToolStripItem[] {
            this.checkForUpdatesToolStripMenuItem,
            this.toolStripMenuItemSplitterCheckForUpdates,
            this.helpToolStripMenuItem1,
            this.aboutToolStripMenuItem});
            this.helpToolStripMenuItem.Name = "helpToolStripMenuItem";
            this.helpToolStripMenuItem.Size = new System.Drawing.Size(45, 20);
            this.helpToolStripMenuItem.Text = "Help";
            this.helpToolStripMenuItem.DropDownClosed += new System.EventHandler(this.MenuClosed);
            this.helpToolStripMenuItem.DropDownOpening += new System.EventHandler(this.MenuOpened);
            // 
            // checkForUpdatesToolStripMenuItem
            // 
            this.checkForUpdatesToolStripMenuItem.Name = "checkForUpdatesToolStripMenuItem";
            this.checkForUpdatesToolStripMenuItem.Size = new System.Drawing.Size(181, 22);
            this.checkForUpdatesToolStripMenuItem.Text = "Check for updates...";
            this.checkForUpdatesToolStripMenuItem.Click += new System.EventHandler(this.checkForUpdatesToolStripMenuItem_Click);
            // 
            // toolStripMenuItemSplitterCheckForUpdates
            // 
            this.toolStripMenuItemSplitterCheckForUpdates.Name = "toolStripMenuItemSplitterCheckForUpdates";
            this.toolStripMenuItemSplitterCheckForUpdates.Size = new System.Drawing.Size(178, 6);
            // 
            // helpToolStripMenuItem1
            // 
            this.helpToolStripMenuItem1.Name = "helpToolStripMenuItem1";
            this.helpToolStripMenuItem1.ShortcutKeys = System.Windows.Forms.Keys.F1;
            this.helpToolStripMenuItem1.Size = new System.Drawing.Size(181, 22);
            this.helpToolStripMenuItem1.Text = "Help";
            this.helpToolStripMenuItem1.Click += new System.EventHandler(this.HelpToolStripMenuItem1Click);
            // 
            // aboutToolStripMenuItem
            // 
            this.aboutToolStripMenuItem.Name = "aboutToolStripMenuItem";
            this.aboutToolStripMenuItem.Size = new System.Drawing.Size(181, 22);
            this.aboutToolStripMenuItem.Text = "About";
            this.aboutToolStripMenuItem.Click += new System.EventHandler(this.AboutToolStripMenuItemClick);
            // 
            // contextMenuStripListView
            // 
            this.contextMenuStripListView.Items.AddRange(new System.Windows.Forms.ToolStripItem[] {
            this.setStylesForSelectedLinesToolStripMenuItem,
            this.setActorForSelectedLinesToolStripMenuItem,
            this.toolStripMenuItemSetLayer,
            this.toolStripMenuItemAssaTools,
            this.toolStripMenuItemAssStyles,
            this.toolStripSeparatorAssa,
            this.toolStripMenuItemSetRegion,
            this.toolStripMenuItemSetLanguage,
            this.toolStripMenuItemWebVttStyle,
            this.toolStripMenuItemWebVTT,
            this.toolStripMenuWebVttBrowserPreview,
            this.toolStripMenuItemDelete,
            this.toolStripMenuItemInsertBefore,
            this.toolStripMenuItemInsertAfter,
            this.toolStripMenuItemInsertSubtitle,
            this.toolStripMenuItemCopySourceText,
            this.toolStripMenuItemColumn,
            this.toolStripMenuItemBookmark,
            this.toolStripMenuItemGoToSourceView,
            this.toolStripSeparator7,
            this.splitLineToolStripMenuItem,
            this.toolStripMenuItemMergeLines,
            this.toolStripMenuItemMergeDialog,
            this.mergeBeforeToolStripMenuItem,
            this.mergeAfterToolStripMenuItem,
            this.toolStripSeparator4Extend,
            this.extendBeforeToolStripMenuItem,
            this.extendAfterToolStripMenuItem,
            this.toolStripSeparator8,
            this.removeFormattinglToolStripMenuItem,
            this.boldToolStripMenuItem,
            this.italicToolStripMenuItem,
            this.boxToolStripMenuItem,
            this.underlineToolStripMenuItem,
            this.colorToolStripMenuItem,
            this.toolStripMenuItemFont,
            this.toolStripMenuItemAlignment,
            this.toolStripMenuItemSurroundWithMusicSymbols,
            this.toolStripSeparator2,
            this.toolStripMenuItemSelectedLines,
            this.toolStripMenuItemGoogleMicrosoftTranslateSelLine});
            this.contextMenuStripListView.Name = "contextMenuStripListView";
<<<<<<< HEAD
            this.contextMenuStripListView.Size = new System.Drawing.Size(285, 776);
=======
            this.contextMenuStripListView.Size = new System.Drawing.Size(285, 826);
>>>>>>> b409b654
            this.contextMenuStripListView.Closed += new System.Windows.Forms.ToolStripDropDownClosedEventHandler(this.MenuClosed);
            this.contextMenuStripListView.Opening += new System.ComponentModel.CancelEventHandler(this.ContextMenuStripListViewOpening);
            this.contextMenuStripListView.Opened += new System.EventHandler(this.MenuOpened);
            // 
            // setStylesForSelectedLinesToolStripMenuItem
            // 
            this.setStylesForSelectedLinesToolStripMenuItem.Name = "setStylesForSelectedLinesToolStripMenuItem";
            this.setStylesForSelectedLinesToolStripMenuItem.Size = new System.Drawing.Size(284, 22);
            this.setStylesForSelectedLinesToolStripMenuItem.Text = "Set style";
            // 
            // setActorForSelectedLinesToolStripMenuItem
            // 
            this.setActorForSelectedLinesToolStripMenuItem.Name = "setActorForSelectedLinesToolStripMenuItem";
            this.setActorForSelectedLinesToolStripMenuItem.Size = new System.Drawing.Size(284, 22);
            this.setActorForSelectedLinesToolStripMenuItem.Text = "Set actor";
            // 
            // toolStripMenuItemSetLayer
            // 
            this.toolStripMenuItemSetLayer.Name = "toolStripMenuItemSetLayer";
            this.toolStripMenuItemSetLayer.Size = new System.Drawing.Size(284, 22);
            this.toolStripMenuItemSetLayer.Text = "Set layer";
            // 
            // toolStripMenuItemAssaTools
            // 
            this.toolStripMenuItemAssaTools.DropDownItems.AddRange(new System.Windows.Forms.ToolStripItem[] {
            this.applyCustomStylesToolStripMenuItem,
            this.setPositionToolStripMenuItem,
            this.progressBarToolStripMenuItem,
            this.videoResolutionResamplerToolStripMenuItem,
            this.generateBackgroundBoxToolStripMenuItem,
            this.colorPickerToolStripMenuItem});
            this.toolStripMenuItemAssaTools.Name = "toolStripMenuItemAssaTools";
            this.toolStripMenuItemAssaTools.Size = new System.Drawing.Size(284, 22);
            this.toolStripMenuItemAssaTools.Text = "ASSA tools";
            // 
            // applyCustomStylesToolStripMenuItem
            // 
            this.applyCustomStylesToolStripMenuItem.Name = "applyCustomStylesToolStripMenuItem";
            this.applyCustomStylesToolStripMenuItem.Size = new System.Drawing.Size(224, 22);
            this.applyCustomStylesToolStripMenuItem.Text = "Apply custom tags...";
            this.applyCustomStylesToolStripMenuItem.Click += new System.EventHandler(this.applyCustomStylesToolStripMenuItem_Click);
            // 
            // setPositionToolStripMenuItem
            // 
            this.setPositionToolStripMenuItem.Name = "setPositionToolStripMenuItem";
            this.setPositionToolStripMenuItem.Size = new System.Drawing.Size(224, 22);
            this.setPositionToolStripMenuItem.Text = "Set position...";
            this.setPositionToolStripMenuItem.Click += new System.EventHandler(this.setPositionToolStripMenuItem_Click);
            // 
            // progressBarToolStripMenuItem
            // 
            this.progressBarToolStripMenuItem.Name = "progressBarToolStripMenuItem";
            this.progressBarToolStripMenuItem.Size = new System.Drawing.Size(224, 22);
            this.progressBarToolStripMenuItem.Text = "Generate progress bar...";
            this.progressBarToolStripMenuItem.Click += new System.EventHandler(this.progressBarToolStripMenuItem_Click);
            // 
            // videoResolutionResamplerToolStripMenuItem
            // 
            this.videoResolutionResamplerToolStripMenuItem.Name = "videoResolutionResamplerToolStripMenuItem";
            this.videoResolutionResamplerToolStripMenuItem.Size = new System.Drawing.Size(224, 22);
            this.videoResolutionResamplerToolStripMenuItem.Text = "Video resolution resampler...";
            this.videoResolutionResamplerToolStripMenuItem.Click += new System.EventHandler(this.videoResolutionResamplerToolStripMenuItem_Click);
            // 
            // generateBackgroundBoxToolStripMenuItem
            // 
            this.generateBackgroundBoxToolStripMenuItem.Name = "generateBackgroundBoxToolStripMenuItem";
            this.generateBackgroundBoxToolStripMenuItem.Size = new System.Drawing.Size(224, 22);
            this.generateBackgroundBoxToolStripMenuItem.Text = "Generate background box...";
            this.generateBackgroundBoxToolStripMenuItem.Click += new System.EventHandler(this.generateBackgroundBoxToolStripMenuItem_Click);
            // 
            // colorPickerToolStripMenuItem
            // 
            this.colorPickerToolStripMenuItem.Name = "colorPickerToolStripMenuItem";
            this.colorPickerToolStripMenuItem.Size = new System.Drawing.Size(224, 22);
            this.colorPickerToolStripMenuItem.Text = "Color picker...";
            this.colorPickerToolStripMenuItem.Click += new System.EventHandler(this.colorPickerToolStripMenuItem_Click);
            // 
            // toolStripMenuItemAssStyles
            // 
            this.toolStripMenuItemAssStyles.Name = "toolStripMenuItemAssStyles";
            this.toolStripMenuItemAssStyles.Size = new System.Drawing.Size(284, 22);
            this.toolStripMenuItemAssStyles.Text = "ASS: Styles...";
            this.toolStripMenuItemAssStyles.Click += new System.EventHandler(this.toolStripMenuItemAssStyles_Click);
            // 
            // toolStripSeparatorAssa
            // 
            this.toolStripSeparatorAssa.Name = "toolStripSeparatorAssa";
            this.toolStripSeparatorAssa.Size = new System.Drawing.Size(281, 6);
            // 
            // toolStripMenuItemSetRegion
            // 
            this.toolStripMenuItemSetRegion.Name = "toolStripMenuItemSetRegion";
            this.toolStripMenuItemSetRegion.Size = new System.Drawing.Size(284, 22);
            this.toolStripMenuItemSetRegion.Text = "Timed text - set region";
            // 
            // toolStripMenuItemSetLanguage
            // 
            this.toolStripMenuItemSetLanguage.Name = "toolStripMenuItemSetLanguage";
            this.toolStripMenuItemSetLanguage.Size = new System.Drawing.Size(284, 22);
            this.toolStripMenuItemSetLanguage.Text = "Timed text - set language";
            // 
            // toolStripMenuItemWebVttStyle
            // 
            this.toolStripMenuItemWebVttStyle.Name = "toolStripMenuItemWebVttStyle";
            this.toolStripMenuItemWebVttStyle.Size = new System.Drawing.Size(284, 22);
            this.toolStripMenuItemWebVttStyle.Text = "WebVTT style...";
            this.toolStripMenuItemWebVttStyle.Click += new System.EventHandler(this.toolStripMenuItemWebVttStyle_Click);
            // 
            // toolStripMenuItemWebVTT
            // 
            this.toolStripMenuItemWebVTT.Name = "toolStripMenuItemWebVTT";
            this.toolStripMenuItemWebVTT.Size = new System.Drawing.Size(284, 22);
            this.toolStripMenuItemWebVTT.Text = "WebVTT voice";
            // 
            // toolStripMenuWebVttBrowserPreview
            // 
            this.toolStripMenuWebVttBrowserPreview.Name = "toolStripMenuWebVttBrowserPreview";
            this.toolStripMenuWebVttBrowserPreview.Size = new System.Drawing.Size(284, 22);
            this.toolStripMenuWebVttBrowserPreview.Text = "WebVTT browser preview";
            this.toolStripMenuWebVttBrowserPreview.Click += new System.EventHandler(this.toolStripMenuItemPreview_Click);
            // 
            // toolStripMenuItemDelete
            // 
            this.toolStripMenuItemDelete.Name = "toolStripMenuItemDelete";
            this.toolStripMenuItemDelete.Size = new System.Drawing.Size(284, 22);
            this.toolStripMenuItemDelete.Text = "Delete";
            this.toolStripMenuItemDelete.Click += new System.EventHandler(this.ToolStripMenuItemDeleteClick);
            // 
            // toolStripMenuItemInsertBefore
            // 
            this.toolStripMenuItemInsertBefore.Name = "toolStripMenuItemInsertBefore";
            this.toolStripMenuItemInsertBefore.Size = new System.Drawing.Size(284, 22);
            this.toolStripMenuItemInsertBefore.Text = "Insert before";
            this.toolStripMenuItemInsertBefore.Click += new System.EventHandler(this.ToolStripMenuItemInsertBeforeClick);
            // 
            // toolStripMenuItemInsertAfter
            // 
            this.toolStripMenuItemInsertAfter.Name = "toolStripMenuItemInsertAfter";
            this.toolStripMenuItemInsertAfter.Size = new System.Drawing.Size(284, 22);
            this.toolStripMenuItemInsertAfter.Text = "Insert after";
            this.toolStripMenuItemInsertAfter.Click += new System.EventHandler(this.ToolStripMenuItemInsertAfterClick);
            // 
            // toolStripMenuItemInsertSubtitle
            // 
            this.toolStripMenuItemInsertSubtitle.Name = "toolStripMenuItemInsertSubtitle";
            this.toolStripMenuItemInsertSubtitle.Size = new System.Drawing.Size(284, 22);
            this.toolStripMenuItemInsertSubtitle.Text = "Insert subtitle file after this line...";
            this.toolStripMenuItemInsertSubtitle.Click += new System.EventHandler(this.ToolStripMenuItemInsertSubtitleClick);
            // 
            // toolStripMenuItemCopySourceText
            // 
            this.toolStripMenuItemCopySourceText.Name = "toolStripMenuItemCopySourceText";
            this.toolStripMenuItemCopySourceText.Size = new System.Drawing.Size(284, 22);
            this.toolStripMenuItemCopySourceText.Text = "Copy as text to clipboard";
            this.toolStripMenuItemCopySourceText.Click += new System.EventHandler(this.ToolStripMenuItemCopySourceTextClick);
            // 
            // toolStripMenuItemColumn
            // 
            this.toolStripMenuItemColumn.DropDownItems.AddRange(new System.Windows.Forms.ToolStripItem[] {
            this.columnDeleteTextOnlyToolStripMenuItem,
            this.toolStripMenuItemColumnDeleteText,
            this.ShiftTextCellsDownToolStripMenuItem,
            this.toolStripMenuItemInsertTextFromSub,
            this.toolStripMenuItemColumnImportText,
            this.toolStripMenuItemPasteSpecial,
            this.copyOriginalTextToCurrentToolStripMenuItem,
            this.moveTextUpToolStripMenuItem,
            this.moveTextDownToolStripMenuItem});
            this.toolStripMenuItemColumn.Name = "toolStripMenuItemColumn";
            this.toolStripMenuItemColumn.Size = new System.Drawing.Size(284, 22);
            this.toolStripMenuItemColumn.Text = "Column";
            this.toolStripMenuItemColumn.DropDownOpening += new System.EventHandler(this.toolStripMenuItemColumn_DropDownOpening);
            // 
            // columnDeleteTextOnlyToolStripMenuItem
            // 
            this.columnDeleteTextOnlyToolStripMenuItem.Name = "columnDeleteTextOnlyToolStripMenuItem";
            this.columnDeleteTextOnlyToolStripMenuItem.Size = new System.Drawing.Size(314, 22);
            this.columnDeleteTextOnlyToolStripMenuItem.Text = "Delete text";
            this.columnDeleteTextOnlyToolStripMenuItem.Click += new System.EventHandler(this.columnDeleteTextOnlyToolStripMenuItem_Click);
            // 
            // toolStripMenuItemColumnDeleteText
            // 
            this.toolStripMenuItemColumnDeleteText.Name = "toolStripMenuItemColumnDeleteText";
            this.toolStripMenuItemColumnDeleteText.Size = new System.Drawing.Size(314, 22);
            this.toolStripMenuItemColumnDeleteText.Text = "Delete text and shift text cells up";
            this.toolStripMenuItemColumnDeleteText.Click += new System.EventHandler(this.deleteAndShiftCellsUpToolStripMenuItem_Click);
            // 
            // ShiftTextCellsDownToolStripMenuItem
            // 
            this.ShiftTextCellsDownToolStripMenuItem.Name = "ShiftTextCellsDownToolStripMenuItem";
            this.ShiftTextCellsDownToolStripMenuItem.Size = new System.Drawing.Size(314, 22);
            this.ShiftTextCellsDownToolStripMenuItem.Text = "Insert and shift text cells down";
            this.ShiftTextCellsDownToolStripMenuItem.Click += new System.EventHandler(this.ShiftTextCellsDownToolStripMenuItem_Click);
            // 
            // toolStripMenuItemInsertTextFromSub
            // 
            this.toolStripMenuItemInsertTextFromSub.Name = "toolStripMenuItemInsertTextFromSub";
            this.toolStripMenuItemInsertTextFromSub.Size = new System.Drawing.Size(314, 22);
            this.toolStripMenuItemInsertTextFromSub.Text = "Insert text from subtitle and shift cells down...";
            this.toolStripMenuItemInsertTextFromSub.Click += new System.EventHandler(this.toolStripMenuItemInsertTextFromSub_Click);
            // 
            // toolStripMenuItemColumnImportText
            // 
            this.toolStripMenuItemColumnImportText.Name = "toolStripMenuItemColumnImportText";
            this.toolStripMenuItemColumnImportText.Size = new System.Drawing.Size(314, 22);
            this.toolStripMenuItemColumnImportText.Text = "Import text and shift text cells down...";
            this.toolStripMenuItemColumnImportText.Click += new System.EventHandler(this.toolStripMenuItemColumnImportText_Click);
            // 
            // toolStripMenuItemPasteSpecial
            // 
            this.toolStripMenuItemPasteSpecial.Name = "toolStripMenuItemPasteSpecial";
            this.toolStripMenuItemPasteSpecial.Size = new System.Drawing.Size(314, 22);
            this.toolStripMenuItemPasteSpecial.Text = "Paste from clipboard...";
            this.toolStripMenuItemPasteSpecial.Click += new System.EventHandler(this.toolStripMenuItemPasteSpecial_Click);
            // 
            // copyOriginalTextToCurrentToolStripMenuItem
            // 
            this.copyOriginalTextToCurrentToolStripMenuItem.Name = "copyOriginalTextToCurrentToolStripMenuItem";
            this.copyOriginalTextToCurrentToolStripMenuItem.Size = new System.Drawing.Size(314, 22);
            this.copyOriginalTextToCurrentToolStripMenuItem.Text = "Copy original text to current";
            this.copyOriginalTextToCurrentToolStripMenuItem.Click += new System.EventHandler(this.copyOriginalTextToCurrentToolStripMenuItem_Click);
            // 
            // moveTextUpToolStripMenuItem
            // 
            this.moveTextUpToolStripMenuItem.Name = "moveTextUpToolStripMenuItem";
            this.moveTextUpToolStripMenuItem.Size = new System.Drawing.Size(314, 22);
            this.moveTextUpToolStripMenuItem.Text = "Move text up";
            this.moveTextUpToolStripMenuItem.Click += new System.EventHandler(this.moveTextUpToolStripMenuItem_Click);
            // 
            // moveTextDownToolStripMenuItem
            // 
            this.moveTextDownToolStripMenuItem.Name = "moveTextDownToolStripMenuItem";
            this.moveTextDownToolStripMenuItem.Size = new System.Drawing.Size(314, 22);
            this.moveTextDownToolStripMenuItem.Text = "Move text down";
            this.moveTextDownToolStripMenuItem.Click += new System.EventHandler(this.moveTextDownToolStripMenuItem_Click);
            // 
            // toolStripMenuItemBookmark
            // 
            this.toolStripMenuItemBookmark.Name = "toolStripMenuItemBookmark";
            this.toolStripMenuItemBookmark.Size = new System.Drawing.Size(284, 22);
            this.toolStripMenuItemBookmark.Text = "Bookmark...";
            this.toolStripMenuItemBookmark.Click += new System.EventHandler(this.toolStripMenuItemBookmark_Click);
            // 
            // toolStripMenuItemGoToSourceView
            // 
            this.toolStripMenuItemGoToSourceView.Name = "toolStripMenuItemGoToSourceView";
            this.toolStripMenuItemGoToSourceView.Size = new System.Drawing.Size(284, 22);
            this.toolStripMenuItemGoToSourceView.Text = "Go to source view";
            this.toolStripMenuItemGoToSourceView.Click += new System.EventHandler(this.toolStripMenuItemGoToSourceView_Click);
            // 
            // toolStripSeparator7
            // 
            this.toolStripSeparator7.Name = "toolStripSeparator7";
            this.toolStripSeparator7.Size = new System.Drawing.Size(281, 6);
            // 
            // splitLineToolStripMenuItem
            // 
            this.splitLineToolStripMenuItem.Name = "splitLineToolStripMenuItem";
            this.splitLineToolStripMenuItem.Size = new System.Drawing.Size(284, 22);
            this.splitLineToolStripMenuItem.Text = "Split";
            this.splitLineToolStripMenuItem.Click += new System.EventHandler(this.SplitLineToolStripMenuItemClick);
            // 
            // toolStripMenuItemMergeLines
            // 
            this.toolStripMenuItemMergeLines.Name = "toolStripMenuItemMergeLines";
            this.toolStripMenuItemMergeLines.Size = new System.Drawing.Size(284, 22);
            this.toolStripMenuItemMergeLines.Text = "Merge selected lines";
            this.toolStripMenuItemMergeLines.Click += new System.EventHandler(this.ToolStripMenuItemMergeLinesClick);
            // 
            // toolStripMenuItemMergeDialog
            // 
            this.toolStripMenuItemMergeDialog.Name = "toolStripMenuItemMergeDialog";
            this.toolStripMenuItemMergeDialog.Size = new System.Drawing.Size(284, 22);
            this.toolStripMenuItemMergeDialog.Text = "Merge selected lines as dialog";
            this.toolStripMenuItemMergeDialog.Click += new System.EventHandler(this.ToolStripMenuItemMergeDialogClick);
            // 
            // mergeBeforeToolStripMenuItem
            // 
            this.mergeBeforeToolStripMenuItem.Name = "mergeBeforeToolStripMenuItem";
            this.mergeBeforeToolStripMenuItem.Size = new System.Drawing.Size(284, 22);
            this.mergeBeforeToolStripMenuItem.Text = "Merge with line before";
            this.mergeBeforeToolStripMenuItem.Click += new System.EventHandler(this.MergeBeforeToolStripMenuItemClick);
            // 
            // mergeAfterToolStripMenuItem
            // 
            this.mergeAfterToolStripMenuItem.Name = "mergeAfterToolStripMenuItem";
            this.mergeAfterToolStripMenuItem.Size = new System.Drawing.Size(284, 22);
            this.mergeAfterToolStripMenuItem.Text = "Merge with line after";
            this.mergeAfterToolStripMenuItem.Click += new System.EventHandler(this.MergeAfterToolStripMenuItemClick);
            // 
            // toolStripSeparator4Extend
            // 
            this.toolStripSeparator4Extend.Name = "toolStripSeparator4Extend";
            this.toolStripSeparator4Extend.Size = new System.Drawing.Size(281, 6);
            // 
            // extendBeforeToolStripMenuItem
            // 
            this.extendBeforeToolStripMenuItem.Name = "extendBeforeToolStripMenuItem";
            this.extendBeforeToolStripMenuItem.Size = new System.Drawing.Size(284, 22);
            this.extendBeforeToolStripMenuItem.Text = "Extend to line before";
            this.extendBeforeToolStripMenuItem.Click += new System.EventHandler(this.ExtendBeforeToolStripMenuItemClick);
            // 
            // extendAfterToolStripMenuItem
            // 
            this.extendAfterToolStripMenuItem.Name = "extendAfterToolStripMenuItem";
            this.extendAfterToolStripMenuItem.Size = new System.Drawing.Size(284, 22);
            this.extendAfterToolStripMenuItem.Text = "Extend to line after";
            this.extendAfterToolStripMenuItem.Click += new System.EventHandler(this.ExtendAfterToolStripMenuItemClick);
            // 
            // toolStripSeparator8
            // 
            this.toolStripSeparator8.Name = "toolStripSeparator8";
            this.toolStripSeparator8.Size = new System.Drawing.Size(281, 6);
            // 
            // removeFormattinglToolStripMenuItem
            // 
            this.removeFormattinglToolStripMenuItem.DropDownItems.AddRange(new System.Windows.Forms.ToolStripItem[] {
            this.removeAllFormattingsToolStripMenuItem,
            this.removeBoldToolStripMenuItem,
            this.removeItalicToolStripMenuItem,
            this.removeUnderlineToolStripMenuItem,
            this.removeColorToolStripMenuItem,
            this.removeFontNameToolStripMenuItem,
            this.removeAlignmentToolStripMenuItem});
            this.removeFormattinglToolStripMenuItem.Name = "removeFormattinglToolStripMenuItem";
            this.removeFormattinglToolStripMenuItem.Size = new System.Drawing.Size(284, 22);
            this.removeFormattinglToolStripMenuItem.Text = "Remove formatting";
            // 
            // removeAllFormattingsToolStripMenuItem
            // 
            this.removeAllFormattingsToolStripMenuItem.Name = "removeAllFormattingsToolStripMenuItem";
            this.removeAllFormattingsToolStripMenuItem.Size = new System.Drawing.Size(197, 22);
            this.removeAllFormattingsToolStripMenuItem.Text = "Remove all formattings";
            this.removeAllFormattingsToolStripMenuItem.Click += new System.EventHandler(this.removeAllFormattingsToolStripMenuItem_Click);
            // 
            // removeBoldToolStripMenuItem
            // 
            this.removeBoldToolStripMenuItem.Name = "removeBoldToolStripMenuItem";
            this.removeBoldToolStripMenuItem.Size = new System.Drawing.Size(197, 22);
            this.removeBoldToolStripMenuItem.Text = "Remove bold";
            this.removeBoldToolStripMenuItem.Click += new System.EventHandler(this.removeBoldToolStripMenuItem_Click);
            // 
            // removeItalicToolStripMenuItem
            // 
            this.removeItalicToolStripMenuItem.Name = "removeItalicToolStripMenuItem";
            this.removeItalicToolStripMenuItem.Size = new System.Drawing.Size(197, 22);
            this.removeItalicToolStripMenuItem.Text = "Remove italic";
            this.removeItalicToolStripMenuItem.Click += new System.EventHandler(this.removeItalicToolStripMenuItem_Click);
            // 
            // removeUnderlineToolStripMenuItem
            // 
            this.removeUnderlineToolStripMenuItem.Name = "removeUnderlineToolStripMenuItem";
            this.removeUnderlineToolStripMenuItem.Size = new System.Drawing.Size(197, 22);
            this.removeUnderlineToolStripMenuItem.Text = "Remove underline";
            this.removeUnderlineToolStripMenuItem.Click += new System.EventHandler(this.removeUnderlineToolStripMenuItem_Click);
            // 
            // removeColorToolStripMenuItem
            // 
            this.removeColorToolStripMenuItem.Name = "removeColorToolStripMenuItem";
            this.removeColorToolStripMenuItem.Size = new System.Drawing.Size(197, 22);
            this.removeColorToolStripMenuItem.Text = "Remove color";
            this.removeColorToolStripMenuItem.Click += new System.EventHandler(this.removeColorToolStripMenuItem_Click);
            // 
            // removeFontNameToolStripMenuItem
            // 
            this.removeFontNameToolStripMenuItem.Name = "removeFontNameToolStripMenuItem";
            this.removeFontNameToolStripMenuItem.Size = new System.Drawing.Size(197, 22);
            this.removeFontNameToolStripMenuItem.Text = "Remove font name";
            this.removeFontNameToolStripMenuItem.Click += new System.EventHandler(this.removeFontNameToolStripMenuItem_Click);
            // 
            // removeAlignmentToolStripMenuItem
            // 
            this.removeAlignmentToolStripMenuItem.Name = "removeAlignmentToolStripMenuItem";
            this.removeAlignmentToolStripMenuItem.Size = new System.Drawing.Size(197, 22);
            this.removeAlignmentToolStripMenuItem.Text = "Remove alignment";
            this.removeAlignmentToolStripMenuItem.Click += new System.EventHandler(this.removeAlignmentToolStripMenuItem_Click);
            // 
            // boldToolStripMenuItem
            // 
            this.boldToolStripMenuItem.Name = "boldToolStripMenuItem";
            this.boldToolStripMenuItem.Size = new System.Drawing.Size(284, 22);
            this.boldToolStripMenuItem.Text = "Bold";
            this.boldToolStripMenuItem.Click += new System.EventHandler(this.BoldToolStripMenuItemClick);
            // 
            // italicToolStripMenuItem
            // 
            this.italicToolStripMenuItem.Name = "italicToolStripMenuItem";
            this.italicToolStripMenuItem.Size = new System.Drawing.Size(284, 22);
            this.italicToolStripMenuItem.Text = "Italic";
            this.italicToolStripMenuItem.Click += new System.EventHandler(this.ItalicToolStripMenuItemClick);
            // 
            // boxToolStripMenuItem
            // 
            this.boxToolStripMenuItem.Name = "boxToolStripMenuItem";
            this.boxToolStripMenuItem.Size = new System.Drawing.Size(284, 22);
            this.boxToolStripMenuItem.Text = "Box";
            this.boxToolStripMenuItem.Click += new System.EventHandler(this.boxToolStripMenuItem_Click);
            // 
            // underlineToolStripMenuItem
            // 
            this.underlineToolStripMenuItem.Name = "underlineToolStripMenuItem";
            this.underlineToolStripMenuItem.Size = new System.Drawing.Size(284, 22);
            this.underlineToolStripMenuItem.Text = "Underline";
            this.underlineToolStripMenuItem.Click += new System.EventHandler(this.UnderlineToolStripMenuItemClick);
            // 
            // colorToolStripMenuItem
            // 
            this.colorToolStripMenuItem.Name = "colorToolStripMenuItem";
            this.colorToolStripMenuItem.Size = new System.Drawing.Size(284, 22);
            this.colorToolStripMenuItem.Text = "Color...";
            this.colorToolStripMenuItem.Click += new System.EventHandler(this.ColorToolStripMenuItemClick);
            // 
            // toolStripMenuItemFont
            // 
            this.toolStripMenuItemFont.Name = "toolStripMenuItemFont";
            this.toolStripMenuItemFont.Size = new System.Drawing.Size(284, 22);
            this.toolStripMenuItemFont.Text = "Font name...";
            this.toolStripMenuItemFont.Click += new System.EventHandler(this.toolStripMenuItemFont_Click);
            // 
            // toolStripMenuItemAlignment
            // 
            this.toolStripMenuItemAlignment.Name = "toolStripMenuItemAlignment";
            this.toolStripMenuItemAlignment.Size = new System.Drawing.Size(284, 22);
            this.toolStripMenuItemAlignment.Text = "Alignment";
            this.toolStripMenuItemAlignment.Click += new System.EventHandler(this.toolStripMenuItemAlignment_Click);
            // 
            // toolStripMenuItemSurroundWithMusicSymbols
            // 
            this.toolStripMenuItemSurroundWithMusicSymbols.Name = "toolStripMenuItemSurroundWithMusicSymbols";
            this.toolStripMenuItemSurroundWithMusicSymbols.Size = new System.Drawing.Size(284, 22);
            this.toolStripMenuItemSurroundWithMusicSymbols.Text = "♪";
            this.toolStripMenuItemSurroundWithMusicSymbols.Click += new System.EventHandler(this.ToolStripMenuItemSurroundWithMusicSymbolsClick);
            // 
            // toolStripSeparator2
            // 
            this.toolStripSeparator2.Name = "toolStripSeparator2";
            this.toolStripSeparator2.Size = new System.Drawing.Size(281, 6);
            // 
            // toolStripMenuItemSelectedLines
            // 
            this.toolStripMenuItemSelectedLines.DropDownItems.AddRange(new System.Windows.Forms.ToolStripItem[] {
            this.adjustDisplayTimeForSelectedLinesToolStripMenuItem,
            this.changeCasingForSelectedLinesToolStripMenuItem,
            this.fixCommonErrorsInSelectedLinesToolStripMenuItem,
            this.visualSyncSelectedLinesToolStripMenuItem,
            this.showSelectedLinesEarlierlaterToolStripMenuItem,
            this.toolStripMenuItemTranslateSelected,
            this.toolStripMenuItemUnbreakLines,
            this.toolStripMenuItemAutoBreakLines,
            this.toolStripMenuItemSaveSelectedLines,
            this.typeEffectToolStripMenuItem,
            this.karaokeEffectToolStripMenuItem});
            this.toolStripMenuItemSelectedLines.Name = "toolStripMenuItemSelectedLines";
            this.toolStripMenuItemSelectedLines.Size = new System.Drawing.Size(284, 22);
            this.toolStripMenuItemSelectedLines.Text = "Selected lines";
            // 
            // adjustDisplayTimeForSelectedLinesToolStripMenuItem
            // 
            this.adjustDisplayTimeForSelectedLinesToolStripMenuItem.Name = "adjustDisplayTimeForSelectedLinesToolStripMenuItem";
            this.adjustDisplayTimeForSelectedLinesToolStripMenuItem.Size = new System.Drawing.Size(275, 22);
            this.adjustDisplayTimeForSelectedLinesToolStripMenuItem.Text = "Adjust display time for selected lines...";
            this.adjustDisplayTimeForSelectedLinesToolStripMenuItem.Click += new System.EventHandler(this.AdjustDisplayTimeForSelectedLinesToolStripMenuItemClick);
            // 
            // changeCasingForSelectedLinesToolStripMenuItem
            // 
            this.changeCasingForSelectedLinesToolStripMenuItem.Name = "changeCasingForSelectedLinesToolStripMenuItem";
            this.changeCasingForSelectedLinesToolStripMenuItem.Size = new System.Drawing.Size(275, 22);
            this.changeCasingForSelectedLinesToolStripMenuItem.Text = "Change casing for selected lines...";
            this.changeCasingForSelectedLinesToolStripMenuItem.Click += new System.EventHandler(this.ChangeCasingForSelectedLinesToolStripMenuItemClick);
            // 
            // fixCommonErrorsInSelectedLinesToolStripMenuItem
            // 
            this.fixCommonErrorsInSelectedLinesToolStripMenuItem.Name = "fixCommonErrorsInSelectedLinesToolStripMenuItem";
            this.fixCommonErrorsInSelectedLinesToolStripMenuItem.Size = new System.Drawing.Size(275, 22);
            this.fixCommonErrorsInSelectedLinesToolStripMenuItem.Text = "Fix common errors in selected lines...";
            this.fixCommonErrorsInSelectedLinesToolStripMenuItem.Click += new System.EventHandler(this.FixCommonErrorsInSelectedLinesToolStripMenuItemClick);
            // 
            // visualSyncSelectedLinesToolStripMenuItem
            // 
            this.visualSyncSelectedLinesToolStripMenuItem.Name = "visualSyncSelectedLinesToolStripMenuItem";
            this.visualSyncSelectedLinesToolStripMenuItem.Size = new System.Drawing.Size(275, 22);
            this.visualSyncSelectedLinesToolStripMenuItem.Text = "Visual sync selected lines...";
            this.visualSyncSelectedLinesToolStripMenuItem.Click += new System.EventHandler(this.VisualSyncSelectedLinesToolStripMenuItemClick);
            // 
            // showSelectedLinesEarlierlaterToolStripMenuItem
            // 
            this.showSelectedLinesEarlierlaterToolStripMenuItem.Name = "showSelectedLinesEarlierlaterToolStripMenuItem";
            this.showSelectedLinesEarlierlaterToolStripMenuItem.Size = new System.Drawing.Size(275, 22);
            this.showSelectedLinesEarlierlaterToolStripMenuItem.Text = "Show selected lines earlier/later...";
            this.showSelectedLinesEarlierlaterToolStripMenuItem.Click += new System.EventHandler(this.ShowSelectedLinesEarlierlaterToolStripMenuItemClick);
            // 
            // toolStripMenuItemTranslateSelected
            // 
            this.toolStripMenuItemTranslateSelected.DropDownItems.AddRange(new System.Windows.Forms.ToolStripItem[] {
            this.genericTranslateToolStripMenuItem});
            this.toolStripMenuItemTranslateSelected.Name = "toolStripMenuItemTranslateSelected";
            this.toolStripMenuItemTranslateSelected.Size = new System.Drawing.Size(275, 22);
            this.toolStripMenuItemTranslateSelected.Text = "Translate selected lines via...";
            // 
            // genericTranslateToolStripMenuItem
            // 
            this.genericTranslateToolStripMenuItem.Name = "genericTranslateToolStripMenuItem";
            this.genericTranslateToolStripMenuItem.Size = new System.Drawing.Size(128, 22);
            this.genericTranslateToolStripMenuItem.Text = "translate...";
            this.genericTranslateToolStripMenuItem.Click += new System.EventHandler(this.TranslateSelectedLinesToolStripMenuItemClick);
            // 
            // toolStripMenuItemUnbreakLines
            // 
            this.toolStripMenuItemUnbreakLines.Name = "toolStripMenuItemUnbreakLines";
            this.toolStripMenuItemUnbreakLines.Size = new System.Drawing.Size(275, 22);
            this.toolStripMenuItemUnbreakLines.Text = "Remove line-breaks in selected lines...";
            this.toolStripMenuItemUnbreakLines.Click += new System.EventHandler(this.ToolStripMenuItemUnbreakLinesClick);
            // 
            // toolStripMenuItemAutoBreakLines
            // 
            this.toolStripMenuItemAutoBreakLines.Name = "toolStripMenuItemAutoBreakLines";
            this.toolStripMenuItemAutoBreakLines.Size = new System.Drawing.Size(275, 22);
            this.toolStripMenuItemAutoBreakLines.Text = "Auto balance selected lines...";
            this.toolStripMenuItemAutoBreakLines.Click += new System.EventHandler(this.ToolStripMenuItemAutoBreakLinesClick);
            // 
            // toolStripMenuItemSaveSelectedLines
            // 
            this.toolStripMenuItemSaveSelectedLines.Name = "toolStripMenuItemSaveSelectedLines";
            this.toolStripMenuItemSaveSelectedLines.Size = new System.Drawing.Size(275, 22);
            this.toolStripMenuItemSaveSelectedLines.Text = "Save selected lines as...";
            this.toolStripMenuItemSaveSelectedLines.Click += new System.EventHandler(this.ToolStripMenuItemSaveSelectedLinesClick);
            // 
            // typeEffectToolStripMenuItem
            // 
            this.typeEffectToolStripMenuItem.Name = "typeEffectToolStripMenuItem";
            this.typeEffectToolStripMenuItem.Size = new System.Drawing.Size(275, 22);
            this.typeEffectToolStripMenuItem.Text = "Typewriter effect...";
            this.typeEffectToolStripMenuItem.Click += new System.EventHandler(this.TypeEffectToolStripMenuItemClick);
            // 
            // karaokeEffectToolStripMenuItem
            // 
            this.karaokeEffectToolStripMenuItem.Name = "karaokeEffectToolStripMenuItem";
            this.karaokeEffectToolStripMenuItem.Size = new System.Drawing.Size(275, 22);
            this.karaokeEffectToolStripMenuItem.Text = "Karaoke effect...";
            this.karaokeEffectToolStripMenuItem.Click += new System.EventHandler(this.KaraokeEffectToolStripMenuItemClick);
            // 
            // toolStripMenuItemGoogleMicrosoftTranslateSelLine
            // 
            this.toolStripMenuItemGoogleMicrosoftTranslateSelLine.Name = "toolStripMenuItemGoogleMicrosoftTranslateSelLine";
            this.toolStripMenuItemGoogleMicrosoftTranslateSelLine.Size = new System.Drawing.Size(284, 22);
            this.toolStripMenuItemGoogleMicrosoftTranslateSelLine.Text = "Google/Microsoft translate selected line";
            this.toolStripMenuItemGoogleMicrosoftTranslateSelLine.Click += new System.EventHandler(this.ToolStripMenuItemGoogleMicrosoftTranslateSelLineClick);
            // 
            // toolStripMenuItemEmptyGoToSourceView
            // 
            this.toolStripMenuItemEmptyGoToSourceView.Name = "toolStripMenuItemEmptyGoToSourceView";
            this.toolStripMenuItemEmptyGoToSourceView.Size = new System.Drawing.Size(168, 22);
            this.toolStripMenuItemEmptyGoToSourceView.Text = "Go to source view";
            this.toolStripMenuItemEmptyGoToSourceView.Click += new System.EventHandler(this.toolStripMenuItemGoToSourceView_Click);
            // 
            // openFileDialog1
            // 
            this.openFileDialog1.FileName = "openFileDialog1";
            // 
            // groupBoxVideo
            // 
            this.groupBoxVideo.Controls.Add(this.labelNextWord);
            this.groupBoxVideo.Controls.Add(this.audioVisualizer);
            this.groupBoxVideo.Controls.Add(this.checkBoxSyncListViewWithVideoWhilePlaying);
            this.groupBoxVideo.Controls.Add(this.labelVideoInfo);
            this.groupBoxVideo.Controls.Add(this.trackBarWaveformPosition);
            this.groupBoxVideo.Controls.Add(this.panelWaveformControls);
            this.groupBoxVideo.Controls.Add(this.tabControlModes);
            this.groupBoxVideo.Dock = System.Windows.Forms.DockStyle.Fill;
            this.groupBoxVideo.Font = new System.Drawing.Font("Microsoft Sans Serif", 8.25F, System.Drawing.FontStyle.Regular, System.Drawing.GraphicsUnit.Point, ((byte)(0)));
            this.groupBoxVideo.Location = new System.Drawing.Point(0, 0);
            this.groupBoxVideo.Margin = new System.Windows.Forms.Padding(0);
            this.groupBoxVideo.Name = "groupBoxVideo";
            this.groupBoxVideo.Padding = new System.Windows.Forms.Padding(0);
            this.groupBoxVideo.Size = new System.Drawing.Size(975, 305);
            this.groupBoxVideo.TabIndex = 1;
            this.groupBoxVideo.TabStop = false;
            // 
            // labelNextWord
            // 
            this.labelNextWord.Anchor = System.Windows.Forms.AnchorStyles.None;
            this.labelNextWord.AutoSize = true;
            this.labelNextWord.Font = new System.Drawing.Font("Microsoft Sans Serif", 10F, System.Drawing.FontStyle.Bold, System.Drawing.GraphicsUnit.Point, ((byte)(0)));
            this.labelNextWord.Location = new System.Drawing.Point(401, 9);
            this.labelNextWord.Name = "labelNextWord";
            this.labelNextWord.Size = new System.Drawing.Size(71, 17);
            this.labelNextWord.TabIndex = 13;
            this.labelNextWord.Text = "Next: xxx";
            this.labelNextWord.TextAlign = System.Drawing.ContentAlignment.MiddleCenter;
            // 
            // checkBoxSyncListViewWithVideoWhilePlaying
            // 
            this.checkBoxSyncListViewWithVideoWhilePlaying.AutoSize = true;
            this.checkBoxSyncListViewWithVideoWhilePlaying.Location = new System.Drawing.Point(558, 11);
            this.checkBoxSyncListViewWithVideoWhilePlaying.Name = "checkBoxSyncListViewWithVideoWhilePlaying";
            this.checkBoxSyncListViewWithVideoWhilePlaying.Size = new System.Drawing.Size(205, 17);
            this.checkBoxSyncListViewWithVideoWhilePlaying.TabIndex = 1;
            this.checkBoxSyncListViewWithVideoWhilePlaying.Text = "Sync listview with movie when playing";
            this.checkBoxSyncListViewWithVideoWhilePlaying.UseVisualStyleBackColor = true;
            // 
            // labelVideoInfo
            // 
            this.labelVideoInfo.Anchor = ((System.Windows.Forms.AnchorStyles)((System.Windows.Forms.AnchorStyles.Top | System.Windows.Forms.AnchorStyles.Right)));
            this.labelVideoInfo.Location = new System.Drawing.Point(603, 12);
            this.labelVideoInfo.Name = "labelVideoInfo";
            this.labelVideoInfo.Size = new System.Drawing.Size(369, 19);
            this.labelVideoInfo.TabIndex = 12;
            this.labelVideoInfo.Text = "No video file loaded";
            this.labelVideoInfo.TextAlign = System.Drawing.ContentAlignment.TopRight;
            // 
            // trackBarWaveformPosition
            // 
            this.trackBarWaveformPosition.Anchor = ((System.Windows.Forms.AnchorStyles)(((System.Windows.Forms.AnchorStyles.Bottom | System.Windows.Forms.AnchorStyles.Left) 
            | System.Windows.Forms.AnchorStyles.Right)));
            this.trackBarWaveformPosition.AutoSize = false;
            this.trackBarWaveformPosition.Location = new System.Drawing.Point(674, 267);
            this.trackBarWaveformPosition.Maximum = 1000;
            this.trackBarWaveformPosition.Name = "trackBarWaveformPosition";
            this.trackBarWaveformPosition.Size = new System.Drawing.Size(297, 20);
            this.trackBarWaveformPosition.TabIndex = 11;
            this.trackBarWaveformPosition.TickStyle = System.Windows.Forms.TickStyle.None;
            this.trackBarWaveformPosition.ValueChanged += new System.EventHandler(this.trackBarWaveformPosition_ValueChanged);
            this.trackBarWaveformPosition.KeyDown += new System.Windows.Forms.KeyEventHandler(this.trackBarWaveformPosition_KeyDown);
            // 
            // panelWaveformControls
            // 
            this.panelWaveformControls.Anchor = ((System.Windows.Forms.AnchorStyles)((System.Windows.Forms.AnchorStyles.Bottom | System.Windows.Forms.AnchorStyles.Left)));
            this.panelWaveformControls.Controls.Add(this.toolStripWaveControls);
            this.panelWaveformControls.Location = new System.Drawing.Point(474, 265);
            this.panelWaveformControls.Name = "panelWaveformControls";
            this.panelWaveformControls.Size = new System.Drawing.Size(212, 30);
            this.panelWaveformControls.TabIndex = 10;
            // 
            // toolStripWaveControls
            // 
            this.toolStripWaveControls.Anchor = ((System.Windows.Forms.AnchorStyles)((System.Windows.Forms.AnchorStyles.Bottom | System.Windows.Forms.AnchorStyles.Left)));
            this.toolStripWaveControls.Dock = System.Windows.Forms.DockStyle.None;
            this.toolStripWaveControls.GripStyle = System.Windows.Forms.ToolStripGripStyle.Hidden;
            this.toolStripWaveControls.Items.AddRange(new System.Windows.Forms.ToolStripItem[] {
            this.toolStripButtonWaveformZoomOut,
            this.toolStripComboBoxWaveform,
            this.toolStripButtonWaveformZoomIn,
            this.toolStripSeparator16,
            this.toolStripButtonWaveformPause,
            this.toolStripButtonWaveformPlay,
            this.toolStripButtonLockCenter,
            this.toolStripSplitButtonPlayRate});
            this.toolStripWaveControls.Location = new System.Drawing.Point(0, 3);
            this.toolStripWaveControls.Name = "toolStripWaveControls";
            this.toolStripWaveControls.Size = new System.Drawing.Size(197, 25);
            this.toolStripWaveControls.TabIndex = 0;
            this.toolStripWaveControls.Text = "toolStrip2";
            // 
            // toolStripButtonWaveformZoomOut
            // 
            this.toolStripButtonWaveformZoomOut.DisplayStyle = System.Windows.Forms.ToolStripItemDisplayStyle.Image;
            this.toolStripButtonWaveformZoomOut.Image = ((System.Drawing.Image)(resources.GetObject("toolStripButtonWaveformZoomOut.Image")));
            this.toolStripButtonWaveformZoomOut.ImageScaling = System.Windows.Forms.ToolStripItemImageScaling.None;
            this.toolStripButtonWaveformZoomOut.ImageTransparentColor = System.Drawing.Color.Magenta;
            this.toolStripButtonWaveformZoomOut.Name = "toolStripButtonWaveformZoomOut";
            this.toolStripButtonWaveformZoomOut.Size = new System.Drawing.Size(23, 22);
            this.toolStripButtonWaveformZoomOut.Text = "toolStripButton3";
            this.toolStripButtonWaveformZoomOut.Click += new System.EventHandler(this.toolStripButtonWaveformZoomOut_Click);
            // 
            // toolStripComboBoxWaveform
            // 
            this.toolStripComboBoxWaveform.AutoSize = false;
            this.toolStripComboBoxWaveform.DropDownStyle = System.Windows.Forms.ComboBoxStyle.DropDownList;
            this.toolStripComboBoxWaveform.Name = "toolStripComboBoxWaveform";
            this.toolStripComboBoxWaveform.Size = new System.Drawing.Size(62, 23);
            // 
            // toolStripButtonWaveformZoomIn
            // 
            this.toolStripButtonWaveformZoomIn.DisplayStyle = System.Windows.Forms.ToolStripItemDisplayStyle.Image;
            this.toolStripButtonWaveformZoomIn.Image = ((System.Drawing.Image)(resources.GetObject("toolStripButtonWaveformZoomIn.Image")));
            this.toolStripButtonWaveformZoomIn.ImageScaling = System.Windows.Forms.ToolStripItemImageScaling.None;
            this.toolStripButtonWaveformZoomIn.ImageTransparentColor = System.Drawing.Color.Magenta;
            this.toolStripButtonWaveformZoomIn.Name = "toolStripButtonWaveformZoomIn";
            this.toolStripButtonWaveformZoomIn.Size = new System.Drawing.Size(23, 22);
            this.toolStripButtonWaveformZoomIn.Text = "toolStripButton1";
            this.toolStripButtonWaveformZoomIn.Click += new System.EventHandler(this.toolStripButtonWaveformZoomIn_Click);
            // 
            // toolStripSeparator16
            // 
            this.toolStripSeparator16.Name = "toolStripSeparator16";
            this.toolStripSeparator16.Size = new System.Drawing.Size(6, 25);
            // 
            // toolStripButtonWaveformPause
            // 
            this.toolStripButtonWaveformPause.AutoToolTip = false;
            this.toolStripButtonWaveformPause.DisplayStyle = System.Windows.Forms.ToolStripItemDisplayStyle.Image;
            this.toolStripButtonWaveformPause.Image = ((System.Drawing.Image)(resources.GetObject("toolStripButtonWaveformPause.Image")));
            this.toolStripButtonWaveformPause.ImageScaling = System.Windows.Forms.ToolStripItemImageScaling.None;
            this.toolStripButtonWaveformPause.ImageTransparentColor = System.Drawing.Color.Magenta;
            this.toolStripButtonWaveformPause.Name = "toolStripButtonWaveformPause";
            this.toolStripButtonWaveformPause.Size = new System.Drawing.Size(23, 22);
            this.toolStripButtonWaveformPause.Text = "toolStripButton1";
            this.toolStripButtonWaveformPause.Visible = false;
            this.toolStripButtonWaveformPause.Click += new System.EventHandler(this.toolStripButtonWaveformPause_Click);
            // 
            // toolStripButtonWaveformPlay
            // 
            this.toolStripButtonWaveformPlay.AutoToolTip = false;
            this.toolStripButtonWaveformPlay.DisplayStyle = System.Windows.Forms.ToolStripItemDisplayStyle.Image;
            this.toolStripButtonWaveformPlay.Image = ((System.Drawing.Image)(resources.GetObject("toolStripButtonWaveformPlay.Image")));
            this.toolStripButtonWaveformPlay.ImageScaling = System.Windows.Forms.ToolStripItemImageScaling.None;
            this.toolStripButtonWaveformPlay.ImageTransparentColor = System.Drawing.Color.Magenta;
            this.toolStripButtonWaveformPlay.Name = "toolStripButtonWaveformPlay";
            this.toolStripButtonWaveformPlay.Size = new System.Drawing.Size(23, 22);
            this.toolStripButtonWaveformPlay.Text = "toolStripButton1";
            this.toolStripButtonWaveformPlay.Click += new System.EventHandler(this.toolStripButtonWaveformPlay_Click);
            // 
            // toolStripButtonLockCenter
            // 
            this.toolStripButtonLockCenter.DisplayStyle = System.Windows.Forms.ToolStripItemDisplayStyle.Image;
            this.toolStripButtonLockCenter.Image = ((System.Drawing.Image)(resources.GetObject("toolStripButtonLockCenter.Image")));
            this.toolStripButtonLockCenter.ImageScaling = System.Windows.Forms.ToolStripItemImageScaling.None;
            this.toolStripButtonLockCenter.ImageTransparentColor = System.Drawing.Color.Magenta;
            this.toolStripButtonLockCenter.Name = "toolStripButtonLockCenter";
            this.toolStripButtonLockCenter.Size = new System.Drawing.Size(23, 22);
            this.toolStripButtonLockCenter.Text = "Center";
            this.toolStripButtonLockCenter.Click += new System.EventHandler(this.toolStripButtonLockCenter_Click);
            // 
            // toolStripSplitButtonPlayRate
            // 
            this.toolStripSplitButtonPlayRate.DisplayStyle = System.Windows.Forms.ToolStripItemDisplayStyle.Image;
            this.toolStripSplitButtonPlayRate.Image = ((System.Drawing.Image)(resources.GetObject("toolStripSplitButtonPlayRate.Image")));
            this.toolStripSplitButtonPlayRate.ImageScaling = System.Windows.Forms.ToolStripItemImageScaling.None;
            this.toolStripSplitButtonPlayRate.ImageTransparentColor = System.Drawing.Color.Magenta;
            this.toolStripSplitButtonPlayRate.Name = "toolStripSplitButtonPlayRate";
            this.toolStripSplitButtonPlayRate.Size = new System.Drawing.Size(32, 22);
            this.toolStripSplitButtonPlayRate.Text = "Play rate (speed)";
            this.toolStripSplitButtonPlayRate.ButtonClick += new System.EventHandler(this.toolStripSplitButtonPlayRate_ButtonClick);
            // 
            // tabControlModes
            // 
            this.tabControlModes.Controls.Add(this.tabPageTranslate);
            this.tabControlModes.Controls.Add(this.tabPageCreate);
            this.tabControlModes.Controls.Add(this.tabPageAdjust);
            this.tabControlModes.Location = new System.Drawing.Point(6, 14);
            this.tabControlModes.Name = "tabControlModes";
            this.tabControlModes.SelectedIndex = 0;
            this.tabControlModes.Size = new System.Drawing.Size(467, 283);
            this.tabControlModes.TabIndex = 0;
            this.tabControlModes.SelectedIndexChanged += new System.EventHandler(this.TabControlModes_SelectedIndexChanged);
            // 
            // tabPageTranslate
            // 
            this.tabPageTranslate.Controls.Add(this.labelTranslateTip);
            this.tabPageTranslate.Controls.Add(this.groupBoxTranslateSearch);
            this.tabPageTranslate.Controls.Add(this.groupBoxAutoContinue);
            this.tabPageTranslate.Controls.Add(this.buttonStop);
            this.tabPageTranslate.Controls.Add(this.groupBoxAutoRepeat);
            this.tabPageTranslate.Controls.Add(this.buttonPlayPrevious);
            this.tabPageTranslate.Controls.Add(this.buttonPlayCurrent);
            this.tabPageTranslate.Controls.Add(this.buttonPlayNext);
            this.tabPageTranslate.Location = new System.Drawing.Point(4, 22);
            this.tabPageTranslate.Name = "tabPageTranslate";
            this.tabPageTranslate.Padding = new System.Windows.Forms.Padding(3);
            this.tabPageTranslate.Size = new System.Drawing.Size(459, 257);
            this.tabPageTranslate.TabIndex = 0;
            this.tabPageTranslate.Text = "Translate";
            // 
            // labelTranslateTip
            // 
            this.labelTranslateTip.AutoSize = true;
            this.labelTranslateTip.ForeColor = System.Drawing.Color.Gray;
            this.labelTranslateTip.Location = new System.Drawing.Point(10, 225);
            this.labelTranslateTip.Name = "labelTranslateTip";
            this.labelTranslateTip.Size = new System.Drawing.Size(294, 13);
            this.labelTranslateTip.TabIndex = 7;
            this.labelTranslateTip.Text = "Tip: Use <alt+arrow up/down> to go to previous/next subtitle";
            // 
            // groupBoxTranslateSearch
            // 
            this.groupBoxTranslateSearch.Controls.Add(this.buttonCustomUrl2);
            this.groupBoxTranslateSearch.Controls.Add(this.buttonCustomUrl1);
            this.groupBoxTranslateSearch.Controls.Add(this.buttonGoogleTranslateIt);
            this.groupBoxTranslateSearch.Controls.Add(this.buttonGoogleIt);
            this.groupBoxTranslateSearch.Controls.Add(this.textBoxSearchWord);
            this.groupBoxTranslateSearch.Location = new System.Drawing.Point(192, 68);
            this.groupBoxTranslateSearch.Name = "groupBoxTranslateSearch";
            this.groupBoxTranslateSearch.Size = new System.Drawing.Size(256, 150);
            this.groupBoxTranslateSearch.TabIndex = 6;
            this.groupBoxTranslateSearch.TabStop = false;
            this.groupBoxTranslateSearch.Text = "Search text online";
            // 
            // buttonCustomUrl2
            // 
            this.buttonCustomUrl2.ImeMode = System.Windows.Forms.ImeMode.NoControl;
            this.buttonCustomUrl2.Location = new System.Drawing.Point(6, 118);
            this.buttonCustomUrl2.Name = "buttonCustomUrl2";
            this.buttonCustomUrl2.Size = new System.Drawing.Size(244, 23);
            this.buttonCustomUrl2.TabIndex = 4;
            this.buttonCustomUrl2.Text = "Custom URL";
            this.buttonCustomUrl2.UseVisualStyleBackColor = true;
            this.buttonCustomUrl2.Click += new System.EventHandler(this.buttonCustomUrl2_Click);
            // 
            // buttonCustomUrl1
            // 
            this.buttonCustomUrl1.ImeMode = System.Windows.Forms.ImeMode.NoControl;
            this.buttonCustomUrl1.Location = new System.Drawing.Point(6, 91);
            this.buttonCustomUrl1.Name = "buttonCustomUrl1";
            this.buttonCustomUrl1.Size = new System.Drawing.Size(244, 23);
            this.buttonCustomUrl1.TabIndex = 3;
            this.buttonCustomUrl1.Text = "Custom URL";
            this.buttonCustomUrl1.UseVisualStyleBackColor = true;
            this.buttonCustomUrl1.Click += new System.EventHandler(this.buttonCustomUrl_Click);
            // 
            // buttonGoogleTranslateIt
            // 
            this.buttonGoogleTranslateIt.ImeMode = System.Windows.Forms.ImeMode.NoControl;
            this.buttonGoogleTranslateIt.Location = new System.Drawing.Point(132, 63);
            this.buttonGoogleTranslateIt.Name = "buttonGoogleTranslateIt";
            this.buttonGoogleTranslateIt.Size = new System.Drawing.Size(118, 23);
            this.buttonGoogleTranslateIt.TabIndex = 2;
            this.buttonGoogleTranslateIt.Text = "Google translate it";
            this.buttonGoogleTranslateIt.UseVisualStyleBackColor = true;
            this.buttonGoogleTranslateIt.Click += new System.EventHandler(this.buttonGoogleTranslateIt_Click);
            // 
            // buttonGoogleIt
            // 
            this.buttonGoogleIt.ImeMode = System.Windows.Forms.ImeMode.NoControl;
            this.buttonGoogleIt.Location = new System.Drawing.Point(6, 63);
            this.buttonGoogleIt.Name = "buttonGoogleIt";
            this.buttonGoogleIt.Size = new System.Drawing.Size(120, 23);
            this.buttonGoogleIt.TabIndex = 1;
            this.buttonGoogleIt.Text = "Google it";
            this.buttonGoogleIt.UseVisualStyleBackColor = true;
            this.buttonGoogleIt.Click += new System.EventHandler(this.buttonGoogleIt_Click);
            // 
            // textBoxSearchWord
            // 
            this.textBoxSearchWord.Location = new System.Drawing.Point(6, 18);
            this.textBoxSearchWord.Multiline = true;
            this.textBoxSearchWord.Name = "textBoxSearchWord";
            this.textBoxSearchWord.Size = new System.Drawing.Size(244, 39);
            this.textBoxSearchWord.TabIndex = 0;
            // 
            // groupBoxAutoContinue
            // 
            this.groupBoxAutoContinue.Controls.Add(this.comboBoxAutoContinue);
            this.groupBoxAutoContinue.Controls.Add(this.labelAutoContinueDelay);
            this.groupBoxAutoContinue.Controls.Add(this.checkBoxAutoContinue);
            this.groupBoxAutoContinue.Location = new System.Drawing.Point(6, 120);
            this.groupBoxAutoContinue.Name = "groupBoxAutoContinue";
            this.groupBoxAutoContinue.Size = new System.Drawing.Size(182, 98);
            this.groupBoxAutoContinue.TabIndex = 1;
            this.groupBoxAutoContinue.TabStop = false;
            this.groupBoxAutoContinue.Text = "Auto continue";
            // 
            // comboBoxAutoContinue
            // 
            this.comboBoxAutoContinue.DropDownStyle = System.Windows.Forms.ComboBoxStyle.DropDownList;
            this.comboBoxAutoContinue.FormattingEnabled = true;
            this.comboBoxAutoContinue.Items.AddRange(new object[] {
            "0",
            "1",
            "2",
            "3",
            "4",
            "5",
            "6",
            "7",
            "8",
            "9",
            "10",
            "11",
            "12",
            "13",
            "14",
            "15"});
            this.comboBoxAutoContinue.Location = new System.Drawing.Point(6, 59);
            this.comboBoxAutoContinue.Name = "comboBoxAutoContinue";
            this.comboBoxAutoContinue.Size = new System.Drawing.Size(96, 21);
            this.comboBoxAutoContinue.TabIndex = 2;
            // 
            // labelAutoContinueDelay
            // 
            this.labelAutoContinueDelay.AutoSize = true;
            this.labelAutoContinueDelay.Location = new System.Drawing.Point(7, 43);
            this.labelAutoContinueDelay.Name = "labelAutoContinueDelay";
            this.labelAutoContinueDelay.Size = new System.Drawing.Size(83, 13);
            this.labelAutoContinueDelay.TabIndex = 1;
            this.labelAutoContinueDelay.Text = "Delay (seconds)";
            // 
            // checkBoxAutoContinue
            // 
            this.checkBoxAutoContinue.AutoSize = true;
            this.checkBoxAutoContinue.Location = new System.Drawing.Point(10, 19);
            this.checkBoxAutoContinue.Name = "checkBoxAutoContinue";
            this.checkBoxAutoContinue.Size = new System.Drawing.Size(107, 17);
            this.checkBoxAutoContinue.TabIndex = 0;
            this.checkBoxAutoContinue.Text = "Auto continue on";
            this.checkBoxAutoContinue.UseVisualStyleBackColor = true;
            // 
            // buttonStop
            // 
            this.buttonStop.ImeMode = System.Windows.Forms.ImeMode.NoControl;
            this.buttonStop.Location = new System.Drawing.Point(282, 42);
            this.buttonStop.Name = "buttonStop";
            this.buttonStop.Size = new System.Drawing.Size(76, 23);
            this.buttonStop.TabIndex = 5;
            this.buttonStop.Text = "Pa&use";
            this.buttonStop.UseVisualStyleBackColor = true;
            this.buttonStop.Click += new System.EventHandler(this.buttonStop_Click);
            // 
            // groupBoxAutoRepeat
            // 
            this.groupBoxAutoRepeat.Controls.Add(this.comboBoxAutoRepeat);
            this.groupBoxAutoRepeat.Controls.Add(this.labelAutoRepeatCount);
            this.groupBoxAutoRepeat.Controls.Add(this.checkBoxAutoRepeatOn);
            this.groupBoxAutoRepeat.Location = new System.Drawing.Point(6, 14);
            this.groupBoxAutoRepeat.Name = "groupBoxAutoRepeat";
            this.groupBoxAutoRepeat.Size = new System.Drawing.Size(182, 100);
            this.groupBoxAutoRepeat.TabIndex = 0;
            this.groupBoxAutoRepeat.TabStop = false;
            this.groupBoxAutoRepeat.Text = "Auto repeat";
            // 
            // comboBoxAutoRepeat
            // 
            this.comboBoxAutoRepeat.DropDownStyle = System.Windows.Forms.ComboBoxStyle.DropDownList;
            this.comboBoxAutoRepeat.FormattingEnabled = true;
            this.comboBoxAutoRepeat.Items.AddRange(new object[] {
            "0",
            "1",
            "2",
            "3",
            "4",
            "5",
            "6",
            "7",
            "8",
            "9"});
            this.comboBoxAutoRepeat.Location = new System.Drawing.Point(6, 60);
            this.comboBoxAutoRepeat.Name = "comboBoxAutoRepeat";
            this.comboBoxAutoRepeat.Size = new System.Drawing.Size(96, 21);
            this.comboBoxAutoRepeat.TabIndex = 2;
            // 
            // labelAutoRepeatCount
            // 
            this.labelAutoRepeatCount.AutoSize = true;
            this.labelAutoRepeatCount.Location = new System.Drawing.Point(6, 44);
            this.labelAutoRepeatCount.Name = "labelAutoRepeatCount";
            this.labelAutoRepeatCount.Size = new System.Drawing.Size(105, 13);
            this.labelAutoRepeatCount.TabIndex = 1;
            this.labelAutoRepeatCount.Text = "Repeat count (times)";
            // 
            // checkBoxAutoRepeatOn
            // 
            this.checkBoxAutoRepeatOn.AutoSize = true;
            this.checkBoxAutoRepeatOn.Checked = true;
            this.checkBoxAutoRepeatOn.CheckState = System.Windows.Forms.CheckState.Checked;
            this.checkBoxAutoRepeatOn.Location = new System.Drawing.Point(10, 19);
            this.checkBoxAutoRepeatOn.Name = "checkBoxAutoRepeatOn";
            this.checkBoxAutoRepeatOn.Size = new System.Drawing.Size(96, 17);
            this.checkBoxAutoRepeatOn.TabIndex = 0;
            this.checkBoxAutoRepeatOn.Text = "Auto repeat on";
            this.checkBoxAutoRepeatOn.UseVisualStyleBackColor = true;
            // 
            // buttonPlayPrevious
            // 
            this.buttonPlayPrevious.ImeMode = System.Windows.Forms.ImeMode.NoControl;
            this.buttonPlayPrevious.Location = new System.Drawing.Point(200, 14);
            this.buttonPlayPrevious.Name = "buttonPlayPrevious";
            this.buttonPlayPrevious.Size = new System.Drawing.Size(76, 23);
            this.buttonPlayPrevious.TabIndex = 2;
            this.buttonPlayPrevious.Text = "<< Previous";
            this.buttonPlayPrevious.UseVisualStyleBackColor = true;
            this.buttonPlayPrevious.Click += new System.EventHandler(this.buttonPlayPrevious_Click);
            // 
            // buttonPlayCurrent
            // 
            this.buttonPlayCurrent.ImeMode = System.Windows.Forms.ImeMode.NoControl;
            this.buttonPlayCurrent.Location = new System.Drawing.Point(282, 14);
            this.buttonPlayCurrent.Name = "buttonPlayCurrent";
            this.buttonPlayCurrent.Size = new System.Drawing.Size(76, 23);
            this.buttonPlayCurrent.TabIndex = 3;
            this.buttonPlayCurrent.Text = "&Play current";
            this.buttonPlayCurrent.UseVisualStyleBackColor = true;
            this.buttonPlayCurrent.Click += new System.EventHandler(this.ButtonPlayCurrentClick);
            // 
            // buttonPlayNext
            // 
            this.buttonPlayNext.ImeMode = System.Windows.Forms.ImeMode.NoControl;
            this.buttonPlayNext.Location = new System.Drawing.Point(363, 14);
            this.buttonPlayNext.Name = "buttonPlayNext";
            this.buttonPlayNext.Size = new System.Drawing.Size(76, 23);
            this.buttonPlayNext.TabIndex = 4;
            this.buttonPlayNext.Text = "Next >>";
            this.buttonPlayNext.UseVisualStyleBackColor = true;
            this.buttonPlayNext.Click += new System.EventHandler(this.buttonPlayNext_Click);
            // 
            // tabPageCreate
            // 
            this.tabPageCreate.Controls.Add(this.timeUpDownVideoPosition);
            this.tabPageCreate.Controls.Add(this.buttonGotoSub);
            this.tabPageCreate.Controls.Add(this.buttonBeforeText);
            this.tabPageCreate.Controls.Add(this.buttonSetEnd);
            this.tabPageCreate.Controls.Add(this.buttonInsertNewText);
            this.tabPageCreate.Controls.Add(this.buttonSetStartTime);
            this.tabPageCreate.Controls.Add(this.labelCreateF12);
            this.tabPageCreate.Controls.Add(this.labelCreateF11);
            this.tabPageCreate.Controls.Add(this.labelCreateF10);
            this.tabPageCreate.Controls.Add(this.labelCreateF9);
            this.tabPageCreate.Controls.Add(this.buttonForward2);
            this.tabPageCreate.Controls.Add(this.numericUpDownSec2);
            this.tabPageCreate.Controls.Add(this.buttonSecBack2);
            this.tabPageCreate.Controls.Add(this.buttonForward1);
            this.tabPageCreate.Controls.Add(this.numericUpDownSec1);
            this.tabPageCreate.Controls.Add(this.labelVideoPosition);
            this.tabPageCreate.Controls.Add(this.buttonSecBack1);
            this.tabPageCreate.Location = new System.Drawing.Point(4, 22);
            this.tabPageCreate.Name = "tabPageCreate";
            this.tabPageCreate.Padding = new System.Windows.Forms.Padding(3);
            this.tabPageCreate.Size = new System.Drawing.Size(459, 257);
            this.tabPageCreate.TabIndex = 1;
            this.tabPageCreate.Text = "Create";
            this.tabPageCreate.UseVisualStyleBackColor = true;
            // 
            // buttonGotoSub
            // 
            this.buttonGotoSub.Location = new System.Drawing.Point(6, 58);
            this.buttonGotoSub.Name = "buttonGotoSub";
            this.buttonGotoSub.Size = new System.Drawing.Size(180, 23);
            this.buttonGotoSub.TabIndex = 2;
            this.buttonGotoSub.Text = "Go to subposition and pause";
            this.buttonGotoSub.UseVisualStyleBackColor = true;
            this.buttonGotoSub.Click += new System.EventHandler(this.buttonGotoSub_Click);
            this.buttonGotoSub.MouseEnter += new System.EventHandler(this.buttonGotoSub_MouseEnter);
            // 
            // buttonBeforeText
            // 
            this.buttonBeforeText.Location = new System.Drawing.Point(6, 32);
            this.buttonBeforeText.Name = "buttonBeforeText";
            this.buttonBeforeText.Size = new System.Drawing.Size(180, 23);
            this.buttonBeforeText.TabIndex = 1;
            this.buttonBeforeText.Text = "Play from just before &text";
            this.buttonBeforeText.UseVisualStyleBackColor = true;
            this.buttonBeforeText.Click += new System.EventHandler(this.buttonBeforeText_Click);
            this.buttonBeforeText.MouseEnter += new System.EventHandler(this.buttonBeforeText_MouseEnter);
            // 
            // buttonSetEnd
            // 
            this.buttonSetEnd.Location = new System.Drawing.Point(6, 110);
            this.buttonSetEnd.Name = "buttonSetEnd";
            this.buttonSetEnd.Size = new System.Drawing.Size(180, 23);
            this.buttonSetEnd.TabIndex = 4;
            this.buttonSetEnd.Text = "Set &end time";
            this.buttonSetEnd.UseVisualStyleBackColor = true;
            this.buttonSetEnd.Click += new System.EventHandler(this.ButtonSetEndClick);
            this.buttonSetEnd.MouseEnter += new System.EventHandler(this.buttonSetEnd_MouseEnter);
            // 
            // buttonInsertNewText
            // 
            this.buttonInsertNewText.Location = new System.Drawing.Point(6, 6);
            this.buttonInsertNewText.Name = "buttonInsertNewText";
            this.buttonInsertNewText.Size = new System.Drawing.Size(180, 23);
            this.buttonInsertNewText.TabIndex = 0;
            this.buttonInsertNewText.Text = "&Insert new subtitle at vpos";
            this.buttonInsertNewText.UseVisualStyleBackColor = true;
            this.buttonInsertNewText.Click += new System.EventHandler(this.ButtonInsertNewTextClick);
            this.buttonInsertNewText.MouseEnter += new System.EventHandler(this.buttonInsertNewText_MouseEnter);
            // 
            // buttonSetStartTime
            // 
            this.buttonSetStartTime.Location = new System.Drawing.Point(6, 84);
            this.buttonSetStartTime.Name = "buttonSetStartTime";
            this.buttonSetStartTime.Size = new System.Drawing.Size(180, 23);
            this.buttonSetStartTime.TabIndex = 3;
            this.buttonSetStartTime.Text = "Set &start time";
            this.buttonSetStartTime.UseVisualStyleBackColor = true;
            this.buttonSetStartTime.Click += new System.EventHandler(this.buttonSetStartTime_Click);
            this.buttonSetStartTime.MouseEnter += new System.EventHandler(this.buttonSetStartTime_MouseEnter);
            // 
            // labelCreateF12
            // 
            this.labelCreateF12.AutoSize = true;
            this.labelCreateF12.ForeColor = System.Drawing.Color.Gray;
            this.labelCreateF12.Location = new System.Drawing.Point(188, 114);
            this.labelCreateF12.Name = "labelCreateF12";
            this.labelCreateF12.Size = new System.Drawing.Size(25, 13);
            this.labelCreateF12.TabIndex = 65;
            this.labelCreateF12.Text = "F12";
            // 
            // labelCreateF11
            // 
            this.labelCreateF11.AutoSize = true;
            this.labelCreateF11.ForeColor = System.Drawing.Color.Gray;
            this.labelCreateF11.Location = new System.Drawing.Point(188, 88);
            this.labelCreateF11.Name = "labelCreateF11";
            this.labelCreateF11.Size = new System.Drawing.Size(25, 13);
            this.labelCreateF11.TabIndex = 64;
            this.labelCreateF11.Text = "F11";
            // 
            // labelCreateF10
            // 
            this.labelCreateF10.AutoSize = true;
            this.labelCreateF10.ForeColor = System.Drawing.Color.Gray;
            this.labelCreateF10.Location = new System.Drawing.Point(188, 36);
            this.labelCreateF10.Name = "labelCreateF10";
            this.labelCreateF10.Size = new System.Drawing.Size(25, 13);
            this.labelCreateF10.TabIndex = 63;
            this.labelCreateF10.Text = "F10";
            // 
            // labelCreateF9
            // 
            this.labelCreateF9.AutoSize = true;
            this.labelCreateF9.ForeColor = System.Drawing.Color.Gray;
            this.labelCreateF9.Location = new System.Drawing.Point(188, 10);
            this.labelCreateF9.Name = "labelCreateF9";
            this.labelCreateF9.Size = new System.Drawing.Size(19, 13);
            this.labelCreateF9.TabIndex = 62;
            this.labelCreateF9.Text = "F9";
            // 
            // buttonForward2
            // 
            this.buttonForward2.Location = new System.Drawing.Point(130, 163);
            this.buttonForward2.Name = "buttonForward2";
            this.buttonForward2.Size = new System.Drawing.Size(56, 23);
            this.buttonForward2.TabIndex = 10;
            this.buttonForward2.Text = " >>";
            this.buttonForward2.UseVisualStyleBackColor = true;
            this.buttonForward2.Click += new System.EventHandler(this.buttonForward2_Click);
            // 
            // numericUpDownSec2
            // 
            this.numericUpDownSec2.DecimalPlaces = 3;
            this.numericUpDownSec2.Increment = new decimal(new int[] {
            1,
            0,
            0,
            65536});
            this.numericUpDownSec2.Location = new System.Drawing.Point(66, 163);
            this.numericUpDownSec2.Maximum = new decimal(new int[] {
            60,
            0,
            0,
            0});
            this.numericUpDownSec2.Name = "numericUpDownSec2";
            this.numericUpDownSec2.Size = new System.Drawing.Size(58, 20);
            this.numericUpDownSec2.TabIndex = 9;
            this.numericUpDownSec2.Value = new decimal(new int[] {
            5000,
            0,
            0,
            196608});
            this.numericUpDownSec2.ValueChanged += new System.EventHandler(this.NumericUpDownSec2ValueChanged);
            // 
            // buttonSecBack2
            // 
            this.buttonSecBack2.Location = new System.Drawing.Point(6, 163);
            this.buttonSecBack2.Name = "buttonSecBack2";
            this.buttonSecBack2.Size = new System.Drawing.Size(56, 23);
            this.buttonSecBack2.TabIndex = 8;
            this.buttonSecBack2.Text = "<<";
            this.buttonSecBack2.UseVisualStyleBackColor = true;
            this.buttonSecBack2.Click += new System.EventHandler(this.buttonSecBack2_Click);
            // 
            // buttonForward1
            // 
            this.buttonForward1.Location = new System.Drawing.Point(130, 137);
            this.buttonForward1.Name = "buttonForward1";
            this.buttonForward1.Size = new System.Drawing.Size(56, 23);
            this.buttonForward1.TabIndex = 7;
            this.buttonForward1.Text = ">>";
            this.buttonForward1.UseVisualStyleBackColor = true;
            this.buttonForward1.Click += new System.EventHandler(this.buttonForward1_Click);
            // 
            // numericUpDownSec1
            // 
            this.numericUpDownSec1.DecimalPlaces = 3;
            this.numericUpDownSec1.Increment = new decimal(new int[] {
            1,
            0,
            0,
            65536});
            this.numericUpDownSec1.Location = new System.Drawing.Point(66, 137);
            this.numericUpDownSec1.Maximum = new decimal(new int[] {
            60,
            0,
            0,
            0});
            this.numericUpDownSec1.Name = "numericUpDownSec1";
            this.numericUpDownSec1.Size = new System.Drawing.Size(58, 20);
            this.numericUpDownSec1.TabIndex = 6;
            this.numericUpDownSec1.Value = new decimal(new int[] {
            500,
            0,
            0,
            196608});
            this.numericUpDownSec1.ValueChanged += new System.EventHandler(this.NumericUpDownSec1ValueChanged);
            // 
            // labelVideoPosition
            // 
            this.labelVideoPosition.AutoSize = true;
            this.labelVideoPosition.Location = new System.Drawing.Point(6, 192);
            this.labelVideoPosition.Name = "labelVideoPosition";
            this.labelVideoPosition.Size = new System.Drawing.Size(76, 13);
            this.labelVideoPosition.TabIndex = 11;
            this.labelVideoPosition.Text = "Video position:";
            this.labelVideoPosition.TextAlign = System.Drawing.ContentAlignment.TopRight;
            // 
            // buttonSecBack1
            // 
            this.buttonSecBack1.Location = new System.Drawing.Point(6, 137);
            this.buttonSecBack1.Name = "buttonSecBack1";
            this.buttonSecBack1.Size = new System.Drawing.Size(56, 23);
            this.buttonSecBack1.TabIndex = 5;
            this.buttonSecBack1.Text = "<<";
            this.buttonSecBack1.UseVisualStyleBackColor = true;
            this.buttonSecBack1.Click += new System.EventHandler(this.buttonSecBack1_Click);
            // 
            // tabPageAdjust
            // 
            this.tabPageAdjust.Controls.Add(this.timeUpDownVideoPositionAdjust);
            this.tabPageAdjust.Controls.Add(this.buttonAdjustSetEndTime);
            this.tabPageAdjust.Controls.Add(this.buttonSetEndAndGoToNext);
            this.tabPageAdjust.Controls.Add(this.buttonSetStartAndOffsetRest);
            this.tabPageAdjust.Controls.Add(this.buttonAdjustSetStartTime);
            this.tabPageAdjust.Controls.Add(this.labelAdjustF12);
            this.tabPageAdjust.Controls.Add(this.labelAdjustF11);
            this.tabPageAdjust.Controls.Add(this.labelAdjustF10);
            this.tabPageAdjust.Controls.Add(this.labelAdjustF9);
            this.tabPageAdjust.Controls.Add(this.buttonAdjustSecForward2);
            this.tabPageAdjust.Controls.Add(this.numericUpDownSecAdjust2);
            this.tabPageAdjust.Controls.Add(this.buttonAdjustSecBack2);
            this.tabPageAdjust.Controls.Add(this.buttonAdjustSecForward1);
            this.tabPageAdjust.Controls.Add(this.numericUpDownSecAdjust1);
            this.tabPageAdjust.Controls.Add(this.buttonAdjustSecBack1);
            this.tabPageAdjust.Controls.Add(this.labelVideoPosition2);
            this.tabPageAdjust.Controls.Add(this.buttonAdjustGoToPosAndPause);
            this.tabPageAdjust.Controls.Add(this.buttonAdjustPlayBefore);
            this.tabPageAdjust.Location = new System.Drawing.Point(4, 22);
            this.tabPageAdjust.Name = "tabPageAdjust";
            this.tabPageAdjust.Size = new System.Drawing.Size(459, 257);
            this.tabPageAdjust.TabIndex = 2;
            this.tabPageAdjust.Text = "Adjust";
            this.tabPageAdjust.UseVisualStyleBackColor = true;
            // 
            // buttonAdjustSetEndTime
            // 
            this.buttonAdjustSetEndTime.Location = new System.Drawing.Point(6, 84);
            this.buttonAdjustSetEndTime.Name = "buttonAdjustSetEndTime";
            this.buttonAdjustSetEndTime.Size = new System.Drawing.Size(180, 23);
            this.buttonAdjustSetEndTime.TabIndex = 3;
            this.buttonAdjustSetEndTime.Text = "Set end time";
            this.buttonAdjustSetEndTime.UseVisualStyleBackColor = true;
            this.buttonAdjustSetEndTime.Click += new System.EventHandler(this.ButtonSetEndClick);
            this.buttonAdjustSetEndTime.MouseEnter += new System.EventHandler(this.buttonAdjustSetEndTime_MouseEnter);
            // 
            // buttonSetEndAndGoToNext
            // 
            this.buttonSetEndAndGoToNext.Location = new System.Drawing.Point(6, 32);
            this.buttonSetEndAndGoToNext.Name = "buttonSetEndAndGoToNext";
            this.buttonSetEndAndGoToNext.Size = new System.Drawing.Size(180, 23);
            this.buttonSetEndAndGoToNext.TabIndex = 1;
            this.buttonSetEndAndGoToNext.Text = "Set e&nd && goto next";
            this.buttonSetEndAndGoToNext.UseVisualStyleBackColor = true;
            this.buttonSetEndAndGoToNext.Click += new System.EventHandler(this.ButtonSetEndAndGoToNextClick);
            this.buttonSetEndAndGoToNext.MouseEnter += new System.EventHandler(this.buttonSetEndAndGoToNext_MouseEnter);
            // 
            // buttonSetStartAndOffsetRest
            // 
            this.buttonSetStartAndOffsetRest.Location = new System.Drawing.Point(6, 6);
            this.buttonSetStartAndOffsetRest.Name = "buttonSetStartAndOffsetRest";
            this.buttonSetStartAndOffsetRest.Size = new System.Drawing.Size(180, 23);
            this.buttonSetStartAndOffsetRest.TabIndex = 0;
            this.buttonSetStartAndOffsetRest.Text = "Set sta&rt and offset the rest";
            this.buttonSetStartAndOffsetRest.UseVisualStyleBackColor = true;
            this.buttonSetStartAndOffsetRest.Click += new System.EventHandler(this.ButtonSetStartAndOffsetRestClick);
            this.buttonSetStartAndOffsetRest.MouseEnter += new System.EventHandler(this.buttonSetStartAndOffsetRest_MouseEnter);
            // 
            // buttonAdjustSetStartTime
            // 
            this.buttonAdjustSetStartTime.Location = new System.Drawing.Point(6, 58);
            this.buttonAdjustSetStartTime.Name = "buttonAdjustSetStartTime";
            this.buttonAdjustSetStartTime.Size = new System.Drawing.Size(180, 23);
            this.buttonAdjustSetStartTime.TabIndex = 2;
            this.buttonAdjustSetStartTime.Text = "Set start time";
            this.buttonAdjustSetStartTime.UseVisualStyleBackColor = true;
            this.buttonAdjustSetStartTime.Click += new System.EventHandler(this.buttonSetStartTime_Click);
            this.buttonAdjustSetStartTime.MouseEnter += new System.EventHandler(this.buttonAdjustSetStartTime_MouseEnter);
            // 
            // labelAdjustF12
            // 
            this.labelAdjustF12.AutoSize = true;
            this.labelAdjustF12.ForeColor = System.Drawing.Color.Gray;
            this.labelAdjustF12.Location = new System.Drawing.Point(188, 88);
            this.labelAdjustF12.Name = "labelAdjustF12";
            this.labelAdjustF12.Size = new System.Drawing.Size(25, 13);
            this.labelAdjustF12.TabIndex = 64;
            this.labelAdjustF12.Text = "F12";
            // 
            // labelAdjustF11
            // 
            this.labelAdjustF11.AutoSize = true;
            this.labelAdjustF11.ForeColor = System.Drawing.Color.Gray;
            this.labelAdjustF11.Location = new System.Drawing.Point(188, 62);
            this.labelAdjustF11.Name = "labelAdjustF11";
            this.labelAdjustF11.Size = new System.Drawing.Size(25, 13);
            this.labelAdjustF11.TabIndex = 63;
            this.labelAdjustF11.Text = "F11";
            // 
            // labelAdjustF10
            // 
            this.labelAdjustF10.AutoSize = true;
            this.labelAdjustF10.ForeColor = System.Drawing.Color.Gray;
            this.labelAdjustF10.Location = new System.Drawing.Point(188, 36);
            this.labelAdjustF10.Name = "labelAdjustF10";
            this.labelAdjustF10.Size = new System.Drawing.Size(25, 13);
            this.labelAdjustF10.TabIndex = 62;
            this.labelAdjustF10.Text = "F10";
            // 
            // labelAdjustF9
            // 
            this.labelAdjustF9.AutoSize = true;
            this.labelAdjustF9.ForeColor = System.Drawing.Color.Gray;
            this.labelAdjustF9.Location = new System.Drawing.Point(188, 10);
            this.labelAdjustF9.Name = "labelAdjustF9";
            this.labelAdjustF9.Size = new System.Drawing.Size(19, 13);
            this.labelAdjustF9.TabIndex = 61;
            this.labelAdjustF9.Text = "F9";
            // 
            // buttonAdjustSecForward2
            // 
            this.buttonAdjustSecForward2.Location = new System.Drawing.Point(130, 188);
            this.buttonAdjustSecForward2.Name = "buttonAdjustSecForward2";
            this.buttonAdjustSecForward2.Size = new System.Drawing.Size(56, 23);
            this.buttonAdjustSecForward2.TabIndex = 11;
            this.buttonAdjustSecForward2.Text = ">>";
            this.buttonAdjustSecForward2.UseVisualStyleBackColor = true;
            this.buttonAdjustSecForward2.Click += new System.EventHandler(this.buttonAdjustSecForward2_Click);
            // 
            // numericUpDownSecAdjust2
            // 
            this.numericUpDownSecAdjust2.DecimalPlaces = 3;
            this.numericUpDownSecAdjust2.Increment = new decimal(new int[] {
            1,
            0,
            0,
            65536});
            this.numericUpDownSecAdjust2.Location = new System.Drawing.Point(66, 188);
            this.numericUpDownSecAdjust2.Maximum = new decimal(new int[] {
            60,
            0,
            0,
            0});
            this.numericUpDownSecAdjust2.Name = "numericUpDownSecAdjust2";
            this.numericUpDownSecAdjust2.Size = new System.Drawing.Size(58, 20);
            this.numericUpDownSecAdjust2.TabIndex = 10;
            this.numericUpDownSecAdjust2.Value = new decimal(new int[] {
            5000,
            0,
            0,
            196608});
            this.numericUpDownSecAdjust2.ValueChanged += new System.EventHandler(this.NumericUpDownSecAdjust2ValueChanged);
            // 
            // buttonAdjustSecBack2
            // 
            this.buttonAdjustSecBack2.Location = new System.Drawing.Point(6, 188);
            this.buttonAdjustSecBack2.Name = "buttonAdjustSecBack2";
            this.buttonAdjustSecBack2.Size = new System.Drawing.Size(56, 23);
            this.buttonAdjustSecBack2.TabIndex = 9;
            this.buttonAdjustSecBack2.Text = "<<";
            this.buttonAdjustSecBack2.UseVisualStyleBackColor = true;
            this.buttonAdjustSecBack2.Click += new System.EventHandler(this.buttonAdjustSecBack2_Click);
            // 
            // buttonAdjustSecForward1
            // 
            this.buttonAdjustSecForward1.Location = new System.Drawing.Point(130, 162);
            this.buttonAdjustSecForward1.Name = "buttonAdjustSecForward1";
            this.buttonAdjustSecForward1.Size = new System.Drawing.Size(56, 23);
            this.buttonAdjustSecForward1.TabIndex = 8;
            this.buttonAdjustSecForward1.Text = ">>";
            this.buttonAdjustSecForward1.UseVisualStyleBackColor = true;
            this.buttonAdjustSecForward1.Click += new System.EventHandler(this.ButtonAdjustSecForwardClick);
            // 
            // numericUpDownSecAdjust1
            // 
            this.numericUpDownSecAdjust1.DecimalPlaces = 3;
            this.numericUpDownSecAdjust1.Increment = new decimal(new int[] {
            1,
            0,
            0,
            65536});
            this.numericUpDownSecAdjust1.Location = new System.Drawing.Point(66, 162);
            this.numericUpDownSecAdjust1.Maximum = new decimal(new int[] {
            60,
            0,
            0,
            0});
            this.numericUpDownSecAdjust1.Name = "numericUpDownSecAdjust1";
            this.numericUpDownSecAdjust1.Size = new System.Drawing.Size(58, 20);
            this.numericUpDownSecAdjust1.TabIndex = 7;
            this.numericUpDownSecAdjust1.Value = new decimal(new int[] {
            500,
            0,
            0,
            196608});
            this.numericUpDownSecAdjust1.ValueChanged += new System.EventHandler(this.NumericUpDownSecAdjust1ValueChanged);
            // 
            // buttonAdjustSecBack1
            // 
            this.buttonAdjustSecBack1.Location = new System.Drawing.Point(6, 162);
            this.buttonAdjustSecBack1.Name = "buttonAdjustSecBack1";
            this.buttonAdjustSecBack1.Size = new System.Drawing.Size(56, 23);
            this.buttonAdjustSecBack1.TabIndex = 6;
            this.buttonAdjustSecBack1.Text = "<<";
            this.buttonAdjustSecBack1.UseVisualStyleBackColor = true;
            this.buttonAdjustSecBack1.Click += new System.EventHandler(this.ButtonAdjustSecBackClick);
            // 
            // labelVideoPosition2
            // 
            this.labelVideoPosition2.AutoSize = true;
            this.labelVideoPosition2.Location = new System.Drawing.Point(6, 217);
            this.labelVideoPosition2.Name = "labelVideoPosition2";
            this.labelVideoPosition2.Size = new System.Drawing.Size(76, 13);
            this.labelVideoPosition2.TabIndex = 12;
            this.labelVideoPosition2.Text = "Video position:";
            this.labelVideoPosition2.TextAlign = System.Drawing.ContentAlignment.TopRight;
            // 
            // buttonAdjustGoToPosAndPause
            // 
            this.buttonAdjustGoToPosAndPause.Location = new System.Drawing.Point(6, 136);
            this.buttonAdjustGoToPosAndPause.Name = "buttonAdjustGoToPosAndPause";
            this.buttonAdjustGoToPosAndPause.Size = new System.Drawing.Size(180, 23);
            this.buttonAdjustGoToPosAndPause.TabIndex = 5;
            this.buttonAdjustGoToPosAndPause.Text = "&Go to subposition and pause";
            this.buttonAdjustGoToPosAndPause.UseVisualStyleBackColor = true;
            this.buttonAdjustGoToPosAndPause.Click += new System.EventHandler(this.buttonGotoSub_Click);
            this.buttonAdjustGoToPosAndPause.MouseEnter += new System.EventHandler(this.buttonAdjustGoToPosAndPause_MouseEnter);
            // 
            // buttonAdjustPlayBefore
            // 
            this.buttonAdjustPlayBefore.Location = new System.Drawing.Point(6, 110);
            this.buttonAdjustPlayBefore.Name = "buttonAdjustPlayBefore";
            this.buttonAdjustPlayBefore.Size = new System.Drawing.Size(180, 23);
            this.buttonAdjustPlayBefore.TabIndex = 4;
            this.buttonAdjustPlayBefore.Text = "&Play from just before text";
            this.buttonAdjustPlayBefore.UseVisualStyleBackColor = true;
            this.buttonAdjustPlayBefore.Click += new System.EventHandler(this.buttonBeforeText_Click);
            this.buttonAdjustPlayBefore.MouseEnter += new System.EventHandler(this.buttonAdjustPlayBefore_MouseEnter);
            // 
            // contextMenuStripHideVideoControls
            // 
            this.contextMenuStripHideVideoControls.Items.AddRange(new System.Windows.Forms.ToolStripItem[] {
            this.hideVideoControlsToolStripMenuItem});
            this.contextMenuStripHideVideoControls.Name = "contextMenuStripVideoControls";
            this.contextMenuStripHideVideoControls.Size = new System.Drawing.Size(178, 26);
            // 
            // hideVideoControlsToolStripMenuItem
            // 
            this.hideVideoControlsToolStripMenuItem.Name = "hideVideoControlsToolStripMenuItem";
            this.hideVideoControlsToolStripMenuItem.Size = new System.Drawing.Size(177, 22);
            this.hideVideoControlsToolStripMenuItem.Text = "Hide video controls";
            this.hideVideoControlsToolStripMenuItem.Click += new System.EventHandler(this.hideVideoControlsToolStripMenuItem_Click);
            // 
            // ShowSubtitleTimer
            // 
            this.ShowSubtitleTimer.Enabled = true;
            this.ShowSubtitleTimer.Interval = 17;
            this.ShowSubtitleTimer.Tick += new System.EventHandler(this.ShowSubtitleTimerTick);
            // 
            // timerAutoDuration
            // 
            this.timerAutoDuration.Interval = 300;
            this.timerAutoDuration.Tick += new System.EventHandler(this.timerAutoDuration_Tick);
            // 
            // timerAutoContinue
            // 
            this.timerAutoContinue.Interval = 1000;
            this.timerAutoContinue.Tick += new System.EventHandler(this.timerAutoContinue_Tick);
            // 
            // timerWaveform
            // 
            this.timerWaveform.Tick += new System.EventHandler(this.timerWaveform_Tick);
            // 
            // contextMenuStripWaveform
            // 
            this.contextMenuStripWaveform.Items.AddRange(new System.Windows.Forms.ToolStripItem[] {
            this.addParagraphHereToolStripMenuItem,
            this.addParagraphAndPasteToolStripMenuItem,
            this.toolStripMenuItemSetParagraphAsSelection,
            this.toolStripMenuItemFocusTextbox,
            this.goToPreviousSubtitleStripMenuItem,
            this.goToNextSubtitleStripMenuItem,
            this.deleteParagraphToolStripMenuItem,
            this.splitToolStripMenuItem1,
            this.mergeWithPreviousToolStripMenuItem,
            this.mergeWithNextToolStripMenuItem,
            this.toolStripSeparator11,
            this.extendToPreviousToolStripMenuItem,
            this.extendToNextToolStripMenuItem,
            this.toolStripSeparator6,
            this.toolStripMenuItemWaveformPlaySelection,
            this.toolStripSeparator23,
            this.showWaveformAndSpectrogramToolStripMenuItem,
            this.showOnlyWaveformToolStripMenuItem,
            this.showOnlySpectrogramToolStripMenuItem,
            this.toolStripSeparatorGuessTimeCodes,
            this.removeShotChangeToolStripMenuItem,
            this.addShotChangeToolStripMenuItem,
            this.guessTimeCodesToolStripMenuItem,
            this.seekSilenceToolStripMenuItem,
            this.insertSubtitleHereToolStripMenuItem});
            this.contextMenuStripWaveform.Name = "contextMenuStripWaveform";
            this.contextMenuStripWaveform.Size = new System.Drawing.Size(275, 490);
            this.contextMenuStripWaveform.Closing += new System.Windows.Forms.ToolStripDropDownClosingEventHandler(this.contextMenuStripWaveform_Closing);
            this.contextMenuStripWaveform.Opening += new System.ComponentModel.CancelEventHandler(this.ContextMenuStripWaveformOpening);
            // 
            // addParagraphHereToolStripMenuItem
            // 
            this.addParagraphHereToolStripMenuItem.Name = "addParagraphHereToolStripMenuItem";
            this.addParagraphHereToolStripMenuItem.Size = new System.Drawing.Size(274, 22);
            this.addParagraphHereToolStripMenuItem.Text = "Add paragraph here";
            this.addParagraphHereToolStripMenuItem.Click += new System.EventHandler(this.addParagraphHereToolStripMenuItem_Click);
            // 
            // addParagraphAndPasteToolStripMenuItem
            // 
            this.addParagraphAndPasteToolStripMenuItem.Name = "addParagraphAndPasteToolStripMenuItem";
            this.addParagraphAndPasteToolStripMenuItem.Size = new System.Drawing.Size(274, 22);
            this.addParagraphAndPasteToolStripMenuItem.Text = "Add paragraph here + paste clipboard";
            this.addParagraphAndPasteToolStripMenuItem.Click += new System.EventHandler(this.addParagraphAndPasteToolStripMenuItem_Click);
            // 
            // toolStripMenuItemSetParagraphAsSelection
            // 
            this.toolStripMenuItemSetParagraphAsSelection.Name = "toolStripMenuItemSetParagraphAsSelection";
            this.toolStripMenuItemSetParagraphAsSelection.Size = new System.Drawing.Size(274, 22);
            this.toolStripMenuItemSetParagraphAsSelection.Text = "Set selected paragraph as selection";
            this.toolStripMenuItemSetParagraphAsSelection.Click += new System.EventHandler(this.toolStripMenuItemSetParagraphAsSelection_Click);
            // 
            // toolStripMenuItemFocusTextbox
            // 
            this.toolStripMenuItemFocusTextbox.Name = "toolStripMenuItemFocusTextbox";
            this.toolStripMenuItemFocusTextbox.Size = new System.Drawing.Size(274, 22);
            this.toolStripMenuItemFocusTextbox.Text = "Focus textbox";
            this.toolStripMenuItemFocusTextbox.Click += new System.EventHandler(this.toolStripMenuItemFocusTextbox_Click);
            // 
            // goToPreviousSubtitleStripMenuItem
            // 
            this.goToPreviousSubtitleStripMenuItem.Name = "goToPreviousSubtitleStripMenuItem";
            this.goToPreviousSubtitleStripMenuItem.Size = new System.Drawing.Size(274, 22);
            this.goToPreviousSubtitleStripMenuItem.Text = "Go to previous subtitle";
            this.goToPreviousSubtitleStripMenuItem.Click += new System.EventHandler(this.goToPreviousSubtitleToolStripMenuItem_Click);
            // 
            // goToNextSubtitleStripMenuItem
            // 
            this.goToNextSubtitleStripMenuItem.Name = "goToNextSubtitleStripMenuItem";
            this.goToNextSubtitleStripMenuItem.Size = new System.Drawing.Size(274, 22);
            this.goToNextSubtitleStripMenuItem.Text = "Go to next subtitle";
            this.goToNextSubtitleStripMenuItem.Click += new System.EventHandler(this.goToNextSubtitleToolStripMenuItem_Click);
            // 
            // deleteParagraphToolStripMenuItem
            // 
            this.deleteParagraphToolStripMenuItem.Name = "deleteParagraphToolStripMenuItem";
            this.deleteParagraphToolStripMenuItem.Size = new System.Drawing.Size(274, 22);
            this.deleteParagraphToolStripMenuItem.Text = "Delete paragraph";
            this.deleteParagraphToolStripMenuItem.Click += new System.EventHandler(this.deleteParagraphToolStripMenuItem_Click);
            // 
            // splitToolStripMenuItem1
            // 
            this.splitToolStripMenuItem1.Name = "splitToolStripMenuItem1";
            this.splitToolStripMenuItem1.Size = new System.Drawing.Size(274, 22);
            this.splitToolStripMenuItem1.Text = "Split";
            this.splitToolStripMenuItem1.Click += new System.EventHandler(this.splitToolStripMenuItem1_Click);
            // 
            // mergeWithPreviousToolStripMenuItem
            // 
            this.mergeWithPreviousToolStripMenuItem.Name = "mergeWithPreviousToolStripMenuItem";
            this.mergeWithPreviousToolStripMenuItem.Size = new System.Drawing.Size(274, 22);
            this.mergeWithPreviousToolStripMenuItem.Text = "Merge with previous";
            this.mergeWithPreviousToolStripMenuItem.Click += new System.EventHandler(this.mergeWithPreviousToolStripMenuItem_Click);
            // 
            // mergeWithNextToolStripMenuItem
            // 
            this.mergeWithNextToolStripMenuItem.Name = "mergeWithNextToolStripMenuItem";
            this.mergeWithNextToolStripMenuItem.Size = new System.Drawing.Size(274, 22);
            this.mergeWithNextToolStripMenuItem.Text = "Merge with next";
            this.mergeWithNextToolStripMenuItem.Click += new System.EventHandler(this.mergeWithNextToolStripMenuItem_Click);
            // 
            // toolStripSeparator11
            // 
            this.toolStripSeparator11.Name = "toolStripSeparator11";
            this.toolStripSeparator11.Size = new System.Drawing.Size(271, 6);
            // 
            // extendToPreviousToolStripMenuItem
            // 
            this.extendToPreviousToolStripMenuItem.Name = "extendToPreviousToolStripMenuItem";
            this.extendToPreviousToolStripMenuItem.Size = new System.Drawing.Size(274, 22);
            this.extendToPreviousToolStripMenuItem.Text = "Extend to previous";
            this.extendToPreviousToolStripMenuItem.Click += new System.EventHandler(this.extendToPreviousToolStripMenuItem_Click);
            // 
            // extendToNextToolStripMenuItem
            // 
            this.extendToNextToolStripMenuItem.Name = "extendToNextToolStripMenuItem";
            this.extendToNextToolStripMenuItem.Size = new System.Drawing.Size(274, 22);
            this.extendToNextToolStripMenuItem.Text = "Extend to next";
            this.extendToNextToolStripMenuItem.Click += new System.EventHandler(this.extendToNextToolStripMenuItem_Click);
            // 
            // toolStripSeparator6
            // 
            this.toolStripSeparator6.Name = "toolStripSeparator6";
            this.toolStripSeparator6.Size = new System.Drawing.Size(271, 6);
            // 
            // toolStripMenuItemWaveformPlaySelection
            // 
            this.toolStripMenuItemWaveformPlaySelection.Name = "toolStripMenuItemWaveformPlaySelection";
            this.toolStripMenuItemWaveformPlaySelection.Size = new System.Drawing.Size(274, 22);
            this.toolStripMenuItemWaveformPlaySelection.Text = "Play selection";
            this.toolStripMenuItemWaveformPlaySelection.Click += new System.EventHandler(this.toolStripMenuItemWaveformPlaySelection_Click);
            // 
            // toolStripSeparator23
            // 
            this.toolStripSeparator23.Name = "toolStripSeparator23";
            this.toolStripSeparator23.Size = new System.Drawing.Size(271, 6);
            // 
            // showWaveformAndSpectrogramToolStripMenuItem
            // 
            this.showWaveformAndSpectrogramToolStripMenuItem.Name = "showWaveformAndSpectrogramToolStripMenuItem";
            this.showWaveformAndSpectrogramToolStripMenuItem.Size = new System.Drawing.Size(274, 22);
            this.showWaveformAndSpectrogramToolStripMenuItem.Text = "Show waveform and spectrogram";
            this.showWaveformAndSpectrogramToolStripMenuItem.Click += new System.EventHandler(this.ShowWaveformAndSpectrogramToolStripMenuItemClick);
            // 
            // showOnlyWaveformToolStripMenuItem
            // 
            this.showOnlyWaveformToolStripMenuItem.Name = "showOnlyWaveformToolStripMenuItem";
            this.showOnlyWaveformToolStripMenuItem.Size = new System.Drawing.Size(274, 22);
            this.showOnlyWaveformToolStripMenuItem.Text = "Show only waveform";
            this.showOnlyWaveformToolStripMenuItem.Click += new System.EventHandler(this.ShowOnlyWaveformToolStripMenuItemClick);
            // 
            // showOnlySpectrogramToolStripMenuItem
            // 
            this.showOnlySpectrogramToolStripMenuItem.Name = "showOnlySpectrogramToolStripMenuItem";
            this.showOnlySpectrogramToolStripMenuItem.Size = new System.Drawing.Size(274, 22);
            this.showOnlySpectrogramToolStripMenuItem.Text = "Show only spectrogram";
            this.showOnlySpectrogramToolStripMenuItem.Click += new System.EventHandler(this.ShowOnlySpectrogramToolStripMenuItemClick);
            // 
            // toolStripSeparatorGuessTimeCodes
            // 
            this.toolStripSeparatorGuessTimeCodes.Name = "toolStripSeparatorGuessTimeCodes";
            this.toolStripSeparatorGuessTimeCodes.Size = new System.Drawing.Size(271, 6);
            // 
            // removeShotChangeToolStripMenuItem
            // 
            this.removeShotChangeToolStripMenuItem.Name = "removeShotChangeToolStripMenuItem";
            this.removeShotChangeToolStripMenuItem.Size = new System.Drawing.Size(274, 22);
            this.removeShotChangeToolStripMenuItem.Text = "Remove shot change";
            this.removeShotChangeToolStripMenuItem.Click += new System.EventHandler(this.removeShotChangeToolStripMenuItem_Click);
            // 
            // addShotChangeToolStripMenuItem
            // 
            this.addShotChangeToolStripMenuItem.Name = "addShotChangeToolStripMenuItem";
            this.addShotChangeToolStripMenuItem.Size = new System.Drawing.Size(274, 22);
            this.addShotChangeToolStripMenuItem.Text = "Add shot change";
            this.addShotChangeToolStripMenuItem.Click += new System.EventHandler(this.addShotChangeToolStripMenuItem_Click);
            // 
            // guessTimeCodesToolStripMenuItem
            // 
            this.guessTimeCodesToolStripMenuItem.Name = "guessTimeCodesToolStripMenuItem";
            this.guessTimeCodesToolStripMenuItem.Size = new System.Drawing.Size(274, 22);
            this.guessTimeCodesToolStripMenuItem.Text = "Guess time codes...";
            this.guessTimeCodesToolStripMenuItem.Click += new System.EventHandler(this.GuessTimeCodesToolStripMenuItemClick);
            // 
            // seekSilenceToolStripMenuItem
            // 
            this.seekSilenceToolStripMenuItem.Name = "seekSilenceToolStripMenuItem";
            this.seekSilenceToolStripMenuItem.Size = new System.Drawing.Size(274, 22);
            this.seekSilenceToolStripMenuItem.Text = "Seek silence...";
            this.seekSilenceToolStripMenuItem.Click += new System.EventHandler(this.seekSilenceToolStripMenuItem_Click);
            // 
            // insertSubtitleHereToolStripMenuItem
            // 
            this.insertSubtitleHereToolStripMenuItem.Name = "insertSubtitleHereToolStripMenuItem";
            this.insertSubtitleHereToolStripMenuItem.Size = new System.Drawing.Size(274, 22);
            this.insertSubtitleHereToolStripMenuItem.Text = "Insert subtitle here...";
            this.insertSubtitleHereToolStripMenuItem.Click += new System.EventHandler(this.insertSubtitleHereToolStripMenuItem_Click);
            // 
            // splitContainerMain
            // 
            this.splitContainerMain.Dock = System.Windows.Forms.DockStyle.Fill;
            this.splitContainerMain.FixedPanel = System.Windows.Forms.FixedPanel.Panel2;
            this.splitContainerMain.Location = new System.Drawing.Point(0, 64);
            this.splitContainerMain.Name = "splitContainerMain";
            this.splitContainerMain.Orientation = System.Windows.Forms.Orientation.Horizontal;
            // 
            // splitContainerMain.Panel1
            // 
            this.splitContainerMain.Panel1.Controls.Add(this.splitContainer1);
            // 
            // splitContainerMain.Panel2
            // 
            this.splitContainerMain.Panel2.Controls.Add(this.groupBoxVideo);
            this.splitContainerMain.Size = new System.Drawing.Size(975, 560);
            this.splitContainerMain.SplitterDistance = 251;
            this.splitContainerMain.TabIndex = 8;
            this.splitContainerMain.SplitterMoving += new System.Windows.Forms.SplitterCancelEventHandler(this.splitContainerMain_SplitterMoving);
            this.splitContainerMain.SplitterMoved += new System.Windows.Forms.SplitterEventHandler(this.SplitContainerMainSplitterMoved);
            // 
            // splitContainer1
            // 
            this.splitContainer1.Dock = System.Windows.Forms.DockStyle.Fill;
            this.splitContainer1.Location = new System.Drawing.Point(0, 0);
            this.splitContainer1.Name = "splitContainer1";
            // 
            // splitContainer1.Panel1
            // 
            this.splitContainer1.Panel1.Controls.Add(this.splitContainerListViewAndText);
            this.splitContainer1.Panel1.Controls.Add(this.textBoxSource);
            this.splitContainer1.Panel1.Padding = new System.Windows.Forms.Padding(3, 0, 0, 0);
            // 
            // splitContainer1.Panel2
            // 
            this.splitContainer1.Panel2.Controls.Add(this.panelVideoPlayer);
            this.splitContainer1.Size = new System.Drawing.Size(975, 251);
            this.splitContainer1.SplitterDistance = 743;
            this.splitContainer1.TabIndex = 7;
            this.splitContainer1.SplitterMoved += new System.Windows.Forms.SplitterEventHandler(this.SplitContainer1SplitterMoved);
            // 
            // splitContainerListViewAndText
            // 
            this.splitContainerListViewAndText.Dock = System.Windows.Forms.DockStyle.Fill;
            this.splitContainerListViewAndText.Location = new System.Drawing.Point(3, 0);
            this.splitContainerListViewAndText.Name = "splitContainerListViewAndText";
            this.splitContainerListViewAndText.Orientation = System.Windows.Forms.Orientation.Horizontal;
            // 
            // splitContainerListViewAndText.Panel1
            // 
            this.splitContainerListViewAndText.Panel1.Controls.Add(this.SubtitleListview1);
            this.splitContainerListViewAndText.Panel1MinSize = 50;
            // 
            // splitContainerListViewAndText.Panel2
            // 
            this.splitContainerListViewAndText.Panel2.Controls.Add(this.groupBoxEdit);
            this.splitContainerListViewAndText.Panel2MinSize = 105;
            this.splitContainerListViewAndText.Size = new System.Drawing.Size(740, 251);
            this.splitContainerListViewAndText.SplitterDistance = 105;
            this.splitContainerListViewAndText.TabIndex = 2;
            this.splitContainerListViewAndText.VisibleChanged += new System.EventHandler(this.ListViewVisibleChanged);
            // 
            // imageListBookmarks
            // 
            this.imageListBookmarks.ColorDepth = System.Windows.Forms.ColorDepth.Depth8Bit;
            this.imageListBookmarks.ImageSize = new System.Drawing.Size(16, 16);
            this.imageListBookmarks.TransparentColor = System.Drawing.Color.Transparent;
            // 
            // groupBoxEdit
            // 
            this.groupBoxEdit.Controls.Add(this.numericUpDownLayer);
            this.groupBoxEdit.Controls.Add(this.labelLayer);
            this.groupBoxEdit.Controls.Add(this.panelBookmark);
            this.groupBoxEdit.Controls.Add(this.textBoxListViewText);
            this.groupBoxEdit.Controls.Add(this.labelOriginalSingleLinePixels);
            this.groupBoxEdit.Controls.Add(this.labelSingleLinePixels);
            this.groupBoxEdit.Controls.Add(this.pictureBoxBookmark);
            this.groupBoxEdit.Controls.Add(this.labelSingleLine);
            this.groupBoxEdit.Controls.Add(this.labelOriginalSingleLine);
            this.groupBoxEdit.Controls.Add(this.labelStartTimeWarning);
            this.groupBoxEdit.Controls.Add(this.buttonSplitLine);
            this.groupBoxEdit.Controls.Add(this.labelOriginalCharactersPerSecond);
            this.groupBoxEdit.Controls.Add(this.labelTextOriginalLineTotal);
            this.groupBoxEdit.Controls.Add(this.labelTextOriginalLineLengths);
            this.groupBoxEdit.Controls.Add(this.labelOriginalText);
            this.groupBoxEdit.Controls.Add(this.labelText);
            this.groupBoxEdit.Controls.Add(this.textBoxListViewTextOriginal);
            this.groupBoxEdit.Controls.Add(this.buttonAutoBreak);
            this.groupBoxEdit.Controls.Add(this.labelTextLineLengths);
            this.groupBoxEdit.Controls.Add(this.labelTextLineTotal);
            this.groupBoxEdit.Controls.Add(this.labelCharactersPerSecond);
            this.groupBoxEdit.Controls.Add(this.buttonUnBreak);
            this.groupBoxEdit.Controls.Add(this.timeUpDownStartTime);
            this.groupBoxEdit.Controls.Add(this.numericUpDownDuration);
            this.groupBoxEdit.Controls.Add(this.buttonPrevious);
            this.groupBoxEdit.Controls.Add(this.buttonNext);
            this.groupBoxEdit.Controls.Add(this.labelStartTime);
            this.groupBoxEdit.Controls.Add(this.labelDuration);
            this.groupBoxEdit.Controls.Add(this.labelAutoDuration);
            this.groupBoxEdit.Controls.Add(this.pictureBoxRecord);
            this.groupBoxEdit.Dock = System.Windows.Forms.DockStyle.Fill;
            this.groupBoxEdit.Location = new System.Drawing.Point(0, 0);
            this.groupBoxEdit.Name = "groupBoxEdit";
            this.groupBoxEdit.Size = new System.Drawing.Size(740, 142);
            this.groupBoxEdit.TabIndex = 1;
            this.groupBoxEdit.TabStop = false;
            // 
            // numericUpDownLayer
            // 
            this.numericUpDownLayer.Location = new System.Drawing.Point(44, 113);
            this.numericUpDownLayer.Maximum = new decimal(new int[] {
            2147483647,
            0,
            0,
            0});
            this.numericUpDownLayer.Minimum = new decimal(new int[] {
            -2147483648,
            0,
            0,
            -2147483648});
            this.numericUpDownLayer.Name = "numericUpDownLayer";
            this.numericUpDownLayer.Size = new System.Drawing.Size(59, 20);
            this.numericUpDownLayer.TabIndex = 4;
            this.numericUpDownLayer.ValueChanged += new System.EventHandler(this.NumericUpDownLayer_ValueChanged);
            // 
            // labelLayer
            // 
            this.labelLayer.AutoSize = true;
            this.labelLayer.Location = new System.Drawing.Point(9, 115);
            this.labelLayer.Name = "labelLayer";
            this.labelLayer.Size = new System.Drawing.Size(33, 13);
            this.labelLayer.TabIndex = 45;
            this.labelLayer.Text = "Layer";
            // 
            // panelBookmark
            // 
            this.panelBookmark.BackColor = System.Drawing.Color.LemonChiffon;
            this.panelBookmark.BorderStyle = System.Windows.Forms.BorderStyle.FixedSingle;
            this.panelBookmark.Controls.Add(this.labelBookmark);
            this.panelBookmark.Location = new System.Drawing.Point(33, 118);
            this.panelBookmark.Name = "panelBookmark";
            this.panelBookmark.Size = new System.Drawing.Size(200, 25);
            this.panelBookmark.TabIndex = 40;
            this.panelBookmark.Visible = false;
            // 
            // labelBookmark
            // 
            this.labelBookmark.AutoSize = true;
            this.labelBookmark.Location = new System.Drawing.Point(4, 4);
            this.labelBookmark.Name = "labelBookmark";
            this.labelBookmark.Size = new System.Drawing.Size(77, 13);
            this.labelBookmark.TabIndex = 0;
            this.labelBookmark.Text = "labelBookmark";
            this.labelBookmark.DoubleClick += new System.EventHandler(this.labelBookmark_DoubleClick);
            // 
            // contextMenuStripTextBoxListView
            // 
            this.contextMenuStripTextBoxListView.Items.AddRange(new System.Windows.Forms.ToolStripItem[] {
            this.toolStripSeparatorSpellCheckSuggestions,
            this.toolStripMenuItemSpellCheckSkipOnce,
            this.toolStripMenuItemSpellCheckSkipAll,
            this.toolStripMenuItemSpellCheckAddToDictionary,
            this.toolStripMenuItemSpellCheckAddToNames,
            this.toolStripSeparatorSpellCheck,
            this.toolStripMenuItemWebVttVoice,
            this.toolStripSeparatorWebVTT,
            this.cutToolStripMenuItem1,
            this.copyToolStripMenuItem1,
            this.pasteToolStripMenuItem1,
            this.deleteToolStripMenuItem1,
            this.toolStripMenuItemSplitViaWaveform,
            this.toolStripMenuItemSplitTextAtCursor,
            this.toolStripSeparator15,
            this.selectAllToolStripMenuItem1,
            this.toolStripSeparator13,
            this.normalToolStripMenuItem1,
            this.boldToolStripMenuItem1,
            this.italicToolStripMenuItem1,
            this.boxToolStripMenuItem1,
            this.underlineToolStripMenuItem1,
            this.colorToolStripMenuItem1,
            this.toolStripMenuItemHorizontalDigits,
            this.toolStripMenuItemBouten,
            this.toolStripMenuItemRuby,
            this.fontNameToolStripMenuItem,
            this.superscriptToolStripMenuItem,
            this.subscriptToolStripMenuItem,
            this.toolStripSeparatorInsertUnicode,
            this.insertUnicodeCharactersToolStripMenuItem,
            this.insertUnicodeControlCharactersToolStripMenuItem});
            this.contextMenuStripTextBoxListView.Name = "contextMenuStripTextBoxListView";
            this.contextMenuStripTextBoxListView.Size = new System.Drawing.Size(274, 612);
            this.contextMenuStripTextBoxListView.Closed += new System.Windows.Forms.ToolStripDropDownClosedEventHandler(this.MenuClosed);
            this.contextMenuStripTextBoxListView.Closing += new System.Windows.Forms.ToolStripDropDownClosingEventHandler(this.contextMenuStripTextBoxListViewClosing);
            this.contextMenuStripTextBoxListView.Opening += new System.ComponentModel.CancelEventHandler(this.ContextMenuStripTextBoxListViewOpening);
            this.contextMenuStripTextBoxListView.Opened += new System.EventHandler(this.MenuOpened);
            // 
            // toolStripSeparatorSpellCheckSuggestions
            // 
            this.toolStripSeparatorSpellCheckSuggestions.Name = "toolStripSeparatorSpellCheckSuggestions";
            this.toolStripSeparatorSpellCheckSuggestions.Size = new System.Drawing.Size(270, 6);
            this.toolStripSeparatorSpellCheckSuggestions.Visible = false;
            // 
            // toolStripMenuItemSpellCheckSkipOnce
            // 
            this.toolStripMenuItemSpellCheckSkipOnce.Name = "toolStripMenuItemSpellCheckSkipOnce";
            this.toolStripMenuItemSpellCheckSkipOnce.Size = new System.Drawing.Size(273, 22);
            this.toolStripMenuItemSpellCheckSkipOnce.Text = "Skip once";
            this.toolStripMenuItemSpellCheckSkipOnce.Visible = false;
            this.toolStripMenuItemSpellCheckSkipOnce.Click += new System.EventHandler(this.toolStripMenuItemSpellCheckSkipOnce_Click);
            // 
            // toolStripMenuItemSpellCheckSkipAll
            // 
            this.toolStripMenuItemSpellCheckSkipAll.Name = "toolStripMenuItemSpellCheckSkipAll";
            this.toolStripMenuItemSpellCheckSkipAll.Size = new System.Drawing.Size(273, 22);
            this.toolStripMenuItemSpellCheckSkipAll.Text = "Skip all";
            this.toolStripMenuItemSpellCheckSkipAll.Visible = false;
            this.toolStripMenuItemSpellCheckSkipAll.Click += new System.EventHandler(this.toolStripMenuItemSpellCheckSkipAll_Click);
            // 
            // toolStripMenuItemSpellCheckAddToDictionary
            // 
            this.toolStripMenuItemSpellCheckAddToDictionary.Name = "toolStripMenuItemSpellCheckAddToDictionary";
            this.toolStripMenuItemSpellCheckAddToDictionary.Size = new System.Drawing.Size(273, 22);
            this.toolStripMenuItemSpellCheckAddToDictionary.Text = "Add to dictionary";
            this.toolStripMenuItemSpellCheckAddToDictionary.Visible = false;
            this.toolStripMenuItemSpellCheckAddToDictionary.Click += new System.EventHandler(this.toolStripMenuItemSpellCheckAddToDictionary_Click);
            // 
            // toolStripMenuItemSpellCheckAddToNames
            // 
            this.toolStripMenuItemSpellCheckAddToNames.Name = "toolStripMenuItemSpellCheckAddToNames";
            this.toolStripMenuItemSpellCheckAddToNames.Size = new System.Drawing.Size(273, 22);
            this.toolStripMenuItemSpellCheckAddToNames.Text = "Add to names";
            this.toolStripMenuItemSpellCheckAddToNames.Visible = false;
            this.toolStripMenuItemSpellCheckAddToNames.Click += new System.EventHandler(this.toolStripMenuItemSpellCheckAddToNames_Click);
            // 
            // toolStripSeparatorSpellCheck
            // 
            this.toolStripSeparatorSpellCheck.Name = "toolStripSeparatorSpellCheck";
            this.toolStripSeparatorSpellCheck.Size = new System.Drawing.Size(270, 6);
            this.toolStripSeparatorSpellCheck.Visible = false;
            // 
            // toolStripMenuItemWebVttVoice
            // 
            this.toolStripMenuItemWebVttVoice.Name = "toolStripMenuItemWebVttVoice";
            this.toolStripMenuItemWebVttVoice.Size = new System.Drawing.Size(273, 22);
            this.toolStripMenuItemWebVttVoice.Text = "WebVTT voice";
            // 
            // toolStripSeparatorWebVTT
            // 
            this.toolStripSeparatorWebVTT.Name = "toolStripSeparatorWebVTT";
            this.toolStripSeparatorWebVTT.Size = new System.Drawing.Size(270, 6);
            // 
            // cutToolStripMenuItem1
            // 
            this.cutToolStripMenuItem1.Name = "cutToolStripMenuItem1";
            this.cutToolStripMenuItem1.ShortcutKeys = ((System.Windows.Forms.Keys)((System.Windows.Forms.Keys.Control | System.Windows.Forms.Keys.X)));
            this.cutToolStripMenuItem1.Size = new System.Drawing.Size(273, 22);
            this.cutToolStripMenuItem1.Text = "Cut";
            this.cutToolStripMenuItem1.Click += new System.EventHandler(this.cutToolStripMenuItem_Click);
            // 
            // copyToolStripMenuItem1
            // 
            this.copyToolStripMenuItem1.Name = "copyToolStripMenuItem1";
            this.copyToolStripMenuItem1.ShortcutKeys = ((System.Windows.Forms.Keys)((System.Windows.Forms.Keys.Control | System.Windows.Forms.Keys.C)));
            this.copyToolStripMenuItem1.Size = new System.Drawing.Size(273, 22);
            this.copyToolStripMenuItem1.Text = "Copy";
            this.copyToolStripMenuItem1.Click += new System.EventHandler(this.copyToolStripMenuItem_Click);
            // 
            // pasteToolStripMenuItem1
            // 
            this.pasteToolStripMenuItem1.Name = "pasteToolStripMenuItem1";
            this.pasteToolStripMenuItem1.ShortcutKeys = ((System.Windows.Forms.Keys)((System.Windows.Forms.Keys.Control | System.Windows.Forms.Keys.V)));
            this.pasteToolStripMenuItem1.Size = new System.Drawing.Size(273, 22);
            this.pasteToolStripMenuItem1.Text = "Paste";
            this.pasteToolStripMenuItem1.Click += new System.EventHandler(this.PasteToolStripMenuItemClick);
            // 
            // deleteToolStripMenuItem1
            // 
            this.deleteToolStripMenuItem1.Name = "deleteToolStripMenuItem1";
            this.deleteToolStripMenuItem1.Size = new System.Drawing.Size(273, 22);
            this.deleteToolStripMenuItem1.Text = "Delete";
            this.deleteToolStripMenuItem1.Click += new System.EventHandler(this.DeleteToolStripMenuItemClick);
            // 
            // toolStripMenuItemSplitViaWaveform
            // 
            this.toolStripMenuItemSplitViaWaveform.Name = "toolStripMenuItemSplitViaWaveform";
            this.toolStripMenuItemSplitViaWaveform.Size = new System.Drawing.Size(273, 22);
            this.toolStripMenuItemSplitViaWaveform.Text = "Split text at cursor/waveform position";
            this.toolStripMenuItemSplitViaWaveform.Click += new System.EventHandler(this.toolStripMenuItemSplitViaWaveform_Click);
            // 
            // toolStripMenuItemSplitTextAtCursor
            // 
            this.toolStripMenuItemSplitTextAtCursor.Name = "toolStripMenuItemSplitTextAtCursor";
            this.toolStripMenuItemSplitTextAtCursor.Size = new System.Drawing.Size(273, 22);
            this.toolStripMenuItemSplitTextAtCursor.Text = "Split text at cursor position";
            this.toolStripMenuItemSplitTextAtCursor.Click += new System.EventHandler(this.ToolStripMenuItemSplitTextAtCursorClick);
            // 
            // toolStripSeparator15
            // 
            this.toolStripSeparator15.Name = "toolStripSeparator15";
            this.toolStripSeparator15.Size = new System.Drawing.Size(270, 6);
            // 
            // selectAllToolStripMenuItem1
            // 
            this.selectAllToolStripMenuItem1.Name = "selectAllToolStripMenuItem1";
            this.selectAllToolStripMenuItem1.ShortcutKeys = ((System.Windows.Forms.Keys)((System.Windows.Forms.Keys.Control | System.Windows.Forms.Keys.A)));
            this.selectAllToolStripMenuItem1.Size = new System.Drawing.Size(273, 22);
            this.selectAllToolStripMenuItem1.Text = "Select all";
            this.selectAllToolStripMenuItem1.Click += new System.EventHandler(this.selectAllToolStripMenuItem_Click);
            // 
            // toolStripSeparator13
            // 
            this.toolStripSeparator13.Name = "toolStripSeparator13";
            this.toolStripSeparator13.Size = new System.Drawing.Size(270, 6);
            // 
            // normalToolStripMenuItem1
            // 
            this.normalToolStripMenuItem1.Name = "normalToolStripMenuItem1";
            this.normalToolStripMenuItem1.Size = new System.Drawing.Size(273, 22);
            this.normalToolStripMenuItem1.Text = "Normal";
            this.normalToolStripMenuItem1.Click += new System.EventHandler(this.NormalToolStripMenuItem1Click);
            // 
            // boldToolStripMenuItem1
            // 
            this.boldToolStripMenuItem1.Name = "boldToolStripMenuItem1";
            this.boldToolStripMenuItem1.Size = new System.Drawing.Size(273, 22);
            this.boldToolStripMenuItem1.Text = "Bold";
            this.boldToolStripMenuItem1.Click += new System.EventHandler(this.BoldToolStripMenuItem1Click);
            // 
            // italicToolStripMenuItem1
            // 
            this.italicToolStripMenuItem1.Name = "italicToolStripMenuItem1";
            this.italicToolStripMenuItem1.Size = new System.Drawing.Size(273, 22);
            this.italicToolStripMenuItem1.Text = "Italic";
            this.italicToolStripMenuItem1.Click += new System.EventHandler(this.ItalicToolStripMenuItem1Click);
            // 
            // boxToolStripMenuItem1
            // 
            this.boxToolStripMenuItem1.Name = "boxToolStripMenuItem1";
            this.boxToolStripMenuItem1.Size = new System.Drawing.Size(273, 22);
            this.boxToolStripMenuItem1.Text = "Box";
            this.boxToolStripMenuItem1.Click += new System.EventHandler(this.boxToolStripMenuItem1_Click);
            // 
            // underlineToolStripMenuItem1
            // 
            this.underlineToolStripMenuItem1.Name = "underlineToolStripMenuItem1";
            this.underlineToolStripMenuItem1.Size = new System.Drawing.Size(273, 22);
            this.underlineToolStripMenuItem1.Text = "Underline";
            this.underlineToolStripMenuItem1.Click += new System.EventHandler(this.UnderlineToolStripMenuItem1Click);
            // 
            // colorToolStripMenuItem1
            // 
            this.colorToolStripMenuItem1.Name = "colorToolStripMenuItem1";
            this.colorToolStripMenuItem1.Size = new System.Drawing.Size(273, 22);
            this.colorToolStripMenuItem1.Text = "Color...";
            this.colorToolStripMenuItem1.Click += new System.EventHandler(this.ColorToolStripMenuItem1Click);
            // 
            // toolStripMenuItemHorizontalDigits
            // 
            this.toolStripMenuItemHorizontalDigits.Name = "toolStripMenuItemHorizontalDigits";
            this.toolStripMenuItemHorizontalDigits.Size = new System.Drawing.Size(273, 22);
            this.toolStripMenuItemHorizontalDigits.Text = "Horizontal digits";
            this.toolStripMenuItemHorizontalDigits.Click += new System.EventHandler(this.toolStripMenuItemHorizontalDigits_Click);
            // 
            // toolStripMenuItemBouten
            // 
            this.toolStripMenuItemBouten.DropDownItems.AddRange(new System.Windows.Forms.ToolStripItem[] {
            this.boutendotbeforeToolStripMenuItem,
            this.boutendotafterToolStripMenuItem,
            this.boutendotoutsideToolStripMenuItem,
            this.boutenfilledcircleoutsideToolStripMenuItem,
            this.boutenopencircleoutsideToolStripMenuItem,
            this.boutenopendotoutsideToolStripMenuItem,
            this.boutenfilledsesameoutsideToolStripMenuItem,
            this.boutenopensesameoutsideToolStripMenuItem,
            this.boutenautooutsideToolStripMenuItem,
            this.boutenautoToolStripMenuItem});
            this.toolStripMenuItemBouten.Name = "toolStripMenuItemBouten";
            this.toolStripMenuItemBouten.Size = new System.Drawing.Size(273, 22);
            this.toolStripMenuItemBouten.Text = "Bouten";
            // 
            // boutendotbeforeToolStripMenuItem
            // 
            this.boutendotbeforeToolStripMenuItem.Name = "boutendotbeforeToolStripMenuItem";
            this.boutendotbeforeToolStripMenuItem.Size = new System.Drawing.Size(232, 22);
            this.boutendotbeforeToolStripMenuItem.Text = "bouten-dot-before";
            this.boutendotbeforeToolStripMenuItem.Click += new System.EventHandler(this.BoutenToolStripMenuItemClick);
            // 
            // boutendotafterToolStripMenuItem
            // 
            this.boutendotafterToolStripMenuItem.Name = "boutendotafterToolStripMenuItem";
            this.boutendotafterToolStripMenuItem.Size = new System.Drawing.Size(232, 22);
            this.boutendotafterToolStripMenuItem.Text = "bouten-dot-after";
            this.boutendotafterToolStripMenuItem.Click += new System.EventHandler(this.BoutenToolStripMenuItemClick);
            // 
            // boutendotoutsideToolStripMenuItem
            // 
            this.boutendotoutsideToolStripMenuItem.Name = "boutendotoutsideToolStripMenuItem";
            this.boutendotoutsideToolStripMenuItem.Size = new System.Drawing.Size(232, 22);
            this.boutendotoutsideToolStripMenuItem.Text = "bouten-dot-outside";
            this.boutendotoutsideToolStripMenuItem.Click += new System.EventHandler(this.BoutenToolStripMenuItemClick);
            // 
            // boutenfilledcircleoutsideToolStripMenuItem
            // 
            this.boutenfilledcircleoutsideToolStripMenuItem.Name = "boutenfilledcircleoutsideToolStripMenuItem";
            this.boutenfilledcircleoutsideToolStripMenuItem.Size = new System.Drawing.Size(232, 22);
            this.boutenfilledcircleoutsideToolStripMenuItem.Text = "bouten-filled-circle-outside";
            this.boutenfilledcircleoutsideToolStripMenuItem.Click += new System.EventHandler(this.BoutenToolStripMenuItemClick);
            // 
            // boutenopencircleoutsideToolStripMenuItem
            // 
            this.boutenopencircleoutsideToolStripMenuItem.Name = "boutenopencircleoutsideToolStripMenuItem";
            this.boutenopencircleoutsideToolStripMenuItem.Size = new System.Drawing.Size(232, 22);
            this.boutenopencircleoutsideToolStripMenuItem.Text = "bouten-open-circle-outside";
            this.boutenopencircleoutsideToolStripMenuItem.Click += new System.EventHandler(this.BoutenToolStripMenuItemClick);
            // 
            // boutenopendotoutsideToolStripMenuItem
            // 
            this.boutenopendotoutsideToolStripMenuItem.Name = "boutenopendotoutsideToolStripMenuItem";
            this.boutenopendotoutsideToolStripMenuItem.Size = new System.Drawing.Size(232, 22);
            this.boutenopendotoutsideToolStripMenuItem.Text = "bouten-open-dot-outside";
            this.boutenopendotoutsideToolStripMenuItem.Click += new System.EventHandler(this.BoutenToolStripMenuItemClick);
            // 
            // boutenfilledsesameoutsideToolStripMenuItem
            // 
            this.boutenfilledsesameoutsideToolStripMenuItem.Name = "boutenfilledsesameoutsideToolStripMenuItem";
            this.boutenfilledsesameoutsideToolStripMenuItem.Size = new System.Drawing.Size(232, 22);
            this.boutenfilledsesameoutsideToolStripMenuItem.Text = "bouten-filled-sesame-outside";
            this.boutenfilledsesameoutsideToolStripMenuItem.Click += new System.EventHandler(this.BoutenToolStripMenuItemClick);
            // 
            // boutenopensesameoutsideToolStripMenuItem
            // 
            this.boutenopensesameoutsideToolStripMenuItem.Name = "boutenopensesameoutsideToolStripMenuItem";
            this.boutenopensesameoutsideToolStripMenuItem.Size = new System.Drawing.Size(232, 22);
            this.boutenopensesameoutsideToolStripMenuItem.Text = "bouten-open-sesame-outside";
            this.boutenopensesameoutsideToolStripMenuItem.Click += new System.EventHandler(this.BoutenToolStripMenuItemClick);
            // 
            // boutenautooutsideToolStripMenuItem
            // 
            this.boutenautooutsideToolStripMenuItem.Name = "boutenautooutsideToolStripMenuItem";
            this.boutenautooutsideToolStripMenuItem.Size = new System.Drawing.Size(232, 22);
            this.boutenautooutsideToolStripMenuItem.Text = "bouten-auto-outside";
            this.boutenautooutsideToolStripMenuItem.Click += new System.EventHandler(this.BoutenToolStripMenuItemClick);
            // 
            // boutenautoToolStripMenuItem
            // 
            this.boutenautoToolStripMenuItem.Name = "boutenautoToolStripMenuItem";
            this.boutenautoToolStripMenuItem.Size = new System.Drawing.Size(232, 22);
            this.boutenautoToolStripMenuItem.Text = "bouten-auto";
            this.boutenautoToolStripMenuItem.Click += new System.EventHandler(this.BoutenToolStripMenuItemClick);
            // 
            // toolStripMenuItemRuby
            // 
            this.toolStripMenuItemRuby.Name = "toolStripMenuItemRuby";
            this.toolStripMenuItemRuby.Size = new System.Drawing.Size(273, 22);
            this.toolStripMenuItemRuby.Text = "Ruby...";
            this.toolStripMenuItemRuby.Click += new System.EventHandler(this.toolStripMenuItemRuby_Click);
            // 
            // fontNameToolStripMenuItem
            // 
            this.fontNameToolStripMenuItem.Name = "fontNameToolStripMenuItem";
            this.fontNameToolStripMenuItem.Size = new System.Drawing.Size(273, 22);
            this.fontNameToolStripMenuItem.Text = "Font name...";
            this.fontNameToolStripMenuItem.Click += new System.EventHandler(this.FontNameToolStripMenuItemClick);
            // 
            // superscriptToolStripMenuItem
            // 
            this.superscriptToolStripMenuItem.Name = "superscriptToolStripMenuItem";
            this.superscriptToolStripMenuItem.Size = new System.Drawing.Size(273, 22);
            this.superscriptToolStripMenuItem.Text = "Superscript";
            this.superscriptToolStripMenuItem.Click += new System.EventHandler(this.SuperscriptToolStripMenuItemClick);
            // 
            // subscriptToolStripMenuItem
            // 
            this.subscriptToolStripMenuItem.Name = "subscriptToolStripMenuItem";
            this.subscriptToolStripMenuItem.Size = new System.Drawing.Size(273, 22);
            this.subscriptToolStripMenuItem.Text = "Subscript";
            this.subscriptToolStripMenuItem.Click += new System.EventHandler(this.SubscriptToolStripMenuItemClick);
            // 
            // toolStripSeparatorInsertUnicode
            // 
            this.toolStripSeparatorInsertUnicode.Name = "toolStripSeparatorInsertUnicode";
            this.toolStripSeparatorInsertUnicode.Size = new System.Drawing.Size(270, 6);
            // 
            // insertUnicodeCharactersToolStripMenuItem
            // 
            this.insertUnicodeCharactersToolStripMenuItem.Name = "insertUnicodeCharactersToolStripMenuItem";
            this.insertUnicodeCharactersToolStripMenuItem.Size = new System.Drawing.Size(273, 22);
            this.insertUnicodeCharactersToolStripMenuItem.Text = "Insert Unicode characters";
            // 
            // insertUnicodeControlCharactersToolStripMenuItem
            // 
            this.insertUnicodeControlCharactersToolStripMenuItem.DropDownItems.AddRange(new System.Windows.Forms.ToolStripItem[] {
            this.lefttorightMarkLRMToolStripMenuItem,
            this.righttoleftMarkRLMToolStripMenuItem,
            this.startOfLefttorightEmbeddingLREToolStripMenuItem1,
            this.startOfRighttoleftEmbeddingRLEToolStripMenuItem1,
            this.startOfLefttorightOverrideLROToolStripMenuItem1,
            this.startOfRighttoleftOverrideRLOToolStripMenuItem1});
            this.insertUnicodeControlCharactersToolStripMenuItem.Name = "insertUnicodeControlCharactersToolStripMenuItem";
            this.insertUnicodeControlCharactersToolStripMenuItem.Size = new System.Drawing.Size(273, 22);
            this.insertUnicodeControlCharactersToolStripMenuItem.Text = "Insert Unicode control characters";
            // 
            // lefttorightMarkLRMToolStripMenuItem
            // 
            this.lefttorightMarkLRMToolStripMenuItem.Name = "lefttorightMarkLRMToolStripMenuItem";
            this.lefttorightMarkLRMToolStripMenuItem.Size = new System.Drawing.Size(272, 22);
            this.lefttorightMarkLRMToolStripMenuItem.Text = "Left-to-right mark (LRM)";
            this.lefttorightMarkLRMToolStripMenuItem.Click += new System.EventHandler(this.leftToolStripMenuItem_Click);
            // 
            // righttoleftMarkRLMToolStripMenuItem
            // 
            this.righttoleftMarkRLMToolStripMenuItem.Name = "righttoleftMarkRLMToolStripMenuItem";
            this.righttoleftMarkRLMToolStripMenuItem.Size = new System.Drawing.Size(272, 22);
            this.righttoleftMarkRLMToolStripMenuItem.Text = "Right-to-left mark (RLM)";
            this.righttoleftMarkRLMToolStripMenuItem.Click += new System.EventHandler(this.righttoleftMarkToolStripMenuItem_Click);
            // 
            // startOfLefttorightEmbeddingLREToolStripMenuItem1
            // 
            this.startOfLefttorightEmbeddingLREToolStripMenuItem1.Name = "startOfLefttorightEmbeddingLREToolStripMenuItem1";
            this.startOfLefttorightEmbeddingLREToolStripMenuItem1.Size = new System.Drawing.Size(272, 22);
            this.startOfLefttorightEmbeddingLREToolStripMenuItem1.Text = "Start of left-to-right embedding (LRE)";
            this.startOfLefttorightEmbeddingLREToolStripMenuItem1.Click += new System.EventHandler(this.startOfLefttorightEmbeddingLREToolStripMenuItem_Click);
            // 
            // startOfRighttoleftEmbeddingRLEToolStripMenuItem1
            // 
            this.startOfRighttoleftEmbeddingRLEToolStripMenuItem1.Name = "startOfRighttoleftEmbeddingRLEToolStripMenuItem1";
            this.startOfRighttoleftEmbeddingRLEToolStripMenuItem1.Size = new System.Drawing.Size(272, 22);
            this.startOfRighttoleftEmbeddingRLEToolStripMenuItem1.Text = "Start of right-to-left embedding (RLE)";
            this.startOfRighttoleftEmbeddingRLEToolStripMenuItem1.Click += new System.EventHandler(this.startOfRighttoleftEmbeddingRLEToolStripMenuItem_Click);
            // 
            // startOfLefttorightOverrideLROToolStripMenuItem1
            // 
            this.startOfLefttorightOverrideLROToolStripMenuItem1.Name = "startOfLefttorightOverrideLROToolStripMenuItem1";
            this.startOfLefttorightOverrideLROToolStripMenuItem1.Size = new System.Drawing.Size(272, 22);
            this.startOfLefttorightOverrideLROToolStripMenuItem1.Text = "Start of left-to-right override (LRO)";
            this.startOfLefttorightOverrideLROToolStripMenuItem1.Click += new System.EventHandler(this.startOfLefttorightOverrideLROToolStripMenuItem_Click);
            // 
            // startOfRighttoleftOverrideRLOToolStripMenuItem1
            // 
            this.startOfRighttoleftOverrideRLOToolStripMenuItem1.Name = "startOfRighttoleftOverrideRLOToolStripMenuItem1";
            this.startOfRighttoleftOverrideRLOToolStripMenuItem1.Size = new System.Drawing.Size(272, 22);
            this.startOfRighttoleftOverrideRLOToolStripMenuItem1.Text = "Start of right-to-left override (RLO)";
            // 
            // labelOriginalSingleLinePixels
            // 
            this.labelOriginalSingleLinePixels.Anchor = ((System.Windows.Forms.AnchorStyles)((System.Windows.Forms.AnchorStyles.Bottom | System.Windows.Forms.AnchorStyles.Left)));
            this.labelOriginalSingleLinePixels.AutoSize = true;
            this.labelOriginalSingleLinePixels.Location = new System.Drawing.Point(870, 115);
            this.labelOriginalSingleLinePixels.Name = "labelOriginalSingleLinePixels";
            this.labelOriginalSingleLinePixels.Size = new System.Drawing.Size(62, 13);
            this.labelOriginalSingleLinePixels.TabIndex = 43;
            this.labelOriginalSingleLinePixels.Text = "AltSinLinPix";
            // 
            // labelSingleLinePixels
            // 
            this.labelSingleLinePixels.Anchor = ((System.Windows.Forms.AnchorStyles)((System.Windows.Forms.AnchorStyles.Bottom | System.Windows.Forms.AnchorStyles.Left)));
            this.labelSingleLinePixels.AutoSize = true;
            this.labelSingleLinePixels.Location = new System.Drawing.Point(427, 115);
            this.labelSingleLinePixels.Name = "labelSingleLinePixels";
            this.labelSingleLinePixels.Size = new System.Drawing.Size(105, 13);
            this.labelSingleLinePixels.TabIndex = 42;
            this.labelSingleLinePixels.Text = "labelSingleLinePixels";
            // 
            // pictureBoxBookmark
            // 
            this.pictureBoxBookmark.Image = global::Nikse.SubtitleEdit.Properties.Resources.bookmark22;
            this.pictureBoxBookmark.Location = new System.Drawing.Point(150, 52);
            this.pictureBoxBookmark.Name = "pictureBoxBookmark";
            this.pictureBoxBookmark.Size = new System.Drawing.Size(22, 22);
            this.pictureBoxBookmark.TabIndex = 41;
            this.pictureBoxBookmark.TabStop = false;
            this.pictureBoxBookmark.MouseClick += new System.Windows.Forms.MouseEventHandler(this.pictureBoxBookmark_MouseClick);
            this.pictureBoxBookmark.MouseEnter += new System.EventHandler(this.pictureBoxBookmark_MouseEnter);
            // 
            // labelSingleLine
            // 
            this.labelSingleLine.Anchor = ((System.Windows.Forms.AnchorStyles)((System.Windows.Forms.AnchorStyles.Bottom | System.Windows.Forms.AnchorStyles.Left)));
            this.labelSingleLine.AutoSize = true;
            this.labelSingleLine.Location = new System.Drawing.Point(346, 115);
            this.labelSingleLine.Name = "labelSingleLine";
            this.labelSingleLine.Size = new System.Drawing.Size(78, 13);
            this.labelSingleLine.TabIndex = 32;
            this.labelSingleLine.Text = "labelSingleLine";
            // 
            // labelOriginalSingleLine
            // 
            this.labelOriginalSingleLine.Anchor = ((System.Windows.Forms.AnchorStyles)((System.Windows.Forms.AnchorStyles.Bottom | System.Windows.Forms.AnchorStyles.Left)));
            this.labelOriginalSingleLine.AutoSize = true;
            this.labelOriginalSingleLine.Location = new System.Drawing.Point(839, 115);
            this.labelOriginalSingleLine.Name = "labelOriginalSingleLine";
            this.labelOriginalSingleLine.Size = new System.Drawing.Size(48, 13);
            this.labelOriginalSingleLine.TabIndex = 36;
            this.labelOriginalSingleLine.Text = "AltSinLin";
            // 
            // labelStartTimeWarning
            // 
            this.labelStartTimeWarning.ForeColor = System.Drawing.Color.Red;
            this.labelStartTimeWarning.Location = new System.Drawing.Point(8, 54);
            this.labelStartTimeWarning.Name = "labelStartTimeWarning";
            this.labelStartTimeWarning.Size = new System.Drawing.Size(170, 17);
            this.labelStartTimeWarning.TabIndex = 18;
            this.labelStartTimeWarning.Text = "labelStartTimeWarning";
            // 
            // buttonSplitLine
            // 
            this.buttonSplitLine.Anchor = ((System.Windows.Forms.AnchorStyles)((System.Windows.Forms.AnchorStyles.Top | System.Windows.Forms.AnchorStyles.Right)));
            this.buttonSplitLine.Location = new System.Drawing.Point(620, 77);
            this.buttonSplitLine.Name = "buttonSplitLine";
            this.buttonSplitLine.Size = new System.Drawing.Size(114, 23);
            this.buttonSplitLine.TabIndex = 39;
            this.buttonSplitLine.Text = "Split line";
            this.buttonSplitLine.UseVisualStyleBackColor = true;
            this.buttonSplitLine.Visible = false;
            this.buttonSplitLine.Click += new System.EventHandler(this.ButtonSplitLineClick);
            // 
            // labelOriginalCharactersPerSecond
            // 
            this.labelOriginalCharactersPerSecond.Anchor = ((System.Windows.Forms.AnchorStyles)((System.Windows.Forms.AnchorStyles.Top | System.Windows.Forms.AnchorStyles.Right)));
            this.labelOriginalCharactersPerSecond.AutoSize = true;
            this.labelOriginalCharactersPerSecond.Location = new System.Drawing.Point(652, 11);
            this.labelOriginalCharactersPerSecond.Name = "labelOriginalCharactersPerSecond";
            this.labelOriginalCharactersPerSecond.Size = new System.Drawing.Size(64, 13);
            this.labelOriginalCharactersPerSecond.TabIndex = 38;
            this.labelOriginalCharactersPerSecond.Text = "altCharsSec";
            // 
            // labelTextOriginalLineTotal
            // 
            this.labelTextOriginalLineTotal.Anchor = ((System.Windows.Forms.AnchorStyles)((System.Windows.Forms.AnchorStyles.Bottom | System.Windows.Forms.AnchorStyles.Right)));
            this.labelTextOriginalLineTotal.AutoSize = true;
            this.labelTextOriginalLineTotal.Location = new System.Drawing.Point(698, 115);
            this.labelTextOriginalLineTotal.Name = "labelTextOriginalLineTotal";
            this.labelTextOriginalLineTotal.Size = new System.Drawing.Size(35, 13);
            this.labelTextOriginalLineTotal.TabIndex = 37;
            this.labelTextOriginalLineTotal.Text = "AltTot";
            // 
            // labelTextOriginalLineLengths
            // 
            this.labelTextOriginalLineLengths.Anchor = ((System.Windows.Forms.AnchorStyles)((System.Windows.Forms.AnchorStyles.Bottom | System.Windows.Forms.AnchorStyles.Left)));
            this.labelTextOriginalLineLengths.AutoSize = true;
            this.labelTextOriginalLineLengths.Location = new System.Drawing.Point(786, 115);
            this.labelTextOriginalLineLengths.Name = "labelTextOriginalLineLengths";
            this.labelTextOriginalLineLengths.Size = new System.Drawing.Size(57, 13);
            this.labelTextOriginalLineLengths.TabIndex = 35;
            this.labelTextOriginalLineLengths.Text = "AltLineLen";
            // 
            // labelOriginalText
            // 
            this.labelOriginalText.AutoSize = true;
            this.labelOriginalText.Location = new System.Drawing.Point(803, 11);
            this.labelOriginalText.Name = "labelOriginalText";
            this.labelOriginalText.Size = new System.Drawing.Size(28, 13);
            this.labelOriginalText.TabIndex = 34;
            this.labelOriginalText.Text = "Text";
            this.labelOriginalText.Visible = false;
            // 
            // labelText
            // 
            this.labelText.AutoSize = true;
            this.labelText.Location = new System.Drawing.Point(239, 11);
            this.labelText.Name = "labelText";
            this.labelText.Size = new System.Drawing.Size(28, 13);
            this.labelText.TabIndex = 5;
            this.labelText.Text = "Text";
            // 
            // buttonAutoBreak
            // 
            this.buttonAutoBreak.Anchor = ((System.Windows.Forms.AnchorStyles)((System.Windows.Forms.AnchorStyles.Top | System.Windows.Forms.AnchorStyles.Right)));
            this.buttonAutoBreak.Location = new System.Drawing.Point(620, 48);
            this.buttonAutoBreak.Name = "buttonAutoBreak";
            this.buttonAutoBreak.Size = new System.Drawing.Size(114, 23);
            this.buttonAutoBreak.TabIndex = 7;
            this.buttonAutoBreak.Text = "Auto br";
            this.buttonAutoBreak.UseVisualStyleBackColor = true;
            this.buttonAutoBreak.Click += new System.EventHandler(this.ButtonAutoBreakClick);
            // 
            // labelTextLineLengths
            // 
            this.labelTextLineLengths.Anchor = ((System.Windows.Forms.AnchorStyles)((System.Windows.Forms.AnchorStyles.Bottom | System.Windows.Forms.AnchorStyles.Left)));
            this.labelTextLineLengths.AutoSize = true;
            this.labelTextLineLengths.Location = new System.Drawing.Point(239, 115);
            this.labelTextLineLengths.Name = "labelTextLineLengths";
            this.labelTextLineLengths.Size = new System.Drawing.Size(108, 13);
            this.labelTextLineLengths.TabIndex = 12;
            this.labelTextLineLengths.Text = "labelTextLineLengths";
            // 
            // labelTextLineTotal
            // 
            this.labelTextLineTotal.Anchor = ((System.Windows.Forms.AnchorStyles)((System.Windows.Forms.AnchorStyles.Bottom | System.Windows.Forms.AnchorStyles.Left)));
            this.labelTextLineTotal.AutoSize = true;
            this.labelTextLineTotal.Location = new System.Drawing.Point(1001, 115);
            this.labelTextLineTotal.Name = "labelTextLineTotal";
            this.labelTextLineTotal.Size = new System.Drawing.Size(94, 13);
            this.labelTextLineTotal.TabIndex = 21;
            this.labelTextLineTotal.Text = "labelTextLineTotal";
            // 
            // labelCharactersPerSecond
            // 
            this.labelCharactersPerSecond.Anchor = ((System.Windows.Forms.AnchorStyles)((System.Windows.Forms.AnchorStyles.Top | System.Windows.Forms.AnchorStyles.Right)));
            this.labelCharactersPerSecond.AutoSize = true;
            this.labelCharactersPerSecond.Location = new System.Drawing.Point(448, 11);
            this.labelCharactersPerSecond.Name = "labelCharactersPerSecond";
            this.labelCharactersPerSecond.Size = new System.Drawing.Size(133, 13);
            this.labelCharactersPerSecond.TabIndex = 31;
            this.labelCharactersPerSecond.Text = "labelCharactersPerSecond";
            // 
            // buttonUnBreak
            // 
            this.buttonUnBreak.Anchor = ((System.Windows.Forms.AnchorStyles)((System.Windows.Forms.AnchorStyles.Top | System.Windows.Forms.AnchorStyles.Right)));
            this.buttonUnBreak.Location = new System.Drawing.Point(620, 19);
            this.buttonUnBreak.Name = "buttonUnBreak";
            this.buttonUnBreak.Size = new System.Drawing.Size(114, 23);
            this.buttonUnBreak.TabIndex = 6;
            this.buttonUnBreak.Text = "Unbreak";
            this.buttonUnBreak.UseVisualStyleBackColor = true;
            this.buttonUnBreak.Click += new System.EventHandler(this.ButtonUnBreakClick);
            // 
            // numericUpDownDuration
            // 
            this.numericUpDownDuration.DecimalPlaces = 3;
            this.numericUpDownDuration.Increment = new decimal(new int[] {
            1,
            0,
            0,
            65536});
            this.numericUpDownDuration.Location = new System.Drawing.Point(122, 27);
            this.numericUpDownDuration.Maximum = new decimal(new int[] {
            999999999,
            0,
            0,
            0});
            this.numericUpDownDuration.Minimum = new decimal(new int[] {
            99999,
            0,
            0,
            -2147483648});
            this.numericUpDownDuration.Name = "numericUpDownDuration";
            this.numericUpDownDuration.Size = new System.Drawing.Size(56, 20);
            this.numericUpDownDuration.TabIndex = 1;
            this.numericUpDownDuration.ValueChanged += new System.EventHandler(this.NumericUpDownDurationValueChanged);
            // 
            // buttonPrevious
            // 
            this.buttonPrevious.Location = new System.Drawing.Point(8, 77);
            this.buttonPrevious.Name = "buttonPrevious";
            this.buttonPrevious.Size = new System.Drawing.Size(72, 23);
            this.buttonPrevious.TabIndex = 2;
            this.buttonPrevious.Text = "< Prev";
            this.buttonPrevious.UseVisualStyleBackColor = true;
            this.buttonPrevious.Click += new System.EventHandler(this.ButtonPreviousClick);
            // 
            // buttonNext
            // 
            this.buttonNext.Location = new System.Drawing.Point(86, 77);
            this.buttonNext.Name = "buttonNext";
            this.buttonNext.Size = new System.Drawing.Size(72, 23);
            this.buttonNext.TabIndex = 3;
            this.buttonNext.Text = "Next >";
            this.buttonNext.UseVisualStyleBackColor = true;
            this.buttonNext.Click += new System.EventHandler(this.ButtonNextClick);
            // 
            // labelStartTime
            // 
            this.labelStartTime.AutoSize = true;
            this.labelStartTime.Location = new System.Drawing.Point(9, 11);
            this.labelStartTime.Name = "labelStartTime";
            this.labelStartTime.Size = new System.Drawing.Size(51, 13);
            this.labelStartTime.TabIndex = 3;
            this.labelStartTime.Text = "Start time";
            // 
            // labelDuration
            // 
            this.labelDuration.AutoSize = true;
            this.labelDuration.Location = new System.Drawing.Point(122, 11);
            this.labelDuration.Name = "labelDuration";
            this.labelDuration.Size = new System.Drawing.Size(47, 13);
            this.labelDuration.TabIndex = 4;
            this.labelDuration.Text = "Duration";
            // 
            // labelAutoDuration
            // 
            this.labelAutoDuration.AutoSize = true;
            this.labelAutoDuration.Location = new System.Drawing.Point(92, 11);
            this.labelAutoDuration.Name = "labelAutoDuration";
            this.labelAutoDuration.Size = new System.Drawing.Size(29, 13);
            this.labelAutoDuration.TabIndex = 30;
            this.labelAutoDuration.Text = "Auto";
            // 
            // pictureBoxRecord
            // 
            this.pictureBoxRecord.Image = global::Nikse.SubtitleEdit.Properties.Resources.rec32;
            this.pictureBoxRecord.Location = new System.Drawing.Point(146, 52);
            this.pictureBoxRecord.Name = "pictureBoxRecord";
            this.pictureBoxRecord.Size = new System.Drawing.Size(32, 32);
            this.pictureBoxRecord.SizeMode = System.Windows.Forms.PictureBoxSizeMode.AutoSize;
            this.pictureBoxRecord.TabIndex = 44;
            this.pictureBoxRecord.TabStop = false;
            this.pictureBoxRecord.Visible = false;
            // 
            // textBoxSource
            // 
            this.textBoxSource.AllowDrop = true;
            this.textBoxSource.ContextMenuStrip = this.contextMenuStripTextBoxSourceView;
            this.textBoxSource.Dock = System.Windows.Forms.DockStyle.Fill;
            this.textBoxSource.HideSelection = false;
            this.textBoxSource.Location = new System.Drawing.Point(3, 0);
            this.textBoxSource.MaxLength = 0;
            this.textBoxSource.Multiline = true;
            this.textBoxSource.Name = "textBoxSource";
            this.textBoxSource.ScrollBars = System.Windows.Forms.ScrollBars.Both;
            this.textBoxSource.Size = new System.Drawing.Size(740, 251);
            this.textBoxSource.TabIndex = 12;
            this.textBoxSource.WordWrap = false;
            this.textBoxSource.Click += new System.EventHandler(this.TextBoxSourceClick);
            this.textBoxSource.TextChanged += new System.EventHandler(this.TextBoxSourceTextChanged);
            this.textBoxSource.VisibleChanged += new System.EventHandler(this.SourceViewVisibleChanged);
            this.textBoxSource.DragDrop += new System.Windows.Forms.DragEventHandler(this.TextBoxSourceDragDrop);
            this.textBoxSource.DragEnter += new System.Windows.Forms.DragEventHandler(this.TextBoxSourceDragEnter);
            this.textBoxSource.KeyDown += new System.Windows.Forms.KeyEventHandler(this.TextBoxSourceKeyDown);
            this.textBoxSource.KeyUp += new System.Windows.Forms.KeyEventHandler(this.TextBoxSource_KeyUp);
            this.textBoxSource.Leave += new System.EventHandler(this.TextBoxSourceLeave);
            // 
            // contextMenuStripTextBoxSourceView
            // 
            this.contextMenuStripTextBoxSourceView.Items.AddRange(new System.Windows.Forms.ToolStripItem[] {
            this.toolStripMenuItemGoToListView,
            this.toolStripSeparator18,
            this.cutToolStripMenuItem,
            this.copyToolStripMenuItem,
            this.pasteToolStripMenuItem,
            this.deleteToolStripMenuItem,
            this.toolStripSeparator17,
            this.selectAllToolStripMenuItem,
            this.toolStripSeparator25,
            this.toolStripMenuItemInsertUnicodeSymbol,
            this.toolStripMenuItemInsertUnicodeControlCharacters});
            this.contextMenuStripTextBoxSourceView.Name = "contextMenuStripTextBoxSourceView";
            this.contextMenuStripTextBoxSourceView.Size = new System.Drawing.Size(243, 198);
            this.contextMenuStripTextBoxSourceView.Closed += new System.Windows.Forms.ToolStripDropDownClosedEventHandler(this.MenuClosed);
            this.contextMenuStripTextBoxSourceView.Opening += new System.ComponentModel.CancelEventHandler(this.ContextMenuStripTextBoxListViewOpening);
            this.contextMenuStripTextBoxSourceView.Opened += new System.EventHandler(this.MenuOpened);
            // 
            // toolStripMenuItemGoToListView
            // 
            this.toolStripMenuItemGoToListView.Name = "toolStripMenuItemGoToListView";
            this.toolStripMenuItemGoToListView.Size = new System.Drawing.Size(242, 22);
            this.toolStripMenuItemGoToListView.Text = "Go to list view";
            this.toolStripMenuItemGoToListView.Click += new System.EventHandler(this.toolStripMenuItemGoToListView_Click);
            // 
            // toolStripSeparator18
            // 
            this.toolStripSeparator18.Name = "toolStripSeparator18";
            this.toolStripSeparator18.Size = new System.Drawing.Size(239, 6);
            // 
            // cutToolStripMenuItem
            // 
            this.cutToolStripMenuItem.Name = "cutToolStripMenuItem";
            this.cutToolStripMenuItem.ShortcutKeys = ((System.Windows.Forms.Keys)((System.Windows.Forms.Keys.Control | System.Windows.Forms.Keys.X)));
            this.cutToolStripMenuItem.Size = new System.Drawing.Size(242, 22);
            this.cutToolStripMenuItem.Text = "Cut";
            this.cutToolStripMenuItem.Click += new System.EventHandler(this.cutToolStripMenuItem_Click);
            // 
            // copyToolStripMenuItem
            // 
            this.copyToolStripMenuItem.Name = "copyToolStripMenuItem";
            this.copyToolStripMenuItem.ShortcutKeys = ((System.Windows.Forms.Keys)((System.Windows.Forms.Keys.Control | System.Windows.Forms.Keys.C)));
            this.copyToolStripMenuItem.Size = new System.Drawing.Size(242, 22);
            this.copyToolStripMenuItem.Text = "Copy";
            this.copyToolStripMenuItem.Click += new System.EventHandler(this.copyToolStripMenuItem_Click);
            // 
            // pasteToolStripMenuItem
            // 
            this.pasteToolStripMenuItem.Name = "pasteToolStripMenuItem";
            this.pasteToolStripMenuItem.ShortcutKeys = ((System.Windows.Forms.Keys)((System.Windows.Forms.Keys.Control | System.Windows.Forms.Keys.V)));
            this.pasteToolStripMenuItem.Size = new System.Drawing.Size(242, 22);
            this.pasteToolStripMenuItem.Text = "Paste";
            this.pasteToolStripMenuItem.Click += new System.EventHandler(this.PasteToolStripMenuItemClick);
            // 
            // deleteToolStripMenuItem
            // 
            this.deleteToolStripMenuItem.Name = "deleteToolStripMenuItem";
            this.deleteToolStripMenuItem.Size = new System.Drawing.Size(242, 22);
            this.deleteToolStripMenuItem.Text = "Delete";
            this.deleteToolStripMenuItem.Click += new System.EventHandler(this.DeleteToolStripMenuItemClick);
            // 
            // toolStripSeparator17
            // 
            this.toolStripSeparator17.Name = "toolStripSeparator17";
            this.toolStripSeparator17.Size = new System.Drawing.Size(239, 6);
            // 
            // selectAllToolStripMenuItem
            // 
            this.selectAllToolStripMenuItem.Name = "selectAllToolStripMenuItem";
            this.selectAllToolStripMenuItem.ShortcutKeys = ((System.Windows.Forms.Keys)((System.Windows.Forms.Keys.Control | System.Windows.Forms.Keys.A)));
            this.selectAllToolStripMenuItem.Size = new System.Drawing.Size(242, 22);
            this.selectAllToolStripMenuItem.Text = "Select all";
            this.selectAllToolStripMenuItem.Click += new System.EventHandler(this.selectAllToolStripMenuItem_Click);
            // 
            // toolStripSeparator25
            // 
            this.toolStripSeparator25.Name = "toolStripSeparator25";
            this.toolStripSeparator25.Size = new System.Drawing.Size(239, 6);
            // 
            // toolStripMenuItemInsertUnicodeSymbol
            // 
            this.toolStripMenuItemInsertUnicodeSymbol.Name = "toolStripMenuItemInsertUnicodeSymbol";
            this.toolStripMenuItemInsertUnicodeSymbol.Size = new System.Drawing.Size(242, 22);
            this.toolStripMenuItemInsertUnicodeSymbol.Text = "Insert unicode character";
            // 
            // toolStripMenuItemInsertUnicodeControlCharacters
            // 
            this.toolStripMenuItemInsertUnicodeControlCharacters.DropDownItems.AddRange(new System.Windows.Forms.ToolStripItem[] {
            this.leftToolStripMenuItem,
            this.righttoleftMarkToolStripMenuItem,
            this.startOfLefttorightEmbeddingLREToolStripMenuItem,
            this.startOfRighttoleftEmbeddingRLEToolStripMenuItem,
            this.startOfLefttorightOverrideLROToolStripMenuItem,
            this.startOfRighttoleftOverrideRLOToolStripMenuItem});
            this.toolStripMenuItemInsertUnicodeControlCharacters.Name = "toolStripMenuItemInsertUnicodeControlCharacters";
            this.toolStripMenuItemInsertUnicodeControlCharacters.Size = new System.Drawing.Size(242, 22);
            this.toolStripMenuItemInsertUnicodeControlCharacters.Text = "Insert unicode control character";
            // 
            // leftToolStripMenuItem
            // 
            this.leftToolStripMenuItem.Name = "leftToolStripMenuItem";
            this.leftToolStripMenuItem.Size = new System.Drawing.Size(272, 22);
            this.leftToolStripMenuItem.Text = "Left-to-right mark (LRM)";
            this.leftToolStripMenuItem.Click += new System.EventHandler(this.leftToolStripMenuItem_Click);
            // 
            // righttoleftMarkToolStripMenuItem
            // 
            this.righttoleftMarkToolStripMenuItem.Name = "righttoleftMarkToolStripMenuItem";
            this.righttoleftMarkToolStripMenuItem.Size = new System.Drawing.Size(272, 22);
            this.righttoleftMarkToolStripMenuItem.Text = "Right-to-left mark (RLM)";
            this.righttoleftMarkToolStripMenuItem.Click += new System.EventHandler(this.righttoleftMarkToolStripMenuItem_Click);
            // 
            // startOfLefttorightEmbeddingLREToolStripMenuItem
            // 
            this.startOfLefttorightEmbeddingLREToolStripMenuItem.Name = "startOfLefttorightEmbeddingLREToolStripMenuItem";
            this.startOfLefttorightEmbeddingLREToolStripMenuItem.Size = new System.Drawing.Size(272, 22);
            this.startOfLefttorightEmbeddingLREToolStripMenuItem.Text = "Start of left-to-right embedding (LRE)";
            this.startOfLefttorightEmbeddingLREToolStripMenuItem.Click += new System.EventHandler(this.startOfLefttorightEmbeddingLREToolStripMenuItem_Click);
            // 
            // startOfRighttoleftEmbeddingRLEToolStripMenuItem
            // 
            this.startOfRighttoleftEmbeddingRLEToolStripMenuItem.Name = "startOfRighttoleftEmbeddingRLEToolStripMenuItem";
            this.startOfRighttoleftEmbeddingRLEToolStripMenuItem.Size = new System.Drawing.Size(272, 22);
            this.startOfRighttoleftEmbeddingRLEToolStripMenuItem.Text = "Start of right-to-left embedding (RLE)";
            this.startOfRighttoleftEmbeddingRLEToolStripMenuItem.Click += new System.EventHandler(this.startOfRighttoleftEmbeddingRLEToolStripMenuItem_Click);
            // 
            // startOfLefttorightOverrideLROToolStripMenuItem
            // 
            this.startOfLefttorightOverrideLROToolStripMenuItem.Name = "startOfLefttorightOverrideLROToolStripMenuItem";
            this.startOfLefttorightOverrideLROToolStripMenuItem.Size = new System.Drawing.Size(272, 22);
            this.startOfLefttorightOverrideLROToolStripMenuItem.Text = "Start of left-to-right override (LRO)";
            this.startOfLefttorightOverrideLROToolStripMenuItem.Click += new System.EventHandler(this.startOfLefttorightOverrideLROToolStripMenuItem_Click);
            // 
            // startOfRighttoleftOverrideRLOToolStripMenuItem
            // 
            this.startOfRighttoleftOverrideRLOToolStripMenuItem.Name = "startOfRighttoleftOverrideRLOToolStripMenuItem";
            this.startOfRighttoleftOverrideRLOToolStripMenuItem.Size = new System.Drawing.Size(272, 22);
            this.startOfRighttoleftOverrideRLOToolStripMenuItem.Text = "Start of right-to-left override (RLO)";
            this.startOfRighttoleftOverrideRLOToolStripMenuItem.Click += new System.EventHandler(this.startOfRighttoleftOverrideRLOToolStripMenuItem_Click);
            // 
            // panelVideoPlayer
            // 
            this.panelVideoPlayer.Anchor = ((System.Windows.Forms.AnchorStyles)((((System.Windows.Forms.AnchorStyles.Top | System.Windows.Forms.AnchorStyles.Bottom) 
            | System.Windows.Forms.AnchorStyles.Left) 
            | System.Windows.Forms.AnchorStyles.Right)));
            this.panelVideoPlayer.Controls.Add(this.mediaPlayer);
            this.panelVideoPlayer.Location = new System.Drawing.Point(1, 1);
            this.panelVideoPlayer.Name = "panelVideoPlayer";
            this.panelVideoPlayer.Size = new System.Drawing.Size(220, 246);
            this.panelVideoPlayer.TabIndex = 5;
            // 
            // contextMenuStripEmpty
            // 
            this.contextMenuStripEmpty.Items.AddRange(new System.Windows.Forms.ToolStripItem[] {
            this.insertLineToolStripMenuItem,
            this.toolStripMenuItemEmptyGoToSourceView,
            this.aSSStylesToolStripMenuItem});
            this.contextMenuStripEmpty.Name = "contextMenuStripEmpty";
            this.contextMenuStripEmpty.Size = new System.Drawing.Size(169, 70);
            this.contextMenuStripEmpty.Opening += new System.ComponentModel.CancelEventHandler(this.contextMenuStripEmpty_Opening);
            // 
            // insertLineToolStripMenuItem
            // 
            this.insertLineToolStripMenuItem.Name = "insertLineToolStripMenuItem";
            this.insertLineToolStripMenuItem.Size = new System.Drawing.Size(168, 22);
            this.insertLineToolStripMenuItem.Text = "Insert line";
            this.insertLineToolStripMenuItem.Click += new System.EventHandler(this.InsertLineToolStripMenuItemClick);
            // 
            // aSSStylesToolStripMenuItem
            // 
            this.aSSStylesToolStripMenuItem.Name = "aSSStylesToolStripMenuItem";
            this.aSSStylesToolStripMenuItem.Size = new System.Drawing.Size(168, 22);
            this.aSSStylesToolStripMenuItem.Text = "ASS styles...";
            this.aSSStylesToolStripMenuItem.Click += new System.EventHandler(this.aSSStylesToolStripMenuItem_Click);
            // 
            // timerTextUndo
            // 
            this.timerTextUndo.Interval = 700;
            this.timerTextUndo.Tick += new System.EventHandler(this.TimerTextUndoTick);
            // 
            // timerOriginalTextUndo
            // 
            this.timerOriginalTextUndo.Interval = 700;
            this.timerOriginalTextUndo.Tick += new System.EventHandler(this.TimerOriginalTextUndoTick);
            // 
            // contextMenuStripShowVideoControls
            // 
            this.contextMenuStripShowVideoControls.Items.AddRange(new System.Windows.Forms.ToolStripItem[] {
            this.toolStripMenuItemShowVideoControls});
            this.contextMenuStripShowVideoControls.Name = "contextMenuStripVideoControls";
            this.contextMenuStripShowVideoControls.Size = new System.Drawing.Size(182, 26);
            // 
            // toolStripMenuItemShowVideoControls
            // 
            this.toolStripMenuItemShowVideoControls.Name = "toolStripMenuItemShowVideoControls";
            this.toolStripMenuItemShowVideoControls.Size = new System.Drawing.Size(181, 22);
            this.toolStripMenuItemShowVideoControls.Text = "Show video controls";
            this.toolStripMenuItemShowVideoControls.Click += new System.EventHandler(this.toolStripMenuItemShowVideoControls_Click);
            // 
            // SubtitleListview1
            // 
            this.SubtitleListview1.AllowColumnReorder = true;
            this.SubtitleListview1.AllowDrop = true;
            this.SubtitleListview1.ContextMenuStrip = this.contextMenuStripListView;
            this.SubtitleListview1.Dock = System.Windows.Forms.DockStyle.Fill;
            this.SubtitleListview1.FirstVisibleIndex = -1;
            this.SubtitleListview1.Font = new System.Drawing.Font("Tahoma", 8.25F, System.Drawing.FontStyle.Regular, System.Drawing.GraphicsUnit.Point, ((byte)(0)));
            this.SubtitleListview1.FullRowSelect = true;
            this.SubtitleListview1.GridLines = true;
            this.SubtitleListview1.HeaderStyle = System.Windows.Forms.ColumnHeaderStyle.Nonclickable;
            this.SubtitleListview1.HideSelection = false;
            this.SubtitleListview1.Location = new System.Drawing.Point(0, 0);
            this.SubtitleListview1.Name = "SubtitleListview1";
            this.SubtitleListview1.OwnerDraw = true;
            this.SubtitleListview1.Size = new System.Drawing.Size(740, 105);
            this.SubtitleListview1.StateImageList = this.imageListBookmarks;
            this.SubtitleListview1.SubtitleFontBold = false;
            this.SubtitleListview1.SubtitleFontName = "Tahoma";
            this.SubtitleListview1.SubtitleFontSize = 8;
            this.SubtitleListview1.TabIndex = 0;
            this.SubtitleListview1.UseCompatibleStateImageBehavior = false;
            this.SubtitleListview1.UseSyntaxColoring = true;
            this.SubtitleListview1.View = System.Windows.Forms.View.Details;
            this.SubtitleListview1.SelectedIndexChanged += new System.EventHandler(this.SubtitleListview1_SelectedIndexChanged);
            this.SubtitleListview1.DragDrop += new System.Windows.Forms.DragEventHandler(this.SubtitleListview1_DragDrop);
            this.SubtitleListview1.DragEnter += new System.Windows.Forms.DragEventHandler(this.SubtitleListview1_DragEnter);
            this.SubtitleListview1.KeyDown += new System.Windows.Forms.KeyEventHandler(this.SubtitleListview1KeyDown);
            this.SubtitleListview1.MouseDoubleClick += new System.Windows.Forms.MouseEventHandler(this.SubtitleListview1_MouseDoubleClick);
            this.SubtitleListview1.MouseDown += new System.Windows.Forms.MouseEventHandler(this.SubtitleListview1_MouseDown);
            this.SubtitleListview1.MouseEnter += new System.EventHandler(this.SubtitleListview1_MouseEnter);
            this.SubtitleListview1.MouseUp += new System.Windows.Forms.MouseEventHandler(this.SubtitleListview1_MouseUp);
            // 
            // textBoxListViewText
            // 
            this.textBoxListViewText.AllowDrop = true;
            this.textBoxListViewText.Anchor = ((System.Windows.Forms.AnchorStyles)((((System.Windows.Forms.AnchorStyles.Top | System.Windows.Forms.AnchorStyles.Bottom) 
            | System.Windows.Forms.AnchorStyles.Left) 
            | System.Windows.Forms.AnchorStyles.Right)));
            this.textBoxListViewText.BackColor = System.Drawing.SystemColors.WindowFrame;
            this.textBoxListViewText.ContextMenuStrip = this.contextMenuStripTextBoxListView;
            this.textBoxListViewText.CurrentLanguage = "";
            this.textBoxListViewText.CurrentLineIndex = 0;
            this.textBoxListViewText.Enabled = false;
            this.textBoxListViewText.Font = new System.Drawing.Font("Tahoma", 12F, System.Drawing.FontStyle.Bold);
            this.textBoxListViewText.HideSelection = false;
            this.textBoxListViewText.IsDictionaryDownloaded = true;
            this.textBoxListViewText.IsSpellCheckerInitialized = false;
            this.textBoxListViewText.IsSpellCheckRequested = false;
            this.textBoxListViewText.IsWrongWord = false;
            this.textBoxListViewText.LanguageChanged = false;
            this.textBoxListViewText.Location = new System.Drawing.Point(184, 27);
            this.textBoxListViewText.Multiline = true;
            this.textBoxListViewText.Name = "textBoxListViewText";
            this.textBoxListViewText.Padding = new System.Windows.Forms.Padding(1);
            this.textBoxListViewText.ScrollBars = System.Windows.Forms.RichTextBoxScrollBars.Both;
            this.textBoxListViewText.SelectedText = "";
            this.textBoxListViewText.SelectionLength = 0;
            this.textBoxListViewText.SelectionStart = 0;
            this.textBoxListViewText.Size = new System.Drawing.Size(430, 84);
            this.textBoxListViewText.TabIndex = 5;
            this.textBoxListViewText.TextBoxFont = new System.Drawing.Font("Tahoma", 12F, System.Drawing.FontStyle.Bold);
            this.textBoxListViewText.TextChanged += new System.EventHandler(this.TextBoxListViewTextTextChanged);
            this.textBoxListViewText.KeyDown += new System.Windows.Forms.KeyEventHandler(this.TextBoxListViewTextKeyDown);
            this.textBoxListViewText.MouseClick += new System.Windows.Forms.MouseEventHandler(this.TextBoxListViewTextMouseClick);
            this.textBoxListViewText.Enter += new System.EventHandler(this.TextBoxListViewTextEnter);
            this.textBoxListViewText.KeyUp += new System.Windows.Forms.KeyEventHandler(this.textBoxListViewText_KeyUp);
            this.textBoxListViewText.Leave += new System.EventHandler(this.textBoxListViewText_Leave);
            this.textBoxListViewText.MouseMove += new System.Windows.Forms.MouseEventHandler(this.textBoxListViewText_MouseMove);
            // 
            // textBoxListViewTextOriginal
            // 
            this.textBoxListViewTextOriginal.AllowDrop = true;
            this.textBoxListViewTextOriginal.Anchor = ((System.Windows.Forms.AnchorStyles)((((System.Windows.Forms.AnchorStyles.Top | System.Windows.Forms.AnchorStyles.Bottom) 
            | System.Windows.Forms.AnchorStyles.Left) 
            | System.Windows.Forms.AnchorStyles.Right)));
            this.textBoxListViewTextOriginal.BackColor = System.Drawing.SystemColors.WindowFrame;
            this.textBoxListViewTextOriginal.ContextMenuStrip = this.contextMenuStripTextBoxListView;
            this.textBoxListViewTextOriginal.CurrentLanguage = "";
            this.textBoxListViewTextOriginal.CurrentLineIndex = 0;
            this.textBoxListViewTextOriginal.Enabled = false;
            this.textBoxListViewTextOriginal.Font = new System.Drawing.Font("Tahoma", 12F, System.Drawing.FontStyle.Bold);
            this.textBoxListViewTextOriginal.HideSelection = false;
            this.textBoxListViewTextOriginal.IsDictionaryDownloaded = true;
            this.textBoxListViewTextOriginal.IsSpellCheckerInitialized = false;
            this.textBoxListViewTextOriginal.IsSpellCheckRequested = false;
            this.textBoxListViewTextOriginal.IsWrongWord = false;
            this.textBoxListViewTextOriginal.LanguageChanged = false;
            this.textBoxListViewTextOriginal.Location = new System.Drawing.Point(946, 28);
            this.textBoxListViewTextOriginal.Multiline = true;
            this.textBoxListViewTextOriginal.Name = "textBoxListViewTextOriginal";
            this.textBoxListViewTextOriginal.Padding = new System.Windows.Forms.Padding(1);
            this.textBoxListViewTextOriginal.ScrollBars = System.Windows.Forms.RichTextBoxScrollBars.Both;
            this.textBoxListViewTextOriginal.SelectedText = "";
            this.textBoxListViewTextOriginal.SelectionLength = 0;
            this.textBoxListViewTextOriginal.SelectionStart = 0;
            this.textBoxListViewTextOriginal.Size = new System.Drawing.Size(16, 84);
            this.textBoxListViewTextOriginal.TabIndex = 33;
            this.textBoxListViewTextOriginal.TextBoxFont = new System.Drawing.Font("Tahoma", 12F, System.Drawing.FontStyle.Bold);
            this.textBoxListViewTextOriginal.Visible = false;
            this.textBoxListViewTextOriginal.TextChanged += new System.EventHandler(this.textBoxListViewTextOriginal_TextChanged);
            this.textBoxListViewTextOriginal.KeyDown += new System.Windows.Forms.KeyEventHandler(this.TextBoxListViewTextOriginalKeyDown);
            this.textBoxListViewTextOriginal.MouseClick += new System.Windows.Forms.MouseEventHandler(this.TextBoxListViewTextOriginalMouseClick);
            this.textBoxListViewTextOriginal.Enter += new System.EventHandler(this.TextBoxListViewTextOriginalEnter);
            this.textBoxListViewTextOriginal.KeyUp += new System.Windows.Forms.KeyEventHandler(this.TextBoxListViewTextOriginalKeyUp);
            this.textBoxListViewTextOriginal.MouseMove += new System.Windows.Forms.MouseEventHandler(this.TextBoxListViewTextOriginalMouseMove);
            // 
            // timeUpDownStartTime
            // 
            this.timeUpDownStartTime.AutoSize = true;
            this.timeUpDownStartTime.AutoSizeMode = System.Windows.Forms.AutoSizeMode.GrowAndShrink;
            this.timeUpDownStartTime.BackColor = System.Drawing.SystemColors.Control;
            this.timeUpDownStartTime.Font = new System.Drawing.Font("Microsoft Sans Serif", 9F);
            this.timeUpDownStartTime.ForeColor = System.Drawing.Color.FromArgb(((int)(((byte)(155)))), ((int)(((byte)(155)))), ((int)(((byte)(155)))));
            this.timeUpDownStartTime.Location = new System.Drawing.Point(8, 26);
            this.timeUpDownStartTime.Margin = new System.Windows.Forms.Padding(4);
            this.timeUpDownStartTime.Name = "timeUpDownStartTime";
            this.timeUpDownStartTime.Size = new System.Drawing.Size(113, 27);
            this.timeUpDownStartTime.TabIndex = 0;
            timeCode3.Hours = 0;
            timeCode3.Milliseconds = 0;
            timeCode3.Minutes = 0;
            timeCode3.Seconds = 0;
            timeCode3.TimeSpan = System.TimeSpan.Parse("00:00:00");
            timeCode3.TotalMilliseconds = 0D;
            timeCode3.TotalSeconds = 0D;
            this.timeUpDownStartTime.TimeCode = timeCode3;
            this.timeUpDownStartTime.UseVideoOffset = false;
            // 
            // mediaPlayer
            // 
            this.mediaPlayer.AllowDrop = true;
            this.mediaPlayer.Anchor = ((System.Windows.Forms.AnchorStyles)((((System.Windows.Forms.AnchorStyles.Top | System.Windows.Forms.AnchorStyles.Bottom) 
            | System.Windows.Forms.AnchorStyles.Left) 
            | System.Windows.Forms.AnchorStyles.Right)));
            this.mediaPlayer.BackColor = System.Drawing.Color.FromArgb(((int)(((byte)(18)))), ((int)(((byte)(18)))), ((int)(((byte)(18)))));
            this.mediaPlayer.Chapters = null;
            this.mediaPlayer.CurrentPosition = 0D;
            this.mediaPlayer.FontSizeFactor = 1F;
            this.mediaPlayer.LastParagraph = null;
            this.mediaPlayer.Location = new System.Drawing.Point(0, 0);
            this.mediaPlayer.Margin = new System.Windows.Forms.Padding(0);
            this.mediaPlayer.Name = "mediaPlayer";
            this.mediaPlayer.ShowFullscreenButton = true;
            this.mediaPlayer.ShowMuteButton = true;
            this.mediaPlayer.ShowStopButton = true;
            this.mediaPlayer.Size = new System.Drawing.Size(219, 246);
            this.mediaPlayer.SubtitleText = "";
            this.mediaPlayer.TabIndex = 5;
            this.mediaPlayer.TextRightToLeft = System.Windows.Forms.RightToLeft.No;
            this.mediaPlayer.UsingFrontCenterAudioChannelOnly = false;
            this.mediaPlayer.VideoHeight = 0;
            this.mediaPlayer.VideoPlayer = null;
            this.mediaPlayer.VideoWidth = 0;
            this.mediaPlayer.Volume = 0D;
            this.mediaPlayer.DragDrop += new System.Windows.Forms.DragEventHandler(this.mediaPlayer_DragDrop);
            this.mediaPlayer.DragEnter += new System.Windows.Forms.DragEventHandler(this.mediaPlayer_DragEnter);
            // 
            // audioVisualizer
            // 
            this.audioVisualizer.AllowDrop = true;
            this.audioVisualizer.AllowNewSelection = true;
            this.audioVisualizer.AllowOverlap = false;
            this.audioVisualizer.Anchor = ((System.Windows.Forms.AnchorStyles)((((System.Windows.Forms.AnchorStyles.Top | System.Windows.Forms.AnchorStyles.Bottom) 
            | System.Windows.Forms.AnchorStyles.Left) 
            | System.Windows.Forms.AnchorStyles.Right)));
            this.audioVisualizer.BackColor = System.Drawing.Color.Black;
            this.audioVisualizer.BackgroundColor = System.Drawing.Color.Black;
            this.audioVisualizer.Chapters = null;
            this.audioVisualizer.ChaptersColor = System.Drawing.Color.Empty;
            this.audioVisualizer.ClosenessForBorderSelection = 15;
            this.audioVisualizer.Color = System.Drawing.Color.GreenYellow;
            this.audioVisualizer.CursorColor = System.Drawing.Color.Empty;
            this.audioVisualizer.Font = new System.Drawing.Font("Microsoft Sans Serif", 9F);
            this.audioVisualizer.ForeColor = System.Drawing.Color.FromArgb(((int)(((byte)(155)))), ((int)(((byte)(155)))), ((int)(((byte)(155)))));
            this.audioVisualizer.GridColor = System.Drawing.Color.FromArgb(((int)(((byte)(20)))), ((int)(((byte)(20)))), ((int)(((byte)(18)))));
            this.audioVisualizer.InsertAtVideoPositionShortcut = System.Windows.Forms.Keys.Insert;
            this.audioVisualizer.Location = new System.Drawing.Point(472, 32);
            this.audioVisualizer.Margin = new System.Windows.Forms.Padding(0);
            this.audioVisualizer.MouseWheelScrollUpIsForward = true;
            this.audioVisualizer.Move100MsLeft = System.Windows.Forms.Keys.None;
            this.audioVisualizer.Move100MsRight = System.Windows.Forms.Keys.None;
            this.audioVisualizer.MoveOneSecondLeft = System.Windows.Forms.Keys.None;
            this.audioVisualizer.MoveOneSecondRight = System.Windows.Forms.Keys.None;
            this.audioVisualizer.Name = "audioVisualizer";
            this.audioVisualizer.NewSelectionParagraph = null;
            this.audioVisualizer.ParagraphColor = System.Drawing.Color.LimeGreen;
            this.audioVisualizer.SelectedColor = System.Drawing.Color.Red;
            this.audioVisualizer.ShotChanges = ((System.Collections.Generic.List<double>)(resources.GetObject("audioVisualizer.ShotChanges")));
            this.audioVisualizer.ShowGridLines = true;
            this.audioVisualizer.ShowSpectrogram = false;
            this.audioVisualizer.ShowWaveform = true;
            this.audioVisualizer.Size = new System.Drawing.Size(499, 229);
            this.audioVisualizer.StartPositionSeconds = 0D;
            this.audioVisualizer.TabIndex = 6;
            this.audioVisualizer.TextBold = true;
            this.audioVisualizer.TextColor = System.Drawing.Color.Gray;
            this.audioVisualizer.TextSize = 9F;
            this.audioVisualizer.VerticalZoomFactor = 1D;
            this.audioVisualizer.WaveformNotLoadedText = "Click to add waveform";
            this.audioVisualizer.WavePeaks = null;
            this.audioVisualizer.ZoomFactor = 1D;
            this.audioVisualizer.Click += new System.EventHandler(this.AudioWaveform_Click);
            this.audioVisualizer.DragDrop += new System.Windows.Forms.DragEventHandler(this.AudioWaveformDragDrop);
            this.audioVisualizer.DragEnter += new System.Windows.Forms.DragEventHandler(this.AudioWaveformDragEnter);
            this.audioVisualizer.MouseEnter += new System.EventHandler(this.audioVisualizer_MouseEnter);
            // 
            // timeUpDownVideoPosition
            // 
            this.timeUpDownVideoPosition.AutoSize = true;
            this.timeUpDownVideoPosition.AutoSizeMode = System.Windows.Forms.AutoSizeMode.GrowAndShrink;
            this.timeUpDownVideoPosition.BackColor = System.Drawing.Color.FromArgb(((int)(((byte)(30)))), ((int)(((byte)(30)))), ((int)(((byte)(30)))));
            this.timeUpDownVideoPosition.Font = new System.Drawing.Font("Microsoft Sans Serif", 9F);
            this.timeUpDownVideoPosition.ForeColor = System.Drawing.Color.FromArgb(((int)(((byte)(155)))), ((int)(((byte)(155)))), ((int)(((byte)(155)))));
            this.timeUpDownVideoPosition.Location = new System.Drawing.Point(90, 190);
            this.timeUpDownVideoPosition.Margin = new System.Windows.Forms.Padding(4);
            this.timeUpDownVideoPosition.Name = "timeUpDownVideoPosition";
            this.timeUpDownVideoPosition.Size = new System.Drawing.Size(113, 27);
            this.timeUpDownVideoPosition.TabIndex = 12;
            timeCode1.Hours = 0;
            timeCode1.Milliseconds = 0;
            timeCode1.Minutes = 0;
            timeCode1.Seconds = 0;
            timeCode1.TimeSpan = System.TimeSpan.Parse("00:00:00");
            timeCode1.TotalMilliseconds = 0D;
            timeCode1.TotalSeconds = 0D;
            this.timeUpDownVideoPosition.TimeCode = timeCode1;
            this.timeUpDownVideoPosition.UseVideoOffset = false;
            // 
            // timeUpDownVideoPositionAdjust
            // 
            this.timeUpDownVideoPositionAdjust.AutoSize = true;
            this.timeUpDownVideoPositionAdjust.AutoSizeMode = System.Windows.Forms.AutoSizeMode.GrowAndShrink;
            this.timeUpDownVideoPositionAdjust.BackColor = System.Drawing.Color.FromArgb(((int)(((byte)(30)))), ((int)(((byte)(30)))), ((int)(((byte)(30)))));
            this.timeUpDownVideoPositionAdjust.Font = new System.Drawing.Font("Microsoft Sans Serif", 9F);
            this.timeUpDownVideoPositionAdjust.ForeColor = System.Drawing.Color.FromArgb(((int)(((byte)(155)))), ((int)(((byte)(155)))), ((int)(((byte)(155)))));
            this.timeUpDownVideoPositionAdjust.Location = new System.Drawing.Point(90, 215);
            this.timeUpDownVideoPositionAdjust.Margin = new System.Windows.Forms.Padding(4);
            this.timeUpDownVideoPositionAdjust.Name = "timeUpDownVideoPositionAdjust";
            this.timeUpDownVideoPositionAdjust.Size = new System.Drawing.Size(113, 27);
            this.timeUpDownVideoPositionAdjust.TabIndex = 13;
            timeCode2.Hours = 0;
            timeCode2.Milliseconds = 0;
            timeCode2.Minutes = 0;
            timeCode2.Seconds = 0;
            timeCode2.TimeSpan = System.TimeSpan.Parse("00:00:00");
            timeCode2.TotalMilliseconds = 0D;
            timeCode2.TotalSeconds = 0D;
            this.timeUpDownVideoPositionAdjust.TimeCode = timeCode2;
            this.timeUpDownVideoPositionAdjust.UseVideoOffset = false;
            // 
            // Main
            // 
            this.AutoScaleDimensions = new System.Drawing.SizeF(6F, 13F);
            this.AutoScaleMode = System.Windows.Forms.AutoScaleMode.Font;
            this.ClientSize = new System.Drawing.Size(975, 646);
            this.Controls.Add(this.splitContainerMain);
            this.Controls.Add(this.toolStrip1);
            this.Controls.Add(this.statusStrip1);
            this.Controls.Add(this.menuStrip1);
            this.Font = new System.Drawing.Font("Microsoft Sans Serif", 8.25F, System.Drawing.FontStyle.Regular, System.Drawing.GraphicsUnit.Point, ((byte)(0)));
            this.KeyPreview = true;
            this.MainMenuStrip = this.menuStrip1;
            this.MinimumSize = new System.Drawing.Size(800, 554);
            this.Name = "Main";
            this.FormClosing += new System.Windows.Forms.FormClosingEventHandler(this.FormMain_FormClosing);
            this.Load += new System.EventHandler(this.Main_Load);
            this.Shown += new System.EventHandler(this.Main_Shown);
            this.ResizeBegin += new System.EventHandler(this.Main_ResizeBegin);
            this.ResizeEnd += new System.EventHandler(this.Main_ResizeEnd);
            this.KeyDown += new System.Windows.Forms.KeyEventHandler(this.MainKeyDown);
            this.KeyUp += new System.Windows.Forms.KeyEventHandler(this.MainKeyUp);
            this.MouseDown += new System.Windows.Forms.MouseEventHandler(this.Main_MouseDown);
            this.Resize += new System.EventHandler(this.Main_Resize);
            this.statusStrip1.ResumeLayout(false);
            this.statusStrip1.PerformLayout();
            this.toolStrip1.ResumeLayout(false);
            this.toolStrip1.PerformLayout();
            this.menuStrip1.ResumeLayout(false);
            this.menuStrip1.PerformLayout();
            this.contextMenuStripListView.ResumeLayout(false);
            this.groupBoxVideo.ResumeLayout(false);
            this.groupBoxVideo.PerformLayout();
            ((System.ComponentModel.ISupportInitialize)(this.trackBarWaveformPosition)).EndInit();
            this.panelWaveformControls.ResumeLayout(false);
            this.panelWaveformControls.PerformLayout();
            this.toolStripWaveControls.ResumeLayout(false);
            this.toolStripWaveControls.PerformLayout();
            this.tabControlModes.ResumeLayout(false);
            this.tabPageTranslate.ResumeLayout(false);
            this.tabPageTranslate.PerformLayout();
            this.groupBoxTranslateSearch.ResumeLayout(false);
            this.groupBoxTranslateSearch.PerformLayout();
            this.groupBoxAutoContinue.ResumeLayout(false);
            this.groupBoxAutoContinue.PerformLayout();
            this.groupBoxAutoRepeat.ResumeLayout(false);
            this.groupBoxAutoRepeat.PerformLayout();
            this.tabPageCreate.ResumeLayout(false);
            this.tabPageCreate.PerformLayout();
            ((System.ComponentModel.ISupportInitialize)(this.numericUpDownSec2)).EndInit();
            ((System.ComponentModel.ISupportInitialize)(this.numericUpDownSec1)).EndInit();
            this.tabPageAdjust.ResumeLayout(false);
            this.tabPageAdjust.PerformLayout();
            ((System.ComponentModel.ISupportInitialize)(this.numericUpDownSecAdjust2)).EndInit();
            ((System.ComponentModel.ISupportInitialize)(this.numericUpDownSecAdjust1)).EndInit();
            this.contextMenuStripHideVideoControls.ResumeLayout(false);
            this.contextMenuStripWaveform.ResumeLayout(false);
            this.splitContainerMain.Panel1.ResumeLayout(false);
            this.splitContainerMain.Panel2.ResumeLayout(false);
            ((System.ComponentModel.ISupportInitialize)(this.splitContainerMain)).EndInit();
            this.splitContainerMain.ResumeLayout(false);
            this.splitContainer1.Panel1.ResumeLayout(false);
            this.splitContainer1.Panel1.PerformLayout();
            this.splitContainer1.Panel2.ResumeLayout(false);
            ((System.ComponentModel.ISupportInitialize)(this.splitContainer1)).EndInit();
            this.splitContainer1.ResumeLayout(false);
            this.splitContainerListViewAndText.Panel1.ResumeLayout(false);
            this.splitContainerListViewAndText.Panel2.ResumeLayout(false);
            ((System.ComponentModel.ISupportInitialize)(this.splitContainerListViewAndText)).EndInit();
            this.splitContainerListViewAndText.ResumeLayout(false);
            this.groupBoxEdit.ResumeLayout(false);
            this.groupBoxEdit.PerformLayout();
            ((System.ComponentModel.ISupportInitialize)(this.numericUpDownLayer)).EndInit();
            this.panelBookmark.ResumeLayout(false);
            this.panelBookmark.PerformLayout();
            this.contextMenuStripTextBoxListView.ResumeLayout(false);
            ((System.ComponentModel.ISupportInitialize)(this.pictureBoxBookmark)).EndInit();
            ((System.ComponentModel.ISupportInitialize)(this.numericUpDownDuration)).EndInit();
            ((System.ComponentModel.ISupportInitialize)(this.pictureBoxRecord)).EndInit();
            this.contextMenuStripTextBoxSourceView.ResumeLayout(false);
            this.panelVideoPlayer.ResumeLayout(false);
            this.contextMenuStripEmpty.ResumeLayout(false);
            this.contextMenuStripShowVideoControls.ResumeLayout(false);
            this.ResumeLayout(false);
            this.PerformLayout();

        }

        #endregion

        private System.Windows.Forms.StatusStrip statusStrip1;
        private System.Windows.Forms.ToolStrip toolStrip1;
        private System.Windows.Forms.MenuStrip menuStrip1;
        private System.Windows.Forms.ToolStripMenuItem fileToolStripMenuItem;
        private System.Windows.Forms.ToolStripMenuItem editToolStripMenuItem;
        private System.Windows.Forms.ToolStripMenuItem toolsToolStripMenuItem;
        private System.Windows.Forms.ToolStripMenuItem optionsToolStripMenuItem;
        private System.Windows.Forms.ToolStripMenuItem helpToolStripMenuItem;
        private System.Windows.Forms.ToolStripMenuItem helpToolStripMenuItem1;
        private System.Windows.Forms.ToolStripMenuItem aboutToolStripMenuItem;
        private System.Windows.Forms.ToolStripMenuItem newToolStripMenuItem;
        private System.Windows.Forms.ToolStripMenuItem openToolStripMenuItem;
        private System.Windows.Forms.ToolStripMenuItem reopenToolStripMenuItem;
        private System.Windows.Forms.ToolStripMenuItem saveToolStripMenuItem;
        private System.Windows.Forms.ToolStripMenuItem saveAsToolStripMenuItem;
        private System.Windows.Forms.ToolStripMenuItem exitToolStripMenuItem;
        private System.Windows.Forms.ToolStripSeparator toolStripSeparator1;
        private System.Windows.Forms.ToolStripMenuItem findToolStripMenuItem;
        private System.Windows.Forms.ToolStripMenuItem findNextToolStripMenuItem;
        private System.Windows.Forms.ToolStripMenuItem replaceToolStripMenuItem;
        private System.Windows.Forms.ToolStripMenuItem gotoLineNumberToolStripMenuItem;
        private System.Windows.Forms.ToolStripMenuItem settingsToolStripMenuItem;
        private Nikse.SubtitleEdit.Controls.SubtitleListView SubtitleListview1;
        private System.Windows.Forms.TextBox textBoxSource;
        private System.Windows.Forms.ContextMenuStrip contextMenuStripTextBoxSourceView;
        private System.Windows.Forms.ToolStripMenuItem toolStripMenuItemGoToListView;
        private System.Windows.Forms.OpenFileDialog openFileDialog1;
        private System.Windows.Forms.SaveFileDialog saveFileDialog1;
        private System.Windows.Forms.ToolStripButton toolStripButtonFileOpen;
        private System.Windows.Forms.ToolStripButton toolStripButtonFileNew;
        private System.Windows.Forms.ToolStripButton toolStripButtonSave;
        private System.Windows.Forms.ToolStripButton toolStripButtonSaveAs;
        private System.Windows.Forms.ToolStripButton toolStripButtonFind;
        private System.Windows.Forms.ToolStripButton toolStripButtonReplace;
        private System.Windows.Forms.ToolStripButton toolStripButtonXProperties;
        private System.Windows.Forms.ToolStripButton toolStripButtonSettings;
        private System.Windows.Forms.ToolStripButton toolStripButtonVisualSync;
        private System.Windows.Forms.ToolStripSeparator toolStripSeparatorFindReplace;
        private System.Windows.Forms.ToolStripSeparator toolStripSeparatorFixSyncSpell;
        private System.Windows.Forms.ToolStripSeparator toolStripSeparatorHelp;
        private System.Windows.Forms.ToolStripButton toolStripButtonHelp;
        private System.Windows.Forms.ToolStripStatusLabel labelStatus;
        private System.Windows.Forms.ToolStripMenuItem adjustDisplayTimeToolStripMenuItem;
        private System.Windows.Forms.ToolStripMenuItem fixToolStripMenuItem;
        private System.Windows.Forms.ToolStripMenuItem startNumberingFromToolStripMenuItem;
        private System.Windows.Forms.ToolStripMenuItem removeTextForHearImpairedToolStripMenuItem;
        private System.Windows.Forms.ToolStripSeparator toolStripSeparator3;
        private System.Windows.Forms.ToolStripMenuItem splitToolStripMenuItem;
        private System.Windows.Forms.ToolStripMenuItem appendTextVisuallyToolStripMenuItem;
        private System.Windows.Forms.ToolStripMenuItem showHistoryforUndoToolStripMenuItem;
        private System.Windows.Forms.ContextMenuStrip contextMenuStripListView;
        private System.Windows.Forms.ToolStripMenuItem toolStripMenuItemDelete;
        private System.Windows.Forms.ToolStripSeparator toolStripSeparator7;
        private System.Windows.Forms.ToolStripMenuItem boldToolStripMenuItem;
        private System.Windows.Forms.ToolStripMenuItem italicToolStripMenuItem;
        private System.Windows.Forms.ToolStripMenuItem underlineToolStripMenuItem;
        private System.Windows.Forms.GroupBox groupBoxEdit;
        private System.Windows.Forms.Label labelText;
        private System.Windows.Forms.Label labelDuration;
        private System.Windows.Forms.Label labelStartTime;
        Nikse.SubtitleEdit.Controls.SETextBox textBoxListViewText;
        private System.Windows.Forms.Button buttonPrevious;
        private System.Windows.Forms.Button buttonNext;
        private System.Windows.Forms.ToolStripMenuItem splitLineToolStripMenuItem;
        private System.Windows.Forms.ToolStripMenuItem mergeBeforeToolStripMenuItem;
        private System.Windows.Forms.ToolStripMenuItem mergeAfterToolStripMenuItem;
        private System.Windows.Forms.ToolStripSeparator toolStripSeparator8;
        private System.Windows.Forms.Button buttonAutoBreak;
        private System.Windows.Forms.ToolStripMenuItem removeFormattinglToolStripMenuItem;
        private System.Windows.Forms.Label labelTextLineLengths;
        private System.Windows.Forms.NumericUpDown numericUpDownDuration;
        private System.Windows.Forms.Label labelStartTimeWarning;
        private System.Windows.Forms.Button buttonUnBreak;
        private System.Windows.Forms.ToolStripMenuItem colorToolStripMenuItem;
        private System.Windows.Forms.Label labelTextLineTotal;
        private System.Windows.Forms.ToolStripSeparator toolStripSeparator2;
        private System.Windows.Forms.ToolStripSeparator toolStripSeparator10;
        private Nikse.SubtitleEdit.Controls.TimeUpDown timeUpDownStartTime;
        private System.Windows.Forms.ToolStripMenuItem ChangeCasingToolStripMenuItem;
        private System.Windows.Forms.ToolStripMenuItem toolStripMenuItemMergeLines;
        private System.Windows.Forms.ToolStripMenuItem toolStripMenuItemSortBy;
        private System.Windows.Forms.ToolStripMenuItem sortNumberToolStripMenuItem;
        private System.Windows.Forms.ToolStripMenuItem sortStartTimeToolStripMenuItem;
        private System.Windows.Forms.ToolStripMenuItem sortEndTimeToolStripMenuItem;
        private System.Windows.Forms.ToolStripMenuItem sortDisplayTimeToolStripMenuItem;
        private System.Windows.Forms.ToolStripMenuItem sortTextMaxLineLengthToolStripMenuItem;
        private System.Windows.Forms.ToolStripMenuItem sortTextTotalLengthToolStripMenuItem;
        private System.Windows.Forms.ToolStripMenuItem sortTextNumberOfLinesToolStripMenuItem;
        private System.Windows.Forms.ToolStripMenuItem sortTextAlphabeticallytoolStripMenuItem;
        private System.Windows.Forms.ToolStripMenuItem changeLanguageToolStripMenuItem;
        private System.Windows.Forms.ToolStripSeparator toolStripSeparator12;
        private System.Windows.Forms.ToolStripMenuItem toolStripMenuItemCompare;
        private System.Windows.Forms.ToolStripMenuItem multipleReplaceToolStripMenuItem;
        private System.Windows.Forms.ToolStripStatusLabel toolStripSelected;
        private System.Windows.Forms.ToolStripMenuItem toolStripMenuItemInsertUnicodeCharacter;
        private System.Windows.Forms.ToolStripSeparator toolStripSeparatorInsertUnicodeCharacter;
        private System.Windows.Forms.ToolStripMenuItem toolStripMenuItemAutoMergeShortLines;
        private System.Windows.Forms.ToolStripMenuItem setMinimumDisplayTimeBetweenParagraphsToolStripMenuItem;
        private System.Windows.Forms.ToolStripMenuItem toolStripMenuItemFont;
        private System.Windows.Forms.ToolStripSeparator toolStripSeparator14;
        private System.Windows.Forms.GroupBox groupBoxVideo;
        private System.Windows.Forms.Button buttonGotoSub;
        private System.Windows.Forms.Button buttonBeforeText;
        private System.Windows.Forms.Button buttonSetEnd;
        private System.Windows.Forms.Button buttonSetStartTime;
        private System.Windows.Forms.Button buttonInsertNewText;
        private System.Windows.Forms.Button buttonSecBack1;
        private System.Windows.Forms.Timer ShowSubtitleTimer;
        private System.Windows.Forms.Timer timerAutoDuration;
        private System.Windows.Forms.Label labelAutoDuration;
        private System.Windows.Forms.Timer timerAutoContinue;
        private System.Windows.Forms.ToolStripComboBox comboBoxSubtitleFormats;
        private System.Windows.Forms.ToolStripSeparator toolStripSeparatorToggle;
        private System.Windows.Forms.ToolStripSeparator toolStripSeparatorSubtitleFormat;
        private System.Windows.Forms.ToolStripLabel toolStripLabelSubtitleFormat;
        private System.Windows.Forms.ToolStripLabel toolStripLabelEncoding;
        private System.Windows.Forms.ToolStripComboBox comboBoxEncoding;
        private System.Windows.Forms.ToolStripButton toolStripButtonToggleVideo;
        private System.Windows.Forms.ToolStripSeparator toolStripSeparatorEncoding;
        private System.Windows.Forms.ToolStripSeparator toolStripSeparatorFrameRate;
        private System.Windows.Forms.ToolStripLabel toolStripLabelFrameRate;
        private System.Windows.Forms.ToolStripComboBox toolStripComboBoxFrameRate;
        private System.Windows.Forms.ToolStripButton toolStripButtonGetFrameRate;
        private System.Windows.Forms.ToolStripMenuItem toolStripMenuItemSpellCheckMain;
        private System.Windows.Forms.ToolStripMenuItem spellCheckToolStripMenuItem;
        private System.Windows.Forms.ToolStripMenuItem findDoubleWordsToolStripMenuItem;
        private System.Windows.Forms.ToolStripSeparator toolStripSeparator9;
        private System.Windows.Forms.ToolStripMenuItem GetDictionariesToolStripMenuItem;
        private System.Windows.Forms.ToolStripMenuItem addWordToNameListToolStripMenuItem;
        private System.Windows.Forms.ToolStripMenuItem toolStripMenuItemSynchronization;
        private System.Windows.Forms.ToolStripMenuItem visualSyncToolStripMenuItem;
        private System.Windows.Forms.ToolStripMenuItem toolStripMenuItemPointSync;
        private System.Windows.Forms.ToolStripMenuItem toolStripMenuItemAdjustAllTimes;
        private System.Windows.Forms.ToolStripMenuItem toolStripMenuItemAutoTranslate;
        private System.Windows.Forms.ToolStripMenuItem translateToolStripMenuItem;
        private System.Windows.Forms.ToolStripMenuItem toolStripMenuItemVideo;
        private System.Windows.Forms.ToolStripMenuItem openVideoToolStripMenuItem;
        private System.Windows.Forms.ToolStripSeparator toolStripSeparator5;
        private System.Windows.Forms.ToolStripMenuItem showhideVideoToolStripMenuItem;
        private System.Windows.Forms.Label labelVideoPosition;
        private Controls.TimeUpDown timeUpDownVideoPosition;
        private System.Windows.Forms.TabControl tabControlModes;
        private System.Windows.Forms.TabPage tabPageTranslate;
        private System.Windows.Forms.GroupBox groupBoxTranslateSearch;
        private System.Windows.Forms.Button buttonGoogleTranslateIt;
        private System.Windows.Forms.Button buttonGoogleIt;
        private System.Windows.Forms.TextBox textBoxSearchWord;
        private System.Windows.Forms.GroupBox groupBoxAutoContinue;
        private System.Windows.Forms.ComboBox comboBoxAutoContinue;
        private System.Windows.Forms.Label labelAutoContinueDelay;
        private System.Windows.Forms.CheckBox checkBoxAutoContinue;
        private System.Windows.Forms.GroupBox groupBoxAutoRepeat;
        private System.Windows.Forms.ComboBox comboBoxAutoRepeat;
        private System.Windows.Forms.Label labelAutoRepeatCount;
        private System.Windows.Forms.CheckBox checkBoxAutoRepeatOn;
        private System.Windows.Forms.Button buttonStop;
        private System.Windows.Forms.Button buttonPlayPrevious;
        private System.Windows.Forms.Button buttonPlayCurrent;
        private System.Windows.Forms.Button buttonPlayNext;
        private System.Windows.Forms.TabPage tabPageCreate;
        private System.Windows.Forms.TabPage tabPageAdjust;
        private System.Windows.Forms.Button buttonAdjustGoToPosAndPause;
        private System.Windows.Forms.Button buttonAdjustPlayBefore;
        private System.Windows.Forms.Button buttonAdjustSetEndTime;
        private System.Windows.Forms.Button buttonSetEndAndGoToNext;
        private System.Windows.Forms.Button buttonSetStartAndOffsetRest;
        private System.Windows.Forms.Button buttonAdjustSetStartTime;
        private System.Windows.Forms.Label labelTranslateTip;
        private System.Windows.Forms.Button buttonCustomUrl1;
        private System.Windows.Forms.ToolStripMenuItem toolStripMenuItemOpenContainingFolder;
        private System.Windows.Forms.NumericUpDown numericUpDownSec1;
        private System.Windows.Forms.Button buttonForward1;
        private System.Windows.Forms.Label labelVideoPosition2;
        private Controls.TimeUpDown timeUpDownVideoPositionAdjust;
        private System.Windows.Forms.Button buttonAdjustSecForward1;
        private System.Windows.Forms.NumericUpDown numericUpDownSecAdjust1;
        private System.Windows.Forms.Button buttonAdjustSecBack1;
        private System.Windows.Forms.Button buttonForward2;
        private System.Windows.Forms.NumericUpDown numericUpDownSec2;
        private System.Windows.Forms.Button buttonSecBack2;
        private System.Windows.Forms.Button buttonAdjustSecForward2;
        private System.Windows.Forms.NumericUpDown numericUpDownSecAdjust2;
        private System.Windows.Forms.Button buttonAdjustSecBack2;
        private System.Windows.Forms.CheckBox checkBoxSyncListViewWithVideoWhilePlaying;
        private System.Windows.Forms.Label labelAdjustF10;
        private System.Windows.Forms.Label labelAdjustF9;
        private System.Windows.Forms.Label labelAdjustF11;
        private System.Windows.Forms.Label labelAdjustF12;
        private System.Windows.Forms.Label labelCreateF12;
        private System.Windows.Forms.Label labelCreateF11;
        private System.Windows.Forms.Label labelCreateF10;
        private System.Windows.Forms.Label labelCreateF9;
        private System.Windows.Forms.ToolStripButton toolStripButtonToggleWaveform;
        private Controls.VideoPlayerContainer mediaPlayer;
        private System.Windows.Forms.Panel panelVideoPlayer;
        private Controls.AudioVisualizer audioVisualizer;
        private System.Windows.Forms.Timer timerWaveform;
        private System.Windows.Forms.ContextMenuStrip contextMenuStripWaveform;
        private System.Windows.Forms.ToolStripMenuItem addParagraphHereToolStripMenuItem;
        private System.Windows.Forms.ToolStripMenuItem deleteParagraphToolStripMenuItem;
        private System.Windows.Forms.ToolStripMenuItem splitToolStripMenuItem1;
        private System.Windows.Forms.ToolStripMenuItem mergeWithPreviousToolStripMenuItem;
        private System.Windows.Forms.ToolStripMenuItem mergeWithNextToolStripMenuItem;
        private System.Windows.Forms.ToolStripMenuItem toolStripMenuItemWaveformPlaySelection;
        private System.Windows.Forms.ToolStripSeparator toolStripSeparator11;
        private System.Windows.Forms.Panel panelWaveformControls;
        private System.Windows.Forms.ToolStrip toolStripWaveControls;
        private System.Windows.Forms.ToolStripButton toolStripButtonWaveformZoomIn;
        private System.Windows.Forms.ToolStripComboBox toolStripComboBoxWaveform;
        private System.Windows.Forms.ToolStripButton toolStripButtonWaveformZoomOut;
        private System.Windows.Forms.ToolStripSeparator toolStripSeparator16;
        private System.Windows.Forms.ToolStripButton toolStripButtonWaveformPause;
        private System.Windows.Forms.ToolStripButton toolStripButtonWaveformPlay;
        private System.Windows.Forms.TrackBar trackBarWaveformPosition;
        private System.Windows.Forms.Label labelVideoInfo;
        private System.Windows.Forms.ToolStripMenuItem showhideWaveformToolStripMenuItem;
        private System.Windows.Forms.Label labelCharactersPerSecond;
        private System.Windows.Forms.ToolStripMenuItem toolStripMenuItemNetworking;
        private System.Windows.Forms.ToolStripMenuItem startServerToolStripMenuItem;
        private System.Windows.Forms.ToolStripMenuItem joinSessionToolStripMenuItem;
        private System.Windows.Forms.ToolStripStatusLabel toolStripStatusNetworking;
        private System.Windows.Forms.ToolStripMenuItem leaveSessionToolStripMenuItem;
        private System.Windows.Forms.ToolStripMenuItem showSessionKeyLogToolStripMenuItem;
        private System.Windows.Forms.ToolStripMenuItem chatToolStripMenuItem;
        private System.Windows.Forms.SplitContainer splitContainer1;
        private System.Windows.Forms.SplitContainer splitContainerMain;
        private System.Windows.Forms.ToolStripMenuItem undockVideoControlsToolStripMenuItem;
        private System.Windows.Forms.ToolStripMenuItem redockVideoControlsToolStripMenuItem;
        private System.Windows.Forms.ToolStripSeparator toolStripSeparator19;
        private System.Windows.Forms.ToolStripButton toolStripButtonLockCenter;
        private System.Windows.Forms.ToolStripMenuItem toolStripMenuItemAutoSplitLongLines;
        private System.Windows.Forms.ContextMenuStrip contextMenuStripEmpty;
        private System.Windows.Forms.ToolStripMenuItem insertLineToolStripMenuItem;
        private System.Windows.Forms.ToolStripMenuItem closeVideoToolStripMenuItem;
        private System.Windows.Forms.Label labelSingleLine;
        private System.Windows.Forms.Label labelOriginalText;
        private System.Windows.Forms.Label labelOriginalCharactersPerSecond;
        private System.Windows.Forms.Label labelTextOriginalLineTotal;
        private System.Windows.Forms.Label labelOriginalSingleLine;
        private System.Windows.Forms.Label labelTextOriginalLineLengths;
        private System.Windows.Forms.ToolStripSeparator toolStripSeparator20;
        private System.Windows.Forms.ToolStripMenuItem saveOriginalToolStripMenuItem;
        private System.Windows.Forms.ToolStripMenuItem saveOriginalAstoolStripMenuItem;
        private System.Windows.Forms.ToolStripMenuItem openOriginalToolStripMenuItem;
        private System.Windows.Forms.ToolStripMenuItem removeOriginalToolStripMenuItem;
        private System.Windows.Forms.ToolStripSplitButton toolStripSplitButtonPlayRate;
        private System.Windows.Forms.ToolStripMenuItem toolStripMenuItemSetAudioTrack;
        private System.Windows.Forms.Button buttonSplitLine;
        private System.Windows.Forms.ToolStripMenuItem toolStripMenuItemChangeFrameRate2;
        private System.Windows.Forms.ToolStripMenuItem toolStripMenuItemCopySourceText;
        private System.Windows.Forms.ToolStripSeparator toolStripSeparator21;
        private System.Windows.Forms.ToolStripMenuItem editSelectAllToolStripMenuItem;
        private System.Windows.Forms.ContextMenuStrip contextMenuStripTextBoxListView;
        private System.Windows.Forms.ToolStripMenuItem cutToolStripMenuItem;
        private System.Windows.Forms.ToolStripMenuItem copyToolStripMenuItem;
        private System.Windows.Forms.ToolStripMenuItem pasteToolStripMenuItem;
        private System.Windows.Forms.ToolStripMenuItem deleteToolStripMenuItem;
        private System.Windows.Forms.ToolStripMenuItem toolStripMenuItemSplitTextAtCursor;
        private System.Windows.Forms.ToolStripSeparator toolStripSeparator18;
        private System.Windows.Forms.ToolStripMenuItem selectAllToolStripMenuItem;
        private System.Windows.Forms.ToolStripSeparator toolStripSeparator17;
        private System.Windows.Forms.ToolStripMenuItem normalToolStripMenuItem1;
        private System.Windows.Forms.ToolStripMenuItem boldToolStripMenuItem1;
        private System.Windows.Forms.ToolStripMenuItem italicToolStripMenuItem1;
        private System.Windows.Forms.ToolStripMenuItem underlineToolStripMenuItem1;
        private System.Windows.Forms.ToolStripMenuItem colorToolStripMenuItem1;
        private System.Windows.Forms.ToolStripMenuItem fontNameToolStripMenuItem;
        private System.Windows.Forms.ToolStripMenuItem toolStripMenuItemImport;
        private System.Windows.Forms.ToolStripMenuItem toolStripMenuItemImportImages;
        private System.Windows.Forms.ToolStripMenuItem toolStripMenuItemImportText;
        private System.Windows.Forms.ToolStripMenuItem toolStripMenuItemImportTimeCodes;
        private System.Windows.Forms.ToolStripMenuItem toolStripMenuItemImportFromVideo;
        private System.Windows.Forms.ToolStripMenuItem toolStripMenuItemImportBluRaySup;
        private System.Windows.Forms.ToolStripMenuItem toolStripMenuItemImportBluraySupFileForEdit;
        private System.Windows.Forms.ToolStripMenuItem toolStripMenuItemImportSubIdx;
        private System.Windows.Forms.ToolStripMenuItem toolStripMenuItemImportDvdSubtitles;
        private System.Windows.Forms.ToolStripMenuItem toolStripMenuItemImportOcrHardSub;
        private System.Windows.Forms.ToolStripMenuItem toolStripMenuItemImportManualAnsi;
        private System.Windows.Forms.ToolStripMenuItem toolStripMenuItemExport;
        private System.Windows.Forms.ToolStripMenuItem toolStripMenuItemExportAdobeEncoreFABImageScript;
        private System.Windows.Forms.ToolStripMenuItem toolStripMenuItemExportAvidStl;
        private System.Windows.Forms.ToolStripMenuItem toolStripMenuItemExportAyato;
        private System.Windows.Forms.ToolStripMenuItem toolStripMenuItemExportPngXml;
        private System.Windows.Forms.ToolStripMenuItem toolStripMenuItemExportBluraySup;
        private System.Windows.Forms.ToolStripMenuItem toolStripMenuItemExportBdTextSt;
        private System.Windows.Forms.ToolStripMenuItem toolStripMenuItemExportCapMakerPlus;
        private System.Windows.Forms.ToolStripMenuItem toolStripMenuItemExportCaptionInc;
        private System.Windows.Forms.ToolStripMenuItem toolStripMenuItemExportCavena890;
        private System.Windows.Forms.ToolStripMenuItem toolStripMenuItemExportCheetahCap;
        private System.Windows.Forms.ToolStripMenuItem toolStripMenuItemExportDcinemaInterop;
        private System.Windows.Forms.ToolStripMenuItem toolStripMenuItemExportDcinemaSMPTE2014;
        private System.Windows.Forms.ToolStripMenuItem toolStripMenuItemExportDost;
        private System.Windows.Forms.ToolStripMenuItem toolStripMenuItemExportDvdStudioProStl;
        private System.Windows.Forms.ToolStripMenuItem toolStripMenuItemExportEBUSTL;
        private System.Windows.Forms.ToolStripMenuItem toolStripMenuItemExportEdl;
        private System.Windows.Forms.ToolStripMenuItem toolStripMenuItemExportEdlClipName;
        private System.Windows.Forms.ToolStripMenuItem toolStripMenuItemExportFcpIImage;
        private System.Windows.Forms.ToolStripMenuItem toolStripMenuItemExportFcpXmlAdvanced;
        private System.Windows.Forms.ToolStripMenuItem toolStripMenuItemExportImagePerFrame;
        private System.Windows.Forms.ToolStripMenuItem toolStripMenuItemExportTextTimeCodePair;
        private System.Windows.Forms.ToolStripMenuItem toolStripMenuItemExportPACScreenElectronics;
        private System.Windows.Forms.ToolStripMenuItem toolStripMenuItemExportUniPac;
        private System.Windows.Forms.ToolStripMenuItem toolStripMenuItemExportPlainText;
        private System.Windows.Forms.ToolStripMenuItem toolStripMenuItemExportSpumux;
        private System.Windows.Forms.ToolStripMenuItem toolStripMenuItemExportUltech130;
        private System.Windows.Forms.ToolStripMenuItem toolStripMenuItemExportVobSubSubIdx;
        private System.Windows.Forms.ToolStripSeparator toolStripSeparatorExportCustomText;
        private System.Windows.Forms.ToolStripMenuItem toolStripMenuItemExportCustomTextFormat;
        private System.Windows.Forms.ToolStripMenuItem pointSyncViaOtherSubtitleToolStripMenuItem;
        private System.Windows.Forms.ToolStripMenuItem toolStripMenuItemGoogleMicrosoftTranslateSelLine;
        private System.Windows.Forms.ToolStripSeparator toolStripSeparator22;
        private System.Windows.Forms.ToolStripMenuItem toolStripMenuItemMakeEmptyFromCurrent;
        private System.Windows.Forms.ToolStripSeparator toolStripSeparator23;
        private System.Windows.Forms.ToolStripMenuItem showWaveformAndSpectrogramToolStripMenuItem;
        private System.Windows.Forms.ToolStripMenuItem showOnlyWaveformToolStripMenuItem;
        private System.Windows.Forms.ToolStripMenuItem showOnlySpectrogramToolStripMenuItem;
        private System.Windows.Forms.ToolStripSeparator toolStripSeparator25;
        private System.Windows.Forms.ToolStripMenuItem toolStripMenuItemInsertUnicodeSymbol;
        private System.Windows.Forms.ToolStripMenuItem setStylesForSelectedLinesToolStripMenuItem;
        private System.Windows.Forms.ToolStripMenuItem FindDoubleLinesToolStripMenuItem;
        private Controls.SETextBox textBoxListViewTextOriginal;
        private System.Windows.Forms.ToolStripMenuItem textCharssecToolStripMenuItem;
        private System.Windows.Forms.Timer timerTextUndo;
        private System.Windows.Forms.Timer timerOriginalTextUndo;
        private System.Windows.Forms.ToolStripMenuItem toolStripMenuItemMergeDialog;
        private System.Windows.Forms.ToolStripMenuItem toolStripMenuItemSurroundWithMusicSymbols;
        private System.Windows.Forms.ToolStripMenuItem superscriptToolStripMenuItem;
        private System.Windows.Forms.ToolStripMenuItem subscriptToolStripMenuItem;
        private System.Windows.Forms.ToolStripMenuItem toolStripMenuItemApplyDurationLimits;
        private System.Windows.Forms.ToolStripMenuItem generateDatetimeInfoFromVideoToolStripMenuItem;
        private System.Windows.Forms.ToolStripSeparator toolStripSeparator24;
        private System.Windows.Forms.ToolStripMenuItem toolStripMenuItemRightToLeftMode;
        private System.Windows.Forms.ToolStripMenuItem joinSubtitlesToolStripMenuItem;
        private System.Windows.Forms.ToolStripMenuItem toolStripMenuItemReverseRightToLeftStartEnd;
        private System.Windows.Forms.ToolStripMenuItem toolStripMenuItemAssStyles;
        private System.Windows.Forms.ToolStripMenuItem toolStripMenuItemAlignment;
        private System.Windows.Forms.ToolStripMenuItem toolStripMenuItemRestoreAutoBackup;
        private System.Windows.Forms.ToolStripMenuItem toolStripMenuItemStatistics;
        private System.Windows.Forms.ToolStripMenuItem toolStripMenuItemFileFormatProperties;
        private System.Windows.Forms.ToolStripMenuItem textWordsPerMinutewpmToolStripMenuItem;
        private System.Windows.Forms.Button buttonCustomUrl2;
        private System.Windows.Forms.ToolStripMenuItem addParagraphAndPasteToolStripMenuItem;
        private System.Windows.Forms.ToolStripSeparator toolStripSeparatorGuessTimeCodes;
        private System.Windows.Forms.ToolStripMenuItem guessTimeCodesToolStripMenuItem;
        private System.Windows.Forms.ToolStripMenuItem toolStripMenuItemUndo;
        private System.Windows.Forms.ToolStripMenuItem toolStripMenuItemRedo;
        private System.Windows.Forms.ToolStripMenuItem toolStripMenuItemShowOriginalInPreview;
        private System.Windows.Forms.ToolStripMenuItem toolStripMenuItemPlugins;
        private System.Windows.Forms.ToolStripMenuItem seekSilenceToolStripMenuItem;
        private System.Windows.Forms.SplitContainer splitContainerListViewAndText;
        private System.Windows.Forms.ToolStripMenuItem toolStripMenuItemColumn;
        private System.Windows.Forms.ToolStripMenuItem toolStripMenuItemColumnDeleteText;
        private System.Windows.Forms.ToolStripMenuItem ShiftTextCellsDownToolStripMenuItem;
        private System.Windows.Forms.ToolStripMenuItem toolStripMenuItemPasteSpecial;
        private System.Windows.Forms.ToolStripMenuItem toolStripMenuItemColumnImportText;
        private System.Windows.Forms.ToolStripMenuItem toolStripMenuItemInsertTextFromSub;
        private System.Windows.Forms.ToolStripMenuItem toolStripMenuItemOpenKeepVideo;
        private System.Windows.Forms.ToolStripMenuItem changeSpeedInPercentToolStripMenuItem;
        private System.Windows.Forms.ToolStripMenuItem columnDeleteTextOnlyToolStripMenuItem;
        private System.Windows.Forms.ToolStripMenuItem toolStripMenuItemBatchConvert;
        private System.Windows.Forms.ToolStripMenuItem copyOriginalTextToCurrentToolStripMenuItem;
        private System.Windows.Forms.ToolStripMenuItem toolStripMenuItemMergeDuplicateText;
        private System.Windows.Forms.ToolStripMenuItem toolStripMenuItemWebVTT;
        private System.Windows.Forms.ToolStripSeparator toolStripSeparatorSpellCheckSuggestions;
        private System.Windows.Forms.ToolStripMenuItem toolStripMenuItemSpellCheckSkipOnce;
        private System.Windows.Forms.ToolStripMenuItem toolStripMenuItemSpellCheckSkipAll;
        private System.Windows.Forms.ToolStripMenuItem toolStripMenuItemSpellCheckAddToDictionary;
        private System.Windows.Forms.ToolStripMenuItem toolStripMenuItemSpellCheckAddToNames;
        private System.Windows.Forms.ToolStripSeparator toolStripSeparatorSpellCheck;
        private System.Windows.Forms.ToolStripMenuItem toolStripMenuItemWebVttVoice;
        private System.Windows.Forms.ToolStripMenuItem toolStripMenuWebVttBrowserPreview;
        private System.Windows.Forms.ToolStripSeparator toolStripSeparatorWebVTT;
        private System.Windows.Forms.ToolStripMenuItem toolStripMenuItemModifySelection;
        private System.Windows.Forms.ToolStripMenuItem toolStripMenuItemInverseSelection;
        private System.Windows.Forms.ToolStripMenuItem toolStripMenuItemSpellCheckFromCurrentLine;
        private System.Windows.Forms.ToolStripMenuItem toolStripMenuItemMeasurementConverter;
        private System.Windows.Forms.ToolStripMenuItem toolStripMenuItemImportChapters;
        private System.Windows.Forms.ToolStripMenuItem toolStripMenuItemImportShotChanges;
        private System.Windows.Forms.ToolStripMenuItem toolStripMenuItemListShotChanges;
        private System.Windows.Forms.ToolStripMenuItem toolStripMenuItemSubtitlesBridgeGaps;
        private System.Windows.Forms.ToolStripMenuItem toolStripMenuItemOpenDvd;
        private System.Windows.Forms.ToolStripMenuItem styleToolStripMenuItem;
        private System.Windows.Forms.ToolStripMenuItem toolStripMenuItemFocusTextbox;
        private System.Windows.Forms.ToolStripSeparator toolStripSeparatorAscOrDesc;
        private System.Windows.Forms.ToolStripMenuItem AscendingToolStripMenuItem;
        private System.Windows.Forms.ToolStripMenuItem descendingToolStripMenuItem;
        private System.Windows.Forms.ToolStripMenuItem toolStripMenuItemSetLanguage;
        private System.Windows.Forms.ToolStripMenuItem toolStripMenuItemInsertUnicodeControlCharacters;
        private System.Windows.Forms.ToolStripMenuItem leftToolStripMenuItem;
        private System.Windows.Forms.ToolStripMenuItem righttoleftMarkToolStripMenuItem;
        private System.Windows.Forms.ToolStripMenuItem startOfLefttorightEmbeddingLREToolStripMenuItem;
        private System.Windows.Forms.ToolStripMenuItem startOfRighttoleftEmbeddingRLEToolStripMenuItem;
        private System.Windows.Forms.ToolStripMenuItem startOfLefttorightOverrideLROToolStripMenuItem;
        private System.Windows.Forms.ToolStripMenuItem startOfRighttoleftOverrideRLOToolStripMenuItem;
        private System.Windows.Forms.ToolStripMenuItem toolStripMenuItemRtlUnicodeControlChars;
        private System.Windows.Forms.ToolStripMenuItem toolStripMenuItemRemoveUnicodeControlChars;
        private System.Windows.Forms.ToolStripButton toolStripButtonRemoveTextForHi;
        private System.Windows.Forms.ToolStripMenuItem toolStripMenuItemMergeLinesWithSameTimeCodes;
        private System.Windows.Forms.ToolStripMenuItem checkForUpdatesToolStripMenuItem;
        private System.Windows.Forms.ToolStripSeparator toolStripMenuItemSplitterCheckForUpdates;
        private System.Windows.Forms.ToolStripMenuItem setVideoOffsetToolStripMenuItem;
        private System.Windows.Forms.ToolStripMenuItem toolStripMenuItemAddWaveformBatch;
        private System.Windows.Forms.ToolStripStatusLabel toolStripStatusLabelProgress;
        private System.Windows.Forms.ToolStripButton toolStripButtonFixCommonErrors;
        private System.Windows.Forms.ToolStripMenuItem removeShotChangeToolStripMenuItem;
        private System.Windows.Forms.ToolStripMenuItem addShotChangeToolStripMenuItem;
        private System.Windows.Forms.ToolStripMenuItem netflixQualityCheckToolStripMenuItem;
        private System.Windows.Forms.ToolStripButton toolStripButtonNetflixQualityCheck;
        private System.Windows.Forms.ToolStripMenuItem setActorForSelectedLinesToolStripMenuItem;
        private System.Windows.Forms.ToolStripMenuItem toolStripMenuItemSetRegion;
        private System.Windows.Forms.ToolStripMenuItem insertSubtitleHereToolStripMenuItem;
        private System.Windows.Forms.ToolStripMenuItem actorToolStripMenuItem;
        private System.Windows.Forms.Label labelNextWord;
        private System.Windows.Forms.ToolStripMenuItem toolStripMenuItemOpenVideoFromUrl;
        private System.Windows.Forms.ToolStripMenuItem smpteTimeModedropFrameToolStripMenuItem;
        private System.Windows.Forms.ToolStripMenuItem moveTextUpToolStripMenuItem;
        private System.Windows.Forms.ToolStripMenuItem moveTextDownToolStripMenuItem;
        private System.Windows.Forms.ToolStripMenuItem toolStripMenuItemSplitViaWaveform;
        private System.Windows.Forms.ToolStripMenuItem boxToolStripMenuItem;
        private System.Windows.Forms.ImageList imageListBookmarks;
        private System.Windows.Forms.Panel panelBookmark;
        private System.Windows.Forms.Label labelBookmark;
        private System.Windows.Forms.PictureBox pictureBoxBookmark;
        private System.Windows.Forms.ToolStripMenuItem toolStripMenuItemBookmark;
        private System.Windows.Forms.ToolStripMenuItem toolStripMenuItemGoToSourceView;
        private System.Windows.Forms.ToolStripMenuItem toolStripMenuItemEmptyGoToSourceView;
        private System.Windows.Forms.ToolStripMenuItem removeAllFormattingsToolStripMenuItem;
        private System.Windows.Forms.ToolStripMenuItem removeBoldToolStripMenuItem;
        private System.Windows.Forms.ToolStripMenuItem removeItalicToolStripMenuItem;
        private System.Windows.Forms.ToolStripMenuItem removeUnderlineToolStripMenuItem;
        private System.Windows.Forms.ToolStripMenuItem removeColorToolStripMenuItem;
        private System.Windows.Forms.ToolStripMenuItem removeFontNameToolStripMenuItem;
        private System.Windows.Forms.ToolStripMenuItem removeAlignmentToolStripMenuItem;
        private System.Windows.Forms.ToolStripMenuItem toolStripMenuItemBouten;
        private System.Windows.Forms.ToolStripMenuItem boutendotbeforeToolStripMenuItem;
        private System.Windows.Forms.ToolStripMenuItem boutendotafterToolStripMenuItem;
        private System.Windows.Forms.ToolStripMenuItem boutendotoutsideToolStripMenuItem;
        private System.Windows.Forms.ToolStripMenuItem boutenfilledcircleoutsideToolStripMenuItem;
        private System.Windows.Forms.ToolStripMenuItem boutenopencircleoutsideToolStripMenuItem;
        private System.Windows.Forms.ToolStripMenuItem boutenopendotoutsideToolStripMenuItem;
        private System.Windows.Forms.ToolStripMenuItem boutenfilledsesameoutsideToolStripMenuItem;
        private System.Windows.Forms.ToolStripMenuItem boutenopensesameoutsideToolStripMenuItem;
        private System.Windows.Forms.ToolStripMenuItem boutenautooutsideToolStripMenuItem;
        private System.Windows.Forms.ToolStripMenuItem boutenautoToolStripMenuItem;
        private System.Windows.Forms.ToolStripMenuItem toolStripMenuItemHorizontalDigits;
        private System.Windows.Forms.ToolStripMenuItem toolStripMenuItemSetParagraphAsSelection;
        private System.Windows.Forms.ToolStripMenuItem toolStripMenuItemRuby;
        private System.Windows.Forms.Label labelSingleLinePixels;
        private System.Windows.Forms.Label labelOriginalSingleLinePixels;
        private System.Windows.Forms.ToolStripMenuItem extendBeforeToolStripMenuItem;
        private System.Windows.Forms.ToolStripMenuItem extendAfterToolStripMenuItem;
        private System.Windows.Forms.ToolStripMenuItem extendToPreviousToolStripMenuItem;
        private System.Windows.Forms.ToolStripMenuItem extendToNextToolStripMenuItem;
        private System.Windows.Forms.ToolStripSeparator toolStripSeparator6;
        private System.Windows.Forms.ToolStripMenuItem goToPreviousSubtitleStripMenuItem;
        private System.Windows.Forms.ToolStripMenuItem goToNextSubtitleStripMenuItem;
        private System.Windows.Forms.ToolStripMenuItem boxToolStripMenuItem1;
        private System.Windows.Forms.ToolStripMenuItem toolStripMenuItemAssaStyles;
        private System.Windows.Forms.ToolStripMenuItem openSecondSubtitleToolStripMenuItem;
        private System.Windows.Forms.ToolStripMenuItem aSSStylesToolStripMenuItem;
        private System.Windows.Forms.ToolStripMenuItem autotranslateViaCopypasteToolStripMenuItem;
        private System.Windows.Forms.ToolStripMenuItem cutToolStripMenuItem1;
        private System.Windows.Forms.ToolStripMenuItem copyToolStripMenuItem1;
        private System.Windows.Forms.ToolStripMenuItem pasteToolStripMenuItem1;
        private System.Windows.Forms.ToolStripSeparator toolStripSeparator15;
        private System.Windows.Forms.ToolStripMenuItem selectAllToolStripMenuItem1;
        private System.Windows.Forms.ToolStripSeparator toolStripSeparator13;
        private System.Windows.Forms.ToolStripSeparator toolStripSeparatorInsertUnicode;
        private System.Windows.Forms.ToolStripMenuItem insertUnicodeCharactersToolStripMenuItem;
        private System.Windows.Forms.ToolStripMenuItem insertUnicodeControlCharactersToolStripMenuItem;
        private System.Windows.Forms.ToolStripMenuItem lefttorightMarkLRMToolStripMenuItem;
        private System.Windows.Forms.ToolStripMenuItem righttoleftMarkRLMToolStripMenuItem;
        private System.Windows.Forms.ToolStripMenuItem startOfLefttorightEmbeddingLREToolStripMenuItem1;
        private System.Windows.Forms.ToolStripMenuItem startOfRighttoleftEmbeddingRLEToolStripMenuItem1;
        private System.Windows.Forms.ToolStripMenuItem startOfLefttorightOverrideLROToolStripMenuItem1;
        private System.Windows.Forms.ToolStripMenuItem startOfRighttoleftOverrideRLOToolStripMenuItem1;
        private System.Windows.Forms.ToolStripMenuItem deleteToolStripMenuItem1;
        private System.Windows.Forms.ToolStripButton toolStripButtonAssStyleManager;
        private System.Windows.Forms.ToolStripButton toolStripButtonAssProperties;
        private System.Windows.Forms.ToolStripButton toolStripButtonAssAttachments;
        private System.Windows.Forms.ToolStripMenuItem toolStripMenuItemBeautifyTimeCodes;
        private System.Windows.Forms.ToolStripButton toolStripButtonBeautifyTimeCodes;
        private System.Windows.Forms.ToolStripMenuItem mergeSentencesToolStripMenuItem;
        private System.Windows.Forms.ToolStripSeparator toolStripSeparator26;
        private System.Windows.Forms.ToolStripSeparator toolStripSeparator27;
        private System.Windows.Forms.ToolStripMenuItem breaksplitLongLinesToolStripMenuItem;
        private System.Windows.Forms.ToolStripMenuItem toolStripMenuItemSelectedLines;
        private System.Windows.Forms.ToolStripMenuItem toolStripMenuItemAutoBreakLines;
        private System.Windows.Forms.ToolStripMenuItem visualSyncSelectedLinesToolStripMenuItem;
        private System.Windows.Forms.ToolStripMenuItem showSelectedLinesEarlierlaterToolStripMenuItem;
        private System.Windows.Forms.ToolStripMenuItem karaokeEffectToolStripMenuItem;
        private System.Windows.Forms.ToolStripMenuItem toolStripMenuItemUnbreakLines;
        private System.Windows.Forms.ToolStripMenuItem typeEffectToolStripMenuItem;
        private System.Windows.Forms.ToolStripMenuItem adjustDisplayTimeForSelectedLinesToolStripMenuItem;
        private System.Windows.Forms.ToolStripMenuItem toolStripMenuItemSaveSelectedLines;
        private System.Windows.Forms.ToolStripMenuItem changeCasingForSelectedLinesToolStripMenuItem;
        private System.Windows.Forms.ToolStripMenuItem fixCommonErrorsInSelectedLinesToolStripMenuItem;
        private System.Windows.Forms.ToolStripMenuItem toolStripMenuItemTranslateSelected;
        private System.Windows.Forms.ToolStripMenuItem genericTranslateToolStripMenuItem;
        private System.Windows.Forms.ToolStripMenuItem toolStripMenuItemAssaTools;
        private System.Windows.Forms.ToolStripSeparator toolStripSeparatorAssa;
        private System.Windows.Forms.ToolStripMenuItem applyCustomStylesToolStripMenuItem;
        private System.Windows.Forms.ToolStripMenuItem setPositionToolStripMenuItem;
        private System.Windows.Forms.ToolStripMenuItem generateBlankVideoToolStripMenuItem;
        private System.Windows.Forms.ToolStripMenuItem generateVideoWithHardcodedSubtitleToolStripMenuItem;
        private System.Windows.Forms.ToolStripMenuItem progressBarToolStripMenuItem;
        private System.Windows.Forms.ToolStripMenuItem videoResolutionResamplerToolStripMenuItem;
        private System.Windows.Forms.ToolStripButton toolStripButtonAssaDraw;
        private System.Windows.Forms.ToolStripMenuItem toolStripMenuItemInsertBefore;
        private System.Windows.Forms.ToolStripMenuItem toolStripMenuItemInsertAfter;
        private System.Windows.Forms.ToolStripMenuItem toolStripMenuItemInsertSubtitle;
        private System.Windows.Forms.ContextMenuStrip contextMenuStripHideVideoControls;
        private System.Windows.Forms.ToolStripMenuItem hideVideoControlsToolStripMenuItem;
        private System.Windows.Forms.ContextMenuStrip contextMenuStripShowVideoControls;
        private System.Windows.Forms.ToolStripMenuItem toolStripMenuItemShowVideoControls;
        private System.Windows.Forms.ToolStripMenuItem listErrorsToolStripMenuItem;
        private System.Windows.Forms.ToolStripMenuItem generateBackgroundBoxToolStripMenuItem;
        private System.Windows.Forms.ToolStripMenuItem videoaudioToTextToolStripMenuItem;
        private System.Windows.Forms.ToolStripMenuItem sortByGapToolStripMenuItem;
        private System.Windows.Forms.ToolStripButton toolStripButtonBurnIn;
        private System.Windows.Forms.ToolStripButton toolStripButtonSpellCheck;
        private System.Windows.Forms.ToolStripMenuItem wordListsToolStripMenuItem;
        private System.Windows.Forms.ToolStripMenuItem colorPickerToolStripMenuItem;
        private System.Windows.Forms.ToolStripMenuItem convertColorsToDialogToolStripMenuItem;
        private System.Windows.Forms.PictureBox pictureBoxRecord;
        private System.Windows.Forms.ToolStripMenuItem audioToTextWhisperTolStripMenuItem;
        private System.Windows.Forms.ToolStripButton toolStripButtonSourceView;
        private System.Windows.Forms.ToolStripMenuItem removeTranslationToolStripMenuItem;
        private System.Windows.Forms.ToolStripMenuItem generateVideoWithSoftcodedSubtitlesToolStripMenuItem;
        private System.Windows.Forms.ToolStripMenuItem toolStripMenuItemExportTtmlImage;
        private System.Windows.Forms.ToolStripSeparator toolStripSeparator4Extend;
        private System.Windows.Forms.ToolStripMenuItem toolStripMenuItemSetLayer;
        private System.Windows.Forms.NumericUpDown numericUpDownLayer;
        private System.Windows.Forms.Label labelLayer;
        private System.Windows.Forms.ToolStripMenuItem toolStripMenuItemWebVttStyle;
    }
}<|MERGE_RESOLUTION|>--- conflicted
+++ resolved
@@ -2704,11 +2704,7 @@
             this.toolStripMenuItemSelectedLines,
             this.toolStripMenuItemGoogleMicrosoftTranslateSelLine});
             this.contextMenuStripListView.Name = "contextMenuStripListView";
-<<<<<<< HEAD
-            this.contextMenuStripListView.Size = new System.Drawing.Size(285, 776);
-=======
             this.contextMenuStripListView.Size = new System.Drawing.Size(285, 826);
->>>>>>> b409b654
             this.contextMenuStripListView.Closed += new System.Windows.Forms.ToolStripDropDownClosedEventHandler(this.MenuClosed);
             this.contextMenuStripListView.Opening += new System.ComponentModel.CancelEventHandler(this.ContextMenuStripListViewOpening);
             this.contextMenuStripListView.Opened += new System.EventHandler(this.MenuOpened);
