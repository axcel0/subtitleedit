﻿using Nikse.SubtitleEdit.Core.Common;

namespace Nikse.SubtitleEdit.Forms
{
    sealed partial class Main
    {
        /// <summary>
        /// Required designer variable.
        /// </summary>
        private System.ComponentModel.IContainer components = null;

        /// <summary>
        /// Clean up any resources being used.
        /// </summary>
        /// <param name="disposing">true if managed resources should be disposed; otherwise, false.</param>
        protected override void Dispose(bool disposing)
        {
            if (disposing && (components != null))
            {
                components.Dispose();
            }
            if (disposing)
            {
                if (_networkSession != null)
                {
                    _networkSession.Dispose();
                    _networkSession = null;
                }
            }
            base.Dispose(disposing);
        }

        #region Windows Form Designer generated code

        /// <summary>
        /// Required method for Designer support - do not modify
        /// the contents of this method with the code editor.
        /// </summary>
        private void InitializeComponent()
        {
            this.components = new System.ComponentModel.Container();
            System.ComponentModel.ComponentResourceManager resources = new System.ComponentModel.ComponentResourceManager(typeof(Main));
            Nikse.SubtitleEdit.Core.Common.TimeCode timeCode3 = new Nikse.SubtitleEdit.Core.Common.TimeCode();
            Nikse.SubtitleEdit.Core.Common.TimeCode timeCode1 = new Nikse.SubtitleEdit.Core.Common.TimeCode();
            Nikse.SubtitleEdit.Core.Common.TimeCode timeCode2 = new Nikse.SubtitleEdit.Core.Common.TimeCode();
            this.statusStrip1 = new System.Windows.Forms.StatusStrip();
            this.labelStatus = new System.Windows.Forms.ToolStripStatusLabel();
            this.toolStripSelected = new System.Windows.Forms.ToolStripStatusLabel();
            this.toolStripStatusLabelProgress = new System.Windows.Forms.ToolStripStatusLabel();
            this.toolStripStatusNetworking = new System.Windows.Forms.ToolStripStatusLabel();
            this.toolStrip1 = new System.Windows.Forms.ToolStrip();
            this.toolStripButtonFileNew = new System.Windows.Forms.ToolStripButton();
            this.toolStripButtonFileOpen = new System.Windows.Forms.ToolStripButton();
            this.toolStripButtonSave = new System.Windows.Forms.ToolStripButton();
            this.toolStripButtonSaveAs = new System.Windows.Forms.ToolStripButton();
            this.toolStripSeparatorFindReplace = new System.Windows.Forms.ToolStripSeparator();
            this.toolStripButtonFind = new System.Windows.Forms.ToolStripButton();
            this.toolStripButtonReplace = new System.Windows.Forms.ToolStripButton();
            this.toolStripSeparatorFixSyncSpell = new System.Windows.Forms.ToolStripSeparator();
            this.toolStripButtonFixCommonErrors = new System.Windows.Forms.ToolStripButton();
            this.toolStripButtonRemoveTextForHi = new System.Windows.Forms.ToolStripButton();
            this.toolStripButtonVisualSync = new System.Windows.Forms.ToolStripButton();
            this.toolStripButtonBurnIn = new System.Windows.Forms.ToolStripButton();
            this.toolStripButtonSpellCheck = new System.Windows.Forms.ToolStripButton();
            this.toolStripButtonXProperties = new System.Windows.Forms.ToolStripButton();
            this.toolStripButtonAssStyleManager = new System.Windows.Forms.ToolStripButton();
            this.toolStripButtonAssProperties = new System.Windows.Forms.ToolStripButton();
            this.toolStripButtonAssAttachments = new System.Windows.Forms.ToolStripButton();
            this.toolStripButtonAssaDraw = new System.Windows.Forms.ToolStripButton();
            this.toolStripButtonNetflixQualityCheck = new System.Windows.Forms.ToolStripButton();
            this.toolStripButtonSettings = new System.Windows.Forms.ToolStripButton();
            this.toolStripSeparatorHelp = new System.Windows.Forms.ToolStripSeparator();
            this.toolStripButtonHelp = new System.Windows.Forms.ToolStripButton();
            this.toolStripSeparatorToggle = new System.Windows.Forms.ToolStripSeparator();
            this.toolStripButtonSourceView = new System.Windows.Forms.ToolStripButton();
            this.toolStripButtonToggleWaveform = new System.Windows.Forms.ToolStripButton();
            this.toolStripButtonToggleVideo = new System.Windows.Forms.ToolStripButton();
            this.toolStripSeparatorSubtitleFormat = new System.Windows.Forms.ToolStripSeparator();
            this.toolStripLabelSubtitleFormat = new System.Windows.Forms.ToolStripLabel();
            this.comboBoxSubtitleFormats = new System.Windows.Forms.ToolStripComboBox();
            this.toolStripSeparatorEncoding = new System.Windows.Forms.ToolStripSeparator();
            this.toolStripLabelEncoding = new System.Windows.Forms.ToolStripLabel();
            this.comboBoxEncoding = new System.Windows.Forms.ToolStripComboBox();
            this.toolStripSeparatorFrameRate = new System.Windows.Forms.ToolStripSeparator();
            this.toolStripLabelFrameRate = new System.Windows.Forms.ToolStripLabel();
            this.toolStripComboBoxFrameRate = new System.Windows.Forms.ToolStripComboBox();
            this.toolStripButtonGetFrameRate = new System.Windows.Forms.ToolStripButton();
            this.menuStrip1 = new System.Windows.Forms.MenuStrip();
            this.fileToolStripMenuItem = new System.Windows.Forms.ToolStripMenuItem();
            this.newToolStripMenuItem = new System.Windows.Forms.ToolStripMenuItem();
            this.openToolStripMenuItem = new System.Windows.Forms.ToolStripMenuItem();
            this.toolStripMenuItemOpenKeepVideo = new System.Windows.Forms.ToolStripMenuItem();
            this.reopenToolStripMenuItem = new System.Windows.Forms.ToolStripMenuItem();
            this.saveToolStripMenuItem = new System.Windows.Forms.ToolStripMenuItem();
            this.saveAsToolStripMenuItem = new System.Windows.Forms.ToolStripMenuItem();
            this.toolStripMenuItemRestoreAutoBackup = new System.Windows.Forms.ToolStripMenuItem();
            this.toolStripMenuItemFileFormatProperties = new System.Windows.Forms.ToolStripMenuItem();
            this.toolStripMenuItemAssaStyles = new System.Windows.Forms.ToolStripMenuItem();
            this.toolStripSeparator20 = new System.Windows.Forms.ToolStripSeparator();
            this.openOriginalToolStripMenuItem = new System.Windows.Forms.ToolStripMenuItem();
            this.saveOriginalToolStripMenuItem = new System.Windows.Forms.ToolStripMenuItem();
            this.saveOriginalAstoolStripMenuItem = new System.Windows.Forms.ToolStripMenuItem();
            this.removeOriginalToolStripMenuItem = new System.Windows.Forms.ToolStripMenuItem();
            this.removeTranslationToolStripMenuItem = new System.Windows.Forms.ToolStripMenuItem();
            this.toolStripSeparator12 = new System.Windows.Forms.ToolStripSeparator();
            this.toolStripMenuItemOpenContainingFolder = new System.Windows.Forms.ToolStripMenuItem();
            this.toolStripMenuItemCompare = new System.Windows.Forms.ToolStripMenuItem();
            this.toolStripMenuItemStatistics = new System.Windows.Forms.ToolStripMenuItem();
            this.toolStripMenuItemPlugins = new System.Windows.Forms.ToolStripMenuItem();
            this.toolStripSeparator1 = new System.Windows.Forms.ToolStripSeparator();
            this.toolStripMenuItemImport = new System.Windows.Forms.ToolStripMenuItem();
            this.toolStripMenuItemImportImages = new System.Windows.Forms.ToolStripMenuItem();
            this.toolStripMenuItemImportText = new System.Windows.Forms.ToolStripMenuItem();
            this.toolStripMenuItemImportTimeCodes = new System.Windows.Forms.ToolStripMenuItem();
            this.toolStripMenuItemImportFromVideo = new System.Windows.Forms.ToolStripMenuItem();
            this.toolStripMenuItemImportBluRaySup = new System.Windows.Forms.ToolStripMenuItem();
            this.toolStripMenuItemImportBluraySupFileForEdit = new System.Windows.Forms.ToolStripMenuItem();
            this.toolStripMenuItemImportSubIdx = new System.Windows.Forms.ToolStripMenuItem();
            this.toolStripMenuItemImportDvdSubtitles = new System.Windows.Forms.ToolStripMenuItem();
            this.toolStripMenuItemImportOcrHardSub = new System.Windows.Forms.ToolStripMenuItem();
            this.toolStripMenuItemImportManualAnsi = new System.Windows.Forms.ToolStripMenuItem();
            this.toolStripMenuItemExport = new System.Windows.Forms.ToolStripMenuItem();
            this.toolStripMenuItemExportAdobeEncoreFABImageScript = new System.Windows.Forms.ToolStripMenuItem();
            this.toolStripMenuItemExportAvidStl = new System.Windows.Forms.ToolStripMenuItem();
            this.toolStripMenuItemExportAyato = new System.Windows.Forms.ToolStripMenuItem();
            this.toolStripMenuItemExportPngXml = new System.Windows.Forms.ToolStripMenuItem();
            this.toolStripMenuItemExportBluraySup = new System.Windows.Forms.ToolStripMenuItem();
            this.toolStripMenuItemExportBdTextSt = new System.Windows.Forms.ToolStripMenuItem();
            this.toolStripMenuItemExportCapMakerPlus = new System.Windows.Forms.ToolStripMenuItem();
            this.toolStripMenuItemExportCaptionInc = new System.Windows.Forms.ToolStripMenuItem();
            this.toolStripMenuItemExportCavena890 = new System.Windows.Forms.ToolStripMenuItem();
            this.toolStripMenuItemExportCheetahCap = new System.Windows.Forms.ToolStripMenuItem();
            this.toolStripMenuItemExportDcinemaInterop = new System.Windows.Forms.ToolStripMenuItem();
            this.toolStripMenuItemExportDcinemaSMPTE2014 = new System.Windows.Forms.ToolStripMenuItem();
            this.toolStripMenuItemExportDost = new System.Windows.Forms.ToolStripMenuItem();
            this.toolStripMenuItemExportDvdStudioProStl = new System.Windows.Forms.ToolStripMenuItem();
            this.toolStripMenuItemExportEBUSTL = new System.Windows.Forms.ToolStripMenuItem();
            this.toolStripMenuItemExportEdl = new System.Windows.Forms.ToolStripMenuItem();
            this.toolStripMenuItemExportEdlClipName = new System.Windows.Forms.ToolStripMenuItem();
            this.toolStripMenuItemExportFcpIImage = new System.Windows.Forms.ToolStripMenuItem();
            this.toolStripMenuItemExportFcpXmlAdvanced = new System.Windows.Forms.ToolStripMenuItem();
            this.toolStripMenuItemExportImagePerFrame = new System.Windows.Forms.ToolStripMenuItem();
            this.toolStripMenuItemExportTextTimeCodePair = new System.Windows.Forms.ToolStripMenuItem();
            this.toolStripMenuItemExportPACScreenElectronics = new System.Windows.Forms.ToolStripMenuItem();
            this.toolStripMenuItemExportUniPac = new System.Windows.Forms.ToolStripMenuItem();
            this.toolStripMenuItemExportPlainText = new System.Windows.Forms.ToolStripMenuItem();
            this.toolStripMenuItemExportSpumux = new System.Windows.Forms.ToolStripMenuItem();
            this.toolStripMenuItemExportTtmlImage = new System.Windows.Forms.ToolStripMenuItem();
            this.toolStripMenuItemExportUltech130 = new System.Windows.Forms.ToolStripMenuItem();
            this.toolStripMenuItemExportVobSubSubIdx = new System.Windows.Forms.ToolStripMenuItem();
            this.toolStripSeparatorExportCustomText = new System.Windows.Forms.ToolStripSeparator();
            this.toolStripMenuItemExportCustomTextFormat = new System.Windows.Forms.ToolStripMenuItem();
            this.toolStripSeparator10 = new System.Windows.Forms.ToolStripSeparator();
            this.exitToolStripMenuItem = new System.Windows.Forms.ToolStripMenuItem();
            this.editToolStripMenuItem = new System.Windows.Forms.ToolStripMenuItem();
            this.toolStripMenuItemUndo = new System.Windows.Forms.ToolStripMenuItem();
            this.toolStripMenuItemRedo = new System.Windows.Forms.ToolStripMenuItem();
            this.showHistoryforUndoToolStripMenuItem = new System.Windows.Forms.ToolStripMenuItem();
            this.toolStripSeparator14 = new System.Windows.Forms.ToolStripSeparator();
            this.toolStripMenuItemInsertUnicodeCharacter = new System.Windows.Forms.ToolStripMenuItem();
            this.toolStripSeparatorInsertUnicodeCharacter = new System.Windows.Forms.ToolStripSeparator();
            this.findToolStripMenuItem = new System.Windows.Forms.ToolStripMenuItem();
            this.findNextToolStripMenuItem = new System.Windows.Forms.ToolStripMenuItem();
            this.replaceToolStripMenuItem = new System.Windows.Forms.ToolStripMenuItem();
            this.multipleReplaceToolStripMenuItem = new System.Windows.Forms.ToolStripMenuItem();
            this.gotoLineNumberToolStripMenuItem = new System.Windows.Forms.ToolStripMenuItem();
            this.toolStripMenuItemShowOriginalInPreview = new System.Windows.Forms.ToolStripMenuItem();
            this.toolStripSeparator24 = new System.Windows.Forms.ToolStripSeparator();
            this.toolStripMenuItemRightToLeftMode = new System.Windows.Forms.ToolStripMenuItem();
            this.toolStripMenuItemRtlUnicodeControlChars = new System.Windows.Forms.ToolStripMenuItem();
            this.toolStripMenuItemRemoveUnicodeControlChars = new System.Windows.Forms.ToolStripMenuItem();
            this.toolStripMenuItemReverseRightToLeftStartEnd = new System.Windows.Forms.ToolStripMenuItem();
            this.toolStripSeparator21 = new System.Windows.Forms.ToolStripSeparator();
            this.toolStripMenuItemModifySelection = new System.Windows.Forms.ToolStripMenuItem();
            this.toolStripMenuItemInverseSelection = new System.Windows.Forms.ToolStripMenuItem();
            this.editSelectAllToolStripMenuItem = new System.Windows.Forms.ToolStripMenuItem();
            this.toolsToolStripMenuItem = new System.Windows.Forms.ToolStripMenuItem();
            this.adjustDisplayTimeToolStripMenuItem = new System.Windows.Forms.ToolStripMenuItem();
            this.toolStripMenuItemApplyDurationLimits = new System.Windows.Forms.ToolStripMenuItem();
            this.toolStripMenuItemSubtitlesBridgeGaps = new System.Windows.Forms.ToolStripMenuItem();
            this.setMinimumDisplayTimeBetweenParagraphsToolStripMenuItem = new System.Windows.Forms.ToolStripMenuItem();
            this.fixToolStripMenuItem = new System.Windows.Forms.ToolStripMenuItem();
            this.startNumberingFromToolStripMenuItem = new System.Windows.Forms.ToolStripMenuItem();
            this.removeTextForHearImpairedToolStripMenuItem = new System.Windows.Forms.ToolStripMenuItem();
            this.convertColorsToDialogToolStripMenuItem = new System.Windows.Forms.ToolStripMenuItem();
            this.ChangeCasingToolStripMenuItem = new System.Windows.Forms.ToolStripMenuItem();
            this.toolStripMenuItemAutoMergeShortLines = new System.Windows.Forms.ToolStripMenuItem();
            this.toolStripMenuItemMergeDuplicateText = new System.Windows.Forms.ToolStripMenuItem();
            this.toolStripMenuItemMergeLinesWithSameTimeCodes = new System.Windows.Forms.ToolStripMenuItem();
            this.toolStripMenuItemAutoSplitLongLines = new System.Windows.Forms.ToolStripMenuItem();
            this.toolStripMenuItemSortBy = new System.Windows.Forms.ToolStripMenuItem();
            this.sortNumberToolStripMenuItem = new System.Windows.Forms.ToolStripMenuItem();
            this.sortStartTimeToolStripMenuItem = new System.Windows.Forms.ToolStripMenuItem();
            this.sortEndTimeToolStripMenuItem = new System.Windows.Forms.ToolStripMenuItem();
            this.sortDisplayTimeToolStripMenuItem = new System.Windows.Forms.ToolStripMenuItem();
            this.sortByGapToolStripMenuItem = new System.Windows.Forms.ToolStripMenuItem();
            this.sortTextAlphabeticallytoolStripMenuItem = new System.Windows.Forms.ToolStripMenuItem();
            this.sortTextMaxLineLengthToolStripMenuItem = new System.Windows.Forms.ToolStripMenuItem();
            this.sortTextTotalLengthToolStripMenuItem = new System.Windows.Forms.ToolStripMenuItem();
            this.sortTextNumberOfLinesToolStripMenuItem = new System.Windows.Forms.ToolStripMenuItem();
            this.textCharssecToolStripMenuItem = new System.Windows.Forms.ToolStripMenuItem();
            this.textWordsPerMinutewpmToolStripMenuItem = new System.Windows.Forms.ToolStripMenuItem();
            this.actorToolStripMenuItem = new System.Windows.Forms.ToolStripMenuItem();
            this.styleToolStripMenuItem = new System.Windows.Forms.ToolStripMenuItem();
            this.toolStripSeparatorAscOrDesc = new System.Windows.Forms.ToolStripSeparator();
            this.AscendingToolStripMenuItem = new System.Windows.Forms.ToolStripMenuItem();
            this.descendingToolStripMenuItem = new System.Windows.Forms.ToolStripMenuItem();
            this.listErrorsToolStripMenuItem = new System.Windows.Forms.ToolStripMenuItem();
            this.netflixQualityCheckToolStripMenuItem = new System.Windows.Forms.ToolStripMenuItem();
            this.toolStripSeparator22 = new System.Windows.Forms.ToolStripSeparator();
            this.toolStripMenuItemMakeEmptyFromCurrent = new System.Windows.Forms.ToolStripMenuItem();
            this.toolStripMenuItemBatchConvert = new System.Windows.Forms.ToolStripMenuItem();
            this.generateDatetimeInfoFromVideoToolStripMenuItem = new System.Windows.Forms.ToolStripMenuItem();
            this.toolStripMenuItemMeasurementConverter = new System.Windows.Forms.ToolStripMenuItem();
            this.toolStripSeparator3 = new System.Windows.Forms.ToolStripSeparator();
            this.splitToolStripMenuItem = new System.Windows.Forms.ToolStripMenuItem();
            this.appendTextVisuallyToolStripMenuItem = new System.Windows.Forms.ToolStripMenuItem();
            this.joinSubtitlesToolStripMenuItem = new System.Windows.Forms.ToolStripMenuItem();
            this.toolStripMenuItemSpellCheckMain = new System.Windows.Forms.ToolStripMenuItem();
            this.spellCheckToolStripMenuItem = new System.Windows.Forms.ToolStripMenuItem();
            this.toolStripMenuItemSpellCheckFromCurrentLine = new System.Windows.Forms.ToolStripMenuItem();
            this.findDoubleWordsToolStripMenuItem = new System.Windows.Forms.ToolStripMenuItem();
            this.FindDoubleLinesToolStripMenuItem = new System.Windows.Forms.ToolStripMenuItem();
            this.toolStripSeparator9 = new System.Windows.Forms.ToolStripSeparator();
            this.GetDictionariesToolStripMenuItem = new System.Windows.Forms.ToolStripMenuItem();
            this.addWordToNameListToolStripMenuItem = new System.Windows.Forms.ToolStripMenuItem();
            this.toolStripMenuItemVideo = new System.Windows.Forms.ToolStripMenuItem();
            this.openVideoToolStripMenuItem = new System.Windows.Forms.ToolStripMenuItem();
            this.toolStripMenuItemOpenVideoFromUrl = new System.Windows.Forms.ToolStripMenuItem();
            this.toolStripMenuItemOpenDvd = new System.Windows.Forms.ToolStripMenuItem();
            this.toolStripMenuItemSetAudioTrack = new System.Windows.Forms.ToolStripMenuItem();
            this.closeVideoToolStripMenuItem = new System.Windows.Forms.ToolStripMenuItem();
            this.openSecondSubtitleToolStripMenuItem = new System.Windows.Forms.ToolStripMenuItem();
            this.setVideoOffsetToolStripMenuItem = new System.Windows.Forms.ToolStripMenuItem();
            this.smpteTimeModedropFrameToolStripMenuItem = new System.Windows.Forms.ToolStripMenuItem();
            this.toolStripMenuItemImportChapters = new System.Windows.Forms.ToolStripMenuItem();
            this.toolStripMenuItemImportShotChanges = new System.Windows.Forms.ToolStripMenuItem();
            this.toolStripMenuItemListShotChanges = new System.Windows.Forms.ToolStripMenuItem();
            this.toolStripMenuItemAddWaveformBatch = new System.Windows.Forms.ToolStripMenuItem();
            this.generateBlankVideoToolStripMenuItem = new System.Windows.Forms.ToolStripMenuItem();
            this.generateVideoWithSoftcodedSubtitlesToolStripMenuItem = new System.Windows.Forms.ToolStripMenuItem();
            this.generateVideoWithHardcodedSubtitleToolStripMenuItem = new System.Windows.Forms.ToolStripMenuItem();
            this.audioToTextWhisperTolStripMenuItem = new System.Windows.Forms.ToolStripMenuItem();
            this.videoaudioToTextToolStripMenuItem = new System.Windows.Forms.ToolStripMenuItem();
            this.toolStripSeparator5 = new System.Windows.Forms.ToolStripSeparator();
            this.showhideWaveformToolStripMenuItem = new System.Windows.Forms.ToolStripMenuItem();
            this.showhideVideoToolStripMenuItem = new System.Windows.Forms.ToolStripMenuItem();
            this.toolStripSeparator19 = new System.Windows.Forms.ToolStripSeparator();
            this.undockVideoControlsToolStripMenuItem = new System.Windows.Forms.ToolStripMenuItem();
            this.redockVideoControlsToolStripMenuItem = new System.Windows.Forms.ToolStripMenuItem();
            this.toolStripMenuItemSynchronization = new System.Windows.Forms.ToolStripMenuItem();
            this.toolStripMenuItemAdjustAllTimes = new System.Windows.Forms.ToolStripMenuItem();
            this.visualSyncToolStripMenuItem = new System.Windows.Forms.ToolStripMenuItem();
            this.toolStripMenuItemPointSync = new System.Windows.Forms.ToolStripMenuItem();
            this.pointSyncViaOtherSubtitleToolStripMenuItem = new System.Windows.Forms.ToolStripMenuItem();
            this.toolStripMenuItemChangeFrameRate2 = new System.Windows.Forms.ToolStripMenuItem();
            this.changeSpeedInPercentToolStripMenuItem = new System.Windows.Forms.ToolStripMenuItem();
            this.toolStripMenuItemAutoTranslate = new System.Windows.Forms.ToolStripMenuItem();
            this.translateToolStripMenuItem = new System.Windows.Forms.ToolStripMenuItem();
            this.autotranslateViaCopypasteToolStripMenuItem = new System.Windows.Forms.ToolStripMenuItem();
            this.toolStripSeparator26 = new System.Windows.Forms.ToolStripSeparator();
            this.mergeSentencesToolStripMenuItem = new System.Windows.Forms.ToolStripMenuItem();
            this.breaksplitLongLinesToolStripMenuItem = new System.Windows.Forms.ToolStripMenuItem();
            this.optionsToolStripMenuItem = new System.Windows.Forms.ToolStripMenuItem();
            this.settingsToolStripMenuItem = new System.Windows.Forms.ToolStripMenuItem();
            this.wordListsToolStripMenuItem = new System.Windows.Forms.ToolStripMenuItem();
            this.changeLanguageToolStripMenuItem = new System.Windows.Forms.ToolStripMenuItem();
            this.toolStripMenuItemNetworking = new System.Windows.Forms.ToolStripMenuItem();
            this.startServerToolStripMenuItem = new System.Windows.Forms.ToolStripMenuItem();
            this.joinSessionToolStripMenuItem = new System.Windows.Forms.ToolStripMenuItem();
            this.chatToolStripMenuItem = new System.Windows.Forms.ToolStripMenuItem();
            this.showSessionKeyLogToolStripMenuItem = new System.Windows.Forms.ToolStripMenuItem();
            this.leaveSessionToolStripMenuItem = new System.Windows.Forms.ToolStripMenuItem();
            this.helpToolStripMenuItem = new System.Windows.Forms.ToolStripMenuItem();
            this.checkForUpdatesToolStripMenuItem = new System.Windows.Forms.ToolStripMenuItem();
            this.toolStripMenuItemSplitterCheckForUpdates = new System.Windows.Forms.ToolStripSeparator();
            this.helpToolStripMenuItem1 = new System.Windows.Forms.ToolStripMenuItem();
            this.aboutToolStripMenuItem = new System.Windows.Forms.ToolStripMenuItem();
            this.contextMenuStripListView = new System.Windows.Forms.ContextMenuStrip(this.components);
            this.setStylesForSelectedLinesToolStripMenuItem = new System.Windows.Forms.ToolStripMenuItem();
            this.setActorForSelectedLinesToolStripMenuItem = new System.Windows.Forms.ToolStripMenuItem();
            this.toolStripMenuItemAssaTools = new System.Windows.Forms.ToolStripMenuItem();
            this.applyCustomStylesToolStripMenuItem = new System.Windows.Forms.ToolStripMenuItem();
            this.setPositionToolStripMenuItem = new System.Windows.Forms.ToolStripMenuItem();
            this.progressBarToolStripMenuItem = new System.Windows.Forms.ToolStripMenuItem();
            this.videoResolutionResamplerToolStripMenuItem = new System.Windows.Forms.ToolStripMenuItem();
            this.generateBackgroundBoxToolStripMenuItem = new System.Windows.Forms.ToolStripMenuItem();
            this.colorPickerToolStripMenuItem = new System.Windows.Forms.ToolStripMenuItem();
            this.toolStripMenuItemAssStyles = new System.Windows.Forms.ToolStripMenuItem();
            this.toolStripSeparatorAssa = new System.Windows.Forms.ToolStripSeparator();
            this.toolStripMenuItemSetRegion = new System.Windows.Forms.ToolStripMenuItem();
            this.toolStripMenuItemSetLanguage = new System.Windows.Forms.ToolStripMenuItem();
            this.toolStripMenuItemWebVTT = new System.Windows.Forms.ToolStripMenuItem();
            this.toolStripMenuItemPreview = new System.Windows.Forms.ToolStripMenuItem();
            this.toolStripMenuItemDelete = new System.Windows.Forms.ToolStripMenuItem();
            this.toolStripMenuItemInsertBefore = new System.Windows.Forms.ToolStripMenuItem();
            this.toolStripMenuItemInsertAfter = new System.Windows.Forms.ToolStripMenuItem();
            this.toolStripMenuItemInsertSubtitle = new System.Windows.Forms.ToolStripMenuItem();
            this.toolStripMenuItemCopySourceText = new System.Windows.Forms.ToolStripMenuItem();
            this.toolStripMenuItemColumn = new System.Windows.Forms.ToolStripMenuItem();
            this.columnDeleteTextOnlyToolStripMenuItem = new System.Windows.Forms.ToolStripMenuItem();
            this.toolStripMenuItemColumnDeleteText = new System.Windows.Forms.ToolStripMenuItem();
            this.ShiftTextCellsDownToolStripMenuItem = new System.Windows.Forms.ToolStripMenuItem();
            this.toolStripMenuItemInsertTextFromSub = new System.Windows.Forms.ToolStripMenuItem();
            this.toolStripMenuItemColumnImportText = new System.Windows.Forms.ToolStripMenuItem();
            this.toolStripMenuItemPasteSpecial = new System.Windows.Forms.ToolStripMenuItem();
            this.copyOriginalTextToCurrentToolStripMenuItem = new System.Windows.Forms.ToolStripMenuItem();
            this.moveTextUpToolStripMenuItem = new System.Windows.Forms.ToolStripMenuItem();
            this.moveTextDownToolStripMenuItem = new System.Windows.Forms.ToolStripMenuItem();
            this.toolStripMenuItemBookmark = new System.Windows.Forms.ToolStripMenuItem();
            this.toolStripMenuItemGoToSourceView = new System.Windows.Forms.ToolStripMenuItem();
            this.toolStripSeparator7 = new System.Windows.Forms.ToolStripSeparator();
            this.splitLineToolStripMenuItem = new System.Windows.Forms.ToolStripMenuItem();
            this.toolStripMenuItemMergeLines = new System.Windows.Forms.ToolStripMenuItem();
            this.toolStripMenuItemMergeDialog = new System.Windows.Forms.ToolStripMenuItem();
            this.mergeBeforeToolStripMenuItem = new System.Windows.Forms.ToolStripMenuItem();
            this.mergeAfterToolStripMenuItem = new System.Windows.Forms.ToolStripMenuItem();
            this.toolStripSeparator4Extend = new System.Windows.Forms.ToolStripSeparator();
            this.extendBeforeToolStripMenuItem = new System.Windows.Forms.ToolStripMenuItem();
            this.extendAfterToolStripMenuItem = new System.Windows.Forms.ToolStripMenuItem();
            this.toolStripSeparator8 = new System.Windows.Forms.ToolStripSeparator();
            this.removeFormattinglToolStripMenuItem = new System.Windows.Forms.ToolStripMenuItem();
            this.removeAllFormattingsToolStripMenuItem = new System.Windows.Forms.ToolStripMenuItem();
            this.removeBoldToolStripMenuItem = new System.Windows.Forms.ToolStripMenuItem();
            this.removeItalicToolStripMenuItem = new System.Windows.Forms.ToolStripMenuItem();
            this.removeUnderlineToolStripMenuItem = new System.Windows.Forms.ToolStripMenuItem();
            this.removeColorToolStripMenuItem = new System.Windows.Forms.ToolStripMenuItem();
            this.removeFontNameToolStripMenuItem = new System.Windows.Forms.ToolStripMenuItem();
            this.removeAlignmentToolStripMenuItem = new System.Windows.Forms.ToolStripMenuItem();
            this.boldToolStripMenuItem = new System.Windows.Forms.ToolStripMenuItem();
            this.italicToolStripMenuItem = new System.Windows.Forms.ToolStripMenuItem();
            this.boxToolStripMenuItem = new System.Windows.Forms.ToolStripMenuItem();
            this.underlineToolStripMenuItem = new System.Windows.Forms.ToolStripMenuItem();
            this.colorToolStripMenuItem = new System.Windows.Forms.ToolStripMenuItem();
            this.toolStripMenuItemFont = new System.Windows.Forms.ToolStripMenuItem();
            this.toolStripMenuItemAlignment = new System.Windows.Forms.ToolStripMenuItem();
            this.toolStripMenuItemSurroundWithMusicSymbols = new System.Windows.Forms.ToolStripMenuItem();
            this.toolStripSeparator2 = new System.Windows.Forms.ToolStripSeparator();
            this.toolStripMenuItemSelectedLines = new System.Windows.Forms.ToolStripMenuItem();
            this.adjustDisplayTimeForSelectedLinesToolStripMenuItem = new System.Windows.Forms.ToolStripMenuItem();
            this.changeCasingForSelectedLinesToolStripMenuItem = new System.Windows.Forms.ToolStripMenuItem();
            this.fixCommonErrorsInSelectedLinesToolStripMenuItem = new System.Windows.Forms.ToolStripMenuItem();
            this.visualSyncSelectedLinesToolStripMenuItem = new System.Windows.Forms.ToolStripMenuItem();
            this.showSelectedLinesEarlierlaterToolStripMenuItem = new System.Windows.Forms.ToolStripMenuItem();
            this.toolStripMenuItemTranslateSelected = new System.Windows.Forms.ToolStripMenuItem();
            this.genericTranslateToolStripMenuItem = new System.Windows.Forms.ToolStripMenuItem();
            this.toolStripMenuItemUnbreakLines = new System.Windows.Forms.ToolStripMenuItem();
            this.toolStripMenuItemAutoBreakLines = new System.Windows.Forms.ToolStripMenuItem();
            this.toolStripMenuItemSaveSelectedLines = new System.Windows.Forms.ToolStripMenuItem();
            this.typeEffectToolStripMenuItem = new System.Windows.Forms.ToolStripMenuItem();
            this.karaokeEffectToolStripMenuItem = new System.Windows.Forms.ToolStripMenuItem();
            this.toolStripMenuItemGoogleMicrosoftTranslateSelLine = new System.Windows.Forms.ToolStripMenuItem();
            this.toolStripMenuItemEmptyGoToSourceView = new System.Windows.Forms.ToolStripMenuItem();
            this.openFileDialog1 = new System.Windows.Forms.OpenFileDialog();
            this.saveFileDialog1 = new System.Windows.Forms.SaveFileDialog();
            this.groupBoxVideo = new System.Windows.Forms.GroupBox();
            this.labelNextWord = new System.Windows.Forms.Label();
            this.checkBoxSyncListViewWithVideoWhilePlaying = new System.Windows.Forms.CheckBox();
            this.labelVideoInfo = new System.Windows.Forms.Label();
            this.trackBarWaveformPosition = new System.Windows.Forms.TrackBar();
            this.panelWaveformControls = new System.Windows.Forms.Panel();
            this.toolStripWaveControls = new System.Windows.Forms.ToolStrip();
            this.toolStripButtonWaveformZoomOut = new System.Windows.Forms.ToolStripButton();
            this.toolStripComboBoxWaveform = new System.Windows.Forms.ToolStripComboBox();
            this.toolStripButtonWaveformZoomIn = new System.Windows.Forms.ToolStripButton();
            this.toolStripSeparator16 = new System.Windows.Forms.ToolStripSeparator();
            this.toolStripButtonWaveformPause = new System.Windows.Forms.ToolStripButton();
            this.toolStripButtonWaveformPlay = new System.Windows.Forms.ToolStripButton();
            this.toolStripButtonLockCenter = new System.Windows.Forms.ToolStripButton();
            this.toolStripSplitButtonPlayRate = new System.Windows.Forms.ToolStripSplitButton();
            this.tabControlModes = new System.Windows.Forms.TabControl();
            this.tabPageTranslate = new System.Windows.Forms.TabPage();
            this.labelTranslateTip = new System.Windows.Forms.Label();
            this.groupBoxTranslateSearch = new System.Windows.Forms.GroupBox();
            this.buttonCustomUrl2 = new System.Windows.Forms.Button();
            this.buttonCustomUrl1 = new System.Windows.Forms.Button();
            this.buttonGoogleTranslateIt = new System.Windows.Forms.Button();
            this.buttonGoogleIt = new System.Windows.Forms.Button();
            this.textBoxSearchWord = new System.Windows.Forms.TextBox();
            this.groupBoxAutoContinue = new System.Windows.Forms.GroupBox();
            this.comboBoxAutoContinue = new System.Windows.Forms.ComboBox();
            this.labelAutoContinueDelay = new System.Windows.Forms.Label();
            this.checkBoxAutoContinue = new System.Windows.Forms.CheckBox();
            this.buttonStop = new System.Windows.Forms.Button();
            this.groupBoxAutoRepeat = new System.Windows.Forms.GroupBox();
            this.comboBoxAutoRepeat = new System.Windows.Forms.ComboBox();
            this.labelAutoRepeatCount = new System.Windows.Forms.Label();
            this.checkBoxAutoRepeatOn = new System.Windows.Forms.CheckBox();
            this.buttonPlayPrevious = new System.Windows.Forms.Button();
            this.buttonPlayCurrent = new System.Windows.Forms.Button();
            this.buttonPlayNext = new System.Windows.Forms.Button();
            this.tabPageCreate = new System.Windows.Forms.TabPage();
            this.buttonGotoSub = new System.Windows.Forms.Button();
            this.buttonBeforeText = new System.Windows.Forms.Button();
            this.buttonSetEnd = new System.Windows.Forms.Button();
            this.buttonInsertNewText = new System.Windows.Forms.Button();
            this.buttonSetStartTime = new System.Windows.Forms.Button();
            this.labelCreateF12 = new System.Windows.Forms.Label();
            this.labelCreateF11 = new System.Windows.Forms.Label();
            this.labelCreateF10 = new System.Windows.Forms.Label();
            this.labelCreateF9 = new System.Windows.Forms.Label();
            this.buttonForward2 = new System.Windows.Forms.Button();
            this.numericUpDownSec2 = new System.Windows.Forms.NumericUpDown();
            this.buttonSecBack2 = new System.Windows.Forms.Button();
            this.buttonForward1 = new System.Windows.Forms.Button();
            this.numericUpDownSec1 = new System.Windows.Forms.NumericUpDown();
            this.labelVideoPosition = new System.Windows.Forms.Label();
            this.buttonSecBack1 = new System.Windows.Forms.Button();
            this.tabPageAdjust = new System.Windows.Forms.TabPage();
            this.buttonAdjustSetEndTime = new System.Windows.Forms.Button();
            this.buttonSetEndAndGoToNext = new System.Windows.Forms.Button();
            this.buttonSetStartAndOffsetRest = new System.Windows.Forms.Button();
            this.buttonAdjustSetStartTime = new System.Windows.Forms.Button();
            this.labelAdjustF12 = new System.Windows.Forms.Label();
            this.labelAdjustF11 = new System.Windows.Forms.Label();
            this.labelAdjustF10 = new System.Windows.Forms.Label();
            this.labelAdjustF9 = new System.Windows.Forms.Label();
            this.buttonAdjustSecForward2 = new System.Windows.Forms.Button();
            this.numericUpDownSecAdjust2 = new System.Windows.Forms.NumericUpDown();
            this.buttonAdjustSecBack2 = new System.Windows.Forms.Button();
            this.buttonAdjustSecForward1 = new System.Windows.Forms.Button();
            this.numericUpDownSecAdjust1 = new System.Windows.Forms.NumericUpDown();
            this.buttonAdjustSecBack1 = new System.Windows.Forms.Button();
            this.labelVideoPosition2 = new System.Windows.Forms.Label();
            this.buttonAdjustGoToPosAndPause = new System.Windows.Forms.Button();
            this.buttonAdjustPlayBefore = new System.Windows.Forms.Button();
            this.contextMenuStripHideVideoControls = new System.Windows.Forms.ContextMenuStrip(this.components);
            this.hideVideoControlsToolStripMenuItem = new System.Windows.Forms.ToolStripMenuItem();
            this.ShowSubtitleTimer = new System.Windows.Forms.Timer(this.components);
            this.timerAutoDuration = new System.Windows.Forms.Timer(this.components);
            this.timerAutoContinue = new System.Windows.Forms.Timer(this.components);
            this.timerWaveform = new System.Windows.Forms.Timer(this.components);
            this.contextMenuStripWaveform = new System.Windows.Forms.ContextMenuStrip(this.components);
            this.addParagraphHereToolStripMenuItem = new System.Windows.Forms.ToolStripMenuItem();
            this.addParagraphAndPasteToolStripMenuItem = new System.Windows.Forms.ToolStripMenuItem();
            this.toolStripMenuItemSetParagraphAsSelection = new System.Windows.Forms.ToolStripMenuItem();
            this.toolStripMenuItemFocusTextbox = new System.Windows.Forms.ToolStripMenuItem();
            this.goToPreviousSubtitleStripMenuItem = new System.Windows.Forms.ToolStripMenuItem();
            this.goToNextSubtitleStripMenuItem = new System.Windows.Forms.ToolStripMenuItem();
            this.deleteParagraphToolStripMenuItem = new System.Windows.Forms.ToolStripMenuItem();
            this.splitToolStripMenuItem1 = new System.Windows.Forms.ToolStripMenuItem();
            this.mergeWithPreviousToolStripMenuItem = new System.Windows.Forms.ToolStripMenuItem();
            this.mergeWithNextToolStripMenuItem = new System.Windows.Forms.ToolStripMenuItem();
            this.toolStripSeparator11 = new System.Windows.Forms.ToolStripSeparator();
            this.extendToPreviousToolStripMenuItem = new System.Windows.Forms.ToolStripMenuItem();
            this.extendToNextToolStripMenuItem = new System.Windows.Forms.ToolStripMenuItem();
            this.toolStripSeparator6 = new System.Windows.Forms.ToolStripSeparator();
            this.toolStripMenuItemWaveformPlaySelection = new System.Windows.Forms.ToolStripMenuItem();
            this.toolStripSeparator23 = new System.Windows.Forms.ToolStripSeparator();
            this.showWaveformAndSpectrogramToolStripMenuItem = new System.Windows.Forms.ToolStripMenuItem();
            this.showOnlyWaveformToolStripMenuItem = new System.Windows.Forms.ToolStripMenuItem();
            this.showOnlySpectrogramToolStripMenuItem = new System.Windows.Forms.ToolStripMenuItem();
            this.toolStripSeparatorGuessTimeCodes = new System.Windows.Forms.ToolStripSeparator();
            this.removeShotChangeToolStripMenuItem = new System.Windows.Forms.ToolStripMenuItem();
            this.addShotChangeToolStripMenuItem = new System.Windows.Forms.ToolStripMenuItem();
            this.guessTimeCodesToolStripMenuItem = new System.Windows.Forms.ToolStripMenuItem();
            this.seekSilenceToolStripMenuItem = new System.Windows.Forms.ToolStripMenuItem();
            this.insertSubtitleHereToolStripMenuItem = new System.Windows.Forms.ToolStripMenuItem();
            this.splitContainerMain = new System.Windows.Forms.SplitContainer();
            this.splitContainer1 = new System.Windows.Forms.SplitContainer();
            this.splitContainerListViewAndText = new System.Windows.Forms.SplitContainer();
            this.imageListBookmarks = new System.Windows.Forms.ImageList(this.components);
            this.groupBoxEdit = new System.Windows.Forms.GroupBox();
            this.numericUpDownLayer = new System.Windows.Forms.NumericUpDown();
            this.labelLayer = new System.Windows.Forms.Label();
            this.panelBookmark = new System.Windows.Forms.Panel();
            this.labelBookmark = new System.Windows.Forms.Label();
            this.contextMenuStripTextBoxListView = new System.Windows.Forms.ContextMenuStrip(this.components);
            this.toolStripSeparatorSpellCheckSuggestions = new System.Windows.Forms.ToolStripSeparator();
            this.toolStripMenuItemSpellCheckSkipOnce = new System.Windows.Forms.ToolStripMenuItem();
            this.toolStripMenuItemSpellCheckSkipAll = new System.Windows.Forms.ToolStripMenuItem();
            this.toolStripMenuItemSpellCheckAddToDictionary = new System.Windows.Forms.ToolStripMenuItem();
            this.toolStripMenuItemSpellCheckAddToNames = new System.Windows.Forms.ToolStripMenuItem();
            this.toolStripSeparatorSpellCheck = new System.Windows.Forms.ToolStripSeparator();
            this.toolStripMenuItemWebVttVoice = new System.Windows.Forms.ToolStripMenuItem();
            this.toolStripSeparatorWebVTT = new System.Windows.Forms.ToolStripSeparator();
            this.cutToolStripMenuItem1 = new System.Windows.Forms.ToolStripMenuItem();
            this.copyToolStripMenuItem1 = new System.Windows.Forms.ToolStripMenuItem();
            this.pasteToolStripMenuItem1 = new System.Windows.Forms.ToolStripMenuItem();
            this.deleteToolStripMenuItem1 = new System.Windows.Forms.ToolStripMenuItem();
            this.toolStripMenuItemSplitViaWaveform = new System.Windows.Forms.ToolStripMenuItem();
            this.toolStripMenuItemSplitTextAtCursor = new System.Windows.Forms.ToolStripMenuItem();
            this.toolStripSeparator15 = new System.Windows.Forms.ToolStripSeparator();
            this.selectAllToolStripMenuItem1 = new System.Windows.Forms.ToolStripMenuItem();
            this.toolStripSeparator13 = new System.Windows.Forms.ToolStripSeparator();
            this.normalToolStripMenuItem1 = new System.Windows.Forms.ToolStripMenuItem();
            this.boldToolStripMenuItem1 = new System.Windows.Forms.ToolStripMenuItem();
            this.italicToolStripMenuItem1 = new System.Windows.Forms.ToolStripMenuItem();
            this.boxToolStripMenuItem1 = new System.Windows.Forms.ToolStripMenuItem();
            this.underlineToolStripMenuItem1 = new System.Windows.Forms.ToolStripMenuItem();
            this.colorToolStripMenuItem1 = new System.Windows.Forms.ToolStripMenuItem();
            this.toolStripMenuItemHorizontalDigits = new System.Windows.Forms.ToolStripMenuItem();
            this.toolStripMenuItemBouten = new System.Windows.Forms.ToolStripMenuItem();
            this.boutendotbeforeToolStripMenuItem = new System.Windows.Forms.ToolStripMenuItem();
            this.boutendotafterToolStripMenuItem = new System.Windows.Forms.ToolStripMenuItem();
            this.boutendotoutsideToolStripMenuItem = new System.Windows.Forms.ToolStripMenuItem();
            this.boutenfilledcircleoutsideToolStripMenuItem = new System.Windows.Forms.ToolStripMenuItem();
            this.boutenopencircleoutsideToolStripMenuItem = new System.Windows.Forms.ToolStripMenuItem();
            this.boutenopendotoutsideToolStripMenuItem = new System.Windows.Forms.ToolStripMenuItem();
            this.boutenfilledsesameoutsideToolStripMenuItem = new System.Windows.Forms.ToolStripMenuItem();
            this.boutenopensesameoutsideToolStripMenuItem = new System.Windows.Forms.ToolStripMenuItem();
            this.boutenautooutsideToolStripMenuItem = new System.Windows.Forms.ToolStripMenuItem();
            this.boutenautoToolStripMenuItem = new System.Windows.Forms.ToolStripMenuItem();
            this.toolStripMenuItemRuby = new System.Windows.Forms.ToolStripMenuItem();
            this.fontNameToolStripMenuItem = new System.Windows.Forms.ToolStripMenuItem();
            this.superscriptToolStripMenuItem = new System.Windows.Forms.ToolStripMenuItem();
            this.subscriptToolStripMenuItem = new System.Windows.Forms.ToolStripMenuItem();
            this.toolStripSeparatorInsertUnicode = new System.Windows.Forms.ToolStripSeparator();
            this.insertUnicodeCharactersToolStripMenuItem = new System.Windows.Forms.ToolStripMenuItem();
            this.insertUnicodeControlCharactersToolStripMenuItem = new System.Windows.Forms.ToolStripMenuItem();
            this.lefttorightMarkLRMToolStripMenuItem = new System.Windows.Forms.ToolStripMenuItem();
            this.righttoleftMarkRLMToolStripMenuItem = new System.Windows.Forms.ToolStripMenuItem();
            this.startOfLefttorightEmbeddingLREToolStripMenuItem1 = new System.Windows.Forms.ToolStripMenuItem();
            this.startOfRighttoleftEmbeddingRLEToolStripMenuItem1 = new System.Windows.Forms.ToolStripMenuItem();
            this.startOfLefttorightOverrideLROToolStripMenuItem1 = new System.Windows.Forms.ToolStripMenuItem();
            this.startOfRighttoleftOverrideRLOToolStripMenuItem1 = new System.Windows.Forms.ToolStripMenuItem();
            this.labelOriginalSingleLinePixels = new System.Windows.Forms.Label();
            this.labelSingleLinePixels = new System.Windows.Forms.Label();
            this.pictureBoxBookmark = new System.Windows.Forms.PictureBox();
            this.labelSingleLine = new System.Windows.Forms.Label();
            this.labelOriginalSingleLine = new System.Windows.Forms.Label();
            this.labelStartTimeWarning = new System.Windows.Forms.Label();
            this.buttonSplitLine = new System.Windows.Forms.Button();
            this.labelOriginalCharactersPerSecond = new System.Windows.Forms.Label();
            this.labelTextOriginalLineTotal = new System.Windows.Forms.Label();
            this.labelTextOriginalLineLengths = new System.Windows.Forms.Label();
            this.labelOriginalText = new System.Windows.Forms.Label();
            this.labelText = new System.Windows.Forms.Label();
            this.buttonAutoBreak = new System.Windows.Forms.Button();
            this.labelTextLineLengths = new System.Windows.Forms.Label();
            this.labelTextLineTotal = new System.Windows.Forms.Label();
            this.labelCharactersPerSecond = new System.Windows.Forms.Label();
            this.buttonUnBreak = new System.Windows.Forms.Button();
            this.numericUpDownDuration = new System.Windows.Forms.NumericUpDown();
            this.buttonPrevious = new System.Windows.Forms.Button();
            this.buttonNext = new System.Windows.Forms.Button();
            this.labelStartTime = new System.Windows.Forms.Label();
            this.labelDuration = new System.Windows.Forms.Label();
            this.labelAutoDuration = new System.Windows.Forms.Label();
            this.pictureBoxRecord = new System.Windows.Forms.PictureBox();
            this.textBoxSource = new System.Windows.Forms.TextBox();
            this.contextMenuStripTextBoxSourceView = new System.Windows.Forms.ContextMenuStrip(this.components);
            this.toolStripMenuItemGoToListView = new System.Windows.Forms.ToolStripMenuItem();
            this.toolStripSeparator18 = new System.Windows.Forms.ToolStripSeparator();
            this.cutToolStripMenuItem = new System.Windows.Forms.ToolStripMenuItem();
            this.copyToolStripMenuItem = new System.Windows.Forms.ToolStripMenuItem();
            this.pasteToolStripMenuItem = new System.Windows.Forms.ToolStripMenuItem();
            this.deleteToolStripMenuItem = new System.Windows.Forms.ToolStripMenuItem();
            this.toolStripSeparator17 = new System.Windows.Forms.ToolStripSeparator();
            this.selectAllToolStripMenuItem = new System.Windows.Forms.ToolStripMenuItem();
            this.toolStripSeparator25 = new System.Windows.Forms.ToolStripSeparator();
            this.toolStripMenuItemInsertUnicodeSymbol = new System.Windows.Forms.ToolStripMenuItem();
            this.toolStripMenuItemInsertUnicodeControlCharacters = new System.Windows.Forms.ToolStripMenuItem();
            this.leftToolStripMenuItem = new System.Windows.Forms.ToolStripMenuItem();
            this.righttoleftMarkToolStripMenuItem = new System.Windows.Forms.ToolStripMenuItem();
            this.startOfLefttorightEmbeddingLREToolStripMenuItem = new System.Windows.Forms.ToolStripMenuItem();
            this.startOfRighttoleftEmbeddingRLEToolStripMenuItem = new System.Windows.Forms.ToolStripMenuItem();
            this.startOfLefttorightOverrideLROToolStripMenuItem = new System.Windows.Forms.ToolStripMenuItem();
            this.startOfRighttoleftOverrideRLOToolStripMenuItem = new System.Windows.Forms.ToolStripMenuItem();
            this.panelVideoPlayer = new System.Windows.Forms.Panel();
            this.contextMenuStripEmpty = new System.Windows.Forms.ContextMenuStrip(this.components);
            this.insertLineToolStripMenuItem = new System.Windows.Forms.ToolStripMenuItem();
            this.aSSStylesToolStripMenuItem = new System.Windows.Forms.ToolStripMenuItem();
            this.imageListPlayRate = new System.Windows.Forms.ImageList(this.components);
            this.timerTextUndo = new System.Windows.Forms.Timer(this.components);
            this.timerOriginalTextUndo = new System.Windows.Forms.Timer(this.components);
            this.contextMenuStripShowVideoControls = new System.Windows.Forms.ContextMenuStrip(this.components);
            this.toolStripMenuItemShowVideoControls = new System.Windows.Forms.ToolStripMenuItem();
<<<<<<< HEAD
            this.SubtitleListview1 = new Nikse.SubtitleEdit.Controls.SubtitleListView();
            this.textBoxListViewText = new Nikse.SubtitleEdit.Controls.SETextBox();
            this.textBoxListViewTextOriginal = new Nikse.SubtitleEdit.Controls.SETextBox();
            this.timeUpDownStartTime = new Nikse.SubtitleEdit.Controls.TimeUpDown();
            this.mediaPlayer = new Nikse.SubtitleEdit.Controls.VideoPlayerContainer();
            this.audioVisualizer = new Nikse.SubtitleEdit.Controls.AudioVisualizer();
            this.timeUpDownVideoPosition = new Nikse.SubtitleEdit.Controls.TimeUpDown();
            this.timeUpDownVideoPositionAdjust = new Nikse.SubtitleEdit.Controls.TimeUpDown();
=======
            this.toolStripMenuItemSetLayer = new System.Windows.Forms.ToolStripMenuItem();
>>>>>>> f6fd9b19
            this.statusStrip1.SuspendLayout();
            this.toolStrip1.SuspendLayout();
            this.menuStrip1.SuspendLayout();
            this.contextMenuStripListView.SuspendLayout();
            this.groupBoxVideo.SuspendLayout();
            ((System.ComponentModel.ISupportInitialize)(this.trackBarWaveformPosition)).BeginInit();
            this.panelWaveformControls.SuspendLayout();
            this.toolStripWaveControls.SuspendLayout();
            this.tabControlModes.SuspendLayout();
            this.tabPageTranslate.SuspendLayout();
            this.groupBoxTranslateSearch.SuspendLayout();
            this.groupBoxAutoContinue.SuspendLayout();
            this.groupBoxAutoRepeat.SuspendLayout();
            this.tabPageCreate.SuspendLayout();
            ((System.ComponentModel.ISupportInitialize)(this.numericUpDownSec2)).BeginInit();
            ((System.ComponentModel.ISupportInitialize)(this.numericUpDownSec1)).BeginInit();
            this.tabPageAdjust.SuspendLayout();
            ((System.ComponentModel.ISupportInitialize)(this.numericUpDownSecAdjust2)).BeginInit();
            ((System.ComponentModel.ISupportInitialize)(this.numericUpDownSecAdjust1)).BeginInit();
            this.contextMenuStripHideVideoControls.SuspendLayout();
            this.contextMenuStripWaveform.SuspendLayout();
            ((System.ComponentModel.ISupportInitialize)(this.splitContainerMain)).BeginInit();
            this.splitContainerMain.Panel1.SuspendLayout();
            this.splitContainerMain.Panel2.SuspendLayout();
            this.splitContainerMain.SuspendLayout();
            ((System.ComponentModel.ISupportInitialize)(this.splitContainer1)).BeginInit();
            this.splitContainer1.Panel1.SuspendLayout();
            this.splitContainer1.Panel2.SuspendLayout();
            this.splitContainer1.SuspendLayout();
            ((System.ComponentModel.ISupportInitialize)(this.splitContainerListViewAndText)).BeginInit();
            this.splitContainerListViewAndText.Panel1.SuspendLayout();
            this.splitContainerListViewAndText.Panel2.SuspendLayout();
            this.splitContainerListViewAndText.SuspendLayout();
            this.groupBoxEdit.SuspendLayout();
            ((System.ComponentModel.ISupportInitialize)(this.numericUpDownLayer)).BeginInit();
            this.panelBookmark.SuspendLayout();
            this.contextMenuStripTextBoxListView.SuspendLayout();
            ((System.ComponentModel.ISupportInitialize)(this.pictureBoxBookmark)).BeginInit();
            ((System.ComponentModel.ISupportInitialize)(this.numericUpDownDuration)).BeginInit();
            ((System.ComponentModel.ISupportInitialize)(this.pictureBoxRecord)).BeginInit();
            this.contextMenuStripTextBoxSourceView.SuspendLayout();
            this.panelVideoPlayer.SuspendLayout();
            this.contextMenuStripEmpty.SuspendLayout();
            this.contextMenuStripShowVideoControls.SuspendLayout();
            this.SuspendLayout();
            // 
            // statusStrip1
            // 
            this.statusStrip1.Font = new System.Drawing.Font("Microsoft Sans Serif", 9F, System.Drawing.FontStyle.Regular, System.Drawing.GraphicsUnit.Point, ((byte)(0)));
            this.statusStrip1.Items.AddRange(new System.Windows.Forms.ToolStripItem[] {
            this.labelStatus,
            this.toolStripSelected,
            this.toolStripStatusLabelProgress,
            this.toolStripStatusNetworking});
            this.statusStrip1.Location = new System.Drawing.Point(0, 624);
            this.statusStrip1.Name = "statusStrip1";
            this.statusStrip1.Size = new System.Drawing.Size(975, 22);
            this.statusStrip1.TabIndex = 4;
            this.statusStrip1.Text = "statusStrip1";
            // 
            // labelStatus
            // 
            this.labelStatus.Name = "labelStatus";
            this.labelStatus.Size = new System.Drawing.Size(0, 17);
            this.labelStatus.TextAlign = System.Drawing.ContentAlignment.MiddleLeft;
            this.labelStatus.Click += new System.EventHandler(this.labelStatus_Click);
            // 
            // toolStripSelected
            // 
            this.toolStripSelected.DisplayStyle = System.Windows.Forms.ToolStripItemDisplayStyle.Text;
            this.toolStripSelected.Name = "toolStripSelected";
            this.toolStripSelected.Size = new System.Drawing.Size(746, 17);
            this.toolStripSelected.Spring = true;
            this.toolStripSelected.Text = "toolStripSelected";
            this.toolStripSelected.TextAlign = System.Drawing.ContentAlignment.MiddleRight;
            this.toolStripSelected.Click += new System.EventHandler(this.toolStripSelected_Click);
            // 
            // toolStripStatusLabelProgress
            // 
            this.toolStripStatusLabelProgress.Name = "toolStripStatusLabelProgress";
            this.toolStripStatusLabelProgress.Size = new System.Drawing.Size(166, 17);
            this.toolStripStatusLabelProgress.Text = "toolStripStatusLabelProgress";
            this.toolStripStatusLabelProgress.Visible = false;
            // 
            // toolStripStatusNetworking
            // 
            this.toolStripStatusNetworking.Image = global::Nikse.SubtitleEdit.Properties.Resources.connect;
            this.toolStripStatusNetworking.Name = "toolStripStatusNetworking";
            this.toolStripStatusNetworking.Padding = new System.Windows.Forms.Padding(50, 0, 0, 0);
            this.toolStripStatusNetworking.Size = new System.Drawing.Size(214, 17);
            this.toolStripStatusNetworking.Text = "toolStripStatusNetworking";
            this.toolStripStatusNetworking.TextAlign = System.Drawing.ContentAlignment.MiddleRight;
            this.toolStripStatusNetworking.TextImageRelation = System.Windows.Forms.TextImageRelation.TextBeforeImage;
            this.toolStripStatusNetworking.Click += new System.EventHandler(this.toolStripStatusNetworking_Click);
            // 
            // toolStrip1
            // 
            this.toolStrip1.AutoSize = false;
            this.toolStrip1.Font = new System.Drawing.Font("Microsoft Sans Serif", 9F, System.Drawing.FontStyle.Regular, System.Drawing.GraphicsUnit.Point, ((byte)(0)));
            this.toolStrip1.GripStyle = System.Windows.Forms.ToolStripGripStyle.Hidden;
            this.toolStrip1.Items.AddRange(new System.Windows.Forms.ToolStripItem[] {
            this.toolStripButtonFileNew,
            this.toolStripButtonFileOpen,
            this.toolStripButtonSave,
            this.toolStripButtonSaveAs,
            this.toolStripSeparatorFindReplace,
            this.toolStripButtonFind,
            this.toolStripButtonReplace,
            this.toolStripSeparatorFixSyncSpell,
            this.toolStripButtonFixCommonErrors,
            this.toolStripButtonRemoveTextForHi,
            this.toolStripButtonVisualSync,
            this.toolStripButtonBurnIn,
            this.toolStripButtonSpellCheck,
            this.toolStripButtonXProperties,
            this.toolStripButtonAssStyleManager,
            this.toolStripButtonAssProperties,
            this.toolStripButtonAssAttachments,
            this.toolStripButtonAssaDraw,
            this.toolStripButtonNetflixQualityCheck,
            this.toolStripButtonSettings,
            this.toolStripSeparatorHelp,
            this.toolStripButtonHelp,
            this.toolStripSeparatorToggle,
            this.toolStripButtonSourceView,
            this.toolStripButtonToggleWaveform,
            this.toolStripButtonToggleVideo,
            this.toolStripSeparatorSubtitleFormat,
            this.toolStripLabelSubtitleFormat,
            this.comboBoxSubtitleFormats,
            this.toolStripSeparatorEncoding,
            this.toolStripLabelEncoding,
            this.comboBoxEncoding,
            this.toolStripSeparatorFrameRate,
            this.toolStripLabelFrameRate,
            this.toolStripComboBoxFrameRate,
            this.toolStripButtonGetFrameRate});
            this.toolStrip1.Location = new System.Drawing.Point(0, 24);
            this.toolStrip1.Name = "toolStrip1";
            this.toolStrip1.Size = new System.Drawing.Size(975, 40);
            this.toolStrip1.TabIndex = 5;
            this.toolStrip1.Text = "toolStrip1";
            // 
            // toolStripButtonFileNew
            // 
            this.toolStripButtonFileNew.DisplayStyle = System.Windows.Forms.ToolStripItemDisplayStyle.Image;
            this.toolStripButtonFileNew.Font = new System.Drawing.Font("Microsoft Sans Serif", 8.25F, System.Drawing.FontStyle.Regular, System.Drawing.GraphicsUnit.Point, ((byte)(0)));
            this.toolStripButtonFileNew.Image = ((System.Drawing.Image)(resources.GetObject("toolStripButtonFileNew.Image")));
            this.toolStripButtonFileNew.ImageScaling = System.Windows.Forms.ToolStripItemImageScaling.None;
            this.toolStripButtonFileNew.ImageTransparentColor = System.Drawing.Color.Transparent;
            this.toolStripButtonFileNew.Name = "toolStripButtonFileNew";
            this.toolStripButtonFileNew.Size = new System.Drawing.Size(36, 37);
            this.toolStripButtonFileNew.Text = "New";
            this.toolStripButtonFileNew.ToolTipText = "New";
            this.toolStripButtonFileNew.Click += new System.EventHandler(this.ToolStripButtonFileNewClick);
            // 
            // toolStripButtonFileOpen
            // 
            this.toolStripButtonFileOpen.DisplayStyle = System.Windows.Forms.ToolStripItemDisplayStyle.Image;
            this.toolStripButtonFileOpen.Font = new System.Drawing.Font("Microsoft Sans Serif", 8.25F, System.Drawing.FontStyle.Regular, System.Drawing.GraphicsUnit.Point, ((byte)(0)));
            this.toolStripButtonFileOpen.Image = ((System.Drawing.Image)(resources.GetObject("toolStripButtonFileOpen.Image")));
            this.toolStripButtonFileOpen.ImageScaling = System.Windows.Forms.ToolStripItemImageScaling.None;
            this.toolStripButtonFileOpen.ImageTransparentColor = System.Drawing.Color.Transparent;
            this.toolStripButtonFileOpen.Name = "toolStripButtonFileOpen";
            this.toolStripButtonFileOpen.Size = new System.Drawing.Size(36, 37);
            this.toolStripButtonFileOpen.Text = "toolStripButtonOpen";
            this.toolStripButtonFileOpen.ToolTipText = "Open";
            this.toolStripButtonFileOpen.Click += new System.EventHandler(this.ToolStripButtonFileOpenClick);
            // 
            // toolStripButtonSave
            // 
            this.toolStripButtonSave.DisplayStyle = System.Windows.Forms.ToolStripItemDisplayStyle.Image;
            this.toolStripButtonSave.Font = new System.Drawing.Font("Microsoft Sans Serif", 8.25F, System.Drawing.FontStyle.Regular, System.Drawing.GraphicsUnit.Point, ((byte)(0)));
            this.toolStripButtonSave.Image = ((System.Drawing.Image)(resources.GetObject("toolStripButtonSave.Image")));
            this.toolStripButtonSave.ImageScaling = System.Windows.Forms.ToolStripItemImageScaling.None;
            this.toolStripButtonSave.ImageTransparentColor = System.Drawing.Color.Magenta;
            this.toolStripButtonSave.Name = "toolStripButtonSave";
            this.toolStripButtonSave.Size = new System.Drawing.Size(36, 37);
            this.toolStripButtonSave.Text = "toolStripButtonSave";
            this.toolStripButtonSave.ToolTipText = "Save";
            this.toolStripButtonSave.Click += new System.EventHandler(this.ToolStripButtonSaveClick);
            // 
            // toolStripButtonSaveAs
            // 
            this.toolStripButtonSaveAs.DisplayStyle = System.Windows.Forms.ToolStripItemDisplayStyle.Image;
            this.toolStripButtonSaveAs.Font = new System.Drawing.Font("Microsoft Sans Serif", 8.25F, System.Drawing.FontStyle.Regular, System.Drawing.GraphicsUnit.Point, ((byte)(0)));
            this.toolStripButtonSaveAs.Image = ((System.Drawing.Image)(resources.GetObject("toolStripButtonSaveAs.Image")));
            this.toolStripButtonSaveAs.ImageScaling = System.Windows.Forms.ToolStripItemImageScaling.None;
            this.toolStripButtonSaveAs.ImageTransparentColor = System.Drawing.Color.Magenta;
            this.toolStripButtonSaveAs.Name = "toolStripButtonSaveAs";
            this.toolStripButtonSaveAs.Size = new System.Drawing.Size(36, 37);
            this.toolStripButtonSaveAs.Text = "toolStripButtonSaveAs";
            this.toolStripButtonSaveAs.ToolTipText = "Save as";
            this.toolStripButtonSaveAs.Click += new System.EventHandler(this.ToolStripButtonSaveAsClick);
            // 
            // toolStripSeparatorFindReplace
            // 
            this.toolStripSeparatorFindReplace.Name = "toolStripSeparatorFindReplace";
            this.toolStripSeparatorFindReplace.Size = new System.Drawing.Size(6, 40);
            // 
            // toolStripButtonFind
            // 
            this.toolStripButtonFind.DisplayStyle = System.Windows.Forms.ToolStripItemDisplayStyle.Image;
            this.toolStripButtonFind.Font = new System.Drawing.Font("Microsoft Sans Serif", 8.25F, System.Drawing.FontStyle.Regular, System.Drawing.GraphicsUnit.Point, ((byte)(0)));
            this.toolStripButtonFind.Image = ((System.Drawing.Image)(resources.GetObject("toolStripButtonFind.Image")));
            this.toolStripButtonFind.ImageScaling = System.Windows.Forms.ToolStripItemImageScaling.None;
            this.toolStripButtonFind.ImageTransparentColor = System.Drawing.Color.Magenta;
            this.toolStripButtonFind.Name = "toolStripButtonFind";
            this.toolStripButtonFind.Size = new System.Drawing.Size(36, 37);
            this.toolStripButtonFind.Text = "Find";
            this.toolStripButtonFind.Click += new System.EventHandler(this.ToolStripButtonFindClick);
            // 
            // toolStripButtonReplace
            // 
            this.toolStripButtonReplace.DisplayStyle = System.Windows.Forms.ToolStripItemDisplayStyle.Image;
            this.toolStripButtonReplace.Font = new System.Drawing.Font("Microsoft Sans Serif", 8.25F, System.Drawing.FontStyle.Regular, System.Drawing.GraphicsUnit.Point, ((byte)(0)));
            this.toolStripButtonReplace.Image = ((System.Drawing.Image)(resources.GetObject("toolStripButtonReplace.Image")));
            this.toolStripButtonReplace.ImageScaling = System.Windows.Forms.ToolStripItemImageScaling.None;
            this.toolStripButtonReplace.ImageTransparentColor = System.Drawing.Color.White;
            this.toolStripButtonReplace.Name = "toolStripButtonReplace";
            this.toolStripButtonReplace.Size = new System.Drawing.Size(36, 37);
            this.toolStripButtonReplace.Text = "Replace";
            this.toolStripButtonReplace.ToolTipText = "Replace";
            this.toolStripButtonReplace.Click += new System.EventHandler(this.ToolStripButtonReplaceClick);
            // 
            // toolStripSeparatorFixSyncSpell
            // 
            this.toolStripSeparatorFixSyncSpell.Name = "toolStripSeparatorFixSyncSpell";
            this.toolStripSeparatorFixSyncSpell.Size = new System.Drawing.Size(6, 40);
            // 
            // toolStripButtonFixCommonErrors
            // 
            this.toolStripButtonFixCommonErrors.DisplayStyle = System.Windows.Forms.ToolStripItemDisplayStyle.Image;
            this.toolStripButtonFixCommonErrors.Font = new System.Drawing.Font("Microsoft Sans Serif", 8.25F, System.Drawing.FontStyle.Regular, System.Drawing.GraphicsUnit.Point, ((byte)(0)));
            this.toolStripButtonFixCommonErrors.Image = ((System.Drawing.Image)(resources.GetObject("toolStripButtonFixCommonErrors.Image")));
            this.toolStripButtonFixCommonErrors.ImageScaling = System.Windows.Forms.ToolStripItemImageScaling.None;
            this.toolStripButtonFixCommonErrors.ImageTransparentColor = System.Drawing.Color.Magenta;
            this.toolStripButtonFixCommonErrors.Name = "toolStripButtonFixCommonErrors";
            this.toolStripButtonFixCommonErrors.Size = new System.Drawing.Size(36, 37);
            this.toolStripButtonFixCommonErrors.Text = "Fix common errors";
            this.toolStripButtonFixCommonErrors.ToolTipText = "Fix common errors";
            this.toolStripButtonFixCommonErrors.Click += new System.EventHandler(this.toolStripButtonFixCommonErrors_Click);
            // 
            // toolStripButtonRemoveTextForHi
            // 
            this.toolStripButtonRemoveTextForHi.DisplayStyle = System.Windows.Forms.ToolStripItemDisplayStyle.Image;
            this.toolStripButtonRemoveTextForHi.Font = new System.Drawing.Font("Microsoft Sans Serif", 8.25F, System.Drawing.FontStyle.Regular, System.Drawing.GraphicsUnit.Point, ((byte)(0)));
            this.toolStripButtonRemoveTextForHi.Image = ((System.Drawing.Image)(resources.GetObject("toolStripButtonRemoveTextForHi.Image")));
            this.toolStripButtonRemoveTextForHi.ImageScaling = System.Windows.Forms.ToolStripItemImageScaling.None;
            this.toolStripButtonRemoveTextForHi.ImageTransparentColor = System.Drawing.Color.Magenta;
            this.toolStripButtonRemoveTextForHi.Name = "toolStripButtonRemoveTextForHi";
            this.toolStripButtonRemoveTextForHi.Size = new System.Drawing.Size(36, 37);
            this.toolStripButtonRemoveTextForHi.Text = "Remove text for HI";
            this.toolStripButtonRemoveTextForHi.ToolTipText = "Fix common errors";
            this.toolStripButtonRemoveTextForHi.Click += new System.EventHandler(this.toolStripButtonRemoveTextForHi_Click);
            // 
            // toolStripButtonVisualSync
            // 
            this.toolStripButtonVisualSync.DisplayStyle = System.Windows.Forms.ToolStripItemDisplayStyle.Image;
            this.toolStripButtonVisualSync.Font = new System.Drawing.Font("Microsoft Sans Serif", 8.25F, System.Drawing.FontStyle.Regular, System.Drawing.GraphicsUnit.Point, ((byte)(0)));
            this.toolStripButtonVisualSync.Image = ((System.Drawing.Image)(resources.GetObject("toolStripButtonVisualSync.Image")));
            this.toolStripButtonVisualSync.ImageScaling = System.Windows.Forms.ToolStripItemImageScaling.None;
            this.toolStripButtonVisualSync.ImageTransparentColor = System.Drawing.Color.Magenta;
            this.toolStripButtonVisualSync.Name = "toolStripButtonVisualSync";
            this.toolStripButtonVisualSync.Size = new System.Drawing.Size(36, 37);
            this.toolStripButtonVisualSync.Text = "Visual sync";
            this.toolStripButtonVisualSync.Click += new System.EventHandler(this.ToolStripButtonVisualSyncClick);
            // 
            // toolStripButtonBurnIn
            // 
            this.toolStripButtonBurnIn.DisplayStyle = System.Windows.Forms.ToolStripItemDisplayStyle.Image;
            this.toolStripButtonBurnIn.Font = new System.Drawing.Font("Microsoft Sans Serif", 8.25F, System.Drawing.FontStyle.Regular, System.Drawing.GraphicsUnit.Point, ((byte)(0)));
            this.toolStripButtonBurnIn.Image = ((System.Drawing.Image)(resources.GetObject("toolStripButtonBurnIn.Image")));
            this.toolStripButtonBurnIn.ImageScaling = System.Windows.Forms.ToolStripItemImageScaling.None;
            this.toolStripButtonBurnIn.ImageTransparentColor = System.Drawing.Color.Magenta;
            this.toolStripButtonBurnIn.Name = "toolStripButtonBurnIn";
            this.toolStripButtonBurnIn.Size = new System.Drawing.Size(36, 37);
            this.toolStripButtonBurnIn.Text = "Burn in";
            this.toolStripButtonBurnIn.Click += new System.EventHandler(this.ToolStripButtonBurnInClick);
            // 
            // toolStripButtonSpellCheck
            // 
            this.toolStripButtonSpellCheck.DisplayStyle = System.Windows.Forms.ToolStripItemDisplayStyle.Image;
            this.toolStripButtonSpellCheck.Font = new System.Drawing.Font("Microsoft Sans Serif", 8.25F);
            this.toolStripButtonSpellCheck.Image = ((System.Drawing.Image)(resources.GetObject("toolStripButtonSpellCheck.Image")));
            this.toolStripButtonSpellCheck.ImageScaling = System.Windows.Forms.ToolStripItemImageScaling.None;
            this.toolStripButtonSpellCheck.ImageTransparentColor = System.Drawing.Color.Magenta;
            this.toolStripButtonSpellCheck.Name = "toolStripButtonSpellCheck";
            this.toolStripButtonSpellCheck.Size = new System.Drawing.Size(36, 37);
            this.toolStripButtonSpellCheck.Text = "Spell check";
            this.toolStripButtonSpellCheck.Click += new System.EventHandler(this.SpellCheckToolStripMenuItemClick);
            // 
            // toolStripButtonXProperties
            // 
            this.toolStripButtonXProperties.DisplayStyle = System.Windows.Forms.ToolStripItemDisplayStyle.Image;
            this.toolStripButtonXProperties.Font = new System.Drawing.Font("Microsoft Sans Serif", 8.25F);
            this.toolStripButtonXProperties.Image = global::Nikse.SubtitleEdit.Properties.Resources.itt;
            this.toolStripButtonXProperties.ImageScaling = System.Windows.Forms.ToolStripItemImageScaling.None;
            this.toolStripButtonXProperties.ImageTransparentColor = System.Drawing.Color.Magenta;
            this.toolStripButtonXProperties.Name = "toolStripButtonXProperties";
            this.toolStripButtonXProperties.Size = new System.Drawing.Size(36, 37);
            this.toolStripButtonXProperties.Text = "Properties";
            this.toolStripButtonXProperties.Click += new System.EventHandler(this.toolStripMenuItemFileFormatProperties_Click);
            // 
            // toolStripButtonAssStyleManager
            // 
            this.toolStripButtonAssStyleManager.DisplayStyle = System.Windows.Forms.ToolStripItemDisplayStyle.Image;
            this.toolStripButtonAssStyleManager.Image = ((System.Drawing.Image)(resources.GetObject("toolStripButtonAssStyleManager.Image")));
            this.toolStripButtonAssStyleManager.ImageScaling = System.Windows.Forms.ToolStripItemImageScaling.None;
            this.toolStripButtonAssStyleManager.ImageTransparentColor = System.Drawing.Color.Magenta;
            this.toolStripButtonAssStyleManager.Name = "toolStripButtonAssStyleManager";
            this.toolStripButtonAssStyleManager.Size = new System.Drawing.Size(36, 37);
            this.toolStripButtonAssStyleManager.Text = "ASS style manager";
            this.toolStripButtonAssStyleManager.ToolTipText = "ASS style manager";
            this.toolStripButtonAssStyleManager.Visible = false;
            this.toolStripButtonAssStyleManager.Click += new System.EventHandler(this.toolStripButtonAssStyleManager_Click);
            // 
            // toolStripButtonAssProperties
            // 
            this.toolStripButtonAssProperties.DisplayStyle = System.Windows.Forms.ToolStripItemDisplayStyle.Image;
            this.toolStripButtonAssProperties.Image = ((System.Drawing.Image)(resources.GetObject("toolStripButtonAssProperties.Image")));
            this.toolStripButtonAssProperties.ImageScaling = System.Windows.Forms.ToolStripItemImageScaling.None;
            this.toolStripButtonAssProperties.ImageTransparentColor = System.Drawing.Color.Magenta;
            this.toolStripButtonAssProperties.Name = "toolStripButtonAssProperties";
            this.toolStripButtonAssProperties.Size = new System.Drawing.Size(36, 37);
            this.toolStripButtonAssProperties.Text = "ASS properties";
            this.toolStripButtonAssProperties.ToolTipText = "ASS properties";
            this.toolStripButtonAssProperties.Click += new System.EventHandler(this.toolStripMenuItemFileFormatProperties_Click);
            // 
            // toolStripButtonAssAttachments
            // 
            this.toolStripButtonAssAttachments.DisplayStyle = System.Windows.Forms.ToolStripItemDisplayStyle.Image;
            this.toolStripButtonAssAttachments.Image = ((System.Drawing.Image)(resources.GetObject("toolStripButtonAssAttachments.Image")));
            this.toolStripButtonAssAttachments.ImageScaling = System.Windows.Forms.ToolStripItemImageScaling.None;
            this.toolStripButtonAssAttachments.ImageTransparentColor = System.Drawing.Color.Magenta;
            this.toolStripButtonAssAttachments.Name = "toolStripButtonAssAttachments";
            this.toolStripButtonAssAttachments.Size = new System.Drawing.Size(36, 37);
            this.toolStripButtonAssAttachments.Text = "Attachments";
            this.toolStripButtonAssAttachments.ToolTipText = "Attachments";
            this.toolStripButtonAssAttachments.Click += new System.EventHandler(this.toolStripButtonAssAttachments_Click);
            // 
            // toolStripButtonAssaDraw
            // 
            this.toolStripButtonAssaDraw.DisplayStyle = System.Windows.Forms.ToolStripItemDisplayStyle.Image;
            this.toolStripButtonAssaDraw.Image = ((System.Drawing.Image)(resources.GetObject("toolStripButtonAssaDraw.Image")));
            this.toolStripButtonAssaDraw.ImageScaling = System.Windows.Forms.ToolStripItemImageScaling.None;
            this.toolStripButtonAssaDraw.ImageTransparentColor = System.Drawing.Color.Magenta;
            this.toolStripButtonAssaDraw.Name = "toolStripButtonAssaDraw";
            this.toolStripButtonAssaDraw.Size = new System.Drawing.Size(36, 37);
            this.toolStripButtonAssaDraw.Text = "ASS properties";
            this.toolStripButtonAssaDraw.ToolTipText = "ASS properties";
            this.toolStripButtonAssaDraw.Click += new System.EventHandler(this.toolStripButtonAssaDraw_Click);
            // 
            // toolStripButtonNetflixQualityCheck
            // 
            this.toolStripButtonNetflixQualityCheck.DisplayStyle = System.Windows.Forms.ToolStripItemDisplayStyle.Image;
            this.toolStripButtonNetflixQualityCheck.Image = ((System.Drawing.Image)(resources.GetObject("toolStripButtonNetflixQualityCheck.Image")));
            this.toolStripButtonNetflixQualityCheck.ImageScaling = System.Windows.Forms.ToolStripItemImageScaling.None;
            this.toolStripButtonNetflixQualityCheck.ImageTransparentColor = System.Drawing.Color.Magenta;
            this.toolStripButtonNetflixQualityCheck.Name = "toolStripButtonNetflixQualityCheck";
            this.toolStripButtonNetflixQualityCheck.Size = new System.Drawing.Size(36, 37);
            this.toolStripButtonNetflixQualityCheck.Text = "Netflix quality check";
            this.toolStripButtonNetflixQualityCheck.Click += new System.EventHandler(this.toolStripButtonNetflixGlyphCheck_Click);
            // 
            // toolStripButtonSettings
            // 
            this.toolStripButtonSettings.DisplayStyle = System.Windows.Forms.ToolStripItemDisplayStyle.Image;
            this.toolStripButtonSettings.Font = new System.Drawing.Font("Microsoft Sans Serif", 8.25F);
            this.toolStripButtonSettings.Image = global::Nikse.SubtitleEdit.Properties.Resources.Settings;
            this.toolStripButtonSettings.ImageScaling = System.Windows.Forms.ToolStripItemImageScaling.None;
            this.toolStripButtonSettings.ImageTransparentColor = System.Drawing.Color.Transparent;
            this.toolStripButtonSettings.Name = "toolStripButtonSettings";
            this.toolStripButtonSettings.Size = new System.Drawing.Size(36, 37);
            this.toolStripButtonSettings.Text = "Settings";
            this.toolStripButtonSettings.Click += new System.EventHandler(this.ToolStripButtonSettingsClick);
            // 
            // toolStripSeparatorHelp
            // 
            this.toolStripSeparatorHelp.Name = "toolStripSeparatorHelp";
            this.toolStripSeparatorHelp.Size = new System.Drawing.Size(6, 40);
            // 
            // toolStripButtonHelp
            // 
            this.toolStripButtonHelp.DisplayStyle = System.Windows.Forms.ToolStripItemDisplayStyle.Image;
            this.toolStripButtonHelp.Font = new System.Drawing.Font("Microsoft Sans Serif", 8.25F);
            this.toolStripButtonHelp.Image = global::Nikse.SubtitleEdit.Properties.Resources.Help32;
            this.toolStripButtonHelp.ImageScaling = System.Windows.Forms.ToolStripItemImageScaling.None;
            this.toolStripButtonHelp.ImageTransparentColor = System.Drawing.Color.Transparent;
            this.toolStripButtonHelp.Name = "toolStripButtonHelp";
            this.toolStripButtonHelp.Size = new System.Drawing.Size(36, 37);
            this.toolStripButtonHelp.Text = "Help";
            this.toolStripButtonHelp.Click += new System.EventHandler(this.ToolStripButtonHelpClick);
            // 
            // toolStripSeparatorToggle
            // 
            this.toolStripSeparatorToggle.Name = "toolStripSeparatorToggle";
            this.toolStripSeparatorToggle.Size = new System.Drawing.Size(6, 40);
            // 
            // toolStripButtonSourceView
            // 
            this.toolStripButtonSourceView.DisplayStyle = System.Windows.Forms.ToolStripItemDisplayStyle.Image;
            this.toolStripButtonSourceView.Font = new System.Drawing.Font("Microsoft Sans Serif", 8.25F);
            this.toolStripButtonSourceView.Image = ((System.Drawing.Image)(resources.GetObject("toolStripButtonSourceView.Image")));
            this.toolStripButtonSourceView.ImageScaling = System.Windows.Forms.ToolStripItemImageScaling.None;
            this.toolStripButtonSourceView.ImageTransparentColor = System.Drawing.Color.Magenta;
            this.toolStripButtonSourceView.Name = "toolStripButtonSourceView";
            this.toolStripButtonSourceView.Size = new System.Drawing.Size(36, 37);
            this.toolStripButtonSourceView.Text = "Toggle list/source view";
            this.toolStripButtonSourceView.Click += new System.EventHandler(this.toolStripButtonSourceView_Click);
            // 
            // toolStripButtonToggleWaveform
            // 
            this.toolStripButtonToggleWaveform.DisplayStyle = System.Windows.Forms.ToolStripItemDisplayStyle.Image;
            this.toolStripButtonToggleWaveform.Font = new System.Drawing.Font("Microsoft Sans Serif", 8.25F);
            this.toolStripButtonToggleWaveform.Image = ((System.Drawing.Image)(resources.GetObject("toolStripButtonToggleWaveform.Image")));
            this.toolStripButtonToggleWaveform.ImageScaling = System.Windows.Forms.ToolStripItemImageScaling.None;
            this.toolStripButtonToggleWaveform.ImageTransparentColor = System.Drawing.Color.Magenta;
            this.toolStripButtonToggleWaveform.Name = "toolStripButtonToggleWaveform";
            this.toolStripButtonToggleWaveform.Size = new System.Drawing.Size(36, 37);
            this.toolStripButtonToggleWaveform.Text = "Show/hide waveform";
            this.toolStripButtonToggleWaveform.Click += new System.EventHandler(this.toolStripButtonToggleWaveform_Click);
            // 
            // toolStripButtonToggleVideo
            // 
            this.toolStripButtonToggleVideo.Checked = true;
            this.toolStripButtonToggleVideo.CheckState = System.Windows.Forms.CheckState.Checked;
            this.toolStripButtonToggleVideo.DisplayStyle = System.Windows.Forms.ToolStripItemDisplayStyle.Image;
            this.toolStripButtonToggleVideo.Font = new System.Drawing.Font("Microsoft Sans Serif", 8.25F);
            this.toolStripButtonToggleVideo.Image = ((System.Drawing.Image)(resources.GetObject("toolStripButtonToggleVideo.Image")));
            this.toolStripButtonToggleVideo.ImageScaling = System.Windows.Forms.ToolStripItemImageScaling.None;
            this.toolStripButtonToggleVideo.ImageTransparentColor = System.Drawing.Color.Magenta;
            this.toolStripButtonToggleVideo.Name = "toolStripButtonToggleVideo";
            this.toolStripButtonToggleVideo.Size = new System.Drawing.Size(36, 37);
            this.toolStripButtonToggleVideo.Text = "Show/hide video";
            this.toolStripButtonToggleVideo.Click += new System.EventHandler(this.toolStripButtonToggleVideo_Click);
            // 
            // toolStripSeparatorSubtitleFormat
            // 
            this.toolStripSeparatorSubtitleFormat.Name = "toolStripSeparatorSubtitleFormat";
            this.toolStripSeparatorSubtitleFormat.Size = new System.Drawing.Size(6, 40);
            // 
            // toolStripLabelSubtitleFormat
            // 
            this.toolStripLabelSubtitleFormat.Name = "toolStripLabelSubtitleFormat";
            this.toolStripLabelSubtitleFormat.Size = new System.Drawing.Size(86, 37);
            this.toolStripLabelSubtitleFormat.Text = "Subtitle format";
            // 
            // comboBoxSubtitleFormats
            // 
            this.comboBoxSubtitleFormats.DropDownHeight = 215;
            this.comboBoxSubtitleFormats.DropDownStyle = System.Windows.Forms.ComboBoxStyle.DropDownList;
            this.comboBoxSubtitleFormats.FlatStyle = System.Windows.Forms.FlatStyle.Standard;
            this.comboBoxSubtitleFormats.IntegralHeight = false;
            this.comboBoxSubtitleFormats.Name = "comboBoxSubtitleFormats";
            this.comboBoxSubtitleFormats.Size = new System.Drawing.Size(150, 23);
            this.comboBoxSubtitleFormats.DropDown += new System.EventHandler(this.comboBoxSubtitleFormats_DropDown);
            this.comboBoxSubtitleFormats.DropDownClosed += new System.EventHandler(this.comboBoxSubtitleFormats_DropDownClosed);
            this.comboBoxSubtitleFormats.SelectedIndexChanged += new System.EventHandler(this.ComboBoxSubtitleFormatsSelectedIndexChanged);
            // 
            // toolStripSeparatorEncoding
            // 
            this.toolStripSeparatorEncoding.Name = "toolStripSeparatorEncoding";
            this.toolStripSeparatorEncoding.Size = new System.Drawing.Size(6, 40);
            // 
            // toolStripLabelEncoding
            // 
            this.toolStripLabelEncoding.Name = "toolStripLabelEncoding";
            this.toolStripLabelEncoding.Size = new System.Drawing.Size(81, 15);
            this.toolStripLabelEncoding.Text = "File encoding";
            // 
            // comboBoxEncoding
            // 
            this.comboBoxEncoding.DropDownHeight = 215;
            this.comboBoxEncoding.DropDownStyle = System.Windows.Forms.ComboBoxStyle.DropDownList;
            this.comboBoxEncoding.FlatStyle = System.Windows.Forms.FlatStyle.Standard;
            this.comboBoxEncoding.IntegralHeight = false;
            this.comboBoxEncoding.Items.AddRange(new object[] {
            "ANSI",
            "UTF-7",
            "UTF-8",
            "Unicode",
            "Unicode (big endian)"});
            this.comboBoxEncoding.Name = "comboBoxEncoding";
            this.comboBoxEncoding.Size = new System.Drawing.Size(129, 23);
            this.comboBoxEncoding.DropDown += new System.EventHandler(this.MenuOpened);
            this.comboBoxEncoding.DropDownClosed += new System.EventHandler(this.MenuClosed);
            // 
            // toolStripSeparatorFrameRate
            // 
            this.toolStripSeparatorFrameRate.Name = "toolStripSeparatorFrameRate";
            this.toolStripSeparatorFrameRate.Size = new System.Drawing.Size(6, 40);
            // 
            // toolStripLabelFrameRate
            // 
            this.toolStripLabelFrameRate.Name = "toolStripLabelFrameRate";
            this.toolStripLabelFrameRate.Size = new System.Drawing.Size(67, 15);
            this.toolStripLabelFrameRate.Text = "Frame rate";
            // 
            // toolStripComboBoxFrameRate
            // 
            this.toolStripComboBoxFrameRate.DropDownWidth = 75;
            this.toolStripComboBoxFrameRate.FlatStyle = System.Windows.Forms.FlatStyle.Standard;
            this.toolStripComboBoxFrameRate.Name = "toolStripComboBoxFrameRate";
            this.toolStripComboBoxFrameRate.Size = new System.Drawing.Size(75, 23);
            this.toolStripComboBoxFrameRate.DropDown += new System.EventHandler(this.MenuOpened);
            this.toolStripComboBoxFrameRate.DropDownClosed += new System.EventHandler(this.MenuClosed);
            this.toolStripComboBoxFrameRate.TextChanged += new System.EventHandler(this.ToolStripComboBoxFrameRateTextChanged);
            // 
            // toolStripButtonGetFrameRate
            // 
            this.toolStripButtonGetFrameRate.DisplayStyle = System.Windows.Forms.ToolStripItemDisplayStyle.Text;
            this.toolStripButtonGetFrameRate.Image = ((System.Drawing.Image)(resources.GetObject("toolStripButtonGetFrameRate.Image")));
            this.toolStripButtonGetFrameRate.ImageTransparentColor = System.Drawing.Color.Magenta;
            this.toolStripButtonGetFrameRate.Name = "toolStripButtonGetFrameRate";
            this.toolStripButtonGetFrameRate.Size = new System.Drawing.Size(23, 19);
            this.toolStripButtonGetFrameRate.Text = "...";
            this.toolStripButtonGetFrameRate.ToolTipText = "Get frame rate from video file";
            this.toolStripButtonGetFrameRate.Click += new System.EventHandler(this.ButtonGetFrameRateClick);
            // 
            // menuStrip1
            // 
            this.menuStrip1.Font = new System.Drawing.Font("Microsoft Sans Serif", 9F, System.Drawing.FontStyle.Regular, System.Drawing.GraphicsUnit.Point, ((byte)(0)));
            this.menuStrip1.Items.AddRange(new System.Windows.Forms.ToolStripItem[] {
            this.fileToolStripMenuItem,
            this.editToolStripMenuItem,
            this.toolsToolStripMenuItem,
            this.toolStripMenuItemSpellCheckMain,
            this.toolStripMenuItemVideo,
            this.toolStripMenuItemSynchronization,
            this.toolStripMenuItemAutoTranslate,
            this.optionsToolStripMenuItem,
            this.toolStripMenuItemNetworking,
            this.helpToolStripMenuItem});
            this.menuStrip1.Location = new System.Drawing.Point(0, 0);
            this.menuStrip1.Name = "menuStrip1";
            this.menuStrip1.Size = new System.Drawing.Size(975, 24);
            this.menuStrip1.TabIndex = 6;
            this.menuStrip1.Text = "menuStrip1";
            // 
            // fileToolStripMenuItem
            // 
            this.fileToolStripMenuItem.DropDownItems.AddRange(new System.Windows.Forms.ToolStripItem[] {
            this.newToolStripMenuItem,
            this.openToolStripMenuItem,
            this.toolStripMenuItemOpenKeepVideo,
            this.reopenToolStripMenuItem,
            this.saveToolStripMenuItem,
            this.saveAsToolStripMenuItem,
            this.toolStripMenuItemRestoreAutoBackup,
            this.toolStripMenuItemFileFormatProperties,
            this.toolStripMenuItemAssaStyles,
            this.toolStripSeparator20,
            this.openOriginalToolStripMenuItem,
            this.saveOriginalToolStripMenuItem,
            this.saveOriginalAstoolStripMenuItem,
            this.removeOriginalToolStripMenuItem,
            this.removeTranslationToolStripMenuItem,
            this.toolStripSeparator12,
            this.toolStripMenuItemOpenContainingFolder,
            this.toolStripMenuItemCompare,
            this.toolStripMenuItemStatistics,
            this.toolStripMenuItemPlugins,
            this.toolStripSeparator1,
            this.toolStripMenuItemImport,
            this.toolStripMenuItemExport,
            this.toolStripSeparator10,
            this.exitToolStripMenuItem});
            this.fileToolStripMenuItem.Name = "fileToolStripMenuItem";
            this.fileToolStripMenuItem.Size = new System.Drawing.Size(39, 20);
            this.fileToolStripMenuItem.Text = "File";
            this.fileToolStripMenuItem.DropDownOpening += new System.EventHandler(this.fileToolStripMenuItem_DropDownOpening);
            // 
            // newToolStripMenuItem
            // 
            this.newToolStripMenuItem.Name = "newToolStripMenuItem";
            this.newToolStripMenuItem.ShortcutKeys = ((System.Windows.Forms.Keys)((System.Windows.Forms.Keys.Control | System.Windows.Forms.Keys.N)));
            this.newToolStripMenuItem.Size = new System.Drawing.Size(269, 22);
            this.newToolStripMenuItem.Text = "New";
            this.newToolStripMenuItem.Click += new System.EventHandler(this.NewToolStripMenuItemClick);
            // 
            // openToolStripMenuItem
            // 
            this.openToolStripMenuItem.Name = "openToolStripMenuItem";
            this.openToolStripMenuItem.ShortcutKeys = ((System.Windows.Forms.Keys)((System.Windows.Forms.Keys.Control | System.Windows.Forms.Keys.O)));
            this.openToolStripMenuItem.Size = new System.Drawing.Size(269, 22);
            this.openToolStripMenuItem.Text = "Open";
            this.openToolStripMenuItem.Click += new System.EventHandler(this.OpenToolStripMenuItemClick);
            // 
            // toolStripMenuItemOpenKeepVideo
            // 
            this.toolStripMenuItemOpenKeepVideo.Name = "toolStripMenuItemOpenKeepVideo";
            this.toolStripMenuItemOpenKeepVideo.Size = new System.Drawing.Size(269, 22);
            this.toolStripMenuItemOpenKeepVideo.Text = "Open (keep video)";
            this.toolStripMenuItemOpenKeepVideo.Click += new System.EventHandler(this.toolStripMenuItemOpenKeepVideo_Click);
            // 
            // reopenToolStripMenuItem
            // 
            this.reopenToolStripMenuItem.Name = "reopenToolStripMenuItem";
            this.reopenToolStripMenuItem.Size = new System.Drawing.Size(269, 22);
            this.reopenToolStripMenuItem.Text = "Reopen";
            // 
            // saveToolStripMenuItem
            // 
            this.saveToolStripMenuItem.Name = "saveToolStripMenuItem";
            this.saveToolStripMenuItem.ShortcutKeys = ((System.Windows.Forms.Keys)((System.Windows.Forms.Keys.Control | System.Windows.Forms.Keys.S)));
            this.saveToolStripMenuItem.Size = new System.Drawing.Size(269, 22);
            this.saveToolStripMenuItem.Text = "Save";
            this.saveToolStripMenuItem.Click += new System.EventHandler(this.SaveToolStripMenuItemClick);
            // 
            // saveAsToolStripMenuItem
            // 
            this.saveAsToolStripMenuItem.Name = "saveAsToolStripMenuItem";
            this.saveAsToolStripMenuItem.Size = new System.Drawing.Size(269, 22);
            this.saveAsToolStripMenuItem.Text = "Save as...";
            this.saveAsToolStripMenuItem.Click += new System.EventHandler(this.SaveAsToolStripMenuItemClick);
            // 
            // toolStripMenuItemRestoreAutoBackup
            // 
            this.toolStripMenuItemRestoreAutoBackup.Name = "toolStripMenuItemRestoreAutoBackup";
            this.toolStripMenuItemRestoreAutoBackup.Size = new System.Drawing.Size(269, 22);
            this.toolStripMenuItemRestoreAutoBackup.Text = "Restore auto-backup...";
            this.toolStripMenuItemRestoreAutoBackup.Click += new System.EventHandler(this.toolStripMenuItemRestoreAutoBackup_Click);
            // 
            // toolStripMenuItemFileFormatProperties
            // 
            this.toolStripMenuItemFileFormatProperties.Name = "toolStripMenuItemFileFormatProperties";
            this.toolStripMenuItemFileFormatProperties.Size = new System.Drawing.Size(269, 22);
            this.toolStripMenuItemFileFormatProperties.Text = "<format> properties...";
            this.toolStripMenuItemFileFormatProperties.Click += new System.EventHandler(this.toolStripMenuItemFileFormatProperties_Click);
            // 
            // toolStripMenuItemAssaStyles
            // 
            this.toolStripMenuItemAssaStyles.Name = "toolStripMenuItemAssaStyles";
            this.toolStripMenuItemAssaStyles.Size = new System.Drawing.Size(269, 22);
            this.toolStripMenuItemAssaStyles.Text = "Advanced Sub Station Alpha styles...";
            this.toolStripMenuItemAssaStyles.Click += new System.EventHandler(this.toolStripMenuItemAssaStyles_Click);
            // 
            // toolStripSeparator20
            // 
            this.toolStripSeparator20.Name = "toolStripSeparator20";
            this.toolStripSeparator20.Size = new System.Drawing.Size(266, 6);
            // 
            // openOriginalToolStripMenuItem
            // 
            this.openOriginalToolStripMenuItem.Name = "openOriginalToolStripMenuItem";
            this.openOriginalToolStripMenuItem.Size = new System.Drawing.Size(269, 22);
            this.openOriginalToolStripMenuItem.Text = "Open original (translator mode)...";
            this.openOriginalToolStripMenuItem.Click += new System.EventHandler(this.OpenOriginalToolStripMenuItemClick);
            // 
            // saveOriginalToolStripMenuItem
            // 
            this.saveOriginalToolStripMenuItem.Name = "saveOriginalToolStripMenuItem";
            this.saveOriginalToolStripMenuItem.Size = new System.Drawing.Size(269, 22);
            this.saveOriginalToolStripMenuItem.Text = "Save original";
            this.saveOriginalToolStripMenuItem.Click += new System.EventHandler(this.SaveOriginalToolStripMenuItemClick);
            // 
            // saveOriginalAstoolStripMenuItem
            // 
            this.saveOriginalAstoolStripMenuItem.Name = "saveOriginalAstoolStripMenuItem";
            this.saveOriginalAstoolStripMenuItem.Size = new System.Drawing.Size(269, 22);
            this.saveOriginalAstoolStripMenuItem.Text = "Save original as...";
            this.saveOriginalAstoolStripMenuItem.Click += new System.EventHandler(this.SaveOriginalAstoolStripMenuItemClick);
            // 
            // removeOriginalToolStripMenuItem
            // 
            this.removeOriginalToolStripMenuItem.Name = "removeOriginalToolStripMenuItem";
            this.removeOriginalToolStripMenuItem.Size = new System.Drawing.Size(269, 22);
            this.removeOriginalToolStripMenuItem.Text = "Close original subtitle";
            this.removeOriginalToolStripMenuItem.Click += new System.EventHandler(this.RemoveOriginalToolStripMenuItemClick);
            // 
            // removeTranslationToolStripMenuItem
            // 
            this.removeTranslationToolStripMenuItem.Name = "removeTranslationToolStripMenuItem";
            this.removeTranslationToolStripMenuItem.Size = new System.Drawing.Size(269, 22);
            this.removeTranslationToolStripMenuItem.Text = "Close translated subtitle";
            this.removeTranslationToolStripMenuItem.Click += new System.EventHandler(this.removeTranslationToolStripMenuItem_Click);
            // 
            // toolStripSeparator12
            // 
            this.toolStripSeparator12.Name = "toolStripSeparator12";
            this.toolStripSeparator12.Size = new System.Drawing.Size(266, 6);
            // 
            // toolStripMenuItemOpenContainingFolder
            // 
            this.toolStripMenuItemOpenContainingFolder.Name = "toolStripMenuItemOpenContainingFolder";
            this.toolStripMenuItemOpenContainingFolder.Size = new System.Drawing.Size(269, 22);
            this.toolStripMenuItemOpenContainingFolder.Text = "Open containing folder";
            this.toolStripMenuItemOpenContainingFolder.Click += new System.EventHandler(this.toolStripMenuItemOpenContainingFolder_Click);
            // 
            // toolStripMenuItemCompare
            // 
            this.toolStripMenuItemCompare.Name = "toolStripMenuItemCompare";
            this.toolStripMenuItemCompare.Size = new System.Drawing.Size(269, 22);
            this.toolStripMenuItemCompare.Text = "Compare...";
            this.toolStripMenuItemCompare.Click += new System.EventHandler(this.ToolStripMenuItemCompareClick);
            // 
            // toolStripMenuItemStatistics
            // 
            this.toolStripMenuItemStatistics.Name = "toolStripMenuItemStatistics";
            this.toolStripMenuItemStatistics.Size = new System.Drawing.Size(269, 22);
            this.toolStripMenuItemStatistics.Text = "Statistics...";
            this.toolStripMenuItemStatistics.Click += new System.EventHandler(this.toolStripMenuItemStatistics_Click);
            // 
            // toolStripMenuItemPlugins
            // 
            this.toolStripMenuItemPlugins.Name = "toolStripMenuItemPlugins";
            this.toolStripMenuItemPlugins.Size = new System.Drawing.Size(269, 22);
            this.toolStripMenuItemPlugins.Text = "Plugins...";
            this.toolStripMenuItemPlugins.Click += new System.EventHandler(this.toolStripMenuItemPlugins_Click);
            // 
            // toolStripSeparator1
            // 
            this.toolStripSeparator1.Name = "toolStripSeparator1";
            this.toolStripSeparator1.Size = new System.Drawing.Size(266, 6);
            // 
            // toolStripMenuItemImport
            // 
            this.toolStripMenuItemImport.DropDownItems.AddRange(new System.Windows.Forms.ToolStripItem[] {
            this.toolStripMenuItemImportImages,
            this.toolStripMenuItemImportText,
            this.toolStripMenuItemImportTimeCodes,
            this.toolStripMenuItemImportFromVideo,
            this.toolStripMenuItemImportBluRaySup,
            this.toolStripMenuItemImportBluraySupFileForEdit,
            this.toolStripMenuItemImportSubIdx,
            this.toolStripMenuItemImportDvdSubtitles,
            this.toolStripMenuItemImportOcrHardSub,
            this.toolStripMenuItemImportManualAnsi});
            this.toolStripMenuItemImport.Name = "toolStripMenuItemImport";
            this.toolStripMenuItemImport.Size = new System.Drawing.Size(269, 22);
            this.toolStripMenuItemImport.Text = "Import";
            // 
            // toolStripMenuItemImportImages
            // 
            this.toolStripMenuItemImportImages.Name = "toolStripMenuItemImportImages";
            this.toolStripMenuItemImportImages.Size = new System.Drawing.Size(330, 22);
            this.toolStripMenuItemImportImages.Text = "Images...";
            this.toolStripMenuItemImportImages.Click += new System.EventHandler(this.toolStripMenuItemImportImages_Click);
            // 
            // toolStripMenuItemImportText
            // 
            this.toolStripMenuItemImportText.Name = "toolStripMenuItemImportText";
            this.toolStripMenuItemImportText.Size = new System.Drawing.Size(330, 22);
            this.toolStripMenuItemImportText.Text = "Text...";
            this.toolStripMenuItemImportText.Click += new System.EventHandler(this.toolStripMenuItemImportText_Click);
            // 
            // toolStripMenuItemImportTimeCodes
            // 
            this.toolStripMenuItemImportTimeCodes.Name = "toolStripMenuItemImportTimeCodes";
            this.toolStripMenuItemImportTimeCodes.Size = new System.Drawing.Size(330, 22);
            this.toolStripMenuItemImportTimeCodes.Text = "Time codes into existing subtitle...";
            this.toolStripMenuItemImportTimeCodes.Click += new System.EventHandler(this.toolStripMenuItemImportTimeCodes_Click);
            // 
            // toolStripMenuItemImportFromVideo
            // 
            this.toolStripMenuItemImportFromVideo.Name = "toolStripMenuItemImportFromVideo";
            this.toolStripMenuItemImportFromVideo.Size = new System.Drawing.Size(330, 22);
            this.toolStripMenuItemImportFromVideo.Text = "Subtitle from video file...";
            this.toolStripMenuItemImportFromVideo.Click += new System.EventHandler(this.toolStripMenuItemImportFromVideo_Click);
            // 
            // toolStripMenuItemImportBluRaySup
            // 
            this.toolStripMenuItemImportBluRaySup.Name = "toolStripMenuItemImportBluRaySup";
            this.toolStripMenuItemImportBluRaySup.Size = new System.Drawing.Size(330, 22);
            this.toolStripMenuItemImportBluRaySup.Text = "Blu-ray sup file for OCR...";
            this.toolStripMenuItemImportBluRaySup.Click += new System.EventHandler(this.toolStripMenuItemImportBluRaySup_Click);
            // 
            // toolStripMenuItemImportBluraySupFileForEdit
            // 
            this.toolStripMenuItemImportBluraySupFileForEdit.Name = "toolStripMenuItemImportBluraySupFileForEdit";
            this.toolStripMenuItemImportBluraySupFileForEdit.Size = new System.Drawing.Size(330, 22);
            this.toolStripMenuItemImportBluraySupFileForEdit.Text = "Blu-ray sup file for edit...";
            this.toolStripMenuItemImportBluraySupFileForEdit.Click += new System.EventHandler(this.toolStripMenuItemImportBluraySupFileForEdit_Click);
            // 
            // toolStripMenuItemImportSubIdx
            // 
            this.toolStripMenuItemImportSubIdx.Name = "toolStripMenuItemImportSubIdx";
            this.toolStripMenuItemImportSubIdx.Size = new System.Drawing.Size(330, 22);
            this.toolStripMenuItemImportSubIdx.Text = "VobSub (sub/idx) subtitle for OCR...";
            this.toolStripMenuItemImportSubIdx.Click += new System.EventHandler(this.toolStripMenuItemImportSubIdx_Click);
            // 
            // toolStripMenuItemImportDvdSubtitles
            // 
            this.toolStripMenuItemImportDvdSubtitles.Name = "toolStripMenuItemImportDvdSubtitles";
            this.toolStripMenuItemImportDvdSubtitles.Size = new System.Drawing.Size(330, 22);
            this.toolStripMenuItemImportDvdSubtitles.Text = "VOB/IFO (DVD)...";
            this.toolStripMenuItemImportDvdSubtitles.Click += new System.EventHandler(this.toolStripMenuItemImportDvdSubtitles_Click);
            // 
            // toolStripMenuItemImportOcrHardSub
            // 
            this.toolStripMenuItemImportOcrHardSub.Name = "toolStripMenuItemImportOcrHardSub";
            this.toolStripMenuItemImportOcrHardSub.Size = new System.Drawing.Size(330, 22);
            this.toolStripMenuItemImportOcrHardSub.Text = "Import/OCR burned-in subtitles from video file...";
            this.toolStripMenuItemImportOcrHardSub.Click += new System.EventHandler(this.toolStripMenuItemImportOcrHardSub_Click);
            // 
            // toolStripMenuItemImportManualAnsi
            // 
            this.toolStripMenuItemImportManualAnsi.Name = "toolStripMenuItemImportManualAnsi";
            this.toolStripMenuItemImportManualAnsi.Size = new System.Drawing.Size(330, 22);
            this.toolStripMenuItemImportManualAnsi.Text = "Subtitle file with manually chosen encoding...";
            this.toolStripMenuItemImportManualAnsi.Click += new System.EventHandler(this.toolStripMenuItemImportManualAnsi_Click);
            // 
            // toolStripMenuItemExport
            // 
            this.toolStripMenuItemExport.DropDownItems.AddRange(new System.Windows.Forms.ToolStripItem[] {
            this.toolStripMenuItemExportAdobeEncoreFABImageScript,
            this.toolStripMenuItemExportAvidStl,
            this.toolStripMenuItemExportAyato,
            this.toolStripMenuItemExportPngXml,
            this.toolStripMenuItemExportBluraySup,
            this.toolStripMenuItemExportBdTextSt,
            this.toolStripMenuItemExportCapMakerPlus,
            this.toolStripMenuItemExportCaptionInc,
            this.toolStripMenuItemExportCavena890,
            this.toolStripMenuItemExportCheetahCap,
            this.toolStripMenuItemExportDcinemaInterop,
            this.toolStripMenuItemExportDcinemaSMPTE2014,
            this.toolStripMenuItemExportDost,
            this.toolStripMenuItemExportDvdStudioProStl,
            this.toolStripMenuItemExportEBUSTL,
            this.toolStripMenuItemExportEdl,
            this.toolStripMenuItemExportEdlClipName,
            this.toolStripMenuItemExportFcpIImage,
            this.toolStripMenuItemExportFcpXmlAdvanced,
            this.toolStripMenuItemExportImagePerFrame,
            this.toolStripMenuItemExportTextTimeCodePair,
            this.toolStripMenuItemExportPACScreenElectronics,
            this.toolStripMenuItemExportUniPac,
            this.toolStripMenuItemExportPlainText,
            this.toolStripMenuItemExportSpumux,
            this.toolStripMenuItemExportTtmlImage,
            this.toolStripMenuItemExportUltech130,
            this.toolStripMenuItemExportVobSubSubIdx,
            this.toolStripSeparatorExportCustomText,
            this.toolStripMenuItemExportCustomTextFormat});
            this.toolStripMenuItemExport.Name = "toolStripMenuItemExport";
            this.toolStripMenuItemExport.Size = new System.Drawing.Size(269, 22);
            this.toolStripMenuItemExport.Text = "Export";
            // 
            // toolStripMenuItemExportAdobeEncoreFABImageScript
            // 
            this.toolStripMenuItemExportAdobeEncoreFABImageScript.Name = "toolStripMenuItemExportAdobeEncoreFABImageScript";
            this.toolStripMenuItemExportAdobeEncoreFABImageScript.Size = new System.Drawing.Size(255, 22);
            this.toolStripMenuItemExportAdobeEncoreFABImageScript.Text = "Adobe Encore FAB image script...";
            this.toolStripMenuItemExportAdobeEncoreFABImageScript.Click += new System.EventHandler(this.toolStripMenuItemExportAdobeEncoreFABImageScript_Click);
            // 
            // toolStripMenuItemExportAvidStl
            // 
            this.toolStripMenuItemExportAvidStl.Name = "toolStripMenuItemExportAvidStl";
            this.toolStripMenuItemExportAvidStl.Size = new System.Drawing.Size(255, 22);
            this.toolStripMenuItemExportAvidStl.Text = "Avid STL...";
            this.toolStripMenuItemExportAvidStl.Click += new System.EventHandler(this.toolStripMenuItemExportAvidStl_Click);
            // 
            // toolStripMenuItemExportAyato
            // 
            this.toolStripMenuItemExportAyato.Name = "toolStripMenuItemExportAyato";
            this.toolStripMenuItemExportAyato.Size = new System.Drawing.Size(255, 22);
            this.toolStripMenuItemExportAyato.Text = "Ayato...";
            this.toolStripMenuItemExportAyato.Click += new System.EventHandler(this.toolStripMenuItemExportAyato_Click);
            // 
            // toolStripMenuItemExportPngXml
            // 
            this.toolStripMenuItemExportPngXml.Name = "toolStripMenuItemExportPngXml";
            this.toolStripMenuItemExportPngXml.Size = new System.Drawing.Size(255, 22);
            this.toolStripMenuItemExportPngXml.Text = "BDN xml/png...";
            this.toolStripMenuItemExportPngXml.Click += new System.EventHandler(this.toolStripMenuItemExportPngXml_Click);
            // 
            // toolStripMenuItemExportBluraySup
            // 
            this.toolStripMenuItemExportBluraySup.Name = "toolStripMenuItemExportBluraySup";
            this.toolStripMenuItemExportBluraySup.Size = new System.Drawing.Size(255, 22);
            this.toolStripMenuItemExportBluraySup.Text = "Blu-ray sup...";
            this.toolStripMenuItemExportBluraySup.Click += new System.EventHandler(this.toolStripMenuItemExportBluraySup_Click);
            // 
            // toolStripMenuItemExportBdTextSt
            // 
            this.toolStripMenuItemExportBdTextSt.Name = "toolStripMenuItemExportBdTextSt";
            this.toolStripMenuItemExportBdTextSt.Size = new System.Drawing.Size(255, 22);
            this.toolStripMenuItemExportBdTextSt.Text = "Blu-ray TextST...";
            this.toolStripMenuItemExportBdTextSt.Click += new System.EventHandler(this.toolStripMenuItemExportBdTextSt_Click);
            // 
            // toolStripMenuItemExportCapMakerPlus
            // 
            this.toolStripMenuItemExportCapMakerPlus.Name = "toolStripMenuItemExportCapMakerPlus";
            this.toolStripMenuItemExportCapMakerPlus.Size = new System.Drawing.Size(255, 22);
            this.toolStripMenuItemExportCapMakerPlus.Text = "CapMaker Plus...";
            this.toolStripMenuItemExportCapMakerPlus.Click += new System.EventHandler(this.toolStripMenuItemExportCapMakerPlus_Click);
            // 
            // toolStripMenuItemExportCaptionInc
            // 
            this.toolStripMenuItemExportCaptionInc.Name = "toolStripMenuItemExportCaptionInc";
            this.toolStripMenuItemExportCaptionInc.Size = new System.Drawing.Size(255, 22);
            this.toolStripMenuItemExportCaptionInc.Text = "Captions Inc...";
            this.toolStripMenuItemExportCaptionInc.Click += new System.EventHandler(this.toolStripMenuItemExportCaptionInc_Click);
            // 
            // toolStripMenuItemExportCavena890
            // 
            this.toolStripMenuItemExportCavena890.Name = "toolStripMenuItemExportCavena890";
            this.toolStripMenuItemExportCavena890.Size = new System.Drawing.Size(255, 22);
            this.toolStripMenuItemExportCavena890.Text = "Cavena 890...";
            this.toolStripMenuItemExportCavena890.Click += new System.EventHandler(this.toolStripMenuItemExportCavena890_Click);
            // 
            // toolStripMenuItemExportCheetahCap
            // 
            this.toolStripMenuItemExportCheetahCap.Name = "toolStripMenuItemExportCheetahCap";
            this.toolStripMenuItemExportCheetahCap.Size = new System.Drawing.Size(255, 22);
            this.toolStripMenuItemExportCheetahCap.Text = "Cheetah CAP...";
            this.toolStripMenuItemExportCheetahCap.Click += new System.EventHandler(this.toolStripMenuItemExportCheetahCap_Click);
            // 
            // toolStripMenuItemExportDcinemaInterop
            // 
            this.toolStripMenuItemExportDcinemaInterop.Name = "toolStripMenuItemExportDcinemaInterop";
            this.toolStripMenuItemExportDcinemaInterop.Size = new System.Drawing.Size(255, 22);
            this.toolStripMenuItemExportDcinemaInterop.Text = "D-Cinema interop/png...";
            this.toolStripMenuItemExportDcinemaInterop.Click += new System.EventHandler(this.toolStripMenuItemExportDcinemaInterop_Click);
            // 
            // toolStripMenuItemExportDcinemaSMPTE2014
            // 
            this.toolStripMenuItemExportDcinemaSMPTE2014.Name = "toolStripMenuItemExportDcinemaSMPTE2014";
            this.toolStripMenuItemExportDcinemaSMPTE2014.Size = new System.Drawing.Size(255, 22);
            this.toolStripMenuItemExportDcinemaSMPTE2014.Text = "D-Cinema SMPTE 2014/png...";
            this.toolStripMenuItemExportDcinemaSMPTE2014.Click += new System.EventHandler(this.toolStripMenuItemExportDcinemaSMPTE2014_Click);
            // 
            // toolStripMenuItemExportDost
            // 
            this.toolStripMenuItemExportDost.Name = "toolStripMenuItemExportDost";
            this.toolStripMenuItemExportDost.Size = new System.Drawing.Size(255, 22);
            this.toolStripMenuItemExportDost.Text = "DOST...";
            this.toolStripMenuItemExportDost.Click += new System.EventHandler(this.toolStripMenuItemExportDost_Click);
            // 
            // toolStripMenuItemExportDvdStudioProStl
            // 
            this.toolStripMenuItemExportDvdStudioProStl.Name = "toolStripMenuItemExportDvdStudioProStl";
            this.toolStripMenuItemExportDvdStudioProStl.Size = new System.Drawing.Size(255, 22);
            this.toolStripMenuItemExportDvdStudioProStl.Text = "DVD Studio Pro STL";
            this.toolStripMenuItemExportDvdStudioProStl.Click += new System.EventHandler(this.toolStripMenuItemExportDvdStudioProStl_Click);
            // 
            // toolStripMenuItemExportEBUSTL
            // 
            this.toolStripMenuItemExportEBUSTL.Name = "toolStripMenuItemExportEBUSTL";
            this.toolStripMenuItemExportEBUSTL.Size = new System.Drawing.Size(255, 22);
            this.toolStripMenuItemExportEBUSTL.Text = "EBU STL...";
            this.toolStripMenuItemExportEBUSTL.Click += new System.EventHandler(this.toolStripMenuItemExportEBUSTL_Click);
            // 
            // toolStripMenuItemExportEdl
            // 
            this.toolStripMenuItemExportEdl.Name = "toolStripMenuItemExportEdl";
            this.toolStripMenuItemExportEdl.Size = new System.Drawing.Size(255, 22);
            this.toolStripMenuItemExportEdl.Text = "EDL...";
            this.toolStripMenuItemExportEdl.Click += new System.EventHandler(this.toolStripMenuItemExportEdl_Click);
            // 
            // toolStripMenuItemExportEdlClipName
            // 
            this.toolStripMenuItemExportEdlClipName.Name = "toolStripMenuItemExportEdlClipName";
            this.toolStripMenuItemExportEdlClipName.Size = new System.Drawing.Size(255, 22);
            this.toolStripMenuItemExportEdlClipName.Text = "EDL/CLIPNAME...";
            this.toolStripMenuItemExportEdlClipName.Click += new System.EventHandler(this.toolStripMenuItemExportEdlClipName_Click);
            // 
            // toolStripMenuItemExportFcpIImage
            // 
            this.toolStripMenuItemExportFcpIImage.Name = "toolStripMenuItemExportFcpIImage";
            this.toolStripMenuItemExportFcpIImage.Size = new System.Drawing.Size(255, 22);
            this.toolStripMenuItemExportFcpIImage.Text = "Final Cut Pro + image...";
            this.toolStripMenuItemExportFcpIImage.Click += new System.EventHandler(this.toolStripMenuItemExportFcpIImage_Click);
            // 
            // toolStripMenuItemExportFcpXmlAdvanced
            // 
            this.toolStripMenuItemExportFcpXmlAdvanced.Name = "toolStripMenuItemExportFcpXmlAdvanced";
            this.toolStripMenuItemExportFcpXmlAdvanced.Size = new System.Drawing.Size(255, 22);
            this.toolStripMenuItemExportFcpXmlAdvanced.Text = "Final Cut Pro XML advanced...";
            this.toolStripMenuItemExportFcpXmlAdvanced.Click += new System.EventHandler(this.toolStripMenuItemExportFcpXmlAdvanced_Click);
            // 
            // toolStripMenuItemExportImagePerFrame
            // 
            this.toolStripMenuItemExportImagePerFrame.Name = "toolStripMenuItemExportImagePerFrame";
            this.toolStripMenuItemExportImagePerFrame.Size = new System.Drawing.Size(255, 22);
            this.toolStripMenuItemExportImagePerFrame.Text = "Image per frame...";
            this.toolStripMenuItemExportImagePerFrame.Visible = false;
            this.toolStripMenuItemExportImagePerFrame.Click += new System.EventHandler(this.toolStripMenuItemExportImagePerFrame_Click);
            // 
            // toolStripMenuItemExportTextTimeCodePair
            // 
            this.toolStripMenuItemExportTextTimeCodePair.Name = "toolStripMenuItemExportTextTimeCodePair";
            this.toolStripMenuItemExportTextTimeCodePair.Size = new System.Drawing.Size(255, 22);
            this.toolStripMenuItemExportTextTimeCodePair.Text = "Korean ATS file pair...";
            this.toolStripMenuItemExportTextTimeCodePair.Click += new System.EventHandler(this.toolStripMenuItemExportTextTimeCodePair_Click);
            // 
            // toolStripMenuItemExportPACScreenElectronics
            // 
            this.toolStripMenuItemExportPACScreenElectronics.Name = "toolStripMenuItemExportPACScreenElectronics";
            this.toolStripMenuItemExportPACScreenElectronics.Size = new System.Drawing.Size(255, 22);
            this.toolStripMenuItemExportPACScreenElectronics.Text = "PAC (Screen Electronics)...";
            this.toolStripMenuItemExportPACScreenElectronics.Click += new System.EventHandler(this.toolStripMenuItemExportPACScreenElectronics_Click);
            // 
            // toolStripMenuItemExportUniPac
            // 
            this.toolStripMenuItemExportUniPac.Name = "toolStripMenuItemExportUniPac";
            this.toolStripMenuItemExportUniPac.Size = new System.Drawing.Size(255, 22);
            this.toolStripMenuItemExportUniPac.Text = "PAC Unicode (UniPac)...";
            this.toolStripMenuItemExportUniPac.Click += new System.EventHandler(this.toolStripMenuItemExportUniPac_Click);
            // 
            // toolStripMenuItemExportPlainText
            // 
            this.toolStripMenuItemExportPlainText.Name = "toolStripMenuItemExportPlainText";
            this.toolStripMenuItemExportPlainText.Size = new System.Drawing.Size(255, 22);
            this.toolStripMenuItemExportPlainText.Text = "Plain text...";
            this.toolStripMenuItemExportPlainText.Click += new System.EventHandler(this.toolStripMenuItemExportPlainText_Click);
            // 
            // toolStripMenuItemExportSpumux
            // 
            this.toolStripMenuItemExportSpumux.Name = "toolStripMenuItemExportSpumux";
            this.toolStripMenuItemExportSpumux.Size = new System.Drawing.Size(255, 22);
            this.toolStripMenuItemExportSpumux.Text = "Spumux...";
            this.toolStripMenuItemExportSpumux.Click += new System.EventHandler(this.toolStripMenuItemExportSpumux_Click);
            // 
            // toolStripMenuItemExportTtmlImage
            // 
            this.toolStripMenuItemExportTtmlImage.Name = "toolStripMenuItemExportTtmlImage";
            this.toolStripMenuItemExportTtmlImage.Size = new System.Drawing.Size(255, 22);
            this.toolStripMenuItemExportTtmlImage.Text = "TTML/PNG...";
            this.toolStripMenuItemExportTtmlImage.Click += new System.EventHandler(this.toolStripMenuItemExportTtmlImage_Click);
            // 
            // toolStripMenuItemExportUltech130
            // 
            this.toolStripMenuItemExportUltech130.Name = "toolStripMenuItemExportUltech130";
            this.toolStripMenuItemExportUltech130.Size = new System.Drawing.Size(255, 22);
            this.toolStripMenuItemExportUltech130.Text = "Ultech caption...";
            this.toolStripMenuItemExportUltech130.Click += new System.EventHandler(this.toolStripMenuItemExportUltech130_Click);
            // 
            // toolStripMenuItemExportVobSubSubIdx
            // 
            this.toolStripMenuItemExportVobSubSubIdx.Name = "toolStripMenuItemExportVobSubSubIdx";
            this.toolStripMenuItemExportVobSubSubIdx.Size = new System.Drawing.Size(255, 22);
            this.toolStripMenuItemExportVobSubSubIdx.Text = "VobSub (sub/idx)...";
            this.toolStripMenuItemExportVobSubSubIdx.Click += new System.EventHandler(this.toolStripMenuItemExportVobSubSubIdx_Click);
            // 
            // toolStripSeparatorExportCustomText
            // 
            this.toolStripSeparatorExportCustomText.Name = "toolStripSeparatorExportCustomText";
            this.toolStripSeparatorExportCustomText.Size = new System.Drawing.Size(252, 6);
            // 
            // toolStripMenuItemExportCustomTextFormat
            // 
            this.toolStripMenuItemExportCustomTextFormat.Name = "toolStripMenuItemExportCustomTextFormat";
            this.toolStripMenuItemExportCustomTextFormat.Size = new System.Drawing.Size(255, 22);
            this.toolStripMenuItemExportCustomTextFormat.Text = "Export custom text format...";
            this.toolStripMenuItemExportCustomTextFormat.Click += new System.EventHandler(this.toolStripMenuItemExportExportCustomTextFormat_Click);
            // 
            // toolStripSeparator10
            // 
            this.toolStripSeparator10.Name = "toolStripSeparator10";
            this.toolStripSeparator10.Size = new System.Drawing.Size(266, 6);
            // 
            // exitToolStripMenuItem
            // 
            this.exitToolStripMenuItem.Name = "exitToolStripMenuItem";
            this.exitToolStripMenuItem.Size = new System.Drawing.Size(269, 22);
            this.exitToolStripMenuItem.Text = "E&xit";
            this.exitToolStripMenuItem.Click += new System.EventHandler(this.ExitToolStripMenuItemClick);
            // 
            // editToolStripMenuItem
            // 
            this.editToolStripMenuItem.DropDownItems.AddRange(new System.Windows.Forms.ToolStripItem[] {
            this.toolStripMenuItemUndo,
            this.toolStripMenuItemRedo,
            this.showHistoryforUndoToolStripMenuItem,
            this.toolStripSeparator14,
            this.toolStripMenuItemInsertUnicodeCharacter,
            this.toolStripSeparatorInsertUnicodeCharacter,
            this.findToolStripMenuItem,
            this.findNextToolStripMenuItem,
            this.replaceToolStripMenuItem,
            this.multipleReplaceToolStripMenuItem,
            this.gotoLineNumberToolStripMenuItem,
            this.toolStripMenuItemShowOriginalInPreview,
            this.toolStripSeparator24,
            this.toolStripMenuItemRightToLeftMode,
            this.toolStripMenuItemRtlUnicodeControlChars,
            this.toolStripMenuItemRemoveUnicodeControlChars,
            this.toolStripMenuItemReverseRightToLeftStartEnd,
            this.toolStripSeparator21,
            this.toolStripMenuItemModifySelection,
            this.toolStripMenuItemInverseSelection,
            this.editSelectAllToolStripMenuItem});
            this.editToolStripMenuItem.Name = "editToolStripMenuItem";
            this.editToolStripMenuItem.Size = new System.Drawing.Size(40, 20);
            this.editToolStripMenuItem.Text = "Edit";
            this.editToolStripMenuItem.DropDownOpening += new System.EventHandler(this.EditToolStripMenuItemDropDownOpening);
            // 
            // toolStripMenuItemUndo
            // 
            this.toolStripMenuItemUndo.Name = "toolStripMenuItemUndo";
            this.toolStripMenuItemUndo.Size = new System.Drawing.Size(301, 22);
            this.toolStripMenuItemUndo.Text = "Undo";
            this.toolStripMenuItemUndo.Click += new System.EventHandler(this.toolStripMenuItemUndo_Click);
            // 
            // toolStripMenuItemRedo
            // 
            this.toolStripMenuItemRedo.Name = "toolStripMenuItemRedo";
            this.toolStripMenuItemRedo.Size = new System.Drawing.Size(301, 22);
            this.toolStripMenuItemRedo.Text = "Redo";
            this.toolStripMenuItemRedo.Click += new System.EventHandler(this.toolStripMenuItemRedo_Click);
            // 
            // showHistoryforUndoToolStripMenuItem
            // 
            this.showHistoryforUndoToolStripMenuItem.Name = "showHistoryforUndoToolStripMenuItem";
            this.showHistoryforUndoToolStripMenuItem.Size = new System.Drawing.Size(301, 22);
            this.showHistoryforUndoToolStripMenuItem.Text = "Show history (for undo)";
            this.showHistoryforUndoToolStripMenuItem.Click += new System.EventHandler(this.ShowHistoryforUndoToolStripMenuItemClick);
            // 
            // toolStripSeparator14
            // 
            this.toolStripSeparator14.Name = "toolStripSeparator14";
            this.toolStripSeparator14.Size = new System.Drawing.Size(298, 6);
            // 
            // toolStripMenuItemInsertUnicodeCharacter
            // 
            this.toolStripMenuItemInsertUnicodeCharacter.Name = "toolStripMenuItemInsertUnicodeCharacter";
            this.toolStripMenuItemInsertUnicodeCharacter.Size = new System.Drawing.Size(301, 22);
            this.toolStripMenuItemInsertUnicodeCharacter.Text = "Insert unicode character";
            // 
            // toolStripSeparatorInsertUnicodeCharacter
            // 
            this.toolStripSeparatorInsertUnicodeCharacter.Name = "toolStripSeparatorInsertUnicodeCharacter";
            this.toolStripSeparatorInsertUnicodeCharacter.Size = new System.Drawing.Size(298, 6);
            // 
            // findToolStripMenuItem
            // 
            this.findToolStripMenuItem.Name = "findToolStripMenuItem";
            this.findToolStripMenuItem.ShortcutKeys = ((System.Windows.Forms.Keys)((System.Windows.Forms.Keys.Control | System.Windows.Forms.Keys.F)));
            this.findToolStripMenuItem.Size = new System.Drawing.Size(301, 22);
            this.findToolStripMenuItem.Text = "Find";
            this.findToolStripMenuItem.Click += new System.EventHandler(this.FindToolStripMenuItemClick);
            // 
            // findNextToolStripMenuItem
            // 
            this.findNextToolStripMenuItem.Name = "findNextToolStripMenuItem";
            this.findNextToolStripMenuItem.ShortcutKeys = System.Windows.Forms.Keys.F3;
            this.findNextToolStripMenuItem.Size = new System.Drawing.Size(301, 22);
            this.findNextToolStripMenuItem.Text = "Find next";
            this.findNextToolStripMenuItem.Click += new System.EventHandler(this.FindNextToolStripMenuItemClick);
            // 
            // replaceToolStripMenuItem
            // 
            this.replaceToolStripMenuItem.Name = "replaceToolStripMenuItem";
            this.replaceToolStripMenuItem.ShortcutKeys = ((System.Windows.Forms.Keys)((System.Windows.Forms.Keys.Control | System.Windows.Forms.Keys.H)));
            this.replaceToolStripMenuItem.Size = new System.Drawing.Size(301, 22);
            this.replaceToolStripMenuItem.Text = "Replace";
            this.replaceToolStripMenuItem.Click += new System.EventHandler(this.ReplaceToolStripMenuItemClick);
            // 
            // multipleReplaceToolStripMenuItem
            // 
            this.multipleReplaceToolStripMenuItem.Name = "multipleReplaceToolStripMenuItem";
            this.multipleReplaceToolStripMenuItem.Size = new System.Drawing.Size(301, 22);
            this.multipleReplaceToolStripMenuItem.Text = "Multiple replace";
            this.multipleReplaceToolStripMenuItem.Click += new System.EventHandler(this.MultipleReplaceToolStripMenuItemClick);
            // 
            // gotoLineNumberToolStripMenuItem
            // 
            this.gotoLineNumberToolStripMenuItem.Name = "gotoLineNumberToolStripMenuItem";
            this.gotoLineNumberToolStripMenuItem.ShortcutKeys = ((System.Windows.Forms.Keys)((System.Windows.Forms.Keys.Control | System.Windows.Forms.Keys.G)));
            this.gotoLineNumberToolStripMenuItem.Size = new System.Drawing.Size(301, 22);
            this.gotoLineNumberToolStripMenuItem.Text = "Goto line number...";
            this.gotoLineNumberToolStripMenuItem.Click += new System.EventHandler(this.GotoLineNumberToolStripMenuItemClick);
            // 
            // toolStripMenuItemShowOriginalInPreview
            // 
            this.toolStripMenuItemShowOriginalInPreview.Name = "toolStripMenuItemShowOriginalInPreview";
            this.toolStripMenuItemShowOriginalInPreview.Size = new System.Drawing.Size(301, 22);
            this.toolStripMenuItemShowOriginalInPreview.Text = "Show original text in video/audio previews";
            this.toolStripMenuItemShowOriginalInPreview.Click += new System.EventHandler(this.ToolStripMenuItemShowOriginalInPreviewClick);
            // 
            // toolStripSeparator24
            // 
            this.toolStripSeparator24.Name = "toolStripSeparator24";
            this.toolStripSeparator24.Size = new System.Drawing.Size(298, 6);
            // 
            // toolStripMenuItemRightToLeftMode
            // 
            this.toolStripMenuItemRightToLeftMode.Name = "toolStripMenuItemRightToLeftMode";
            this.toolStripMenuItemRightToLeftMode.Size = new System.Drawing.Size(301, 22);
            this.toolStripMenuItemRightToLeftMode.Text = "Right to left mode";
            this.toolStripMenuItemRightToLeftMode.Click += new System.EventHandler(this.ToolStripMenuItemRightToLeftModeClick);
            // 
            // toolStripMenuItemRtlUnicodeControlChars
            // 
            this.toolStripMenuItemRtlUnicodeControlChars.Name = "toolStripMenuItemRtlUnicodeControlChars";
            this.toolStripMenuItemRtlUnicodeControlChars.Size = new System.Drawing.Size(301, 22);
            this.toolStripMenuItemRtlUnicodeControlChars.Text = "Fix RTL via Unicode tags";
            this.toolStripMenuItemRtlUnicodeControlChars.Click += new System.EventHandler(this.toolStripMenuItemRtlUnicodeControlChars_Click);
            // 
            // toolStripMenuItemRemoveUnicodeControlChars
            // 
            this.toolStripMenuItemRemoveUnicodeControlChars.Name = "toolStripMenuItemRemoveUnicodeControlChars";
            this.toolStripMenuItemRemoveUnicodeControlChars.Size = new System.Drawing.Size(301, 22);
            this.toolStripMenuItemRemoveUnicodeControlChars.Text = "Remove Unicode tags";
            this.toolStripMenuItemRemoveUnicodeControlChars.Click += new System.EventHandler(this.toolStripMenuItemRemoveUnicodeControlChars_Click);
            // 
            // toolStripMenuItemReverseRightToLeftStartEnd
            // 
            this.toolStripMenuItemReverseRightToLeftStartEnd.Name = "toolStripMenuItemReverseRightToLeftStartEnd";
            this.toolStripMenuItemReverseRightToLeftStartEnd.Size = new System.Drawing.Size(301, 22);
            this.toolStripMenuItemReverseRightToLeftStartEnd.Text = "Reverse RTL start/end";
            this.toolStripMenuItemReverseRightToLeftStartEnd.Click += new System.EventHandler(this.toolStripMenuItemReverseRightToLeftStartEnd_Click);
            // 
            // toolStripSeparator21
            // 
            this.toolStripSeparator21.Name = "toolStripSeparator21";
            this.toolStripSeparator21.Size = new System.Drawing.Size(298, 6);
            // 
            // toolStripMenuItemModifySelection
            // 
            this.toolStripMenuItemModifySelection.Name = "toolStripMenuItemModifySelection";
            this.toolStripMenuItemModifySelection.Size = new System.Drawing.Size(301, 22);
            this.toolStripMenuItemModifySelection.Text = "Create/modify selection...";
            this.toolStripMenuItemModifySelection.Click += new System.EventHandler(this.toolStripMenuItemModifySelection_Click);
            // 
            // toolStripMenuItemInverseSelection
            // 
            this.toolStripMenuItemInverseSelection.Name = "toolStripMenuItemInverseSelection";
            this.toolStripMenuItemInverseSelection.ShortcutKeys = ((System.Windows.Forms.Keys)(((System.Windows.Forms.Keys.Control | System.Windows.Forms.Keys.Shift) 
            | System.Windows.Forms.Keys.I)));
            this.toolStripMenuItemInverseSelection.Size = new System.Drawing.Size(301, 22);
            this.toolStripMenuItemInverseSelection.Text = "Inverse selection";
            this.toolStripMenuItemInverseSelection.Click += new System.EventHandler(this.toolStripMenuItemInverseSelection_Click);
            // 
            // editSelectAllToolStripMenuItem
            // 
            this.editSelectAllToolStripMenuItem.Name = "editSelectAllToolStripMenuItem";
            this.editSelectAllToolStripMenuItem.Size = new System.Drawing.Size(301, 22);
            this.editSelectAllToolStripMenuItem.Text = "Select all";
            this.editSelectAllToolStripMenuItem.Click += new System.EventHandler(this.EditSelectAllToolStripMenuItemClick);
            // 
            // toolsToolStripMenuItem
            // 
            this.toolsToolStripMenuItem.DropDownItems.AddRange(new System.Windows.Forms.ToolStripItem[] {
            this.adjustDisplayTimeToolStripMenuItem,
            this.toolStripMenuItemApplyDurationLimits,
            this.toolStripMenuItemSubtitlesBridgeGaps,
            this.setMinimumDisplayTimeBetweenParagraphsToolStripMenuItem,
            this.fixToolStripMenuItem,
            this.startNumberingFromToolStripMenuItem,
            this.removeTextForHearImpairedToolStripMenuItem,
            this.convertColorsToDialogToolStripMenuItem,
            this.ChangeCasingToolStripMenuItem,
            this.toolStripMenuItemAutoMergeShortLines,
            this.toolStripMenuItemMergeDuplicateText,
            this.toolStripMenuItemMergeLinesWithSameTimeCodes,
            this.toolStripMenuItemAutoSplitLongLines,
            this.toolStripMenuItemSortBy,
            this.listErrorsToolStripMenuItem,
            this.netflixQualityCheckToolStripMenuItem,
            this.toolStripSeparator22,
            this.toolStripMenuItemMakeEmptyFromCurrent,
            this.toolStripMenuItemBatchConvert,
            this.generateDatetimeInfoFromVideoToolStripMenuItem,
            this.toolStripMenuItemMeasurementConverter,
            this.toolStripSeparator3,
            this.splitToolStripMenuItem,
            this.appendTextVisuallyToolStripMenuItem,
            this.joinSubtitlesToolStripMenuItem});
            this.toolsToolStripMenuItem.Name = "toolsToolStripMenuItem";
            this.toolsToolStripMenuItem.Size = new System.Drawing.Size(49, 20);
            this.toolsToolStripMenuItem.Text = "Tools";
            this.toolsToolStripMenuItem.DropDownOpening += new System.EventHandler(this.ToolsToolStripMenuItemDropDownOpening);
            // 
            // adjustDisplayTimeToolStripMenuItem
            // 
            this.adjustDisplayTimeToolStripMenuItem.Name = "adjustDisplayTimeToolStripMenuItem";
            this.adjustDisplayTimeToolStripMenuItem.Size = new System.Drawing.Size(338, 22);
            this.adjustDisplayTimeToolStripMenuItem.Text = "Adjust display time...";
            this.adjustDisplayTimeToolStripMenuItem.Click += new System.EventHandler(this.AdjustDisplayTimeToolStripMenuItemClick);
            // 
            // toolStripMenuItemApplyDurationLimits
            // 
            this.toolStripMenuItemApplyDurationLimits.Name = "toolStripMenuItemApplyDurationLimits";
            this.toolStripMenuItemApplyDurationLimits.Size = new System.Drawing.Size(338, 22);
            this.toolStripMenuItemApplyDurationLimits.Text = "Apply duration limits...";
            this.toolStripMenuItemApplyDurationLimits.Click += new System.EventHandler(this.toolStripMenuItemApplyDisplayTimeLimits_Click);
            // 
            // toolStripMenuItemSubtitlesBridgeGaps
            // 
            this.toolStripMenuItemSubtitlesBridgeGaps.Name = "toolStripMenuItemSubtitlesBridgeGaps";
            this.toolStripMenuItemSubtitlesBridgeGaps.Size = new System.Drawing.Size(338, 22);
            this.toolStripMenuItemSubtitlesBridgeGaps.Text = "Bridge gap between subtitles...";
            this.toolStripMenuItemSubtitlesBridgeGaps.Click += new System.EventHandler(this.toolStripMenuItemBridgeGapsBetweenSubtitles_Click);
            // 
            // setMinimumDisplayTimeBetweenParagraphsToolStripMenuItem
            // 
            this.setMinimumDisplayTimeBetweenParagraphsToolStripMenuItem.Name = "setMinimumDisplayTimeBetweenParagraphsToolStripMenuItem";
            this.setMinimumDisplayTimeBetweenParagraphsToolStripMenuItem.Size = new System.Drawing.Size(338, 22);
            this.setMinimumDisplayTimeBetweenParagraphsToolStripMenuItem.Text = "Apply mininum gap between subtitles...";
            this.setMinimumDisplayTimeBetweenParagraphsToolStripMenuItem.Click += new System.EventHandler(this.SetMinimalDisplayTimeDifferenceToolStripMenuItemClick);
            // 
            // fixToolStripMenuItem
            // 
            this.fixToolStripMenuItem.Name = "fixToolStripMenuItem";
            this.fixToolStripMenuItem.ShortcutKeys = ((System.Windows.Forms.Keys)(((System.Windows.Forms.Keys.Control | System.Windows.Forms.Keys.Shift) 
            | System.Windows.Forms.Keys.F)));
            this.fixToolStripMenuItem.Size = new System.Drawing.Size(338, 22);
            this.fixToolStripMenuItem.Text = "Fix common errors...";
            this.fixToolStripMenuItem.Click += new System.EventHandler(this.FixToolStripMenuItemClick);
            // 
            // startNumberingFromToolStripMenuItem
            // 
            this.startNumberingFromToolStripMenuItem.Name = "startNumberingFromToolStripMenuItem";
            this.startNumberingFromToolStripMenuItem.ShortcutKeys = ((System.Windows.Forms.Keys)(((System.Windows.Forms.Keys.Control | System.Windows.Forms.Keys.Shift) 
            | System.Windows.Forms.Keys.N)));
            this.startNumberingFromToolStripMenuItem.Size = new System.Drawing.Size(338, 22);
            this.startNumberingFromToolStripMenuItem.Text = "Start numbering from...";
            this.startNumberingFromToolStripMenuItem.Click += new System.EventHandler(this.StartNumberingFromToolStripMenuItemClick);
            // 
            // removeTextForHearImpairedToolStripMenuItem
            // 
            this.removeTextForHearImpairedToolStripMenuItem.Name = "removeTextForHearImpairedToolStripMenuItem";
            this.removeTextForHearImpairedToolStripMenuItem.ShortcutKeys = ((System.Windows.Forms.Keys)(((System.Windows.Forms.Keys.Control | System.Windows.Forms.Keys.Shift) 
            | System.Windows.Forms.Keys.H)));
            this.removeTextForHearImpairedToolStripMenuItem.Size = new System.Drawing.Size(338, 22);
            this.removeTextForHearImpairedToolStripMenuItem.Text = "Remove text for hearing impaired...";
            this.removeTextForHearImpairedToolStripMenuItem.Click += new System.EventHandler(this.RemoveTextForHearImpairedToolStripMenuItemClick);
            // 
            // convertColorsToDialogToolStripMenuItem
            // 
            this.convertColorsToDialogToolStripMenuItem.Name = "convertColorsToDialogToolStripMenuItem";
            this.convertColorsToDialogToolStripMenuItem.Size = new System.Drawing.Size(338, 22);
            this.convertColorsToDialogToolStripMenuItem.Text = "Convert colors to dialog...";
            this.convertColorsToDialogToolStripMenuItem.Click += new System.EventHandler(this.convertColorsToDialogToolStripMenuItem_Click);
            // 
            // ChangeCasingToolStripMenuItem
            // 
            this.ChangeCasingToolStripMenuItem.Name = "ChangeCasingToolStripMenuItem";
            this.ChangeCasingToolStripMenuItem.ShortcutKeys = ((System.Windows.Forms.Keys)(((System.Windows.Forms.Keys.Control | System.Windows.Forms.Keys.Shift) 
            | System.Windows.Forms.Keys.C)));
            this.ChangeCasingToolStripMenuItem.Size = new System.Drawing.Size(338, 22);
            this.ChangeCasingToolStripMenuItem.Text = "Change casing...";
            this.ChangeCasingToolStripMenuItem.Click += new System.EventHandler(this.ChangeCasingToolStripMenuItem_Click);
            // 
            // toolStripMenuItemAutoMergeShortLines
            // 
            this.toolStripMenuItemAutoMergeShortLines.Name = "toolStripMenuItemAutoMergeShortLines";
            this.toolStripMenuItemAutoMergeShortLines.Size = new System.Drawing.Size(338, 22);
            this.toolStripMenuItemAutoMergeShortLines.Text = "Merge short lines...";
            this.toolStripMenuItemAutoMergeShortLines.Click += new System.EventHandler(this.ToolStripMenuItemAutoMergeShortLinesClick);
            // 
            // toolStripMenuItemMergeDuplicateText
            // 
            this.toolStripMenuItemMergeDuplicateText.Name = "toolStripMenuItemMergeDuplicateText";
            this.toolStripMenuItemMergeDuplicateText.Size = new System.Drawing.Size(338, 22);
            this.toolStripMenuItemMergeDuplicateText.Text = "Merge lines with same text...";
            this.toolStripMenuItemMergeDuplicateText.Click += new System.EventHandler(this.toolStripMenuItemMergeDuplicateText_Click);
            // 
            // toolStripMenuItemMergeLinesWithSameTimeCodes
            // 
            this.toolStripMenuItemMergeLinesWithSameTimeCodes.Name = "toolStripMenuItemMergeLinesWithSameTimeCodes";
            this.toolStripMenuItemMergeLinesWithSameTimeCodes.Size = new System.Drawing.Size(338, 22);
            this.toolStripMenuItemMergeLinesWithSameTimeCodes.Text = "Merge lines with same time codes...";
            this.toolStripMenuItemMergeLinesWithSameTimeCodes.Click += new System.EventHandler(this.toolStripMenuItemMergeLinesWithSameTimeCodes_Click);
            // 
            // toolStripMenuItemAutoSplitLongLines
            // 
            this.toolStripMenuItemAutoSplitLongLines.Name = "toolStripMenuItemAutoSplitLongLines";
            this.toolStripMenuItemAutoSplitLongLines.Size = new System.Drawing.Size(338, 22);
            this.toolStripMenuItemAutoSplitLongLines.Text = "Break/split long lines...";
            this.toolStripMenuItemAutoSplitLongLines.Click += new System.EventHandler(this.toolStripMenuItemAutoSplitLongLines_Click);
            // 
            // toolStripMenuItemSortBy
            // 
            this.toolStripMenuItemSortBy.DropDownItems.AddRange(new System.Windows.Forms.ToolStripItem[] {
            this.sortNumberToolStripMenuItem,
            this.sortStartTimeToolStripMenuItem,
            this.sortEndTimeToolStripMenuItem,
            this.sortDisplayTimeToolStripMenuItem,
            this.sortByGapToolStripMenuItem,
            this.sortTextAlphabeticallytoolStripMenuItem,
            this.sortTextMaxLineLengthToolStripMenuItem,
            this.sortTextTotalLengthToolStripMenuItem,
            this.sortTextNumberOfLinesToolStripMenuItem,
            this.textCharssecToolStripMenuItem,
            this.textWordsPerMinutewpmToolStripMenuItem,
            this.actorToolStripMenuItem,
            this.styleToolStripMenuItem,
            this.toolStripSeparatorAscOrDesc,
            this.AscendingToolStripMenuItem,
            this.descendingToolStripMenuItem});
            this.toolStripMenuItemSortBy.Name = "toolStripMenuItemSortBy";
            this.toolStripMenuItemSortBy.Size = new System.Drawing.Size(338, 22);
            this.toolStripMenuItemSortBy.Text = "Sort by";
            // 
            // sortNumberToolStripMenuItem
            // 
            this.sortNumberToolStripMenuItem.Name = "sortNumberToolStripMenuItem";
            this.sortNumberToolStripMenuItem.Size = new System.Drawing.Size(240, 22);
            this.sortNumberToolStripMenuItem.Text = "Number";
            this.sortNumberToolStripMenuItem.Click += new System.EventHandler(this.SortNumberToolStripMenuItemClick);
            // 
            // sortStartTimeToolStripMenuItem
            // 
            this.sortStartTimeToolStripMenuItem.Name = "sortStartTimeToolStripMenuItem";
            this.sortStartTimeToolStripMenuItem.Size = new System.Drawing.Size(240, 22);
            this.sortStartTimeToolStripMenuItem.Text = "Start time";
            this.sortStartTimeToolStripMenuItem.Click += new System.EventHandler(this.SortStartTimeToolStripMenuItemClick);
            // 
            // sortEndTimeToolStripMenuItem
            // 
            this.sortEndTimeToolStripMenuItem.Name = "sortEndTimeToolStripMenuItem";
            this.sortEndTimeToolStripMenuItem.Size = new System.Drawing.Size(240, 22);
            this.sortEndTimeToolStripMenuItem.Text = "End time";
            this.sortEndTimeToolStripMenuItem.Click += new System.EventHandler(this.SortEndTimeToolStripMenuItemClick);
            // 
            // sortDisplayTimeToolStripMenuItem
            // 
            this.sortDisplayTimeToolStripMenuItem.Name = "sortDisplayTimeToolStripMenuItem";
            this.sortDisplayTimeToolStripMenuItem.Size = new System.Drawing.Size(240, 22);
            this.sortDisplayTimeToolStripMenuItem.Text = "Duration";
            this.sortDisplayTimeToolStripMenuItem.Click += new System.EventHandler(this.SortDisplayTimeToolStripMenuItemClick);
            // 
            // sortByGapToolStripMenuItem
            // 
            this.sortByGapToolStripMenuItem.Name = "sortByGapToolStripMenuItem";
            this.sortByGapToolStripMenuItem.Size = new System.Drawing.Size(240, 22);
            this.sortByGapToolStripMenuItem.Text = "Gap";
            this.sortByGapToolStripMenuItem.Click += new System.EventHandler(this.sortByGapToolStripMenuItem_Click);
            // 
            // sortTextAlphabeticallytoolStripMenuItem
            // 
            this.sortTextAlphabeticallytoolStripMenuItem.Name = "sortTextAlphabeticallytoolStripMenuItem";
            this.sortTextAlphabeticallytoolStripMenuItem.Size = new System.Drawing.Size(240, 22);
            this.sortTextAlphabeticallytoolStripMenuItem.Text = "Text - alphabetically";
            this.sortTextAlphabeticallytoolStripMenuItem.Click += new System.EventHandler(this.SortTextAlphabeticallytoolStripMenuItemClick);
            // 
            // sortTextMaxLineLengthToolStripMenuItem
            // 
            this.sortTextMaxLineLengthToolStripMenuItem.Name = "sortTextMaxLineLengthToolStripMenuItem";
            this.sortTextMaxLineLengthToolStripMenuItem.Size = new System.Drawing.Size(240, 22);
            this.sortTextMaxLineLengthToolStripMenuItem.Text = "Text - single line max. length";
            this.sortTextMaxLineLengthToolStripMenuItem.Click += new System.EventHandler(this.SortTextMaxLineLengthToolStripMenuItemClick);
            // 
            // sortTextTotalLengthToolStripMenuItem
            // 
            this.sortTextTotalLengthToolStripMenuItem.Name = "sortTextTotalLengthToolStripMenuItem";
            this.sortTextTotalLengthToolStripMenuItem.Size = new System.Drawing.Size(240, 22);
            this.sortTextTotalLengthToolStripMenuItem.Text = "Text - total length";
            this.sortTextTotalLengthToolStripMenuItem.Click += new System.EventHandler(this.SortTextTotalLengthToolStripMenuItemClick);
            // 
            // sortTextNumberOfLinesToolStripMenuItem
            // 
            this.sortTextNumberOfLinesToolStripMenuItem.Name = "sortTextNumberOfLinesToolStripMenuItem";
            this.sortTextNumberOfLinesToolStripMenuItem.Size = new System.Drawing.Size(240, 22);
            this.sortTextNumberOfLinesToolStripMenuItem.Text = "Text - number of lines";
            this.sortTextNumberOfLinesToolStripMenuItem.Click += new System.EventHandler(this.SortTextNumberOfLinesToolStripMenuItemClick);
            // 
            // textCharssecToolStripMenuItem
            // 
            this.textCharssecToolStripMenuItem.Name = "textCharssecToolStripMenuItem";
            this.textCharssecToolStripMenuItem.Size = new System.Drawing.Size(240, 22);
            this.textCharssecToolStripMenuItem.Text = "Text - chars/sec";
            this.textCharssecToolStripMenuItem.Click += new System.EventHandler(this.textCharssecToolStripMenuItem_Click);
            // 
            // textWordsPerMinutewpmToolStripMenuItem
            // 
            this.textWordsPerMinutewpmToolStripMenuItem.Name = "textWordsPerMinutewpmToolStripMenuItem";
            this.textWordsPerMinutewpmToolStripMenuItem.Size = new System.Drawing.Size(240, 22);
            this.textWordsPerMinutewpmToolStripMenuItem.Text = "Text - words per minute (wpm)";
            this.textWordsPerMinutewpmToolStripMenuItem.Click += new System.EventHandler(this.textWordsPerMinutewpmToolStripMenuItem_Click);
            // 
            // actorToolStripMenuItem
            // 
            this.actorToolStripMenuItem.Name = "actorToolStripMenuItem";
            this.actorToolStripMenuItem.Size = new System.Drawing.Size(240, 22);
            this.actorToolStripMenuItem.Text = "Actor";
            this.actorToolStripMenuItem.Click += new System.EventHandler(this.actorToolStripMenuItemClick);
            // 
            // styleToolStripMenuItem
            // 
            this.styleToolStripMenuItem.Name = "styleToolStripMenuItem";
            this.styleToolStripMenuItem.Size = new System.Drawing.Size(240, 22);
            this.styleToolStripMenuItem.Text = "Style";
            this.styleToolStripMenuItem.Click += new System.EventHandler(this.styleToolStripMenuItem_Click);
            // 
            // toolStripSeparatorAscOrDesc
            // 
            this.toolStripSeparatorAscOrDesc.Name = "toolStripSeparatorAscOrDesc";
            this.toolStripSeparatorAscOrDesc.Size = new System.Drawing.Size(237, 6);
            // 
            // AscendingToolStripMenuItem
            // 
            this.AscendingToolStripMenuItem.Checked = true;
            this.AscendingToolStripMenuItem.CheckState = System.Windows.Forms.CheckState.Checked;
            this.AscendingToolStripMenuItem.Name = "AscendingToolStripMenuItem";
            this.AscendingToolStripMenuItem.Size = new System.Drawing.Size(240, 22);
            this.AscendingToolStripMenuItem.Text = "Ascending";
            this.AscendingToolStripMenuItem.Click += new System.EventHandler(this.AscendingToolStripMenuItem_Click);
            // 
            // descendingToolStripMenuItem
            // 
            this.descendingToolStripMenuItem.Name = "descendingToolStripMenuItem";
            this.descendingToolStripMenuItem.Size = new System.Drawing.Size(240, 22);
            this.descendingToolStripMenuItem.Text = "Descending";
            this.descendingToolStripMenuItem.Click += new System.EventHandler(this.descendingToolStripMenuItem_Click);
            // 
            // listErrorsToolStripMenuItem
            // 
            this.listErrorsToolStripMenuItem.Name = "listErrorsToolStripMenuItem";
            this.listErrorsToolStripMenuItem.Size = new System.Drawing.Size(338, 22);
            this.listErrorsToolStripMenuItem.Text = "List errors...";
            this.listErrorsToolStripMenuItem.Click += new System.EventHandler(this.listErrorsToolStripMenuItem_Click);
            // 
            // netflixQualityCheckToolStripMenuItem
            // 
            this.netflixQualityCheckToolStripMenuItem.Name = "netflixQualityCheckToolStripMenuItem";
            this.netflixQualityCheckToolStripMenuItem.Size = new System.Drawing.Size(338, 22);
            this.netflixQualityCheckToolStripMenuItem.Text = "Netflix quality check";
            this.netflixQualityCheckToolStripMenuItem.Click += new System.EventHandler(this.netflixGlyphCheckToolStripMenuItem_Click);
            // 
            // toolStripSeparator22
            // 
            this.toolStripSeparator22.Name = "toolStripSeparator22";
            this.toolStripSeparator22.Size = new System.Drawing.Size(335, 6);
            // 
            // toolStripMenuItemMakeEmptyFromCurrent
            // 
            this.toolStripMenuItemMakeEmptyFromCurrent.Name = "toolStripMenuItemMakeEmptyFromCurrent";
            this.toolStripMenuItemMakeEmptyFromCurrent.Size = new System.Drawing.Size(338, 22);
            this.toolStripMenuItemMakeEmptyFromCurrent.Text = "Make new empty translation from current subtitle";
            this.toolStripMenuItemMakeEmptyFromCurrent.Click += new System.EventHandler(this.ToolStripMenuItemMakeEmptyFromCurrentClick);
            // 
            // toolStripMenuItemBatchConvert
            // 
            this.toolStripMenuItemBatchConvert.Name = "toolStripMenuItemBatchConvert";
            this.toolStripMenuItemBatchConvert.Size = new System.Drawing.Size(338, 22);
            this.toolStripMenuItemBatchConvert.Text = "Batch convert...";
            this.toolStripMenuItemBatchConvert.Click += new System.EventHandler(this.toolStripMenuItemBatchConvert_Click);
            // 
            // generateDatetimeInfoFromVideoToolStripMenuItem
            // 
            this.generateDatetimeInfoFromVideoToolStripMenuItem.Name = "generateDatetimeInfoFromVideoToolStripMenuItem";
            this.generateDatetimeInfoFromVideoToolStripMenuItem.Size = new System.Drawing.Size(338, 22);
            this.generateDatetimeInfoFromVideoToolStripMenuItem.Text = "Generate date/time info from video...";
            this.generateDatetimeInfoFromVideoToolStripMenuItem.Click += new System.EventHandler(this.generateDatetimeInfoFromVideoToolStripMenuItem_Click);
            // 
            // toolStripMenuItemMeasurementConverter
            // 
            this.toolStripMenuItemMeasurementConverter.Name = "toolStripMenuItemMeasurementConverter";
            this.toolStripMenuItemMeasurementConverter.Size = new System.Drawing.Size(338, 22);
            this.toolStripMenuItemMeasurementConverter.Text = "Measurement converter...";
            this.toolStripMenuItemMeasurementConverter.Click += new System.EventHandler(this.toolStripMenuItemMeasurementConverter_Click);
            // 
            // toolStripSeparator3
            // 
            this.toolStripSeparator3.Name = "toolStripSeparator3";
            this.toolStripSeparator3.Size = new System.Drawing.Size(335, 6);
            // 
            // splitToolStripMenuItem
            // 
            this.splitToolStripMenuItem.Name = "splitToolStripMenuItem";
            this.splitToolStripMenuItem.Size = new System.Drawing.Size(338, 22);
            this.splitToolStripMenuItem.Text = "Split subtitle...";
            this.splitToolStripMenuItem.Click += new System.EventHandler(this.SplitToolStripMenuItemClick);
            // 
            // appendTextVisuallyToolStripMenuItem
            // 
            this.appendTextVisuallyToolStripMenuItem.Name = "appendTextVisuallyToolStripMenuItem";
            this.appendTextVisuallyToolStripMenuItem.Size = new System.Drawing.Size(338, 22);
            this.appendTextVisuallyToolStripMenuItem.Text = "Append subtitle...";
            this.appendTextVisuallyToolStripMenuItem.Click += new System.EventHandler(this.AppendTextVisuallyToolStripMenuItemClick);
            // 
            // joinSubtitlesToolStripMenuItem
            // 
            this.joinSubtitlesToolStripMenuItem.Name = "joinSubtitlesToolStripMenuItem";
            this.joinSubtitlesToolStripMenuItem.Size = new System.Drawing.Size(338, 22);
            this.joinSubtitlesToolStripMenuItem.Text = "Join subtitles...";
            this.joinSubtitlesToolStripMenuItem.Click += new System.EventHandler(this.joinSubtitlesToolStripMenuItem_Click);
            // 
            // toolStripMenuItemSpellCheckMain
            // 
            this.toolStripMenuItemSpellCheckMain.DropDownItems.AddRange(new System.Windows.Forms.ToolStripItem[] {
            this.spellCheckToolStripMenuItem,
            this.toolStripMenuItemSpellCheckFromCurrentLine,
            this.findDoubleWordsToolStripMenuItem,
            this.FindDoubleLinesToolStripMenuItem,
            this.toolStripSeparator9,
            this.GetDictionariesToolStripMenuItem,
            this.addWordToNameListToolStripMenuItem});
            this.toolStripMenuItemSpellCheckMain.Name = "toolStripMenuItemSpellCheckMain";
            this.toolStripMenuItemSpellCheckMain.Size = new System.Drawing.Size(82, 20);
            this.toolStripMenuItemSpellCheckMain.Text = "Spell check";
            this.toolStripMenuItemSpellCheckMain.DropDownOpening += new System.EventHandler(this.ToolStripMenuItemSpellCheckMainDropDownOpening);
            // 
            // spellCheckToolStripMenuItem
            // 
            this.spellCheckToolStripMenuItem.Name = "spellCheckToolStripMenuItem";
            this.spellCheckToolStripMenuItem.ShortcutKeys = ((System.Windows.Forms.Keys)(((System.Windows.Forms.Keys.Control | System.Windows.Forms.Keys.Shift) 
            | System.Windows.Forms.Keys.S)));
            this.spellCheckToolStripMenuItem.Size = new System.Drawing.Size(267, 22);
            this.spellCheckToolStripMenuItem.Text = "Spell check...";
            this.spellCheckToolStripMenuItem.Click += new System.EventHandler(this.SpellCheckToolStripMenuItemClick);
            // 
            // toolStripMenuItemSpellCheckFromCurrentLine
            // 
            this.toolStripMenuItemSpellCheckFromCurrentLine.Name = "toolStripMenuItemSpellCheckFromCurrentLine";
            this.toolStripMenuItemSpellCheckFromCurrentLine.Size = new System.Drawing.Size(267, 22);
            this.toolStripMenuItemSpellCheckFromCurrentLine.Text = "Spell check from current line...";
            this.toolStripMenuItemSpellCheckFromCurrentLine.Click += new System.EventHandler(this.toolStripMenuItemSpellCheckFromCurrentLine_Click);
            // 
            // findDoubleWordsToolStripMenuItem
            // 
            this.findDoubleWordsToolStripMenuItem.Name = "findDoubleWordsToolStripMenuItem";
            this.findDoubleWordsToolStripMenuItem.ShortcutKeys = ((System.Windows.Forms.Keys)(((System.Windows.Forms.Keys.Control | System.Windows.Forms.Keys.Shift) 
            | System.Windows.Forms.Keys.D)));
            this.findDoubleWordsToolStripMenuItem.Size = new System.Drawing.Size(267, 22);
            this.findDoubleWordsToolStripMenuItem.Text = "Find double words";
            this.findDoubleWordsToolStripMenuItem.Click += new System.EventHandler(this.FindDoubleWordsToolStripMenuItemClick);
            // 
            // FindDoubleLinesToolStripMenuItem
            // 
            this.FindDoubleLinesToolStripMenuItem.Name = "FindDoubleLinesToolStripMenuItem";
            this.FindDoubleLinesToolStripMenuItem.Size = new System.Drawing.Size(267, 22);
            this.FindDoubleLinesToolStripMenuItem.Text = "Find double lines";
            this.FindDoubleLinesToolStripMenuItem.Click += new System.EventHandler(this.FindDoubleLinesToolStripMenuItemClick);
            // 
            // toolStripSeparator9
            // 
            this.toolStripSeparator9.Name = "toolStripSeparator9";
            this.toolStripSeparator9.Size = new System.Drawing.Size(264, 6);
            // 
            // GetDictionariesToolStripMenuItem
            // 
            this.GetDictionariesToolStripMenuItem.Name = "GetDictionariesToolStripMenuItem";
            this.GetDictionariesToolStripMenuItem.Size = new System.Drawing.Size(267, 22);
            this.GetDictionariesToolStripMenuItem.Text = "Get dictionary...";
            this.GetDictionariesToolStripMenuItem.Click += new System.EventHandler(this.GetDictionariesToolStripMenuItem_Click);
            // 
            // addWordToNameListToolStripMenuItem
            // 
            this.addWordToNameListToolStripMenuItem.Name = "addWordToNameListToolStripMenuItem";
            this.addWordToNameListToolStripMenuItem.ShortcutKeys = ((System.Windows.Forms.Keys)(((System.Windows.Forms.Keys.Control | System.Windows.Forms.Keys.Shift) 
            | System.Windows.Forms.Keys.L)));
            this.addWordToNameListToolStripMenuItem.Size = new System.Drawing.Size(267, 22);
            this.addWordToNameListToolStripMenuItem.Text = "Add word to names list";
            this.addWordToNameListToolStripMenuItem.Click += new System.EventHandler(this.AddWordToNameListToolStripMenuItemClick);
            // 
            // toolStripMenuItemVideo
            // 
            this.toolStripMenuItemVideo.DropDownItems.AddRange(new System.Windows.Forms.ToolStripItem[] {
            this.openVideoToolStripMenuItem,
            this.toolStripMenuItemOpenVideoFromUrl,
            this.toolStripMenuItemOpenDvd,
            this.toolStripMenuItemSetAudioTrack,
            this.closeVideoToolStripMenuItem,
            this.openSecondSubtitleToolStripMenuItem,
            this.setVideoOffsetToolStripMenuItem,
            this.smpteTimeModedropFrameToolStripMenuItem,
            this.toolStripMenuItemImportChapters,
            this.toolStripMenuItemImportShotChanges,
            this.toolStripMenuItemListShotChanges,
            this.toolStripMenuItemAddWaveformBatch,
            this.generateBlankVideoToolStripMenuItem,
            this.generateVideoWithSoftcodedSubtitlesToolStripMenuItem,
            this.generateVideoWithHardcodedSubtitleToolStripMenuItem,
            this.audioToTextWhisperTolStripMenuItem,
            this.videoaudioToTextToolStripMenuItem,
            this.toolStripSeparator5,
            this.showhideWaveformToolStripMenuItem,
            this.showhideVideoToolStripMenuItem,
            this.toolStripSeparator19,
            this.undockVideoControlsToolStripMenuItem,
            this.redockVideoControlsToolStripMenuItem});
            this.toolStripMenuItemVideo.Name = "toolStripMenuItemVideo";
            this.toolStripMenuItemVideo.Size = new System.Drawing.Size(50, 20);
            this.toolStripMenuItemVideo.Text = "Video";
            this.toolStripMenuItemVideo.DropDownClosed += new System.EventHandler(this.ToolStripMenuItemVideoDropDownClosed);
            this.toolStripMenuItemVideo.DropDownOpening += new System.EventHandler(this.ToolStripMenuItemVideoDropDownOpening);
            // 
            // openVideoToolStripMenuItem
            // 
            this.openVideoToolStripMenuItem.Name = "openVideoToolStripMenuItem";
            this.openVideoToolStripMenuItem.Size = new System.Drawing.Size(295, 22);
            this.openVideoToolStripMenuItem.Text = "Open video...";
            this.openVideoToolStripMenuItem.Click += new System.EventHandler(this.buttonOpenVideo_Click);
            // 
            // toolStripMenuItemOpenVideoFromUrl
            // 
            this.toolStripMenuItemOpenVideoFromUrl.Name = "toolStripMenuItemOpenVideoFromUrl";
            this.toolStripMenuItemOpenVideoFromUrl.Size = new System.Drawing.Size(295, 22);
            this.toolStripMenuItemOpenVideoFromUrl.Text = "Open video from url...";
            this.toolStripMenuItemOpenVideoFromUrl.Click += new System.EventHandler(this.toolStripMenuItemOpenVideoFromUrl_Click);
            // 
            // toolStripMenuItemOpenDvd
            // 
            this.toolStripMenuItemOpenDvd.Name = "toolStripMenuItemOpenDvd";
            this.toolStripMenuItemOpenDvd.Size = new System.Drawing.Size(295, 22);
            this.toolStripMenuItemOpenDvd.Text = "Open DVD...";
            this.toolStripMenuItemOpenDvd.Click += new System.EventHandler(this.toolStripMenuItemOpenDvd_Click);
            // 
            // toolStripMenuItemSetAudioTrack
            // 
            this.toolStripMenuItemSetAudioTrack.Name = "toolStripMenuItemSetAudioTrack";
            this.toolStripMenuItemSetAudioTrack.Size = new System.Drawing.Size(295, 22);
            this.toolStripMenuItemSetAudioTrack.Text = "Choose audio track";
            // 
            // closeVideoToolStripMenuItem
            // 
            this.closeVideoToolStripMenuItem.Name = "closeVideoToolStripMenuItem";
            this.closeVideoToolStripMenuItem.Size = new System.Drawing.Size(295, 22);
            this.closeVideoToolStripMenuItem.Text = "Close video";
            this.closeVideoToolStripMenuItem.Click += new System.EventHandler(this.CloseVideoToolStripMenuItemClick);
            // 
            // openSecondSubtitleToolStripMenuItem
            // 
            this.openSecondSubtitleToolStripMenuItem.Name = "openSecondSubtitleToolStripMenuItem";
            this.openSecondSubtitleToolStripMenuItem.Size = new System.Drawing.Size(295, 22);
            this.openSecondSubtitleToolStripMenuItem.Text = "Open second subtitle...";
            this.openSecondSubtitleToolStripMenuItem.Click += new System.EventHandler(this.openSecondSubtitleToolStripMenuItem_Click);
            // 
            // setVideoOffsetToolStripMenuItem
            // 
            this.setVideoOffsetToolStripMenuItem.Name = "setVideoOffsetToolStripMenuItem";
            this.setVideoOffsetToolStripMenuItem.Size = new System.Drawing.Size(295, 22);
            this.setVideoOffsetToolStripMenuItem.Text = "Set video offset...";
            this.setVideoOffsetToolStripMenuItem.Click += new System.EventHandler(this.setVideoOffsetToolStripMenuItem_Click);
            // 
            // smpteTimeModedropFrameToolStripMenuItem
            // 
            this.smpteTimeModedropFrameToolStripMenuItem.Name = "smpteTimeModedropFrameToolStripMenuItem";
            this.smpteTimeModedropFrameToolStripMenuItem.Size = new System.Drawing.Size(295, 22);
            this.smpteTimeModedropFrameToolStripMenuItem.Text = "SMPTE timing (drop frame)";
            this.smpteTimeModedropFrameToolStripMenuItem.Click += new System.EventHandler(this.SmpteTimeModedropFrameToolStripMenuItem_Click);
            // 
            // toolStripMenuItemImportChapters
            // 
            this.toolStripMenuItemImportChapters.Name = "toolStripMenuItemImportChapters";
            this.toolStripMenuItemImportChapters.Size = new System.Drawing.Size(295, 22);
            this.toolStripMenuItemImportChapters.Text = "Import chapters from video...";
            this.toolStripMenuItemImportChapters.Click += new System.EventHandler(this.toolStripMenuItemImportChapters_Click);
            // 
            // toolStripMenuItemImportShotChanges
            // 
            this.toolStripMenuItemImportShotChanges.Name = "toolStripMenuItemImportShotChanges";
            this.toolStripMenuItemImportShotChanges.Size = new System.Drawing.Size(295, 22);
            this.toolStripMenuItemImportShotChanges.Text = "Import shot changes...";
            this.toolStripMenuItemImportShotChanges.Click += new System.EventHandler(this.toolStripMenuItemImportShotChanges_Click);
            // 
            // toolStripMenuItemListShotChanges
            // 
            this.toolStripMenuItemListShotChanges.Name = "toolStripMenuItemListShotChanges";
            this.toolStripMenuItemListShotChanges.Size = new System.Drawing.Size(295, 22);
            this.toolStripMenuItemListShotChanges.Text = "List shot changes";
            this.toolStripMenuItemListShotChanges.Click += new System.EventHandler(this.toolStripMenuItemListShotChanges_Click);
            // 
            // toolStripMenuItemAddWaveformBatch
            // 
            this.toolStripMenuItemAddWaveformBatch.Name = "toolStripMenuItemAddWaveformBatch";
            this.toolStripMenuItemAddWaveformBatch.Size = new System.Drawing.Size(295, 22);
            this.toolStripMenuItemAddWaveformBatch.Text = "Add waveform batch...";
            this.toolStripMenuItemAddWaveformBatch.Click += new System.EventHandler(this.ToolStripMenuItemAddWaveformBatchClick);
            // 
            // generateBlankVideoToolStripMenuItem
            // 
            this.generateBlankVideoToolStripMenuItem.Name = "generateBlankVideoToolStripMenuItem";
            this.generateBlankVideoToolStripMenuItem.Size = new System.Drawing.Size(295, 22);
            this.generateBlankVideoToolStripMenuItem.Text = "Generate blank video...";
            this.generateBlankVideoToolStripMenuItem.Click += new System.EventHandler(this.generateBlankVideoToolStripMenuItem_Click);
            // 
            // generateVideoWithSoftcodedSubtitlesToolStripMenuItem
            // 
            this.generateVideoWithSoftcodedSubtitlesToolStripMenuItem.Name = "generateVideoWithSoftcodedSubtitlesToolStripMenuItem";
            this.generateVideoWithSoftcodedSubtitlesToolStripMenuItem.Size = new System.Drawing.Size(295, 22);
            this.generateVideoWithSoftcodedSubtitlesToolStripMenuItem.Text = "Generate video with softcoded subtitles...";
            this.generateVideoWithSoftcodedSubtitlesToolStripMenuItem.Click += new System.EventHandler(this.generateVideoWithSoftcodedSubtitlesToolStripMenuItem_Click);
            // 
            // generateVideoWithHardcodedSubtitleToolStripMenuItem
            // 
            this.generateVideoWithHardcodedSubtitleToolStripMenuItem.Name = "generateVideoWithHardcodedSubtitleToolStripMenuItem";
            this.generateVideoWithHardcodedSubtitleToolStripMenuItem.Size = new System.Drawing.Size(295, 22);
            this.generateVideoWithHardcodedSubtitleToolStripMenuItem.Text = "Generate video with hardcoded subtitle...";
            this.generateVideoWithHardcodedSubtitleToolStripMenuItem.Click += new System.EventHandler(this.generateVideoWithHardcodedSubtitleToolStripMenuItem_Click);
            // 
            // audioToTextWhisperTolStripMenuItem
            // 
            this.audioToTextWhisperTolStripMenuItem.Name = "audioToTextWhisperTolStripMenuItem";
            this.audioToTextWhisperTolStripMenuItem.Size = new System.Drawing.Size(295, 22);
            this.audioToTextWhisperTolStripMenuItem.Text = "Audio to text (whisper)...";
            this.audioToTextWhisperTolStripMenuItem.Click += new System.EventHandler(this.audioToTextWhisperTolStripMenuItem_Click);
            // 
            // videoaudioToTextToolStripMenuItem
            // 
            this.videoaudioToTextToolStripMenuItem.Name = "videoaudioToTextToolStripMenuItem";
            this.videoaudioToTextToolStripMenuItem.Size = new System.Drawing.Size(295, 22);
            this.videoaudioToTextToolStripMenuItem.Text = "Audio to text (Vosk/Kaldi)...";
            this.videoaudioToTextToolStripMenuItem.Click += new System.EventHandler(this.videoaudioToTextToolStripMenuItem_Click);
            // 
            // toolStripSeparator5
            // 
            this.toolStripSeparator5.Name = "toolStripSeparator5";
            this.toolStripSeparator5.Size = new System.Drawing.Size(292, 6);
            // 
            // showhideWaveformToolStripMenuItem
            // 
            this.showhideWaveformToolStripMenuItem.Name = "showhideWaveformToolStripMenuItem";
            this.showhideWaveformToolStripMenuItem.Size = new System.Drawing.Size(295, 22);
            this.showhideWaveformToolStripMenuItem.Text = "Show/hide waveform";
            this.showhideWaveformToolStripMenuItem.Click += new System.EventHandler(this.ShowhideWaveformToolStripMenuItemClick);
            // 
            // showhideVideoToolStripMenuItem
            // 
            this.showhideVideoToolStripMenuItem.Name = "showhideVideoToolStripMenuItem";
            this.showhideVideoToolStripMenuItem.Size = new System.Drawing.Size(295, 22);
            this.showhideVideoToolStripMenuItem.Text = "Show/hide video";
            this.showhideVideoToolStripMenuItem.Click += new System.EventHandler(this.toolStripButtonToggleVideo_Click);
            // 
            // toolStripSeparator19
            // 
            this.toolStripSeparator19.Name = "toolStripSeparator19";
            this.toolStripSeparator19.Size = new System.Drawing.Size(292, 6);
            // 
            // undockVideoControlsToolStripMenuItem
            // 
            this.undockVideoControlsToolStripMenuItem.Name = "undockVideoControlsToolStripMenuItem";
            this.undockVideoControlsToolStripMenuItem.Size = new System.Drawing.Size(295, 22);
            this.undockVideoControlsToolStripMenuItem.Text = "Un-dock video controls";
            this.undockVideoControlsToolStripMenuItem.Click += new System.EventHandler(this.UndockVideoControlsToolStripMenuItemClick);
            // 
            // redockVideoControlsToolStripMenuItem
            // 
            this.redockVideoControlsToolStripMenuItem.Name = "redockVideoControlsToolStripMenuItem";
            this.redockVideoControlsToolStripMenuItem.Size = new System.Drawing.Size(295, 22);
            this.redockVideoControlsToolStripMenuItem.Text = "Re-dock video controls";
            this.redockVideoControlsToolStripMenuItem.Visible = false;
            this.redockVideoControlsToolStripMenuItem.Click += new System.EventHandler(this.RedockVideoControlsToolStripMenuItemClick);
            // 
            // toolStripMenuItemSynchronization
            // 
            this.toolStripMenuItemSynchronization.DropDownItems.AddRange(new System.Windows.Forms.ToolStripItem[] {
            this.toolStripMenuItemAdjustAllTimes,
            this.visualSyncToolStripMenuItem,
            this.toolStripMenuItemPointSync,
            this.pointSyncViaOtherSubtitleToolStripMenuItem,
            this.toolStripMenuItemChangeFrameRate2,
            this.changeSpeedInPercentToolStripMenuItem});
            this.toolStripMenuItemSynchronization.Name = "toolStripMenuItemSynchronization";
            this.toolStripMenuItemSynchronization.Size = new System.Drawing.Size(106, 20);
            this.toolStripMenuItemSynchronization.Text = "Synchronization";
            // 
            // toolStripMenuItemAdjustAllTimes
            // 
            this.toolStripMenuItemAdjustAllTimes.Name = "toolStripMenuItemAdjustAllTimes";
            this.toolStripMenuItemAdjustAllTimes.ShortcutKeys = ((System.Windows.Forms.Keys)(((System.Windows.Forms.Keys.Control | System.Windows.Forms.Keys.Shift) 
            | System.Windows.Forms.Keys.A)));
            this.toolStripMenuItemAdjustAllTimes.Size = new System.Drawing.Size(324, 22);
            this.toolStripMenuItemAdjustAllTimes.Text = "Adjust times (show earlier/later)...";
            this.toolStripMenuItemAdjustAllTimes.Click += new System.EventHandler(this.toolStripMenuItemAdjustAllTimes_Click);
            // 
            // visualSyncToolStripMenuItem
            // 
            this.visualSyncToolStripMenuItem.Name = "visualSyncToolStripMenuItem";
            this.visualSyncToolStripMenuItem.ShortcutKeys = ((System.Windows.Forms.Keys)(((System.Windows.Forms.Keys.Control | System.Windows.Forms.Keys.Shift) 
            | System.Windows.Forms.Keys.V)));
            this.visualSyncToolStripMenuItem.Size = new System.Drawing.Size(324, 22);
            this.visualSyncToolStripMenuItem.Text = "Visual sync...";
            this.visualSyncToolStripMenuItem.Click += new System.EventHandler(this.VisualSyncToolStripMenuItemClick);
            // 
            // toolStripMenuItemPointSync
            // 
            this.toolStripMenuItemPointSync.Name = "toolStripMenuItemPointSync";
            this.toolStripMenuItemPointSync.ShortcutKeys = ((System.Windows.Forms.Keys)(((System.Windows.Forms.Keys.Control | System.Windows.Forms.Keys.Shift) 
            | System.Windows.Forms.Keys.P)));
            this.toolStripMenuItemPointSync.Size = new System.Drawing.Size(324, 22);
            this.toolStripMenuItemPointSync.Text = "Point sync...";
            this.toolStripMenuItemPointSync.Click += new System.EventHandler(this.toolStripMenuItemPointSync_Click);
            // 
            // pointSyncViaOtherSubtitleToolStripMenuItem
            // 
            this.pointSyncViaOtherSubtitleToolStripMenuItem.Name = "pointSyncViaOtherSubtitleToolStripMenuItem";
            this.pointSyncViaOtherSubtitleToolStripMenuItem.Size = new System.Drawing.Size(324, 22);
            this.pointSyncViaOtherSubtitleToolStripMenuItem.Text = "Point sync via other subtitle...";
            this.pointSyncViaOtherSubtitleToolStripMenuItem.Click += new System.EventHandler(this.pointSyncViaOtherSubtitleToolStripMenuItem_Click);
            // 
            // toolStripMenuItemChangeFrameRate2
            // 
            this.toolStripMenuItemChangeFrameRate2.Name = "toolStripMenuItemChangeFrameRate2";
            this.toolStripMenuItemChangeFrameRate2.Size = new System.Drawing.Size(324, 22);
            this.toolStripMenuItemChangeFrameRate2.Text = "Change frame rate...";
            this.toolStripMenuItemChangeFrameRate2.Click += new System.EventHandler(this.ToolStripMenuItemChangeFrameRateClick);
            // 
            // changeSpeedInPercentToolStripMenuItem
            // 
            this.changeSpeedInPercentToolStripMenuItem.Name = "changeSpeedInPercentToolStripMenuItem";
            this.changeSpeedInPercentToolStripMenuItem.Size = new System.Drawing.Size(324, 22);
            this.changeSpeedInPercentToolStripMenuItem.Text = "Change speed in percent...";
            this.changeSpeedInPercentToolStripMenuItem.Click += new System.EventHandler(this.changeSpeedInPercentToolStripMenuItem_Click);
            // 
            // toolStripMenuItemAutoTranslate
            // 
            this.toolStripMenuItemAutoTranslate.DropDownItems.AddRange(new System.Windows.Forms.ToolStripItem[] {
            this.translateToolStripMenuItem,
            this.autotranslateViaCopypasteToolStripMenuItem,
            this.toolStripSeparator26,
            this.mergeSentencesToolStripMenuItem,
            this.breaksplitLongLinesToolStripMenuItem});
            this.toolStripMenuItemAutoTranslate.Name = "toolStripMenuItemAutoTranslate";
            this.toolStripMenuItemAutoTranslate.Size = new System.Drawing.Size(94, 20);
            this.toolStripMenuItemAutoTranslate.Text = "Auto-translate";
            // 
            // translateToolStripMenuItem
            // 
            this.translateToolStripMenuItem.Name = "translateToolStripMenuItem";
            this.translateToolStripMenuItem.Size = new System.Drawing.Size(238, 22);
            this.translateToolStripMenuItem.Text = "Auto-translate...";
            this.translateToolStripMenuItem.Click += new System.EventHandler(this.TranslateToolStripMenuItemClick);
            // 
            // autotranslateViaCopypasteToolStripMenuItem
            // 
            this.autotranslateViaCopypasteToolStripMenuItem.Name = "autotranslateViaCopypasteToolStripMenuItem";
            this.autotranslateViaCopypasteToolStripMenuItem.Size = new System.Drawing.Size(238, 22);
            this.autotranslateViaCopypasteToolStripMenuItem.Text = "Auto-translate via copy-paste...";
            this.autotranslateViaCopypasteToolStripMenuItem.Click += new System.EventHandler(this.autotranslateViaCopypasteToolStripMenuItem_Click);
            // 
            // toolStripSeparator26
            // 
            this.toolStripSeparator26.Name = "toolStripSeparator26";
            this.toolStripSeparator26.Size = new System.Drawing.Size(235, 6);
            // 
            // mergeSentencesToolStripMenuItem
            // 
            this.mergeSentencesToolStripMenuItem.Name = "mergeSentencesToolStripMenuItem";
            this.mergeSentencesToolStripMenuItem.Size = new System.Drawing.Size(238, 22);
            this.mergeSentencesToolStripMenuItem.Text = "Merge sentences...";
            this.mergeSentencesToolStripMenuItem.Click += new System.EventHandler(this.mergeSentencesToolStripMenuItem_Click);
            // 
            // breaksplitLongLinesToolStripMenuItem
            // 
            this.breaksplitLongLinesToolStripMenuItem.Name = "breaksplitLongLinesToolStripMenuItem";
            this.breaksplitLongLinesToolStripMenuItem.Size = new System.Drawing.Size(238, 22);
            this.breaksplitLongLinesToolStripMenuItem.Text = "Break/split long lines...";
            this.breaksplitLongLinesToolStripMenuItem.Click += new System.EventHandler(this.breaksplitLongLinesToolStripMenuItem_Click);
            // 
            // optionsToolStripMenuItem
            // 
            this.optionsToolStripMenuItem.DropDownItems.AddRange(new System.Windows.Forms.ToolStripItem[] {
            this.settingsToolStripMenuItem,
            this.wordListsToolStripMenuItem,
            this.changeLanguageToolStripMenuItem});
            this.optionsToolStripMenuItem.Name = "optionsToolStripMenuItem";
            this.optionsToolStripMenuItem.Size = new System.Drawing.Size(61, 20);
            this.optionsToolStripMenuItem.Text = "Options";
            // 
            // settingsToolStripMenuItem
            // 
            this.settingsToolStripMenuItem.Name = "settingsToolStripMenuItem";
            this.settingsToolStripMenuItem.Size = new System.Drawing.Size(181, 22);
            this.settingsToolStripMenuItem.Text = "Settings";
            this.settingsToolStripMenuItem.Click += new System.EventHandler(this.SettingsToolStripMenuItemClick);
            // 
            // wordListsToolStripMenuItem
            // 
            this.wordListsToolStripMenuItem.Name = "wordListsToolStripMenuItem";
            this.wordListsToolStripMenuItem.Size = new System.Drawing.Size(181, 22);
            this.wordListsToolStripMenuItem.Text = "Word lists...";
            this.wordListsToolStripMenuItem.Click += new System.EventHandler(this.wordListsToolStripMenuItem_Click);
            // 
            // changeLanguageToolStripMenuItem
            // 
            this.changeLanguageToolStripMenuItem.Name = "changeLanguageToolStripMenuItem";
            this.changeLanguageToolStripMenuItem.Size = new System.Drawing.Size(181, 22);
            this.changeLanguageToolStripMenuItem.Text = "Change language...";
            this.changeLanguageToolStripMenuItem.Click += new System.EventHandler(this.ChangeLanguageToolStripMenuItemClick);
            // 
            // toolStripMenuItemNetworking
            // 
            this.toolStripMenuItemNetworking.DropDownItems.AddRange(new System.Windows.Forms.ToolStripItem[] {
            this.startServerToolStripMenuItem,
            this.joinSessionToolStripMenuItem,
            this.chatToolStripMenuItem,
            this.showSessionKeyLogToolStripMenuItem,
            this.leaveSessionToolStripMenuItem});
            this.toolStripMenuItemNetworking.Name = "toolStripMenuItemNetworking";
            this.toolStripMenuItemNetworking.Size = new System.Drawing.Size(81, 20);
            this.toolStripMenuItemNetworking.Text = "Networking";
            this.toolStripMenuItemNetworking.DropDownOpening += new System.EventHandler(this.toolStripMenuItemNetworking_DropDownOpening);
            // 
            // startServerToolStripMenuItem
            // 
            this.startServerToolStripMenuItem.Name = "startServerToolStripMenuItem";
            this.startServerToolStripMenuItem.Size = new System.Drawing.Size(217, 22);
            this.startServerToolStripMenuItem.Text = "Start new session";
            this.startServerToolStripMenuItem.Click += new System.EventHandler(this.startServerToolStripMenuItem_Click);
            // 
            // joinSessionToolStripMenuItem
            // 
            this.joinSessionToolStripMenuItem.Name = "joinSessionToolStripMenuItem";
            this.joinSessionToolStripMenuItem.Size = new System.Drawing.Size(217, 22);
            this.joinSessionToolStripMenuItem.Text = "Join session";
            this.joinSessionToolStripMenuItem.Click += new System.EventHandler(this.joinSessionToolStripMenuItem_Click);
            // 
            // chatToolStripMenuItem
            // 
            this.chatToolStripMenuItem.Name = "chatToolStripMenuItem";
            this.chatToolStripMenuItem.Size = new System.Drawing.Size(217, 22);
            this.chatToolStripMenuItem.Text = "Chat";
            this.chatToolStripMenuItem.Click += new System.EventHandler(this.chatToolStripMenuItem_Click);
            // 
            // showSessionKeyLogToolStripMenuItem
            // 
            this.showSessionKeyLogToolStripMenuItem.Name = "showSessionKeyLogToolStripMenuItem";
            this.showSessionKeyLogToolStripMenuItem.Size = new System.Drawing.Size(217, 22);
            this.showSessionKeyLogToolStripMenuItem.Text = "Show session info and log";
            this.showSessionKeyLogToolStripMenuItem.Click += new System.EventHandler(this.showSessionKeyLogToolStripMenuItem_Click);
            // 
            // leaveSessionToolStripMenuItem
            // 
            this.leaveSessionToolStripMenuItem.Name = "leaveSessionToolStripMenuItem";
            this.leaveSessionToolStripMenuItem.Size = new System.Drawing.Size(217, 22);
            this.leaveSessionToolStripMenuItem.Text = "Leave session";
            this.leaveSessionToolStripMenuItem.Click += new System.EventHandler(this.LeaveSessionToolStripMenuItemClick);
            // 
            // helpToolStripMenuItem
            // 
            this.helpToolStripMenuItem.DropDownItems.AddRange(new System.Windows.Forms.ToolStripItem[] {
            this.checkForUpdatesToolStripMenuItem,
            this.toolStripMenuItemSplitterCheckForUpdates,
            this.helpToolStripMenuItem1,
            this.aboutToolStripMenuItem});
            this.helpToolStripMenuItem.Name = "helpToolStripMenuItem";
            this.helpToolStripMenuItem.Size = new System.Drawing.Size(45, 20);
            this.helpToolStripMenuItem.Text = "Help";
            this.helpToolStripMenuItem.DropDownClosed += new System.EventHandler(this.MenuClosed);
            this.helpToolStripMenuItem.DropDownOpening += new System.EventHandler(this.MenuOpened);
            // 
            // checkForUpdatesToolStripMenuItem
            // 
            this.checkForUpdatesToolStripMenuItem.Name = "checkForUpdatesToolStripMenuItem";
            this.checkForUpdatesToolStripMenuItem.Size = new System.Drawing.Size(181, 22);
            this.checkForUpdatesToolStripMenuItem.Text = "Check for updates...";
            this.checkForUpdatesToolStripMenuItem.Click += new System.EventHandler(this.checkForUpdatesToolStripMenuItem_Click);
            // 
            // toolStripMenuItemSplitterCheckForUpdates
            // 
            this.toolStripMenuItemSplitterCheckForUpdates.Name = "toolStripMenuItemSplitterCheckForUpdates";
            this.toolStripMenuItemSplitterCheckForUpdates.Size = new System.Drawing.Size(178, 6);
            // 
            // helpToolStripMenuItem1
            // 
            this.helpToolStripMenuItem1.Name = "helpToolStripMenuItem1";
            this.helpToolStripMenuItem1.ShortcutKeys = System.Windows.Forms.Keys.F1;
            this.helpToolStripMenuItem1.Size = new System.Drawing.Size(181, 22);
            this.helpToolStripMenuItem1.Text = "Help";
            this.helpToolStripMenuItem1.Click += new System.EventHandler(this.HelpToolStripMenuItem1Click);
            // 
            // aboutToolStripMenuItem
            // 
            this.aboutToolStripMenuItem.Name = "aboutToolStripMenuItem";
            this.aboutToolStripMenuItem.Size = new System.Drawing.Size(181, 22);
            this.aboutToolStripMenuItem.Text = "About";
            this.aboutToolStripMenuItem.Click += new System.EventHandler(this.AboutToolStripMenuItemClick);
            // 
            // contextMenuStripListView
            // 
            this.contextMenuStripListView.Items.AddRange(new System.Windows.Forms.ToolStripItem[] {
            this.setStylesForSelectedLinesToolStripMenuItem,
            this.setActorForSelectedLinesToolStripMenuItem,
            this.toolStripMenuItemSetLayer,
            this.toolStripMenuItemAssaTools,
            this.toolStripMenuItemAssStyles,
            this.toolStripSeparatorAssa,
            this.toolStripMenuItemSetRegion,
            this.toolStripMenuItemSetLanguage,
            this.toolStripMenuItemWebVTT,
            this.toolStripMenuItemPreview,
            this.toolStripMenuItemDelete,
            this.toolStripMenuItemInsertBefore,
            this.toolStripMenuItemInsertAfter,
            this.toolStripMenuItemInsertSubtitle,
            this.toolStripMenuItemCopySourceText,
            this.toolStripMenuItemColumn,
            this.toolStripMenuItemBookmark,
            this.toolStripMenuItemGoToSourceView,
            this.toolStripSeparator7,
            this.splitLineToolStripMenuItem,
            this.toolStripMenuItemMergeLines,
            this.toolStripMenuItemMergeDialog,
            this.mergeBeforeToolStripMenuItem,
            this.mergeAfterToolStripMenuItem,
            this.toolStripSeparator4Extend,
            this.extendBeforeToolStripMenuItem,
            this.extendAfterToolStripMenuItem,
            this.toolStripSeparator8,
            this.removeFormattinglToolStripMenuItem,
            this.boldToolStripMenuItem,
            this.italicToolStripMenuItem,
            this.boxToolStripMenuItem,
            this.underlineToolStripMenuItem,
            this.colorToolStripMenuItem,
            this.toolStripMenuItemFont,
            this.toolStripMenuItemAlignment,
            this.toolStripMenuItemSurroundWithMusicSymbols,
            this.toolStripSeparator2,
            this.toolStripMenuItemSelectedLines,
            this.toolStripMenuItemGoogleMicrosoftTranslateSelLine});
            this.contextMenuStripListView.Name = "contextMenuStripListView";
<<<<<<< HEAD
            this.contextMenuStripListView.Size = new System.Drawing.Size(285, 776);
=======
            this.contextMenuStripListView.Size = new System.Drawing.Size(285, 826);
>>>>>>> f6fd9b19
            this.contextMenuStripListView.Closed += new System.Windows.Forms.ToolStripDropDownClosedEventHandler(this.MenuClosed);
            this.contextMenuStripListView.Opening += new System.ComponentModel.CancelEventHandler(this.ContextMenuStripListViewOpening);
            this.contextMenuStripListView.Opened += new System.EventHandler(this.MenuOpened);
            // 
            // setStylesForSelectedLinesToolStripMenuItem
            // 
            this.setStylesForSelectedLinesToolStripMenuItem.Name = "setStylesForSelectedLinesToolStripMenuItem";
            this.setStylesForSelectedLinesToolStripMenuItem.Size = new System.Drawing.Size(284, 22);
            this.setStylesForSelectedLinesToolStripMenuItem.Text = "Set style";
            // 
            // setActorForSelectedLinesToolStripMenuItem
            // 
            this.setActorForSelectedLinesToolStripMenuItem.Name = "setActorForSelectedLinesToolStripMenuItem";
            this.setActorForSelectedLinesToolStripMenuItem.Size = new System.Drawing.Size(284, 22);
            this.setActorForSelectedLinesToolStripMenuItem.Text = "Set actor";
            // 
            // toolStripMenuItemAssaTools
            // 
            this.toolStripMenuItemAssaTools.DropDownItems.AddRange(new System.Windows.Forms.ToolStripItem[] {
            this.applyCustomStylesToolStripMenuItem,
            this.setPositionToolStripMenuItem,
            this.progressBarToolStripMenuItem,
            this.videoResolutionResamplerToolStripMenuItem,
            this.generateBackgroundBoxToolStripMenuItem,
            this.colorPickerToolStripMenuItem});
            this.toolStripMenuItemAssaTools.Name = "toolStripMenuItemAssaTools";
            this.toolStripMenuItemAssaTools.Size = new System.Drawing.Size(284, 22);
            this.toolStripMenuItemAssaTools.Text = "ASSA tools";
            // 
            // applyCustomStylesToolStripMenuItem
            // 
            this.applyCustomStylesToolStripMenuItem.Name = "applyCustomStylesToolStripMenuItem";
            this.applyCustomStylesToolStripMenuItem.Size = new System.Drawing.Size(224, 22);
            this.applyCustomStylesToolStripMenuItem.Text = "Apply custom tags...";
            this.applyCustomStylesToolStripMenuItem.Click += new System.EventHandler(this.applyCustomStylesToolStripMenuItem_Click);
            // 
            // setPositionToolStripMenuItem
            // 
            this.setPositionToolStripMenuItem.Name = "setPositionToolStripMenuItem";
            this.setPositionToolStripMenuItem.Size = new System.Drawing.Size(224, 22);
            this.setPositionToolStripMenuItem.Text = "Set position...";
            this.setPositionToolStripMenuItem.Click += new System.EventHandler(this.setPositionToolStripMenuItem_Click);
            // 
            // progressBarToolStripMenuItem
            // 
            this.progressBarToolStripMenuItem.Name = "progressBarToolStripMenuItem";
            this.progressBarToolStripMenuItem.Size = new System.Drawing.Size(224, 22);
            this.progressBarToolStripMenuItem.Text = "Generate progress bar...";
            this.progressBarToolStripMenuItem.Click += new System.EventHandler(this.progressBarToolStripMenuItem_Click);
            // 
            // videoResolutionResamplerToolStripMenuItem
            // 
            this.videoResolutionResamplerToolStripMenuItem.Name = "videoResolutionResamplerToolStripMenuItem";
            this.videoResolutionResamplerToolStripMenuItem.Size = new System.Drawing.Size(224, 22);
            this.videoResolutionResamplerToolStripMenuItem.Text = "Video resolution resampler...";
            this.videoResolutionResamplerToolStripMenuItem.Click += new System.EventHandler(this.videoResolutionResamplerToolStripMenuItem_Click);
            // 
            // generateBackgroundBoxToolStripMenuItem
            // 
            this.generateBackgroundBoxToolStripMenuItem.Name = "generateBackgroundBoxToolStripMenuItem";
            this.generateBackgroundBoxToolStripMenuItem.Size = new System.Drawing.Size(224, 22);
            this.generateBackgroundBoxToolStripMenuItem.Text = "Generate background box...";
            this.generateBackgroundBoxToolStripMenuItem.Click += new System.EventHandler(this.generateBackgroundBoxToolStripMenuItem_Click);
            // 
            // colorPickerToolStripMenuItem
            // 
            this.colorPickerToolStripMenuItem.Name = "colorPickerToolStripMenuItem";
            this.colorPickerToolStripMenuItem.Size = new System.Drawing.Size(224, 22);
            this.colorPickerToolStripMenuItem.Text = "Color picker...";
            this.colorPickerToolStripMenuItem.Click += new System.EventHandler(this.colorPickerToolStripMenuItem_Click);
            // 
            // toolStripMenuItemAssStyles
            // 
            this.toolStripMenuItemAssStyles.Name = "toolStripMenuItemAssStyles";
            this.toolStripMenuItemAssStyles.Size = new System.Drawing.Size(284, 22);
            this.toolStripMenuItemAssStyles.Text = "ASS: Styles...";
            this.toolStripMenuItemAssStyles.Click += new System.EventHandler(this.toolStripMenuItemAssStyles_Click);
            // 
            // toolStripSeparatorAssa
            // 
            this.toolStripSeparatorAssa.Name = "toolStripSeparatorAssa";
            this.toolStripSeparatorAssa.Size = new System.Drawing.Size(281, 6);
            // 
            // toolStripMenuItemSetRegion
            // 
            this.toolStripMenuItemSetRegion.Name = "toolStripMenuItemSetRegion";
            this.toolStripMenuItemSetRegion.Size = new System.Drawing.Size(284, 22);
            this.toolStripMenuItemSetRegion.Text = "Timed text - set region";
            // 
            // toolStripMenuItemSetLanguage
            // 
            this.toolStripMenuItemSetLanguage.Name = "toolStripMenuItemSetLanguage";
            this.toolStripMenuItemSetLanguage.Size = new System.Drawing.Size(284, 22);
            this.toolStripMenuItemSetLanguage.Text = "Timed text - set language";
            // 
            // toolStripMenuItemWebVTT
            // 
            this.toolStripMenuItemWebVTT.Name = "toolStripMenuItemWebVTT";
            this.toolStripMenuItemWebVTT.Size = new System.Drawing.Size(284, 22);
            this.toolStripMenuItemWebVTT.Text = "WebVTT voice";
            // 
            // toolStripMenuItemPreview
            // 
            this.toolStripMenuItemPreview.Name = "toolStripMenuItemPreview";
            this.toolStripMenuItemPreview.Size = new System.Drawing.Size(284, 22);
            this.toolStripMenuItemPreview.Text = "WebVTT browser preview";
            this.toolStripMenuItemPreview.Click += new System.EventHandler(this.toolStripMenuItemPreview_Click);
            // 
            // toolStripMenuItemDelete
            // 
            this.toolStripMenuItemDelete.Name = "toolStripMenuItemDelete";
            this.toolStripMenuItemDelete.Size = new System.Drawing.Size(284, 22);
            this.toolStripMenuItemDelete.Text = "Delete";
            this.toolStripMenuItemDelete.Click += new System.EventHandler(this.ToolStripMenuItemDeleteClick);
            // 
            // toolStripMenuItemInsertBefore
            // 
            this.toolStripMenuItemInsertBefore.Name = "toolStripMenuItemInsertBefore";
            this.toolStripMenuItemInsertBefore.Size = new System.Drawing.Size(284, 22);
            this.toolStripMenuItemInsertBefore.Text = "Insert before";
            this.toolStripMenuItemInsertBefore.Click += new System.EventHandler(this.ToolStripMenuItemInsertBeforeClick);
            // 
            // toolStripMenuItemInsertAfter
            // 
            this.toolStripMenuItemInsertAfter.Name = "toolStripMenuItemInsertAfter";
            this.toolStripMenuItemInsertAfter.Size = new System.Drawing.Size(284, 22);
            this.toolStripMenuItemInsertAfter.Text = "Insert after";
            this.toolStripMenuItemInsertAfter.Click += new System.EventHandler(this.ToolStripMenuItemInsertAfterClick);
            // 
            // toolStripMenuItemInsertSubtitle
            // 
            this.toolStripMenuItemInsertSubtitle.Name = "toolStripMenuItemInsertSubtitle";
            this.toolStripMenuItemInsertSubtitle.Size = new System.Drawing.Size(284, 22);
            this.toolStripMenuItemInsertSubtitle.Text = "Insert subtitle file after this line...";
            this.toolStripMenuItemInsertSubtitle.Click += new System.EventHandler(this.ToolStripMenuItemInsertSubtitleClick);
            // 
            // toolStripMenuItemCopySourceText
            // 
            this.toolStripMenuItemCopySourceText.Name = "toolStripMenuItemCopySourceText";
            this.toolStripMenuItemCopySourceText.Size = new System.Drawing.Size(284, 22);
            this.toolStripMenuItemCopySourceText.Text = "Copy as text to clipboard";
            this.toolStripMenuItemCopySourceText.Click += new System.EventHandler(this.ToolStripMenuItemCopySourceTextClick);
            // 
            // toolStripMenuItemColumn
            // 
            this.toolStripMenuItemColumn.DropDownItems.AddRange(new System.Windows.Forms.ToolStripItem[] {
            this.columnDeleteTextOnlyToolStripMenuItem,
            this.toolStripMenuItemColumnDeleteText,
            this.ShiftTextCellsDownToolStripMenuItem,
            this.toolStripMenuItemInsertTextFromSub,
            this.toolStripMenuItemColumnImportText,
            this.toolStripMenuItemPasteSpecial,
            this.copyOriginalTextToCurrentToolStripMenuItem,
            this.moveTextUpToolStripMenuItem,
            this.moveTextDownToolStripMenuItem});
            this.toolStripMenuItemColumn.Name = "toolStripMenuItemColumn";
            this.toolStripMenuItemColumn.Size = new System.Drawing.Size(284, 22);
            this.toolStripMenuItemColumn.Text = "Column";
            this.toolStripMenuItemColumn.DropDownOpening += new System.EventHandler(this.toolStripMenuItemColumn_DropDownOpening);
            // 
            // columnDeleteTextOnlyToolStripMenuItem
            // 
            this.columnDeleteTextOnlyToolStripMenuItem.Name = "columnDeleteTextOnlyToolStripMenuItem";
            this.columnDeleteTextOnlyToolStripMenuItem.Size = new System.Drawing.Size(314, 22);
            this.columnDeleteTextOnlyToolStripMenuItem.Text = "Delete text";
            this.columnDeleteTextOnlyToolStripMenuItem.Click += new System.EventHandler(this.columnDeleteTextOnlyToolStripMenuItem_Click);
            // 
            // toolStripMenuItemColumnDeleteText
            // 
            this.toolStripMenuItemColumnDeleteText.Name = "toolStripMenuItemColumnDeleteText";
            this.toolStripMenuItemColumnDeleteText.Size = new System.Drawing.Size(314, 22);
            this.toolStripMenuItemColumnDeleteText.Text = "Delete text and shift text cells up";
            this.toolStripMenuItemColumnDeleteText.Click += new System.EventHandler(this.deleteAndShiftCellsUpToolStripMenuItem_Click);
            // 
            // ShiftTextCellsDownToolStripMenuItem
            // 
            this.ShiftTextCellsDownToolStripMenuItem.Name = "ShiftTextCellsDownToolStripMenuItem";
            this.ShiftTextCellsDownToolStripMenuItem.Size = new System.Drawing.Size(314, 22);
            this.ShiftTextCellsDownToolStripMenuItem.Text = "Insert and shift text cells down";
            this.ShiftTextCellsDownToolStripMenuItem.Click += new System.EventHandler(this.ShiftTextCellsDownToolStripMenuItem_Click);
            // 
            // toolStripMenuItemInsertTextFromSub
            // 
            this.toolStripMenuItemInsertTextFromSub.Name = "toolStripMenuItemInsertTextFromSub";
            this.toolStripMenuItemInsertTextFromSub.Size = new System.Drawing.Size(314, 22);
            this.toolStripMenuItemInsertTextFromSub.Text = "Insert text from subtitle and shift cells down...";
            this.toolStripMenuItemInsertTextFromSub.Click += new System.EventHandler(this.toolStripMenuItemInsertTextFromSub_Click);
            // 
            // toolStripMenuItemColumnImportText
            // 
            this.toolStripMenuItemColumnImportText.Name = "toolStripMenuItemColumnImportText";
            this.toolStripMenuItemColumnImportText.Size = new System.Drawing.Size(314, 22);
            this.toolStripMenuItemColumnImportText.Text = "Import text and shift text cells down...";
            this.toolStripMenuItemColumnImportText.Click += new System.EventHandler(this.toolStripMenuItemColumnImportText_Click);
            // 
            // toolStripMenuItemPasteSpecial
            // 
            this.toolStripMenuItemPasteSpecial.Name = "toolStripMenuItemPasteSpecial";
            this.toolStripMenuItemPasteSpecial.Size = new System.Drawing.Size(314, 22);
            this.toolStripMenuItemPasteSpecial.Text = "Paste from clipboard...";
            this.toolStripMenuItemPasteSpecial.Click += new System.EventHandler(this.toolStripMenuItemPasteSpecial_Click);
            // 
            // copyOriginalTextToCurrentToolStripMenuItem
            // 
            this.copyOriginalTextToCurrentToolStripMenuItem.Name = "copyOriginalTextToCurrentToolStripMenuItem";
            this.copyOriginalTextToCurrentToolStripMenuItem.Size = new System.Drawing.Size(314, 22);
            this.copyOriginalTextToCurrentToolStripMenuItem.Text = "Copy original text to current";
            this.copyOriginalTextToCurrentToolStripMenuItem.Click += new System.EventHandler(this.copyOriginalTextToCurrentToolStripMenuItem_Click);
            // 
            // moveTextUpToolStripMenuItem
            // 
            this.moveTextUpToolStripMenuItem.Name = "moveTextUpToolStripMenuItem";
            this.moveTextUpToolStripMenuItem.Size = new System.Drawing.Size(314, 22);
            this.moveTextUpToolStripMenuItem.Text = "Move text up";
            this.moveTextUpToolStripMenuItem.Click += new System.EventHandler(this.moveTextUpToolStripMenuItem_Click);
            // 
            // moveTextDownToolStripMenuItem
            // 
            this.moveTextDownToolStripMenuItem.Name = "moveTextDownToolStripMenuItem";
            this.moveTextDownToolStripMenuItem.Size = new System.Drawing.Size(314, 22);
            this.moveTextDownToolStripMenuItem.Text = "Move text down";
            this.moveTextDownToolStripMenuItem.Click += new System.EventHandler(this.moveTextDownToolStripMenuItem_Click);
            // 
            // toolStripMenuItemBookmark
            // 
            this.toolStripMenuItemBookmark.Name = "toolStripMenuItemBookmark";
            this.toolStripMenuItemBookmark.Size = new System.Drawing.Size(284, 22);
            this.toolStripMenuItemBookmark.Text = "Bookmark...";
            this.toolStripMenuItemBookmark.Click += new System.EventHandler(this.toolStripMenuItemBookmark_Click);
            // 
            // toolStripMenuItemGoToSourceView
            // 
            this.toolStripMenuItemGoToSourceView.Name = "toolStripMenuItemGoToSourceView";
            this.toolStripMenuItemGoToSourceView.Size = new System.Drawing.Size(284, 22);
            this.toolStripMenuItemGoToSourceView.Text = "Go to source view";
            this.toolStripMenuItemGoToSourceView.Click += new System.EventHandler(this.toolStripMenuItemGoToSourceView_Click);
            // 
            // toolStripSeparator7
            // 
            this.toolStripSeparator7.Name = "toolStripSeparator7";
            this.toolStripSeparator7.Size = new System.Drawing.Size(281, 6);
            // 
            // splitLineToolStripMenuItem
            // 
            this.splitLineToolStripMenuItem.Name = "splitLineToolStripMenuItem";
            this.splitLineToolStripMenuItem.Size = new System.Drawing.Size(284, 22);
            this.splitLineToolStripMenuItem.Text = "Split";
            this.splitLineToolStripMenuItem.Click += new System.EventHandler(this.SplitLineToolStripMenuItemClick);
            // 
            // toolStripMenuItemMergeLines
            // 
            this.toolStripMenuItemMergeLines.Name = "toolStripMenuItemMergeLines";
            this.toolStripMenuItemMergeLines.Size = new System.Drawing.Size(284, 22);
            this.toolStripMenuItemMergeLines.Text = "Merge selected lines";
            this.toolStripMenuItemMergeLines.Click += new System.EventHandler(this.ToolStripMenuItemMergeLinesClick);
            // 
            // toolStripMenuItemMergeDialog
            // 
            this.toolStripMenuItemMergeDialog.Name = "toolStripMenuItemMergeDialog";
            this.toolStripMenuItemMergeDialog.Size = new System.Drawing.Size(284, 22);
            this.toolStripMenuItemMergeDialog.Text = "Merge selected lines as dialog";
            this.toolStripMenuItemMergeDialog.Click += new System.EventHandler(this.ToolStripMenuItemMergeDialogClick);
            // 
            // mergeBeforeToolStripMenuItem
            // 
            this.mergeBeforeToolStripMenuItem.Name = "mergeBeforeToolStripMenuItem";
            this.mergeBeforeToolStripMenuItem.Size = new System.Drawing.Size(284, 22);
            this.mergeBeforeToolStripMenuItem.Text = "Merge with line before";
            this.mergeBeforeToolStripMenuItem.Click += new System.EventHandler(this.MergeBeforeToolStripMenuItemClick);
            // 
            // mergeAfterToolStripMenuItem
            // 
            this.mergeAfterToolStripMenuItem.Name = "mergeAfterToolStripMenuItem";
            this.mergeAfterToolStripMenuItem.Size = new System.Drawing.Size(284, 22);
            this.mergeAfterToolStripMenuItem.Text = "Merge with line after";
            this.mergeAfterToolStripMenuItem.Click += new System.EventHandler(this.MergeAfterToolStripMenuItemClick);
            // 
            // toolStripSeparator4Extend
            // 
            this.toolStripSeparator4Extend.Name = "toolStripSeparator4Extend";
            this.toolStripSeparator4Extend.Size = new System.Drawing.Size(281, 6);
            // 
            // extendBeforeToolStripMenuItem
            // 
            this.extendBeforeToolStripMenuItem.Name = "extendBeforeToolStripMenuItem";
            this.extendBeforeToolStripMenuItem.Size = new System.Drawing.Size(284, 22);
            this.extendBeforeToolStripMenuItem.Text = "Extend to line before";
            this.extendBeforeToolStripMenuItem.Click += new System.EventHandler(this.ExtendBeforeToolStripMenuItemClick);
            // 
            // extendAfterToolStripMenuItem
            // 
            this.extendAfterToolStripMenuItem.Name = "extendAfterToolStripMenuItem";
            this.extendAfterToolStripMenuItem.Size = new System.Drawing.Size(284, 22);
            this.extendAfterToolStripMenuItem.Text = "Extend to line after";
            this.extendAfterToolStripMenuItem.Click += new System.EventHandler(this.ExtendAfterToolStripMenuItemClick);
            // 
            // toolStripSeparator8
            // 
            this.toolStripSeparator8.Name = "toolStripSeparator8";
            this.toolStripSeparator8.Size = new System.Drawing.Size(281, 6);
            // 
            // removeFormattinglToolStripMenuItem
            // 
            this.removeFormattinglToolStripMenuItem.DropDownItems.AddRange(new System.Windows.Forms.ToolStripItem[] {
            this.removeAllFormattingsToolStripMenuItem,
            this.removeBoldToolStripMenuItem,
            this.removeItalicToolStripMenuItem,
            this.removeUnderlineToolStripMenuItem,
            this.removeColorToolStripMenuItem,
            this.removeFontNameToolStripMenuItem,
            this.removeAlignmentToolStripMenuItem});
            this.removeFormattinglToolStripMenuItem.Name = "removeFormattinglToolStripMenuItem";
            this.removeFormattinglToolStripMenuItem.Size = new System.Drawing.Size(284, 22);
            this.removeFormattinglToolStripMenuItem.Text = "Remove formatting";
            // 
            // removeAllFormattingsToolStripMenuItem
            // 
            this.removeAllFormattingsToolStripMenuItem.Name = "removeAllFormattingsToolStripMenuItem";
            this.removeAllFormattingsToolStripMenuItem.Size = new System.Drawing.Size(197, 22);
            this.removeAllFormattingsToolStripMenuItem.Text = "Remove all formattings";
            this.removeAllFormattingsToolStripMenuItem.Click += new System.EventHandler(this.removeAllFormattingsToolStripMenuItem_Click);
            // 
            // removeBoldToolStripMenuItem
            // 
            this.removeBoldToolStripMenuItem.Name = "removeBoldToolStripMenuItem";
            this.removeBoldToolStripMenuItem.Size = new System.Drawing.Size(197, 22);
            this.removeBoldToolStripMenuItem.Text = "Remove bold";
            this.removeBoldToolStripMenuItem.Click += new System.EventHandler(this.removeBoldToolStripMenuItem_Click);
            // 
            // removeItalicToolStripMenuItem
            // 
            this.removeItalicToolStripMenuItem.Name = "removeItalicToolStripMenuItem";
            this.removeItalicToolStripMenuItem.Size = new System.Drawing.Size(197, 22);
            this.removeItalicToolStripMenuItem.Text = "Remove italic";
            this.removeItalicToolStripMenuItem.Click += new System.EventHandler(this.removeItalicToolStripMenuItem_Click);
            // 
            // removeUnderlineToolStripMenuItem
            // 
            this.removeUnderlineToolStripMenuItem.Name = "removeUnderlineToolStripMenuItem";
            this.removeUnderlineToolStripMenuItem.Size = new System.Drawing.Size(197, 22);
            this.removeUnderlineToolStripMenuItem.Text = "Remove underline";
            this.removeUnderlineToolStripMenuItem.Click += new System.EventHandler(this.removeUnderlineToolStripMenuItem_Click);
            // 
            // removeColorToolStripMenuItem
            // 
            this.removeColorToolStripMenuItem.Name = "removeColorToolStripMenuItem";
            this.removeColorToolStripMenuItem.Size = new System.Drawing.Size(197, 22);
            this.removeColorToolStripMenuItem.Text = "Remove color";
            this.removeColorToolStripMenuItem.Click += new System.EventHandler(this.removeColorToolStripMenuItem_Click);
            // 
            // removeFontNameToolStripMenuItem
            // 
            this.removeFontNameToolStripMenuItem.Name = "removeFontNameToolStripMenuItem";
            this.removeFontNameToolStripMenuItem.Size = new System.Drawing.Size(197, 22);
            this.removeFontNameToolStripMenuItem.Text = "Remove font name";
            this.removeFontNameToolStripMenuItem.Click += new System.EventHandler(this.removeFontNameToolStripMenuItem_Click);
            // 
            // removeAlignmentToolStripMenuItem
            // 
            this.removeAlignmentToolStripMenuItem.Name = "removeAlignmentToolStripMenuItem";
            this.removeAlignmentToolStripMenuItem.Size = new System.Drawing.Size(197, 22);
            this.removeAlignmentToolStripMenuItem.Text = "Remove alignment";
            this.removeAlignmentToolStripMenuItem.Click += new System.EventHandler(this.removeAlignmentToolStripMenuItem_Click);
            // 
            // boldToolStripMenuItem
            // 
            this.boldToolStripMenuItem.Name = "boldToolStripMenuItem";
            this.boldToolStripMenuItem.Size = new System.Drawing.Size(284, 22);
            this.boldToolStripMenuItem.Text = "Bold";
            this.boldToolStripMenuItem.Click += new System.EventHandler(this.BoldToolStripMenuItemClick);
            // 
            // italicToolStripMenuItem
            // 
            this.italicToolStripMenuItem.Name = "italicToolStripMenuItem";
            this.italicToolStripMenuItem.Size = new System.Drawing.Size(284, 22);
            this.italicToolStripMenuItem.Text = "Italic";
            this.italicToolStripMenuItem.Click += new System.EventHandler(this.ItalicToolStripMenuItemClick);
            // 
            // boxToolStripMenuItem
            // 
            this.boxToolStripMenuItem.Name = "boxToolStripMenuItem";
            this.boxToolStripMenuItem.Size = new System.Drawing.Size(284, 22);
            this.boxToolStripMenuItem.Text = "Box";
            this.boxToolStripMenuItem.Click += new System.EventHandler(this.boxToolStripMenuItem_Click);
            // 
            // underlineToolStripMenuItem
            // 
            this.underlineToolStripMenuItem.Name = "underlineToolStripMenuItem";
            this.underlineToolStripMenuItem.Size = new System.Drawing.Size(284, 22);
            this.underlineToolStripMenuItem.Text = "Underline";
            this.underlineToolStripMenuItem.Click += new System.EventHandler(this.UnderlineToolStripMenuItemClick);
            // 
            // colorToolStripMenuItem
            // 
            this.colorToolStripMenuItem.Name = "colorToolStripMenuItem";
            this.colorToolStripMenuItem.Size = new System.Drawing.Size(284, 22);
            this.colorToolStripMenuItem.Text = "Color...";
            this.colorToolStripMenuItem.Click += new System.EventHandler(this.ColorToolStripMenuItemClick);
            // 
            // toolStripMenuItemFont
            // 
            this.toolStripMenuItemFont.Name = "toolStripMenuItemFont";
            this.toolStripMenuItemFont.Size = new System.Drawing.Size(284, 22);
            this.toolStripMenuItemFont.Text = "Font name...";
            this.toolStripMenuItemFont.Click += new System.EventHandler(this.toolStripMenuItemFont_Click);
            // 
            // toolStripMenuItemAlignment
            // 
            this.toolStripMenuItemAlignment.Name = "toolStripMenuItemAlignment";
            this.toolStripMenuItemAlignment.Size = new System.Drawing.Size(284, 22);
            this.toolStripMenuItemAlignment.Text = "Alignment";
            this.toolStripMenuItemAlignment.Click += new System.EventHandler(this.toolStripMenuItemAlignment_Click);
            // 
            // toolStripMenuItemSurroundWithMusicSymbols
            // 
            this.toolStripMenuItemSurroundWithMusicSymbols.Name = "toolStripMenuItemSurroundWithMusicSymbols";
            this.toolStripMenuItemSurroundWithMusicSymbols.Size = new System.Drawing.Size(284, 22);
            this.toolStripMenuItemSurroundWithMusicSymbols.Text = "♪";
            this.toolStripMenuItemSurroundWithMusicSymbols.Click += new System.EventHandler(this.ToolStripMenuItemSurroundWithMusicSymbolsClick);
            // 
            // toolStripSeparator2
            // 
            this.toolStripSeparator2.Name = "toolStripSeparator2";
            this.toolStripSeparator2.Size = new System.Drawing.Size(281, 6);
            // 
            // toolStripMenuItemSelectedLines
            // 
            this.toolStripMenuItemSelectedLines.DropDownItems.AddRange(new System.Windows.Forms.ToolStripItem[] {
            this.adjustDisplayTimeForSelectedLinesToolStripMenuItem,
            this.changeCasingForSelectedLinesToolStripMenuItem,
            this.fixCommonErrorsInSelectedLinesToolStripMenuItem,
            this.visualSyncSelectedLinesToolStripMenuItem,
            this.showSelectedLinesEarlierlaterToolStripMenuItem,
            this.toolStripMenuItemTranslateSelected,
            this.toolStripMenuItemUnbreakLines,
            this.toolStripMenuItemAutoBreakLines,
            this.toolStripMenuItemSaveSelectedLines,
            this.typeEffectToolStripMenuItem,
            this.karaokeEffectToolStripMenuItem});
            this.toolStripMenuItemSelectedLines.Name = "toolStripMenuItemSelectedLines";
            this.toolStripMenuItemSelectedLines.Size = new System.Drawing.Size(284, 22);
            this.toolStripMenuItemSelectedLines.Text = "Selected lines";
            // 
            // adjustDisplayTimeForSelectedLinesToolStripMenuItem
            // 
            this.adjustDisplayTimeForSelectedLinesToolStripMenuItem.Name = "adjustDisplayTimeForSelectedLinesToolStripMenuItem";
            this.adjustDisplayTimeForSelectedLinesToolStripMenuItem.Size = new System.Drawing.Size(275, 22);
            this.adjustDisplayTimeForSelectedLinesToolStripMenuItem.Text = "Adjust display time for selected lines...";
            this.adjustDisplayTimeForSelectedLinesToolStripMenuItem.Click += new System.EventHandler(this.AdjustDisplayTimeForSelectedLinesToolStripMenuItemClick);
            // 
            // changeCasingForSelectedLinesToolStripMenuItem
            // 
            this.changeCasingForSelectedLinesToolStripMenuItem.Name = "changeCasingForSelectedLinesToolStripMenuItem";
            this.changeCasingForSelectedLinesToolStripMenuItem.Size = new System.Drawing.Size(275, 22);
            this.changeCasingForSelectedLinesToolStripMenuItem.Text = "Change casing for selected lines...";
            this.changeCasingForSelectedLinesToolStripMenuItem.Click += new System.EventHandler(this.ChangeCasingForSelectedLinesToolStripMenuItemClick);
            // 
            // fixCommonErrorsInSelectedLinesToolStripMenuItem
            // 
            this.fixCommonErrorsInSelectedLinesToolStripMenuItem.Name = "fixCommonErrorsInSelectedLinesToolStripMenuItem";
            this.fixCommonErrorsInSelectedLinesToolStripMenuItem.Size = new System.Drawing.Size(275, 22);
            this.fixCommonErrorsInSelectedLinesToolStripMenuItem.Text = "Fix common errors in selected lines...";
            this.fixCommonErrorsInSelectedLinesToolStripMenuItem.Click += new System.EventHandler(this.FixCommonErrorsInSelectedLinesToolStripMenuItemClick);
            // 
            // visualSyncSelectedLinesToolStripMenuItem
            // 
            this.visualSyncSelectedLinesToolStripMenuItem.Name = "visualSyncSelectedLinesToolStripMenuItem";
            this.visualSyncSelectedLinesToolStripMenuItem.Size = new System.Drawing.Size(275, 22);
            this.visualSyncSelectedLinesToolStripMenuItem.Text = "Visual sync selected lines...";
            this.visualSyncSelectedLinesToolStripMenuItem.Click += new System.EventHandler(this.VisualSyncSelectedLinesToolStripMenuItemClick);
            // 
            // showSelectedLinesEarlierlaterToolStripMenuItem
            // 
            this.showSelectedLinesEarlierlaterToolStripMenuItem.Name = "showSelectedLinesEarlierlaterToolStripMenuItem";
            this.showSelectedLinesEarlierlaterToolStripMenuItem.Size = new System.Drawing.Size(275, 22);
            this.showSelectedLinesEarlierlaterToolStripMenuItem.Text = "Show selected lines earlier/later...";
            this.showSelectedLinesEarlierlaterToolStripMenuItem.Click += new System.EventHandler(this.ShowSelectedLinesEarlierlaterToolStripMenuItemClick);
            // 
            // toolStripMenuItemTranslateSelected
            // 
            this.toolStripMenuItemTranslateSelected.DropDownItems.AddRange(new System.Windows.Forms.ToolStripItem[] {
            this.genericTranslateToolStripMenuItem});
            this.toolStripMenuItemTranslateSelected.Name = "toolStripMenuItemTranslateSelected";
            this.toolStripMenuItemTranslateSelected.Size = new System.Drawing.Size(275, 22);
            this.toolStripMenuItemTranslateSelected.Text = "Translate selected lines via...";
            // 
            // genericTranslateToolStripMenuItem
            // 
            this.genericTranslateToolStripMenuItem.Name = "genericTranslateToolStripMenuItem";
            this.genericTranslateToolStripMenuItem.Size = new System.Drawing.Size(128, 22);
            this.genericTranslateToolStripMenuItem.Text = "translate...";
            this.genericTranslateToolStripMenuItem.Click += new System.EventHandler(this.TranslateSelectedLinesToolStripMenuItemClick);
            // 
            // toolStripMenuItemUnbreakLines
            // 
            this.toolStripMenuItemUnbreakLines.Name = "toolStripMenuItemUnbreakLines";
            this.toolStripMenuItemUnbreakLines.Size = new System.Drawing.Size(275, 22);
            this.toolStripMenuItemUnbreakLines.Text = "Remove line-breaks in selected lines...";
            this.toolStripMenuItemUnbreakLines.Click += new System.EventHandler(this.ToolStripMenuItemUnbreakLinesClick);
            // 
            // toolStripMenuItemAutoBreakLines
            // 
            this.toolStripMenuItemAutoBreakLines.Name = "toolStripMenuItemAutoBreakLines";
            this.toolStripMenuItemAutoBreakLines.Size = new System.Drawing.Size(275, 22);
            this.toolStripMenuItemAutoBreakLines.Text = "Auto balance selected lines...";
            this.toolStripMenuItemAutoBreakLines.Click += new System.EventHandler(this.ToolStripMenuItemAutoBreakLinesClick);
            // 
            // toolStripMenuItemSaveSelectedLines
            // 
            this.toolStripMenuItemSaveSelectedLines.Name = "toolStripMenuItemSaveSelectedLines";
            this.toolStripMenuItemSaveSelectedLines.Size = new System.Drawing.Size(275, 22);
            this.toolStripMenuItemSaveSelectedLines.Text = "Save selected lines as...";
            this.toolStripMenuItemSaveSelectedLines.Click += new System.EventHandler(this.ToolStripMenuItemSaveSelectedLinesClick);
            // 
            // typeEffectToolStripMenuItem
            // 
            this.typeEffectToolStripMenuItem.Name = "typeEffectToolStripMenuItem";
            this.typeEffectToolStripMenuItem.Size = new System.Drawing.Size(275, 22);
            this.typeEffectToolStripMenuItem.Text = "Typewriter effect...";
            this.typeEffectToolStripMenuItem.Click += new System.EventHandler(this.TypeEffectToolStripMenuItemClick);
            // 
            // karaokeEffectToolStripMenuItem
            // 
            this.karaokeEffectToolStripMenuItem.Name = "karaokeEffectToolStripMenuItem";
            this.karaokeEffectToolStripMenuItem.Size = new System.Drawing.Size(275, 22);
            this.karaokeEffectToolStripMenuItem.Text = "Karaoke effect...";
            this.karaokeEffectToolStripMenuItem.Click += new System.EventHandler(this.KaraokeEffectToolStripMenuItemClick);
            // 
            // toolStripMenuItemGoogleMicrosoftTranslateSelLine
            // 
            this.toolStripMenuItemGoogleMicrosoftTranslateSelLine.Name = "toolStripMenuItemGoogleMicrosoftTranslateSelLine";
            this.toolStripMenuItemGoogleMicrosoftTranslateSelLine.Size = new System.Drawing.Size(284, 22);
            this.toolStripMenuItemGoogleMicrosoftTranslateSelLine.Text = "Google/Microsoft translate selected line";
            this.toolStripMenuItemGoogleMicrosoftTranslateSelLine.Click += new System.EventHandler(this.ToolStripMenuItemGoogleMicrosoftTranslateSelLineClick);
            // 
            // toolStripMenuItemEmptyGoToSourceView
            // 
            this.toolStripMenuItemEmptyGoToSourceView.Name = "toolStripMenuItemEmptyGoToSourceView";
            this.toolStripMenuItemEmptyGoToSourceView.Size = new System.Drawing.Size(168, 22);
            this.toolStripMenuItemEmptyGoToSourceView.Text = "Go to source view";
            this.toolStripMenuItemEmptyGoToSourceView.Click += new System.EventHandler(this.toolStripMenuItemGoToSourceView_Click);
            // 
            // openFileDialog1
            // 
            this.openFileDialog1.FileName = "openFileDialog1";
            // 
            // groupBoxVideo
            // 
            this.groupBoxVideo.Controls.Add(this.labelNextWord);
            this.groupBoxVideo.Controls.Add(this.audioVisualizer);
            this.groupBoxVideo.Controls.Add(this.checkBoxSyncListViewWithVideoWhilePlaying);
            this.groupBoxVideo.Controls.Add(this.labelVideoInfo);
            this.groupBoxVideo.Controls.Add(this.trackBarWaveformPosition);
            this.groupBoxVideo.Controls.Add(this.panelWaveformControls);
            this.groupBoxVideo.Controls.Add(this.tabControlModes);
            this.groupBoxVideo.Dock = System.Windows.Forms.DockStyle.Fill;
            this.groupBoxVideo.Font = new System.Drawing.Font("Microsoft Sans Serif", 8.25F, System.Drawing.FontStyle.Regular, System.Drawing.GraphicsUnit.Point, ((byte)(0)));
            this.groupBoxVideo.Location = new System.Drawing.Point(0, 0);
            this.groupBoxVideo.Margin = new System.Windows.Forms.Padding(0);
            this.groupBoxVideo.Name = "groupBoxVideo";
            this.groupBoxVideo.Padding = new System.Windows.Forms.Padding(0);
            this.groupBoxVideo.Size = new System.Drawing.Size(975, 305);
            this.groupBoxVideo.TabIndex = 1;
            this.groupBoxVideo.TabStop = false;
            // 
            // labelNextWord
            // 
            this.labelNextWord.Anchor = System.Windows.Forms.AnchorStyles.None;
            this.labelNextWord.AutoSize = true;
            this.labelNextWord.Font = new System.Drawing.Font("Microsoft Sans Serif", 10F, System.Drawing.FontStyle.Bold, System.Drawing.GraphicsUnit.Point, ((byte)(0)));
            this.labelNextWord.Location = new System.Drawing.Point(401, 9);
            this.labelNextWord.Name = "labelNextWord";
            this.labelNextWord.Size = new System.Drawing.Size(71, 17);
            this.labelNextWord.TabIndex = 13;
            this.labelNextWord.Text = "Next: xxx";
            this.labelNextWord.TextAlign = System.Drawing.ContentAlignment.MiddleCenter;
            // 
            // checkBoxSyncListViewWithVideoWhilePlaying
            // 
            this.checkBoxSyncListViewWithVideoWhilePlaying.AutoSize = true;
            this.checkBoxSyncListViewWithVideoWhilePlaying.Location = new System.Drawing.Point(558, 11);
            this.checkBoxSyncListViewWithVideoWhilePlaying.Name = "checkBoxSyncListViewWithVideoWhilePlaying";
            this.checkBoxSyncListViewWithVideoWhilePlaying.Size = new System.Drawing.Size(205, 17);
            this.checkBoxSyncListViewWithVideoWhilePlaying.TabIndex = 1;
            this.checkBoxSyncListViewWithVideoWhilePlaying.Text = "Sync listview with movie when playing";
            this.checkBoxSyncListViewWithVideoWhilePlaying.UseVisualStyleBackColor = true;
            // 
            // labelVideoInfo
            // 
            this.labelVideoInfo.Anchor = ((System.Windows.Forms.AnchorStyles)((System.Windows.Forms.AnchorStyles.Top | System.Windows.Forms.AnchorStyles.Right)));
            this.labelVideoInfo.Location = new System.Drawing.Point(603, 12);
            this.labelVideoInfo.Name = "labelVideoInfo";
            this.labelVideoInfo.Size = new System.Drawing.Size(369, 19);
            this.labelVideoInfo.TabIndex = 12;
            this.labelVideoInfo.Text = "No video file loaded";
            this.labelVideoInfo.TextAlign = System.Drawing.ContentAlignment.TopRight;
            // 
            // trackBarWaveformPosition
            // 
            this.trackBarWaveformPosition.Anchor = ((System.Windows.Forms.AnchorStyles)(((System.Windows.Forms.AnchorStyles.Bottom | System.Windows.Forms.AnchorStyles.Left) 
            | System.Windows.Forms.AnchorStyles.Right)));
            this.trackBarWaveformPosition.AutoSize = false;
            this.trackBarWaveformPosition.Location = new System.Drawing.Point(674, 267);
            this.trackBarWaveformPosition.Maximum = 1000;
            this.trackBarWaveformPosition.Name = "trackBarWaveformPosition";
            this.trackBarWaveformPosition.Size = new System.Drawing.Size(297, 20);
            this.trackBarWaveformPosition.TabIndex = 11;
            this.trackBarWaveformPosition.TickStyle = System.Windows.Forms.TickStyle.None;
            this.trackBarWaveformPosition.ValueChanged += new System.EventHandler(this.trackBarWaveformPosition_ValueChanged);
            this.trackBarWaveformPosition.KeyDown += new System.Windows.Forms.KeyEventHandler(this.trackBarWaveformPosition_KeyDown);
            // 
            // panelWaveformControls
            // 
            this.panelWaveformControls.Anchor = ((System.Windows.Forms.AnchorStyles)((System.Windows.Forms.AnchorStyles.Bottom | System.Windows.Forms.AnchorStyles.Left)));
            this.panelWaveformControls.Controls.Add(this.toolStripWaveControls);
            this.panelWaveformControls.Location = new System.Drawing.Point(474, 265);
            this.panelWaveformControls.Name = "panelWaveformControls";
            this.panelWaveformControls.Size = new System.Drawing.Size(205, 30);
            this.panelWaveformControls.TabIndex = 10;
            // 
            // toolStripWaveControls
            // 
            this.toolStripWaveControls.Anchor = ((System.Windows.Forms.AnchorStyles)((System.Windows.Forms.AnchorStyles.Bottom | System.Windows.Forms.AnchorStyles.Left)));
            this.toolStripWaveControls.Dock = System.Windows.Forms.DockStyle.None;
            this.toolStripWaveControls.GripStyle = System.Windows.Forms.ToolStripGripStyle.Hidden;
            this.toolStripWaveControls.Items.AddRange(new System.Windows.Forms.ToolStripItem[] {
            this.toolStripButtonWaveformZoomOut,
            this.toolStripComboBoxWaveform,
            this.toolStripButtonWaveformZoomIn,
            this.toolStripSeparator16,
            this.toolStripButtonWaveformPause,
            this.toolStripButtonWaveformPlay,
            this.toolStripButtonLockCenter,
            this.toolStripSplitButtonPlayRate});
            this.toolStripWaveControls.Location = new System.Drawing.Point(0, 3);
            this.toolStripWaveControls.Name = "toolStripWaveControls";
            this.toolStripWaveControls.Size = new System.Drawing.Size(197, 25);
            this.toolStripWaveControls.TabIndex = 0;
            this.toolStripWaveControls.Text = "toolStrip2";
            // 
            // toolStripButtonWaveformZoomOut
            // 
            this.toolStripButtonWaveformZoomOut.DisplayStyle = System.Windows.Forms.ToolStripItemDisplayStyle.Image;
            this.toolStripButtonWaveformZoomOut.Image = ((System.Drawing.Image)(resources.GetObject("toolStripButtonWaveformZoomOut.Image")));
            this.toolStripButtonWaveformZoomOut.ImageTransparentColor = System.Drawing.Color.Magenta;
            this.toolStripButtonWaveformZoomOut.Name = "toolStripButtonWaveformZoomOut";
            this.toolStripButtonWaveformZoomOut.Size = new System.Drawing.Size(23, 22);
            this.toolStripButtonWaveformZoomOut.Text = "toolStripButton3";
            this.toolStripButtonWaveformZoomOut.Click += new System.EventHandler(this.toolStripButtonWaveformZoomOut_Click);
            // 
            // toolStripComboBoxWaveform
            // 
            this.toolStripComboBoxWaveform.AutoSize = false;
            this.toolStripComboBoxWaveform.DropDownStyle = System.Windows.Forms.ComboBoxStyle.DropDownList;
            this.toolStripComboBoxWaveform.Name = "toolStripComboBoxWaveform";
            this.toolStripComboBoxWaveform.Size = new System.Drawing.Size(62, 23);
            // 
            // toolStripButtonWaveformZoomIn
            // 
            this.toolStripButtonWaveformZoomIn.DisplayStyle = System.Windows.Forms.ToolStripItemDisplayStyle.Image;
            this.toolStripButtonWaveformZoomIn.Image = ((System.Drawing.Image)(resources.GetObject("toolStripButtonWaveformZoomIn.Image")));
            this.toolStripButtonWaveformZoomIn.ImageTransparentColor = System.Drawing.Color.Magenta;
            this.toolStripButtonWaveformZoomIn.Name = "toolStripButtonWaveformZoomIn";
            this.toolStripButtonWaveformZoomIn.Size = new System.Drawing.Size(23, 22);
            this.toolStripButtonWaveformZoomIn.Text = "toolStripButton1";
            this.toolStripButtonWaveformZoomIn.Click += new System.EventHandler(this.toolStripButtonWaveformZoomIn_Click);
            // 
            // toolStripSeparator16
            // 
            this.toolStripSeparator16.Name = "toolStripSeparator16";
            this.toolStripSeparator16.Size = new System.Drawing.Size(6, 25);
            // 
            // toolStripButtonWaveformPause
            // 
            this.toolStripButtonWaveformPause.AutoToolTip = false;
            this.toolStripButtonWaveformPause.DisplayStyle = System.Windows.Forms.ToolStripItemDisplayStyle.Image;
            this.toolStripButtonWaveformPause.Image = ((System.Drawing.Image)(resources.GetObject("toolStripButtonWaveformPause.Image")));
            this.toolStripButtonWaveformPause.ImageTransparentColor = System.Drawing.Color.Magenta;
            this.toolStripButtonWaveformPause.Name = "toolStripButtonWaveformPause";
            this.toolStripButtonWaveformPause.Size = new System.Drawing.Size(23, 22);
            this.toolStripButtonWaveformPause.Text = "toolStripButton1";
            this.toolStripButtonWaveformPause.Visible = false;
            this.toolStripButtonWaveformPause.Click += new System.EventHandler(this.toolStripButtonWaveformPause_Click);
            // 
            // toolStripButtonWaveformPlay
            // 
            this.toolStripButtonWaveformPlay.AutoToolTip = false;
            this.toolStripButtonWaveformPlay.DisplayStyle = System.Windows.Forms.ToolStripItemDisplayStyle.Image;
            this.toolStripButtonWaveformPlay.Image = ((System.Drawing.Image)(resources.GetObject("toolStripButtonWaveformPlay.Image")));
            this.toolStripButtonWaveformPlay.ImageTransparentColor = System.Drawing.Color.Magenta;
            this.toolStripButtonWaveformPlay.Name = "toolStripButtonWaveformPlay";
            this.toolStripButtonWaveformPlay.Size = new System.Drawing.Size(23, 22);
            this.toolStripButtonWaveformPlay.Text = "toolStripButton1";
            this.toolStripButtonWaveformPlay.Click += new System.EventHandler(this.toolStripButtonWaveformPlay_Click);
            // 
            // toolStripButtonLockCenter
            // 
            this.toolStripButtonLockCenter.DisplayStyle = System.Windows.Forms.ToolStripItemDisplayStyle.Image;
            this.toolStripButtonLockCenter.Image = ((System.Drawing.Image)(resources.GetObject("toolStripButtonLockCenter.Image")));
            this.toolStripButtonLockCenter.ImageTransparentColor = System.Drawing.Color.Magenta;
            this.toolStripButtonLockCenter.Name = "toolStripButtonLockCenter";
            this.toolStripButtonLockCenter.Size = new System.Drawing.Size(23, 22);
            this.toolStripButtonLockCenter.Text = "Center";
            this.toolStripButtonLockCenter.Click += new System.EventHandler(this.toolStripButtonLockCenter_Click);
            // 
            // toolStripSplitButtonPlayRate
            // 
            this.toolStripSplitButtonPlayRate.DisplayStyle = System.Windows.Forms.ToolStripItemDisplayStyle.Image;
            this.toolStripSplitButtonPlayRate.Image = ((System.Drawing.Image)(resources.GetObject("toolStripSplitButtonPlayRate.Image")));
            this.toolStripSplitButtonPlayRate.ImageTransparentColor = System.Drawing.Color.Magenta;
            this.toolStripSplitButtonPlayRate.Name = "toolStripSplitButtonPlayRate";
            this.toolStripSplitButtonPlayRate.Size = new System.Drawing.Size(32, 22);
            this.toolStripSplitButtonPlayRate.Text = "Play rate (speed)";
            this.toolStripSplitButtonPlayRate.ButtonClick += new System.EventHandler(this.toolStripSplitButtonPlayRate_ButtonClick);
            // 
            // tabControlModes
            // 
            this.tabControlModes.Controls.Add(this.tabPageTranslate);
            this.tabControlModes.Controls.Add(this.tabPageCreate);
            this.tabControlModes.Controls.Add(this.tabPageAdjust);
            this.tabControlModes.Location = new System.Drawing.Point(6, 14);
            this.tabControlModes.Name = "tabControlModes";
            this.tabControlModes.SelectedIndex = 0;
            this.tabControlModes.Size = new System.Drawing.Size(467, 283);
            this.tabControlModes.TabIndex = 0;
            this.tabControlModes.SelectedIndexChanged += new System.EventHandler(this.TabControlModes_SelectedIndexChanged);
            // 
            // tabPageTranslate
            // 
            this.tabPageTranslate.Controls.Add(this.labelTranslateTip);
            this.tabPageTranslate.Controls.Add(this.groupBoxTranslateSearch);
            this.tabPageTranslate.Controls.Add(this.groupBoxAutoContinue);
            this.tabPageTranslate.Controls.Add(this.buttonStop);
            this.tabPageTranslate.Controls.Add(this.groupBoxAutoRepeat);
            this.tabPageTranslate.Controls.Add(this.buttonPlayPrevious);
            this.tabPageTranslate.Controls.Add(this.buttonPlayCurrent);
            this.tabPageTranslate.Controls.Add(this.buttonPlayNext);
            this.tabPageTranslate.Location = new System.Drawing.Point(4, 22);
            this.tabPageTranslate.Name = "tabPageTranslate";
            this.tabPageTranslate.Padding = new System.Windows.Forms.Padding(3);
            this.tabPageTranslate.Size = new System.Drawing.Size(459, 257);
            this.tabPageTranslate.TabIndex = 0;
            this.tabPageTranslate.Text = "Translate";
            // 
            // labelTranslateTip
            // 
            this.labelTranslateTip.AutoSize = true;
            this.labelTranslateTip.ForeColor = System.Drawing.Color.Gray;
            this.labelTranslateTip.Location = new System.Drawing.Point(10, 225);
            this.labelTranslateTip.Name = "labelTranslateTip";
            this.labelTranslateTip.Size = new System.Drawing.Size(294, 13);
            this.labelTranslateTip.TabIndex = 7;
            this.labelTranslateTip.Text = "Tip: Use <alt+arrow up/down> to go to previous/next subtitle";
            // 
            // groupBoxTranslateSearch
            // 
            this.groupBoxTranslateSearch.Controls.Add(this.buttonCustomUrl2);
            this.groupBoxTranslateSearch.Controls.Add(this.buttonCustomUrl1);
            this.groupBoxTranslateSearch.Controls.Add(this.buttonGoogleTranslateIt);
            this.groupBoxTranslateSearch.Controls.Add(this.buttonGoogleIt);
            this.groupBoxTranslateSearch.Controls.Add(this.textBoxSearchWord);
            this.groupBoxTranslateSearch.Location = new System.Drawing.Point(192, 68);
            this.groupBoxTranslateSearch.Name = "groupBoxTranslateSearch";
            this.groupBoxTranslateSearch.Size = new System.Drawing.Size(256, 150);
            this.groupBoxTranslateSearch.TabIndex = 6;
            this.groupBoxTranslateSearch.TabStop = false;
            this.groupBoxTranslateSearch.Text = "Search text online";
            // 
            // buttonCustomUrl2
            // 
            this.buttonCustomUrl2.ImeMode = System.Windows.Forms.ImeMode.NoControl;
            this.buttonCustomUrl2.Location = new System.Drawing.Point(6, 118);
            this.buttonCustomUrl2.Name = "buttonCustomUrl2";
            this.buttonCustomUrl2.Size = new System.Drawing.Size(244, 23);
            this.buttonCustomUrl2.TabIndex = 4;
            this.buttonCustomUrl2.Text = "Custom URL";
            this.buttonCustomUrl2.UseVisualStyleBackColor = true;
            this.buttonCustomUrl2.Click += new System.EventHandler(this.buttonCustomUrl2_Click);
            // 
            // buttonCustomUrl1
            // 
            this.buttonCustomUrl1.ImeMode = System.Windows.Forms.ImeMode.NoControl;
            this.buttonCustomUrl1.Location = new System.Drawing.Point(6, 91);
            this.buttonCustomUrl1.Name = "buttonCustomUrl1";
            this.buttonCustomUrl1.Size = new System.Drawing.Size(244, 23);
            this.buttonCustomUrl1.TabIndex = 3;
            this.buttonCustomUrl1.Text = "Custom URL";
            this.buttonCustomUrl1.UseVisualStyleBackColor = true;
            this.buttonCustomUrl1.Click += new System.EventHandler(this.buttonCustomUrl_Click);
            // 
            // buttonGoogleTranslateIt
            // 
            this.buttonGoogleTranslateIt.ImeMode = System.Windows.Forms.ImeMode.NoControl;
            this.buttonGoogleTranslateIt.Location = new System.Drawing.Point(132, 63);
            this.buttonGoogleTranslateIt.Name = "buttonGoogleTranslateIt";
            this.buttonGoogleTranslateIt.Size = new System.Drawing.Size(118, 23);
            this.buttonGoogleTranslateIt.TabIndex = 2;
            this.buttonGoogleTranslateIt.Text = "Google translate it";
            this.buttonGoogleTranslateIt.UseVisualStyleBackColor = true;
            this.buttonGoogleTranslateIt.Click += new System.EventHandler(this.buttonGoogleTranslateIt_Click);
            // 
            // buttonGoogleIt
            // 
            this.buttonGoogleIt.ImeMode = System.Windows.Forms.ImeMode.NoControl;
            this.buttonGoogleIt.Location = new System.Drawing.Point(6, 63);
            this.buttonGoogleIt.Name = "buttonGoogleIt";
            this.buttonGoogleIt.Size = new System.Drawing.Size(120, 23);
            this.buttonGoogleIt.TabIndex = 1;
            this.buttonGoogleIt.Text = "Google it";
            this.buttonGoogleIt.UseVisualStyleBackColor = true;
            this.buttonGoogleIt.Click += new System.EventHandler(this.buttonGoogleIt_Click);
            // 
            // textBoxSearchWord
            // 
            this.textBoxSearchWord.Location = new System.Drawing.Point(6, 18);
            this.textBoxSearchWord.Multiline = true;
            this.textBoxSearchWord.Name = "textBoxSearchWord";
            this.textBoxSearchWord.Size = new System.Drawing.Size(244, 39);
            this.textBoxSearchWord.TabIndex = 0;
            // 
            // groupBoxAutoContinue
            // 
            this.groupBoxAutoContinue.Controls.Add(this.comboBoxAutoContinue);
            this.groupBoxAutoContinue.Controls.Add(this.labelAutoContinueDelay);
            this.groupBoxAutoContinue.Controls.Add(this.checkBoxAutoContinue);
            this.groupBoxAutoContinue.Location = new System.Drawing.Point(6, 120);
            this.groupBoxAutoContinue.Name = "groupBoxAutoContinue";
            this.groupBoxAutoContinue.Size = new System.Drawing.Size(182, 98);
            this.groupBoxAutoContinue.TabIndex = 1;
            this.groupBoxAutoContinue.TabStop = false;
            this.groupBoxAutoContinue.Text = "Auto continue";
            // 
            // comboBoxAutoContinue
            // 
            this.comboBoxAutoContinue.DropDownStyle = System.Windows.Forms.ComboBoxStyle.DropDownList;
            this.comboBoxAutoContinue.FormattingEnabled = true;
            this.comboBoxAutoContinue.Items.AddRange(new object[] {
            "0",
            "1",
            "2",
            "3",
            "4",
            "5",
            "6",
            "7",
            "8",
            "9",
            "10",
            "11",
            "12",
            "13",
            "14",
            "15"});
            this.comboBoxAutoContinue.Location = new System.Drawing.Point(6, 59);
            this.comboBoxAutoContinue.Name = "comboBoxAutoContinue";
            this.comboBoxAutoContinue.Size = new System.Drawing.Size(96, 21);
            this.comboBoxAutoContinue.TabIndex = 2;
            // 
            // labelAutoContinueDelay
            // 
            this.labelAutoContinueDelay.AutoSize = true;
            this.labelAutoContinueDelay.Location = new System.Drawing.Point(7, 43);
            this.labelAutoContinueDelay.Name = "labelAutoContinueDelay";
            this.labelAutoContinueDelay.Size = new System.Drawing.Size(83, 13);
            this.labelAutoContinueDelay.TabIndex = 1;
            this.labelAutoContinueDelay.Text = "Delay (seconds)";
            // 
            // checkBoxAutoContinue
            // 
            this.checkBoxAutoContinue.AutoSize = true;
            this.checkBoxAutoContinue.Location = new System.Drawing.Point(10, 19);
            this.checkBoxAutoContinue.Name = "checkBoxAutoContinue";
            this.checkBoxAutoContinue.Size = new System.Drawing.Size(107, 17);
            this.checkBoxAutoContinue.TabIndex = 0;
            this.checkBoxAutoContinue.Text = "Auto continue on";
            this.checkBoxAutoContinue.UseVisualStyleBackColor = true;
            // 
            // buttonStop
            // 
            this.buttonStop.ImeMode = System.Windows.Forms.ImeMode.NoControl;
            this.buttonStop.Location = new System.Drawing.Point(282, 42);
            this.buttonStop.Name = "buttonStop";
            this.buttonStop.Size = new System.Drawing.Size(76, 23);
            this.buttonStop.TabIndex = 5;
            this.buttonStop.Text = "Pa&use";
            this.buttonStop.UseVisualStyleBackColor = true;
            this.buttonStop.Click += new System.EventHandler(this.buttonStop_Click);
            // 
            // groupBoxAutoRepeat
            // 
            this.groupBoxAutoRepeat.Controls.Add(this.comboBoxAutoRepeat);
            this.groupBoxAutoRepeat.Controls.Add(this.labelAutoRepeatCount);
            this.groupBoxAutoRepeat.Controls.Add(this.checkBoxAutoRepeatOn);
            this.groupBoxAutoRepeat.Location = new System.Drawing.Point(6, 14);
            this.groupBoxAutoRepeat.Name = "groupBoxAutoRepeat";
            this.groupBoxAutoRepeat.Size = new System.Drawing.Size(182, 100);
            this.groupBoxAutoRepeat.TabIndex = 0;
            this.groupBoxAutoRepeat.TabStop = false;
            this.groupBoxAutoRepeat.Text = "Auto repeat";
            // 
            // comboBoxAutoRepeat
            // 
            this.comboBoxAutoRepeat.DropDownStyle = System.Windows.Forms.ComboBoxStyle.DropDownList;
            this.comboBoxAutoRepeat.FormattingEnabled = true;
            this.comboBoxAutoRepeat.Items.AddRange(new object[] {
            "0",
            "1",
            "2",
            "3",
            "4",
            "5",
            "6",
            "7",
            "8",
            "9"});
            this.comboBoxAutoRepeat.Location = new System.Drawing.Point(6, 60);
            this.comboBoxAutoRepeat.Name = "comboBoxAutoRepeat";
            this.comboBoxAutoRepeat.Size = new System.Drawing.Size(96, 21);
            this.comboBoxAutoRepeat.TabIndex = 2;
            // 
            // labelAutoRepeatCount
            // 
            this.labelAutoRepeatCount.AutoSize = true;
            this.labelAutoRepeatCount.Location = new System.Drawing.Point(6, 44);
            this.labelAutoRepeatCount.Name = "labelAutoRepeatCount";
            this.labelAutoRepeatCount.Size = new System.Drawing.Size(105, 13);
            this.labelAutoRepeatCount.TabIndex = 1;
            this.labelAutoRepeatCount.Text = "Repeat count (times)";
            // 
            // checkBoxAutoRepeatOn
            // 
            this.checkBoxAutoRepeatOn.AutoSize = true;
            this.checkBoxAutoRepeatOn.Checked = true;
            this.checkBoxAutoRepeatOn.CheckState = System.Windows.Forms.CheckState.Checked;
            this.checkBoxAutoRepeatOn.Location = new System.Drawing.Point(10, 19);
            this.checkBoxAutoRepeatOn.Name = "checkBoxAutoRepeatOn";
            this.checkBoxAutoRepeatOn.Size = new System.Drawing.Size(96, 17);
            this.checkBoxAutoRepeatOn.TabIndex = 0;
            this.checkBoxAutoRepeatOn.Text = "Auto repeat on";
            this.checkBoxAutoRepeatOn.UseVisualStyleBackColor = true;
            // 
            // buttonPlayPrevious
            // 
            this.buttonPlayPrevious.ImeMode = System.Windows.Forms.ImeMode.NoControl;
            this.buttonPlayPrevious.Location = new System.Drawing.Point(200, 14);
            this.buttonPlayPrevious.Name = "buttonPlayPrevious";
            this.buttonPlayPrevious.Size = new System.Drawing.Size(76, 23);
            this.buttonPlayPrevious.TabIndex = 2;
            this.buttonPlayPrevious.Text = "<< Previous";
            this.buttonPlayPrevious.UseVisualStyleBackColor = true;
            this.buttonPlayPrevious.Click += new System.EventHandler(this.buttonPlayPrevious_Click);
            // 
            // buttonPlayCurrent
            // 
            this.buttonPlayCurrent.ImeMode = System.Windows.Forms.ImeMode.NoControl;
            this.buttonPlayCurrent.Location = new System.Drawing.Point(282, 14);
            this.buttonPlayCurrent.Name = "buttonPlayCurrent";
            this.buttonPlayCurrent.Size = new System.Drawing.Size(76, 23);
            this.buttonPlayCurrent.TabIndex = 3;
            this.buttonPlayCurrent.Text = "&Play current";
            this.buttonPlayCurrent.UseVisualStyleBackColor = true;
            this.buttonPlayCurrent.Click += new System.EventHandler(this.ButtonPlayCurrentClick);
            // 
            // buttonPlayNext
            // 
            this.buttonPlayNext.ImeMode = System.Windows.Forms.ImeMode.NoControl;
            this.buttonPlayNext.Location = new System.Drawing.Point(363, 14);
            this.buttonPlayNext.Name = "buttonPlayNext";
            this.buttonPlayNext.Size = new System.Drawing.Size(76, 23);
            this.buttonPlayNext.TabIndex = 4;
            this.buttonPlayNext.Text = "Next >>";
            this.buttonPlayNext.UseVisualStyleBackColor = true;
            this.buttonPlayNext.Click += new System.EventHandler(this.buttonPlayNext_Click);
            // 
            // tabPageCreate
            // 
            this.tabPageCreate.Controls.Add(this.timeUpDownVideoPosition);
            this.tabPageCreate.Controls.Add(this.buttonGotoSub);
            this.tabPageCreate.Controls.Add(this.buttonBeforeText);
            this.tabPageCreate.Controls.Add(this.buttonSetEnd);
            this.tabPageCreate.Controls.Add(this.buttonInsertNewText);
            this.tabPageCreate.Controls.Add(this.buttonSetStartTime);
            this.tabPageCreate.Controls.Add(this.labelCreateF12);
            this.tabPageCreate.Controls.Add(this.labelCreateF11);
            this.tabPageCreate.Controls.Add(this.labelCreateF10);
            this.tabPageCreate.Controls.Add(this.labelCreateF9);
            this.tabPageCreate.Controls.Add(this.buttonForward2);
            this.tabPageCreate.Controls.Add(this.numericUpDownSec2);
            this.tabPageCreate.Controls.Add(this.buttonSecBack2);
            this.tabPageCreate.Controls.Add(this.buttonForward1);
            this.tabPageCreate.Controls.Add(this.numericUpDownSec1);
            this.tabPageCreate.Controls.Add(this.labelVideoPosition);
            this.tabPageCreate.Controls.Add(this.buttonSecBack1);
            this.tabPageCreate.Location = new System.Drawing.Point(4, 22);
            this.tabPageCreate.Name = "tabPageCreate";
            this.tabPageCreate.Padding = new System.Windows.Forms.Padding(3);
            this.tabPageCreate.Size = new System.Drawing.Size(459, 257);
            this.tabPageCreate.TabIndex = 1;
            this.tabPageCreate.Text = "Create";
            this.tabPageCreate.UseVisualStyleBackColor = true;
            // 
            // buttonGotoSub
            // 
            this.buttonGotoSub.Location = new System.Drawing.Point(6, 58);
            this.buttonGotoSub.Name = "buttonGotoSub";
            this.buttonGotoSub.Size = new System.Drawing.Size(180, 23);
            this.buttonGotoSub.TabIndex = 2;
            this.buttonGotoSub.Text = "Go to subposition and pause";
            this.buttonGotoSub.UseVisualStyleBackColor = true;
            this.buttonGotoSub.Click += new System.EventHandler(this.buttonGotoSub_Click);
            this.buttonGotoSub.MouseEnter += new System.EventHandler(this.buttonGotoSub_MouseEnter);
            // 
            // buttonBeforeText
            // 
            this.buttonBeforeText.Location = new System.Drawing.Point(6, 32);
            this.buttonBeforeText.Name = "buttonBeforeText";
            this.buttonBeforeText.Size = new System.Drawing.Size(180, 23);
            this.buttonBeforeText.TabIndex = 1;
            this.buttonBeforeText.Text = "Play from just before &text";
            this.buttonBeforeText.UseVisualStyleBackColor = true;
            this.buttonBeforeText.Click += new System.EventHandler(this.buttonBeforeText_Click);
            this.buttonBeforeText.MouseEnter += new System.EventHandler(this.buttonBeforeText_MouseEnter);
            // 
            // buttonSetEnd
            // 
            this.buttonSetEnd.Location = new System.Drawing.Point(6, 110);
            this.buttonSetEnd.Name = "buttonSetEnd";
            this.buttonSetEnd.Size = new System.Drawing.Size(180, 23);
            this.buttonSetEnd.TabIndex = 4;
            this.buttonSetEnd.Text = "Set &end time";
            this.buttonSetEnd.UseVisualStyleBackColor = true;
            this.buttonSetEnd.Click += new System.EventHandler(this.ButtonSetEndClick);
            this.buttonSetEnd.MouseEnter += new System.EventHandler(this.buttonSetEnd_MouseEnter);
            // 
            // buttonInsertNewText
            // 
            this.buttonInsertNewText.Location = new System.Drawing.Point(6, 6);
            this.buttonInsertNewText.Name = "buttonInsertNewText";
            this.buttonInsertNewText.Size = new System.Drawing.Size(180, 23);
            this.buttonInsertNewText.TabIndex = 0;
            this.buttonInsertNewText.Text = "&Insert new subtitle at vpos";
            this.buttonInsertNewText.UseVisualStyleBackColor = true;
            this.buttonInsertNewText.Click += new System.EventHandler(this.ButtonInsertNewTextClick);
            this.buttonInsertNewText.MouseEnter += new System.EventHandler(this.buttonInsertNewText_MouseEnter);
            // 
            // buttonSetStartTime
            // 
            this.buttonSetStartTime.Location = new System.Drawing.Point(6, 84);
            this.buttonSetStartTime.Name = "buttonSetStartTime";
            this.buttonSetStartTime.Size = new System.Drawing.Size(180, 23);
            this.buttonSetStartTime.TabIndex = 3;
            this.buttonSetStartTime.Text = "Set &start time";
            this.buttonSetStartTime.UseVisualStyleBackColor = true;
            this.buttonSetStartTime.Click += new System.EventHandler(this.buttonSetStartTime_Click);
            this.buttonSetStartTime.MouseEnter += new System.EventHandler(this.buttonSetStartTime_MouseEnter);
            // 
            // labelCreateF12
            // 
            this.labelCreateF12.AutoSize = true;
            this.labelCreateF12.ForeColor = System.Drawing.Color.Gray;
            this.labelCreateF12.Location = new System.Drawing.Point(188, 114);
            this.labelCreateF12.Name = "labelCreateF12";
            this.labelCreateF12.Size = new System.Drawing.Size(25, 13);
            this.labelCreateF12.TabIndex = 65;
            this.labelCreateF12.Text = "F12";
            // 
            // labelCreateF11
            // 
            this.labelCreateF11.AutoSize = true;
            this.labelCreateF11.ForeColor = System.Drawing.Color.Gray;
            this.labelCreateF11.Location = new System.Drawing.Point(188, 88);
            this.labelCreateF11.Name = "labelCreateF11";
            this.labelCreateF11.Size = new System.Drawing.Size(25, 13);
            this.labelCreateF11.TabIndex = 64;
            this.labelCreateF11.Text = "F11";
            // 
            // labelCreateF10
            // 
            this.labelCreateF10.AutoSize = true;
            this.labelCreateF10.ForeColor = System.Drawing.Color.Gray;
            this.labelCreateF10.Location = new System.Drawing.Point(188, 36);
            this.labelCreateF10.Name = "labelCreateF10";
            this.labelCreateF10.Size = new System.Drawing.Size(25, 13);
            this.labelCreateF10.TabIndex = 63;
            this.labelCreateF10.Text = "F10";
            // 
            // labelCreateF9
            // 
            this.labelCreateF9.AutoSize = true;
            this.labelCreateF9.ForeColor = System.Drawing.Color.Gray;
            this.labelCreateF9.Location = new System.Drawing.Point(188, 10);
            this.labelCreateF9.Name = "labelCreateF9";
            this.labelCreateF9.Size = new System.Drawing.Size(19, 13);
            this.labelCreateF9.TabIndex = 62;
            this.labelCreateF9.Text = "F9";
            // 
            // buttonForward2
            // 
            this.buttonForward2.Location = new System.Drawing.Point(130, 163);
            this.buttonForward2.Name = "buttonForward2";
            this.buttonForward2.Size = new System.Drawing.Size(56, 23);
            this.buttonForward2.TabIndex = 10;
            this.buttonForward2.Text = " >>";
            this.buttonForward2.UseVisualStyleBackColor = true;
            this.buttonForward2.Click += new System.EventHandler(this.buttonForward2_Click);
            // 
            // numericUpDownSec2
            // 
            this.numericUpDownSec2.DecimalPlaces = 3;
            this.numericUpDownSec2.Increment = new decimal(new int[] {
            1,
            0,
            0,
            65536});
            this.numericUpDownSec2.Location = new System.Drawing.Point(66, 163);
            this.numericUpDownSec2.Maximum = new decimal(new int[] {
            60,
            0,
            0,
            0});
            this.numericUpDownSec2.Name = "numericUpDownSec2";
            this.numericUpDownSec2.Size = new System.Drawing.Size(58, 20);
            this.numericUpDownSec2.TabIndex = 9;
            this.numericUpDownSec2.Value = new decimal(new int[] {
            5000,
            0,
            0,
            196608});
            this.numericUpDownSec2.ValueChanged += new System.EventHandler(this.NumericUpDownSec2ValueChanged);
            // 
            // buttonSecBack2
            // 
            this.buttonSecBack2.Location = new System.Drawing.Point(6, 163);
            this.buttonSecBack2.Name = "buttonSecBack2";
            this.buttonSecBack2.Size = new System.Drawing.Size(56, 23);
            this.buttonSecBack2.TabIndex = 8;
            this.buttonSecBack2.Text = "<<";
            this.buttonSecBack2.UseVisualStyleBackColor = true;
            this.buttonSecBack2.Click += new System.EventHandler(this.buttonSecBack2_Click);
            // 
            // buttonForward1
            // 
            this.buttonForward1.Location = new System.Drawing.Point(130, 137);
            this.buttonForward1.Name = "buttonForward1";
            this.buttonForward1.Size = new System.Drawing.Size(56, 23);
            this.buttonForward1.TabIndex = 7;
            this.buttonForward1.Text = ">>";
            this.buttonForward1.UseVisualStyleBackColor = true;
            this.buttonForward1.Click += new System.EventHandler(this.buttonForward1_Click);
            // 
            // numericUpDownSec1
            // 
            this.numericUpDownSec1.DecimalPlaces = 3;
            this.numericUpDownSec1.Increment = new decimal(new int[] {
            1,
            0,
            0,
            65536});
            this.numericUpDownSec1.Location = new System.Drawing.Point(66, 137);
            this.numericUpDownSec1.Maximum = new decimal(new int[] {
            60,
            0,
            0,
            0});
            this.numericUpDownSec1.Name = "numericUpDownSec1";
            this.numericUpDownSec1.Size = new System.Drawing.Size(58, 20);
            this.numericUpDownSec1.TabIndex = 6;
            this.numericUpDownSec1.Value = new decimal(new int[] {
            500,
            0,
            0,
            196608});
            this.numericUpDownSec1.ValueChanged += new System.EventHandler(this.NumericUpDownSec1ValueChanged);
            // 
            // labelVideoPosition
            // 
            this.labelVideoPosition.AutoSize = true;
            this.labelVideoPosition.Location = new System.Drawing.Point(6, 192);
            this.labelVideoPosition.Name = "labelVideoPosition";
            this.labelVideoPosition.Size = new System.Drawing.Size(76, 13);
            this.labelVideoPosition.TabIndex = 11;
            this.labelVideoPosition.Text = "Video position:";
            this.labelVideoPosition.TextAlign = System.Drawing.ContentAlignment.TopRight;
            // 
            // buttonSecBack1
            // 
            this.buttonSecBack1.Location = new System.Drawing.Point(6, 137);
            this.buttonSecBack1.Name = "buttonSecBack1";
            this.buttonSecBack1.Size = new System.Drawing.Size(56, 23);
            this.buttonSecBack1.TabIndex = 5;
            this.buttonSecBack1.Text = "<<";
            this.buttonSecBack1.UseVisualStyleBackColor = true;
            this.buttonSecBack1.Click += new System.EventHandler(this.buttonSecBack1_Click);
            // 
            // tabPageAdjust
            // 
            this.tabPageAdjust.Controls.Add(this.timeUpDownVideoPositionAdjust);
            this.tabPageAdjust.Controls.Add(this.buttonAdjustSetEndTime);
            this.tabPageAdjust.Controls.Add(this.buttonSetEndAndGoToNext);
            this.tabPageAdjust.Controls.Add(this.buttonSetStartAndOffsetRest);
            this.tabPageAdjust.Controls.Add(this.buttonAdjustSetStartTime);
            this.tabPageAdjust.Controls.Add(this.labelAdjustF12);
            this.tabPageAdjust.Controls.Add(this.labelAdjustF11);
            this.tabPageAdjust.Controls.Add(this.labelAdjustF10);
            this.tabPageAdjust.Controls.Add(this.labelAdjustF9);
            this.tabPageAdjust.Controls.Add(this.buttonAdjustSecForward2);
            this.tabPageAdjust.Controls.Add(this.numericUpDownSecAdjust2);
            this.tabPageAdjust.Controls.Add(this.buttonAdjustSecBack2);
            this.tabPageAdjust.Controls.Add(this.buttonAdjustSecForward1);
            this.tabPageAdjust.Controls.Add(this.numericUpDownSecAdjust1);
            this.tabPageAdjust.Controls.Add(this.buttonAdjustSecBack1);
            this.tabPageAdjust.Controls.Add(this.labelVideoPosition2);
            this.tabPageAdjust.Controls.Add(this.buttonAdjustGoToPosAndPause);
            this.tabPageAdjust.Controls.Add(this.buttonAdjustPlayBefore);
            this.tabPageAdjust.Location = new System.Drawing.Point(4, 22);
            this.tabPageAdjust.Name = "tabPageAdjust";
            this.tabPageAdjust.Size = new System.Drawing.Size(459, 257);
            this.tabPageAdjust.TabIndex = 2;
            this.tabPageAdjust.Text = "Adjust";
            this.tabPageAdjust.UseVisualStyleBackColor = true;
            // 
            // buttonAdjustSetEndTime
            // 
            this.buttonAdjustSetEndTime.Location = new System.Drawing.Point(6, 84);
            this.buttonAdjustSetEndTime.Name = "buttonAdjustSetEndTime";
            this.buttonAdjustSetEndTime.Size = new System.Drawing.Size(180, 23);
            this.buttonAdjustSetEndTime.TabIndex = 3;
            this.buttonAdjustSetEndTime.Text = "Set end time";
            this.buttonAdjustSetEndTime.UseVisualStyleBackColor = true;
            this.buttonAdjustSetEndTime.Click += new System.EventHandler(this.ButtonSetEndClick);
            this.buttonAdjustSetEndTime.MouseEnter += new System.EventHandler(this.buttonAdjustSetEndTime_MouseEnter);
            // 
            // buttonSetEndAndGoToNext
            // 
            this.buttonSetEndAndGoToNext.Location = new System.Drawing.Point(6, 32);
            this.buttonSetEndAndGoToNext.Name = "buttonSetEndAndGoToNext";
            this.buttonSetEndAndGoToNext.Size = new System.Drawing.Size(180, 23);
            this.buttonSetEndAndGoToNext.TabIndex = 1;
            this.buttonSetEndAndGoToNext.Text = "Set e&nd && goto next";
            this.buttonSetEndAndGoToNext.UseVisualStyleBackColor = true;
            this.buttonSetEndAndGoToNext.Click += new System.EventHandler(this.ButtonSetEndAndGoToNextClick);
            this.buttonSetEndAndGoToNext.MouseEnter += new System.EventHandler(this.buttonSetEndAndGoToNext_MouseEnter);
            // 
            // buttonSetStartAndOffsetRest
            // 
            this.buttonSetStartAndOffsetRest.Location = new System.Drawing.Point(6, 6);
            this.buttonSetStartAndOffsetRest.Name = "buttonSetStartAndOffsetRest";
            this.buttonSetStartAndOffsetRest.Size = new System.Drawing.Size(180, 23);
            this.buttonSetStartAndOffsetRest.TabIndex = 0;
            this.buttonSetStartAndOffsetRest.Text = "Set sta&rt and offset the rest";
            this.buttonSetStartAndOffsetRest.UseVisualStyleBackColor = true;
            this.buttonSetStartAndOffsetRest.Click += new System.EventHandler(this.ButtonSetStartAndOffsetRestClick);
            this.buttonSetStartAndOffsetRest.MouseEnter += new System.EventHandler(this.buttonSetStartAndOffsetRest_MouseEnter);
            // 
            // buttonAdjustSetStartTime
            // 
            this.buttonAdjustSetStartTime.Location = new System.Drawing.Point(6, 58);
            this.buttonAdjustSetStartTime.Name = "buttonAdjustSetStartTime";
            this.buttonAdjustSetStartTime.Size = new System.Drawing.Size(180, 23);
            this.buttonAdjustSetStartTime.TabIndex = 2;
            this.buttonAdjustSetStartTime.Text = "Set start time";
            this.buttonAdjustSetStartTime.UseVisualStyleBackColor = true;
            this.buttonAdjustSetStartTime.Click += new System.EventHandler(this.buttonSetStartTime_Click);
            this.buttonAdjustSetStartTime.MouseEnter += new System.EventHandler(this.buttonAdjustSetStartTime_MouseEnter);
            // 
            // labelAdjustF12
            // 
            this.labelAdjustF12.AutoSize = true;
            this.labelAdjustF12.ForeColor = System.Drawing.Color.Gray;
            this.labelAdjustF12.Location = new System.Drawing.Point(188, 88);
            this.labelAdjustF12.Name = "labelAdjustF12";
            this.labelAdjustF12.Size = new System.Drawing.Size(25, 13);
            this.labelAdjustF12.TabIndex = 64;
            this.labelAdjustF12.Text = "F12";
            // 
            // labelAdjustF11
            // 
            this.labelAdjustF11.AutoSize = true;
            this.labelAdjustF11.ForeColor = System.Drawing.Color.Gray;
            this.labelAdjustF11.Location = new System.Drawing.Point(188, 62);
            this.labelAdjustF11.Name = "labelAdjustF11";
            this.labelAdjustF11.Size = new System.Drawing.Size(25, 13);
            this.labelAdjustF11.TabIndex = 63;
            this.labelAdjustF11.Text = "F11";
            // 
            // labelAdjustF10
            // 
            this.labelAdjustF10.AutoSize = true;
            this.labelAdjustF10.ForeColor = System.Drawing.Color.Gray;
            this.labelAdjustF10.Location = new System.Drawing.Point(188, 36);
            this.labelAdjustF10.Name = "labelAdjustF10";
            this.labelAdjustF10.Size = new System.Drawing.Size(25, 13);
            this.labelAdjustF10.TabIndex = 62;
            this.labelAdjustF10.Text = "F10";
            // 
            // labelAdjustF9
            // 
            this.labelAdjustF9.AutoSize = true;
            this.labelAdjustF9.ForeColor = System.Drawing.Color.Gray;
            this.labelAdjustF9.Location = new System.Drawing.Point(188, 10);
            this.labelAdjustF9.Name = "labelAdjustF9";
            this.labelAdjustF9.Size = new System.Drawing.Size(19, 13);
            this.labelAdjustF9.TabIndex = 61;
            this.labelAdjustF9.Text = "F9";
            // 
            // buttonAdjustSecForward2
            // 
            this.buttonAdjustSecForward2.Location = new System.Drawing.Point(130, 188);
            this.buttonAdjustSecForward2.Name = "buttonAdjustSecForward2";
            this.buttonAdjustSecForward2.Size = new System.Drawing.Size(56, 23);
            this.buttonAdjustSecForward2.TabIndex = 11;
            this.buttonAdjustSecForward2.Text = ">>";
            this.buttonAdjustSecForward2.UseVisualStyleBackColor = true;
            this.buttonAdjustSecForward2.Click += new System.EventHandler(this.buttonAdjustSecForward2_Click);
            // 
            // numericUpDownSecAdjust2
            // 
            this.numericUpDownSecAdjust2.DecimalPlaces = 3;
            this.numericUpDownSecAdjust2.Increment = new decimal(new int[] {
            1,
            0,
            0,
            65536});
            this.numericUpDownSecAdjust2.Location = new System.Drawing.Point(66, 188);
            this.numericUpDownSecAdjust2.Maximum = new decimal(new int[] {
            60,
            0,
            0,
            0});
            this.numericUpDownSecAdjust2.Name = "numericUpDownSecAdjust2";
            this.numericUpDownSecAdjust2.Size = new System.Drawing.Size(58, 20);
            this.numericUpDownSecAdjust2.TabIndex = 10;
            this.numericUpDownSecAdjust2.Value = new decimal(new int[] {
            5000,
            0,
            0,
            196608});
            this.numericUpDownSecAdjust2.ValueChanged += new System.EventHandler(this.NumericUpDownSecAdjust2ValueChanged);
            // 
            // buttonAdjustSecBack2
            // 
            this.buttonAdjustSecBack2.Location = new System.Drawing.Point(6, 188);
            this.buttonAdjustSecBack2.Name = "buttonAdjustSecBack2";
            this.buttonAdjustSecBack2.Size = new System.Drawing.Size(56, 23);
            this.buttonAdjustSecBack2.TabIndex = 9;
            this.buttonAdjustSecBack2.Text = "<<";
            this.buttonAdjustSecBack2.UseVisualStyleBackColor = true;
            this.buttonAdjustSecBack2.Click += new System.EventHandler(this.buttonAdjustSecBack2_Click);
            // 
            // buttonAdjustSecForward1
            // 
            this.buttonAdjustSecForward1.Location = new System.Drawing.Point(130, 162);
            this.buttonAdjustSecForward1.Name = "buttonAdjustSecForward1";
            this.buttonAdjustSecForward1.Size = new System.Drawing.Size(56, 23);
            this.buttonAdjustSecForward1.TabIndex = 8;
            this.buttonAdjustSecForward1.Text = ">>";
            this.buttonAdjustSecForward1.UseVisualStyleBackColor = true;
            this.buttonAdjustSecForward1.Click += new System.EventHandler(this.ButtonAdjustSecForwardClick);
            // 
            // numericUpDownSecAdjust1
            // 
            this.numericUpDownSecAdjust1.DecimalPlaces = 3;
            this.numericUpDownSecAdjust1.Increment = new decimal(new int[] {
            1,
            0,
            0,
            65536});
            this.numericUpDownSecAdjust1.Location = new System.Drawing.Point(66, 162);
            this.numericUpDownSecAdjust1.Maximum = new decimal(new int[] {
            60,
            0,
            0,
            0});
            this.numericUpDownSecAdjust1.Name = "numericUpDownSecAdjust1";
            this.numericUpDownSecAdjust1.Size = new System.Drawing.Size(58, 20);
            this.numericUpDownSecAdjust1.TabIndex = 7;
            this.numericUpDownSecAdjust1.Value = new decimal(new int[] {
            500,
            0,
            0,
            196608});
            this.numericUpDownSecAdjust1.ValueChanged += new System.EventHandler(this.NumericUpDownSecAdjust1ValueChanged);
            // 
            // buttonAdjustSecBack1
            // 
            this.buttonAdjustSecBack1.Location = new System.Drawing.Point(6, 162);
            this.buttonAdjustSecBack1.Name = "buttonAdjustSecBack1";
            this.buttonAdjustSecBack1.Size = new System.Drawing.Size(56, 23);
            this.buttonAdjustSecBack1.TabIndex = 6;
            this.buttonAdjustSecBack1.Text = "<<";
            this.buttonAdjustSecBack1.UseVisualStyleBackColor = true;
            this.buttonAdjustSecBack1.Click += new System.EventHandler(this.ButtonAdjustSecBackClick);
            // 
            // labelVideoPosition2
            // 
            this.labelVideoPosition2.AutoSize = true;
            this.labelVideoPosition2.Location = new System.Drawing.Point(6, 217);
            this.labelVideoPosition2.Name = "labelVideoPosition2";
            this.labelVideoPosition2.Size = new System.Drawing.Size(76, 13);
            this.labelVideoPosition2.TabIndex = 12;
            this.labelVideoPosition2.Text = "Video position:";
            this.labelVideoPosition2.TextAlign = System.Drawing.ContentAlignment.TopRight;
            // 
            // buttonAdjustGoToPosAndPause
            // 
            this.buttonAdjustGoToPosAndPause.Location = new System.Drawing.Point(6, 136);
            this.buttonAdjustGoToPosAndPause.Name = "buttonAdjustGoToPosAndPause";
            this.buttonAdjustGoToPosAndPause.Size = new System.Drawing.Size(180, 23);
            this.buttonAdjustGoToPosAndPause.TabIndex = 5;
            this.buttonAdjustGoToPosAndPause.Text = "&Go to subposition and pause";
            this.buttonAdjustGoToPosAndPause.UseVisualStyleBackColor = true;
            this.buttonAdjustGoToPosAndPause.Click += new System.EventHandler(this.buttonGotoSub_Click);
            this.buttonAdjustGoToPosAndPause.MouseEnter += new System.EventHandler(this.buttonAdjustGoToPosAndPause_MouseEnter);
            // 
            // buttonAdjustPlayBefore
            // 
            this.buttonAdjustPlayBefore.Location = new System.Drawing.Point(6, 110);
            this.buttonAdjustPlayBefore.Name = "buttonAdjustPlayBefore";
            this.buttonAdjustPlayBefore.Size = new System.Drawing.Size(180, 23);
            this.buttonAdjustPlayBefore.TabIndex = 4;
            this.buttonAdjustPlayBefore.Text = "&Play from just before text";
            this.buttonAdjustPlayBefore.UseVisualStyleBackColor = true;
            this.buttonAdjustPlayBefore.Click += new System.EventHandler(this.buttonBeforeText_Click);
            this.buttonAdjustPlayBefore.MouseEnter += new System.EventHandler(this.buttonAdjustPlayBefore_MouseEnter);
            // 
            // contextMenuStripHideVideoControls
            // 
            this.contextMenuStripHideVideoControls.Items.AddRange(new System.Windows.Forms.ToolStripItem[] {
            this.hideVideoControlsToolStripMenuItem});
            this.contextMenuStripHideVideoControls.Name = "contextMenuStripVideoControls";
            this.contextMenuStripHideVideoControls.Size = new System.Drawing.Size(178, 26);
            // 
            // hideVideoControlsToolStripMenuItem
            // 
            this.hideVideoControlsToolStripMenuItem.Name = "hideVideoControlsToolStripMenuItem";
            this.hideVideoControlsToolStripMenuItem.Size = new System.Drawing.Size(177, 22);
            this.hideVideoControlsToolStripMenuItem.Text = "Hide video controls";
            this.hideVideoControlsToolStripMenuItem.Click += new System.EventHandler(this.hideVideoControlsToolStripMenuItem_Click);
            // 
            // ShowSubtitleTimer
            // 
            this.ShowSubtitleTimer.Enabled = true;
            this.ShowSubtitleTimer.Interval = 17;
            this.ShowSubtitleTimer.Tick += new System.EventHandler(this.ShowSubtitleTimerTick);
            // 
            // timerAutoDuration
            // 
            this.timerAutoDuration.Interval = 300;
            this.timerAutoDuration.Tick += new System.EventHandler(this.timerAutoDuration_Tick);
            // 
            // timerAutoContinue
            // 
            this.timerAutoContinue.Interval = 1000;
            this.timerAutoContinue.Tick += new System.EventHandler(this.timerAutoContinue_Tick);
            // 
            // timerWaveform
            // 
            this.timerWaveform.Tick += new System.EventHandler(this.timerWaveform_Tick);
            // 
            // contextMenuStripWaveform
            // 
            this.contextMenuStripWaveform.Items.AddRange(new System.Windows.Forms.ToolStripItem[] {
            this.addParagraphHereToolStripMenuItem,
            this.addParagraphAndPasteToolStripMenuItem,
            this.toolStripMenuItemSetParagraphAsSelection,
            this.toolStripMenuItemFocusTextbox,
            this.goToPreviousSubtitleStripMenuItem,
            this.goToNextSubtitleStripMenuItem,
            this.deleteParagraphToolStripMenuItem,
            this.splitToolStripMenuItem1,
            this.mergeWithPreviousToolStripMenuItem,
            this.mergeWithNextToolStripMenuItem,
            this.toolStripSeparator11,
            this.extendToPreviousToolStripMenuItem,
            this.extendToNextToolStripMenuItem,
            this.toolStripSeparator6,
            this.toolStripMenuItemWaveformPlaySelection,
            this.toolStripSeparator23,
            this.showWaveformAndSpectrogramToolStripMenuItem,
            this.showOnlyWaveformToolStripMenuItem,
            this.showOnlySpectrogramToolStripMenuItem,
            this.toolStripSeparatorGuessTimeCodes,
            this.removeShotChangeToolStripMenuItem,
            this.addShotChangeToolStripMenuItem,
            this.guessTimeCodesToolStripMenuItem,
            this.seekSilenceToolStripMenuItem,
            this.insertSubtitleHereToolStripMenuItem});
            this.contextMenuStripWaveform.Name = "contextMenuStripWaveform";
            this.contextMenuStripWaveform.Size = new System.Drawing.Size(275, 490);
            this.contextMenuStripWaveform.Closing += new System.Windows.Forms.ToolStripDropDownClosingEventHandler(this.contextMenuStripWaveform_Closing);
            this.contextMenuStripWaveform.Opening += new System.ComponentModel.CancelEventHandler(this.ContextMenuStripWaveformOpening);
            // 
            // addParagraphHereToolStripMenuItem
            // 
            this.addParagraphHereToolStripMenuItem.Name = "addParagraphHereToolStripMenuItem";
            this.addParagraphHereToolStripMenuItem.Size = new System.Drawing.Size(274, 22);
            this.addParagraphHereToolStripMenuItem.Text = "Add paragraph here";
            this.addParagraphHereToolStripMenuItem.Click += new System.EventHandler(this.addParagraphHereToolStripMenuItem_Click);
            // 
            // addParagraphAndPasteToolStripMenuItem
            // 
            this.addParagraphAndPasteToolStripMenuItem.Name = "addParagraphAndPasteToolStripMenuItem";
            this.addParagraphAndPasteToolStripMenuItem.Size = new System.Drawing.Size(274, 22);
            this.addParagraphAndPasteToolStripMenuItem.Text = "Add paragraph here + paste clipboard";
            this.addParagraphAndPasteToolStripMenuItem.Click += new System.EventHandler(this.addParagraphAndPasteToolStripMenuItem_Click);
            // 
            // toolStripMenuItemSetParagraphAsSelection
            // 
            this.toolStripMenuItemSetParagraphAsSelection.Name = "toolStripMenuItemSetParagraphAsSelection";
            this.toolStripMenuItemSetParagraphAsSelection.Size = new System.Drawing.Size(274, 22);
            this.toolStripMenuItemSetParagraphAsSelection.Text = "Set selected paragraph as selection";
            this.toolStripMenuItemSetParagraphAsSelection.Click += new System.EventHandler(this.toolStripMenuItemSetParagraphAsSelection_Click);
            // 
            // toolStripMenuItemFocusTextbox
            // 
            this.toolStripMenuItemFocusTextbox.Name = "toolStripMenuItemFocusTextbox";
            this.toolStripMenuItemFocusTextbox.Size = new System.Drawing.Size(274, 22);
            this.toolStripMenuItemFocusTextbox.Text = "Focus textbox";
            this.toolStripMenuItemFocusTextbox.Click += new System.EventHandler(this.toolStripMenuItemFocusTextbox_Click);
            // 
            // goToPreviousSubtitleStripMenuItem
            // 
            this.goToPreviousSubtitleStripMenuItem.Name = "goToPreviousSubtitleStripMenuItem";
            this.goToPreviousSubtitleStripMenuItem.Size = new System.Drawing.Size(274, 22);
            this.goToPreviousSubtitleStripMenuItem.Text = "Go to previous subtitle";
            this.goToPreviousSubtitleStripMenuItem.Click += new System.EventHandler(this.goToPreviousSubtitleToolStripMenuItem_Click);
            // 
            // goToNextSubtitleStripMenuItem
            // 
            this.goToNextSubtitleStripMenuItem.Name = "goToNextSubtitleStripMenuItem";
            this.goToNextSubtitleStripMenuItem.Size = new System.Drawing.Size(274, 22);
            this.goToNextSubtitleStripMenuItem.Text = "Go to next subtitle";
            this.goToNextSubtitleStripMenuItem.Click += new System.EventHandler(this.goToNextSubtitleToolStripMenuItem_Click);
            // 
            // deleteParagraphToolStripMenuItem
            // 
            this.deleteParagraphToolStripMenuItem.Name = "deleteParagraphToolStripMenuItem";
            this.deleteParagraphToolStripMenuItem.Size = new System.Drawing.Size(274, 22);
            this.deleteParagraphToolStripMenuItem.Text = "Delete paragraph";
            this.deleteParagraphToolStripMenuItem.Click += new System.EventHandler(this.deleteParagraphToolStripMenuItem_Click);
            // 
            // splitToolStripMenuItem1
            // 
            this.splitToolStripMenuItem1.Name = "splitToolStripMenuItem1";
            this.splitToolStripMenuItem1.Size = new System.Drawing.Size(274, 22);
            this.splitToolStripMenuItem1.Text = "Split";
            this.splitToolStripMenuItem1.Click += new System.EventHandler(this.splitToolStripMenuItem1_Click);
            // 
            // mergeWithPreviousToolStripMenuItem
            // 
            this.mergeWithPreviousToolStripMenuItem.Name = "mergeWithPreviousToolStripMenuItem";
            this.mergeWithPreviousToolStripMenuItem.Size = new System.Drawing.Size(274, 22);
            this.mergeWithPreviousToolStripMenuItem.Text = "Merge with previous";
            this.mergeWithPreviousToolStripMenuItem.Click += new System.EventHandler(this.mergeWithPreviousToolStripMenuItem_Click);
            // 
            // mergeWithNextToolStripMenuItem
            // 
            this.mergeWithNextToolStripMenuItem.Name = "mergeWithNextToolStripMenuItem";
            this.mergeWithNextToolStripMenuItem.Size = new System.Drawing.Size(274, 22);
            this.mergeWithNextToolStripMenuItem.Text = "Merge with next";
            this.mergeWithNextToolStripMenuItem.Click += new System.EventHandler(this.mergeWithNextToolStripMenuItem_Click);
            // 
            // toolStripSeparator11
            // 
            this.toolStripSeparator11.Name = "toolStripSeparator11";
            this.toolStripSeparator11.Size = new System.Drawing.Size(271, 6);
            // 
            // extendToPreviousToolStripMenuItem
            // 
            this.extendToPreviousToolStripMenuItem.Name = "extendToPreviousToolStripMenuItem";
            this.extendToPreviousToolStripMenuItem.Size = new System.Drawing.Size(274, 22);
            this.extendToPreviousToolStripMenuItem.Text = "Extend to previous";
            this.extendToPreviousToolStripMenuItem.Click += new System.EventHandler(this.extendToPreviousToolStripMenuItem_Click);
            // 
            // extendToNextToolStripMenuItem
            // 
            this.extendToNextToolStripMenuItem.Name = "extendToNextToolStripMenuItem";
            this.extendToNextToolStripMenuItem.Size = new System.Drawing.Size(274, 22);
            this.extendToNextToolStripMenuItem.Text = "Extend to next";
            this.extendToNextToolStripMenuItem.Click += new System.EventHandler(this.extendToNextToolStripMenuItem_Click);
            // 
            // toolStripSeparator6
            // 
            this.toolStripSeparator6.Name = "toolStripSeparator6";
            this.toolStripSeparator6.Size = new System.Drawing.Size(271, 6);
            // 
            // toolStripMenuItemWaveformPlaySelection
            // 
            this.toolStripMenuItemWaveformPlaySelection.Name = "toolStripMenuItemWaveformPlaySelection";
            this.toolStripMenuItemWaveformPlaySelection.Size = new System.Drawing.Size(274, 22);
            this.toolStripMenuItemWaveformPlaySelection.Text = "Play selection";
            this.toolStripMenuItemWaveformPlaySelection.Click += new System.EventHandler(this.toolStripMenuItemWaveformPlaySelection_Click);
            // 
            // toolStripSeparator23
            // 
            this.toolStripSeparator23.Name = "toolStripSeparator23";
            this.toolStripSeparator23.Size = new System.Drawing.Size(271, 6);
            // 
            // showWaveformAndSpectrogramToolStripMenuItem
            // 
            this.showWaveformAndSpectrogramToolStripMenuItem.Name = "showWaveformAndSpectrogramToolStripMenuItem";
            this.showWaveformAndSpectrogramToolStripMenuItem.Size = new System.Drawing.Size(274, 22);
            this.showWaveformAndSpectrogramToolStripMenuItem.Text = "Show waveform and spectrogram";
            this.showWaveformAndSpectrogramToolStripMenuItem.Click += new System.EventHandler(this.ShowWaveformAndSpectrogramToolStripMenuItemClick);
            // 
            // showOnlyWaveformToolStripMenuItem
            // 
            this.showOnlyWaveformToolStripMenuItem.Name = "showOnlyWaveformToolStripMenuItem";
            this.showOnlyWaveformToolStripMenuItem.Size = new System.Drawing.Size(274, 22);
            this.showOnlyWaveformToolStripMenuItem.Text = "Show only waveform";
            this.showOnlyWaveformToolStripMenuItem.Click += new System.EventHandler(this.ShowOnlyWaveformToolStripMenuItemClick);
            // 
            // showOnlySpectrogramToolStripMenuItem
            // 
            this.showOnlySpectrogramToolStripMenuItem.Name = "showOnlySpectrogramToolStripMenuItem";
            this.showOnlySpectrogramToolStripMenuItem.Size = new System.Drawing.Size(274, 22);
            this.showOnlySpectrogramToolStripMenuItem.Text = "Show only spectrogram";
            this.showOnlySpectrogramToolStripMenuItem.Click += new System.EventHandler(this.ShowOnlySpectrogramToolStripMenuItemClick);
            // 
            // toolStripSeparatorGuessTimeCodes
            // 
            this.toolStripSeparatorGuessTimeCodes.Name = "toolStripSeparatorGuessTimeCodes";
            this.toolStripSeparatorGuessTimeCodes.Size = new System.Drawing.Size(271, 6);
            // 
            // removeShotChangeToolStripMenuItem
            // 
            this.removeShotChangeToolStripMenuItem.Name = "removeShotChangeToolStripMenuItem";
            this.removeShotChangeToolStripMenuItem.Size = new System.Drawing.Size(274, 22);
            this.removeShotChangeToolStripMenuItem.Text = "Remove shot change";
            this.removeShotChangeToolStripMenuItem.Click += new System.EventHandler(this.removeShotChangeToolStripMenuItem_Click);
            // 
            // addShotChangeToolStripMenuItem
            // 
            this.addShotChangeToolStripMenuItem.Name = "addShotChangeToolStripMenuItem";
            this.addShotChangeToolStripMenuItem.Size = new System.Drawing.Size(274, 22);
            this.addShotChangeToolStripMenuItem.Text = "Add shot change";
            this.addShotChangeToolStripMenuItem.Click += new System.EventHandler(this.addShotChangeToolStripMenuItem_Click);
            // 
            // guessTimeCodesToolStripMenuItem
            // 
            this.guessTimeCodesToolStripMenuItem.Name = "guessTimeCodesToolStripMenuItem";
            this.guessTimeCodesToolStripMenuItem.Size = new System.Drawing.Size(274, 22);
            this.guessTimeCodesToolStripMenuItem.Text = "Guess time codes...";
            this.guessTimeCodesToolStripMenuItem.Click += new System.EventHandler(this.GuessTimeCodesToolStripMenuItemClick);
            // 
            // seekSilenceToolStripMenuItem
            // 
            this.seekSilenceToolStripMenuItem.Name = "seekSilenceToolStripMenuItem";
            this.seekSilenceToolStripMenuItem.Size = new System.Drawing.Size(274, 22);
            this.seekSilenceToolStripMenuItem.Text = "Seek silence...";
            this.seekSilenceToolStripMenuItem.Click += new System.EventHandler(this.seekSilenceToolStripMenuItem_Click);
            // 
            // insertSubtitleHereToolStripMenuItem
            // 
            this.insertSubtitleHereToolStripMenuItem.Name = "insertSubtitleHereToolStripMenuItem";
            this.insertSubtitleHereToolStripMenuItem.Size = new System.Drawing.Size(274, 22);
            this.insertSubtitleHereToolStripMenuItem.Text = "Insert subtitle here...";
            this.insertSubtitleHereToolStripMenuItem.Click += new System.EventHandler(this.insertSubtitleHereToolStripMenuItem_Click);
            // 
            // splitContainerMain
            // 
            this.splitContainerMain.Dock = System.Windows.Forms.DockStyle.Fill;
            this.splitContainerMain.FixedPanel = System.Windows.Forms.FixedPanel.Panel2;
            this.splitContainerMain.Location = new System.Drawing.Point(0, 64);
            this.splitContainerMain.Name = "splitContainerMain";
            this.splitContainerMain.Orientation = System.Windows.Forms.Orientation.Horizontal;
            // 
            // splitContainerMain.Panel1
            // 
            this.splitContainerMain.Panel1.Controls.Add(this.splitContainer1);
            // 
            // splitContainerMain.Panel2
            // 
            this.splitContainerMain.Panel2.Controls.Add(this.groupBoxVideo);
            this.splitContainerMain.Size = new System.Drawing.Size(975, 560);
            this.splitContainerMain.SplitterDistance = 251;
            this.splitContainerMain.TabIndex = 8;
            this.splitContainerMain.SplitterMoving += new System.Windows.Forms.SplitterCancelEventHandler(this.splitContainerMain_SplitterMoving);
            this.splitContainerMain.SplitterMoved += new System.Windows.Forms.SplitterEventHandler(this.SplitContainerMainSplitterMoved);
            // 
            // splitContainer1
            // 
            this.splitContainer1.Dock = System.Windows.Forms.DockStyle.Fill;
            this.splitContainer1.Location = new System.Drawing.Point(0, 0);
            this.splitContainer1.Name = "splitContainer1";
            // 
            // splitContainer1.Panel1
            // 
            this.splitContainer1.Panel1.Controls.Add(this.splitContainerListViewAndText);
            this.splitContainer1.Panel1.Controls.Add(this.textBoxSource);
            this.splitContainer1.Panel1.Padding = new System.Windows.Forms.Padding(3, 0, 0, 0);
            // 
            // splitContainer1.Panel2
            // 
            this.splitContainer1.Panel2.Controls.Add(this.panelVideoPlayer);
            this.splitContainer1.Size = new System.Drawing.Size(975, 251);
            this.splitContainer1.SplitterDistance = 743;
            this.splitContainer1.TabIndex = 7;
            this.splitContainer1.SplitterMoved += new System.Windows.Forms.SplitterEventHandler(this.SplitContainer1SplitterMoved);
            // 
            // splitContainerListViewAndText
            // 
            this.splitContainerListViewAndText.Dock = System.Windows.Forms.DockStyle.Fill;
            this.splitContainerListViewAndText.Location = new System.Drawing.Point(3, 0);
            this.splitContainerListViewAndText.Name = "splitContainerListViewAndText";
            this.splitContainerListViewAndText.Orientation = System.Windows.Forms.Orientation.Horizontal;
            // 
            // splitContainerListViewAndText.Panel1
            // 
            this.splitContainerListViewAndText.Panel1.Controls.Add(this.SubtitleListview1);
            this.splitContainerListViewAndText.Panel1MinSize = 50;
            // 
            // splitContainerListViewAndText.Panel2
            // 
            this.splitContainerListViewAndText.Panel2.Controls.Add(this.groupBoxEdit);
            this.splitContainerListViewAndText.Panel2MinSize = 105;
            this.splitContainerListViewAndText.Size = new System.Drawing.Size(740, 251);
            this.splitContainerListViewAndText.SplitterDistance = 105;
            this.splitContainerListViewAndText.TabIndex = 2;
            this.splitContainerListViewAndText.VisibleChanged += new System.EventHandler(this.ListViewVisibleChanged);
            // 
            // imageListBookmarks
            // 
            this.imageListBookmarks.ColorDepth = System.Windows.Forms.ColorDepth.Depth8Bit;
            this.imageListBookmarks.ImageSize = new System.Drawing.Size(16, 16);
            this.imageListBookmarks.TransparentColor = System.Drawing.Color.Transparent;
            // 
            // groupBoxEdit
            // 
            this.groupBoxEdit.Controls.Add(this.numericUpDownLayer);
            this.groupBoxEdit.Controls.Add(this.labelLayer);
            this.groupBoxEdit.Controls.Add(this.panelBookmark);
            this.groupBoxEdit.Controls.Add(this.textBoxListViewText);
            this.groupBoxEdit.Controls.Add(this.labelOriginalSingleLinePixels);
            this.groupBoxEdit.Controls.Add(this.labelSingleLinePixels);
            this.groupBoxEdit.Controls.Add(this.pictureBoxBookmark);
            this.groupBoxEdit.Controls.Add(this.labelSingleLine);
            this.groupBoxEdit.Controls.Add(this.labelOriginalSingleLine);
            this.groupBoxEdit.Controls.Add(this.labelStartTimeWarning);
            this.groupBoxEdit.Controls.Add(this.buttonSplitLine);
            this.groupBoxEdit.Controls.Add(this.labelOriginalCharactersPerSecond);
            this.groupBoxEdit.Controls.Add(this.labelTextOriginalLineTotal);
            this.groupBoxEdit.Controls.Add(this.labelTextOriginalLineLengths);
            this.groupBoxEdit.Controls.Add(this.labelOriginalText);
            this.groupBoxEdit.Controls.Add(this.labelText);
            this.groupBoxEdit.Controls.Add(this.textBoxListViewTextOriginal);
            this.groupBoxEdit.Controls.Add(this.buttonAutoBreak);
            this.groupBoxEdit.Controls.Add(this.labelTextLineLengths);
            this.groupBoxEdit.Controls.Add(this.labelTextLineTotal);
            this.groupBoxEdit.Controls.Add(this.labelCharactersPerSecond);
            this.groupBoxEdit.Controls.Add(this.buttonUnBreak);
            this.groupBoxEdit.Controls.Add(this.timeUpDownStartTime);
            this.groupBoxEdit.Controls.Add(this.numericUpDownDuration);
            this.groupBoxEdit.Controls.Add(this.buttonPrevious);
            this.groupBoxEdit.Controls.Add(this.buttonNext);
            this.groupBoxEdit.Controls.Add(this.labelStartTime);
            this.groupBoxEdit.Controls.Add(this.labelDuration);
            this.groupBoxEdit.Controls.Add(this.labelAutoDuration);
            this.groupBoxEdit.Controls.Add(this.pictureBoxRecord);
            this.groupBoxEdit.Dock = System.Windows.Forms.DockStyle.Fill;
            this.groupBoxEdit.Location = new System.Drawing.Point(0, 0);
            this.groupBoxEdit.Name = "groupBoxEdit";
            this.groupBoxEdit.Size = new System.Drawing.Size(740, 142);
            this.groupBoxEdit.TabIndex = 1;
            this.groupBoxEdit.TabStop = false;
            // 
            // numericUpDownLayer
            // 
            this.numericUpDownLayer.Location = new System.Drawing.Point(44, 113);
            this.numericUpDownLayer.Maximum = new decimal(new int[] {
            2147483647,
            0,
            0,
            0});
            this.numericUpDownLayer.Minimum = new decimal(new int[] {
            -2147483648,
            0,
            0,
            -2147483648});
            this.numericUpDownLayer.Name = "numericUpDownLayer";
            this.numericUpDownLayer.Size = new System.Drawing.Size(37, 20);
            this.numericUpDownLayer.TabIndex = 46;
            this.numericUpDownLayer.ValueChanged += new System.EventHandler(this.numericUpDownLayer_ValueChanged);
            // 
            // labelLayer
            // 
            this.labelLayer.AutoSize = true;
            this.labelLayer.Location = new System.Drawing.Point(9, 115);
            this.labelLayer.Name = "labelLayer";
            this.labelLayer.Size = new System.Drawing.Size(33, 13);
            this.labelLayer.TabIndex = 45;
            this.labelLayer.Text = "Layer";
            // 
            // panelBookmark
            // 
            this.panelBookmark.BackColor = System.Drawing.Color.LemonChiffon;
            this.panelBookmark.BorderStyle = System.Windows.Forms.BorderStyle.FixedSingle;
            this.panelBookmark.Controls.Add(this.labelBookmark);
            this.panelBookmark.Location = new System.Drawing.Point(33, 118);
            this.panelBookmark.Name = "panelBookmark";
            this.panelBookmark.Size = new System.Drawing.Size(200, 25);
            this.panelBookmark.TabIndex = 40;
            this.panelBookmark.Visible = false;
            // 
            // labelBookmark
            // 
            this.labelBookmark.AutoSize = true;
            this.labelBookmark.Location = new System.Drawing.Point(4, 4);
            this.labelBookmark.Name = "labelBookmark";
            this.labelBookmark.Size = new System.Drawing.Size(77, 13);
            this.labelBookmark.TabIndex = 0;
            this.labelBookmark.Text = "labelBookmark";
            this.labelBookmark.DoubleClick += new System.EventHandler(this.labelBookmark_DoubleClick);
            // 
            // contextMenuStripTextBoxListView
            // 
            this.contextMenuStripTextBoxListView.Items.AddRange(new System.Windows.Forms.ToolStripItem[] {
            this.toolStripSeparatorSpellCheckSuggestions,
            this.toolStripMenuItemSpellCheckSkipOnce,
            this.toolStripMenuItemSpellCheckSkipAll,
            this.toolStripMenuItemSpellCheckAddToDictionary,
            this.toolStripMenuItemSpellCheckAddToNames,
            this.toolStripSeparatorSpellCheck,
            this.toolStripMenuItemWebVttVoice,
            this.toolStripSeparatorWebVTT,
            this.cutToolStripMenuItem1,
            this.copyToolStripMenuItem1,
            this.pasteToolStripMenuItem1,
            this.deleteToolStripMenuItem1,
            this.toolStripMenuItemSplitViaWaveform,
            this.toolStripMenuItemSplitTextAtCursor,
            this.toolStripSeparator15,
            this.selectAllToolStripMenuItem1,
            this.toolStripSeparator13,
            this.normalToolStripMenuItem1,
            this.boldToolStripMenuItem1,
            this.italicToolStripMenuItem1,
            this.boxToolStripMenuItem1,
            this.underlineToolStripMenuItem1,
            this.colorToolStripMenuItem1,
            this.toolStripMenuItemHorizontalDigits,
            this.toolStripMenuItemBouten,
            this.toolStripMenuItemRuby,
            this.fontNameToolStripMenuItem,
            this.superscriptToolStripMenuItem,
            this.subscriptToolStripMenuItem,
            this.toolStripSeparatorInsertUnicode,
            this.insertUnicodeCharactersToolStripMenuItem,
            this.insertUnicodeControlCharactersToolStripMenuItem});
            this.contextMenuStripTextBoxListView.Name = "contextMenuStripTextBoxListView";
            this.contextMenuStripTextBoxListView.Size = new System.Drawing.Size(274, 612);
            this.contextMenuStripTextBoxListView.Closed += new System.Windows.Forms.ToolStripDropDownClosedEventHandler(this.MenuClosed);
            this.contextMenuStripTextBoxListView.Closing += new System.Windows.Forms.ToolStripDropDownClosingEventHandler(this.contextMenuStripTextBoxListViewClosing);
            this.contextMenuStripTextBoxListView.Opening += new System.ComponentModel.CancelEventHandler(this.ContextMenuStripTextBoxListViewOpening);
            this.contextMenuStripTextBoxListView.Opened += new System.EventHandler(this.MenuOpened);
            // 
            // toolStripSeparatorSpellCheckSuggestions
            // 
            this.toolStripSeparatorSpellCheckSuggestions.Name = "toolStripSeparatorSpellCheckSuggestions";
            this.toolStripSeparatorSpellCheckSuggestions.Size = new System.Drawing.Size(270, 6);
            this.toolStripSeparatorSpellCheckSuggestions.Visible = false;
            // 
            // toolStripMenuItemSpellCheckSkipOnce
            // 
            this.toolStripMenuItemSpellCheckSkipOnce.Name = "toolStripMenuItemSpellCheckSkipOnce";
            this.toolStripMenuItemSpellCheckSkipOnce.Size = new System.Drawing.Size(273, 22);
            this.toolStripMenuItemSpellCheckSkipOnce.Text = "Skip once";
            this.toolStripMenuItemSpellCheckSkipOnce.Visible = false;
            this.toolStripMenuItemSpellCheckSkipOnce.Click += new System.EventHandler(this.toolStripMenuItemSpellCheckSkipOnce_Click);
            // 
            // toolStripMenuItemSpellCheckSkipAll
            // 
            this.toolStripMenuItemSpellCheckSkipAll.Name = "toolStripMenuItemSpellCheckSkipAll";
            this.toolStripMenuItemSpellCheckSkipAll.Size = new System.Drawing.Size(273, 22);
            this.toolStripMenuItemSpellCheckSkipAll.Text = "Skip all";
            this.toolStripMenuItemSpellCheckSkipAll.Visible = false;
            this.toolStripMenuItemSpellCheckSkipAll.Click += new System.EventHandler(this.toolStripMenuItemSpellCheckSkipAll_Click);
            // 
            // toolStripMenuItemSpellCheckAddToDictionary
            // 
            this.toolStripMenuItemSpellCheckAddToDictionary.Name = "toolStripMenuItemSpellCheckAddToDictionary";
            this.toolStripMenuItemSpellCheckAddToDictionary.Size = new System.Drawing.Size(273, 22);
            this.toolStripMenuItemSpellCheckAddToDictionary.Text = "Add to dictionary";
            this.toolStripMenuItemSpellCheckAddToDictionary.Visible = false;
            this.toolStripMenuItemSpellCheckAddToDictionary.Click += new System.EventHandler(this.toolStripMenuItemSpellCheckAddToDictionary_Click);
            // 
            // toolStripMenuItemSpellCheckAddToNames
            // 
            this.toolStripMenuItemSpellCheckAddToNames.Name = "toolStripMenuItemSpellCheckAddToNames";
            this.toolStripMenuItemSpellCheckAddToNames.Size = new System.Drawing.Size(273, 22);
            this.toolStripMenuItemSpellCheckAddToNames.Text = "Add to names";
            this.toolStripMenuItemSpellCheckAddToNames.Visible = false;
            this.toolStripMenuItemSpellCheckAddToNames.Click += new System.EventHandler(this.toolStripMenuItemSpellCheckAddToNames_Click);
            // 
            // toolStripSeparatorSpellCheck
            // 
            this.toolStripSeparatorSpellCheck.Name = "toolStripSeparatorSpellCheck";
            this.toolStripSeparatorSpellCheck.Size = new System.Drawing.Size(270, 6);
            this.toolStripSeparatorSpellCheck.Visible = false;
            // 
            // toolStripMenuItemWebVttVoice
            // 
            this.toolStripMenuItemWebVttVoice.Name = "toolStripMenuItemWebVttVoice";
            this.toolStripMenuItemWebVttVoice.Size = new System.Drawing.Size(273, 22);
            this.toolStripMenuItemWebVttVoice.Text = "WebVTT voice";
            // 
            // toolStripSeparatorWebVTT
            // 
            this.toolStripSeparatorWebVTT.Name = "toolStripSeparatorWebVTT";
            this.toolStripSeparatorWebVTT.Size = new System.Drawing.Size(270, 6);
            // 
            // cutToolStripMenuItem1
            // 
            this.cutToolStripMenuItem1.Name = "cutToolStripMenuItem1";
            this.cutToolStripMenuItem1.ShortcutKeys = ((System.Windows.Forms.Keys)((System.Windows.Forms.Keys.Control | System.Windows.Forms.Keys.X)));
            this.cutToolStripMenuItem1.Size = new System.Drawing.Size(273, 22);
            this.cutToolStripMenuItem1.Text = "Cut";
            this.cutToolStripMenuItem1.Click += new System.EventHandler(this.cutToolStripMenuItem_Click);
            // 
            // copyToolStripMenuItem1
            // 
            this.copyToolStripMenuItem1.Name = "copyToolStripMenuItem1";
            this.copyToolStripMenuItem1.ShortcutKeys = ((System.Windows.Forms.Keys)((System.Windows.Forms.Keys.Control | System.Windows.Forms.Keys.C)));
            this.copyToolStripMenuItem1.Size = new System.Drawing.Size(273, 22);
            this.copyToolStripMenuItem1.Text = "Copy";
            this.copyToolStripMenuItem1.Click += new System.EventHandler(this.copyToolStripMenuItem_Click);
            // 
            // pasteToolStripMenuItem1
            // 
            this.pasteToolStripMenuItem1.Name = "pasteToolStripMenuItem1";
            this.pasteToolStripMenuItem1.ShortcutKeys = ((System.Windows.Forms.Keys)((System.Windows.Forms.Keys.Control | System.Windows.Forms.Keys.V)));
            this.pasteToolStripMenuItem1.Size = new System.Drawing.Size(273, 22);
            this.pasteToolStripMenuItem1.Text = "Paste";
            this.pasteToolStripMenuItem1.Click += new System.EventHandler(this.PasteToolStripMenuItemClick);
            // 
            // deleteToolStripMenuItem1
            // 
            this.deleteToolStripMenuItem1.Name = "deleteToolStripMenuItem1";
            this.deleteToolStripMenuItem1.Size = new System.Drawing.Size(273, 22);
            this.deleteToolStripMenuItem1.Text = "Delete";
            this.deleteToolStripMenuItem1.Click += new System.EventHandler(this.DeleteToolStripMenuItemClick);
            // 
            // toolStripMenuItemSplitViaWaveform
            // 
            this.toolStripMenuItemSplitViaWaveform.Name = "toolStripMenuItemSplitViaWaveform";
            this.toolStripMenuItemSplitViaWaveform.Size = new System.Drawing.Size(273, 22);
            this.toolStripMenuItemSplitViaWaveform.Text = "Split text at cursor/waveform position";
            this.toolStripMenuItemSplitViaWaveform.Click += new System.EventHandler(this.toolStripMenuItemSplitViaWaveform_Click);
            // 
            // toolStripMenuItemSplitTextAtCursor
            // 
            this.toolStripMenuItemSplitTextAtCursor.Name = "toolStripMenuItemSplitTextAtCursor";
            this.toolStripMenuItemSplitTextAtCursor.Size = new System.Drawing.Size(273, 22);
            this.toolStripMenuItemSplitTextAtCursor.Text = "Split text at cursor position";
            this.toolStripMenuItemSplitTextAtCursor.Click += new System.EventHandler(this.ToolStripMenuItemSplitTextAtCursorClick);
            // 
            // toolStripSeparator15
            // 
            this.toolStripSeparator15.Name = "toolStripSeparator15";
            this.toolStripSeparator15.Size = new System.Drawing.Size(270, 6);
            // 
            // selectAllToolStripMenuItem1
            // 
            this.selectAllToolStripMenuItem1.Name = "selectAllToolStripMenuItem1";
            this.selectAllToolStripMenuItem1.ShortcutKeys = ((System.Windows.Forms.Keys)((System.Windows.Forms.Keys.Control | System.Windows.Forms.Keys.A)));
            this.selectAllToolStripMenuItem1.Size = new System.Drawing.Size(273, 22);
            this.selectAllToolStripMenuItem1.Text = "Select all";
            this.selectAllToolStripMenuItem1.Click += new System.EventHandler(this.selectAllToolStripMenuItem_Click);
            // 
            // toolStripSeparator13
            // 
            this.toolStripSeparator13.Name = "toolStripSeparator13";
            this.toolStripSeparator13.Size = new System.Drawing.Size(270, 6);
            // 
            // normalToolStripMenuItem1
            // 
            this.normalToolStripMenuItem1.Name = "normalToolStripMenuItem1";
            this.normalToolStripMenuItem1.Size = new System.Drawing.Size(273, 22);
            this.normalToolStripMenuItem1.Text = "Normal";
            this.normalToolStripMenuItem1.Click += new System.EventHandler(this.NormalToolStripMenuItem1Click);
            // 
            // boldToolStripMenuItem1
            // 
            this.boldToolStripMenuItem1.Name = "boldToolStripMenuItem1";
            this.boldToolStripMenuItem1.Size = new System.Drawing.Size(273, 22);
            this.boldToolStripMenuItem1.Text = "Bold";
            this.boldToolStripMenuItem1.Click += new System.EventHandler(this.BoldToolStripMenuItem1Click);
            // 
            // italicToolStripMenuItem1
            // 
            this.italicToolStripMenuItem1.Name = "italicToolStripMenuItem1";
            this.italicToolStripMenuItem1.Size = new System.Drawing.Size(273, 22);
            this.italicToolStripMenuItem1.Text = "Italic";
            this.italicToolStripMenuItem1.Click += new System.EventHandler(this.ItalicToolStripMenuItem1Click);
            // 
            // boxToolStripMenuItem1
            // 
            this.boxToolStripMenuItem1.Name = "boxToolStripMenuItem1";
            this.boxToolStripMenuItem1.Size = new System.Drawing.Size(273, 22);
            this.boxToolStripMenuItem1.Text = "Box";
            this.boxToolStripMenuItem1.Click += new System.EventHandler(this.boxToolStripMenuItem1_Click);
            // 
            // underlineToolStripMenuItem1
            // 
            this.underlineToolStripMenuItem1.Name = "underlineToolStripMenuItem1";
            this.underlineToolStripMenuItem1.Size = new System.Drawing.Size(273, 22);
            this.underlineToolStripMenuItem1.Text = "Underline";
            this.underlineToolStripMenuItem1.Click += new System.EventHandler(this.UnderlineToolStripMenuItem1Click);
            // 
            // colorToolStripMenuItem1
            // 
            this.colorToolStripMenuItem1.Name = "colorToolStripMenuItem1";
            this.colorToolStripMenuItem1.Size = new System.Drawing.Size(273, 22);
            this.colorToolStripMenuItem1.Text = "Color...";
            this.colorToolStripMenuItem1.Click += new System.EventHandler(this.ColorToolStripMenuItem1Click);
            // 
            // toolStripMenuItemHorizontalDigits
            // 
            this.toolStripMenuItemHorizontalDigits.Name = "toolStripMenuItemHorizontalDigits";
            this.toolStripMenuItemHorizontalDigits.Size = new System.Drawing.Size(273, 22);
            this.toolStripMenuItemHorizontalDigits.Text = "Horizontal digits";
            this.toolStripMenuItemHorizontalDigits.Click += new System.EventHandler(this.toolStripMenuItemHorizontalDigits_Click);
            // 
            // toolStripMenuItemBouten
            // 
            this.toolStripMenuItemBouten.DropDownItems.AddRange(new System.Windows.Forms.ToolStripItem[] {
            this.boutendotbeforeToolStripMenuItem,
            this.boutendotafterToolStripMenuItem,
            this.boutendotoutsideToolStripMenuItem,
            this.boutenfilledcircleoutsideToolStripMenuItem,
            this.boutenopencircleoutsideToolStripMenuItem,
            this.boutenopendotoutsideToolStripMenuItem,
            this.boutenfilledsesameoutsideToolStripMenuItem,
            this.boutenopensesameoutsideToolStripMenuItem,
            this.boutenautooutsideToolStripMenuItem,
            this.boutenautoToolStripMenuItem});
            this.toolStripMenuItemBouten.Name = "toolStripMenuItemBouten";
            this.toolStripMenuItemBouten.Size = new System.Drawing.Size(273, 22);
            this.toolStripMenuItemBouten.Text = "Bouten";
            // 
            // boutendotbeforeToolStripMenuItem
            // 
            this.boutendotbeforeToolStripMenuItem.Name = "boutendotbeforeToolStripMenuItem";
            this.boutendotbeforeToolStripMenuItem.Size = new System.Drawing.Size(232, 22);
            this.boutendotbeforeToolStripMenuItem.Text = "bouten-dot-before";
            this.boutendotbeforeToolStripMenuItem.Click += new System.EventHandler(this.BoutenToolStripMenuItemClick);
            // 
            // boutendotafterToolStripMenuItem
            // 
            this.boutendotafterToolStripMenuItem.Name = "boutendotafterToolStripMenuItem";
            this.boutendotafterToolStripMenuItem.Size = new System.Drawing.Size(232, 22);
            this.boutendotafterToolStripMenuItem.Text = "bouten-dot-after";
            this.boutendotafterToolStripMenuItem.Click += new System.EventHandler(this.BoutenToolStripMenuItemClick);
            // 
            // boutendotoutsideToolStripMenuItem
            // 
            this.boutendotoutsideToolStripMenuItem.Name = "boutendotoutsideToolStripMenuItem";
            this.boutendotoutsideToolStripMenuItem.Size = new System.Drawing.Size(232, 22);
            this.boutendotoutsideToolStripMenuItem.Text = "bouten-dot-outside";
            this.boutendotoutsideToolStripMenuItem.Click += new System.EventHandler(this.BoutenToolStripMenuItemClick);
            // 
            // boutenfilledcircleoutsideToolStripMenuItem
            // 
            this.boutenfilledcircleoutsideToolStripMenuItem.Name = "boutenfilledcircleoutsideToolStripMenuItem";
            this.boutenfilledcircleoutsideToolStripMenuItem.Size = new System.Drawing.Size(232, 22);
            this.boutenfilledcircleoutsideToolStripMenuItem.Text = "bouten-filled-circle-outside";
            this.boutenfilledcircleoutsideToolStripMenuItem.Click += new System.EventHandler(this.BoutenToolStripMenuItemClick);
            // 
            // boutenopencircleoutsideToolStripMenuItem
            // 
            this.boutenopencircleoutsideToolStripMenuItem.Name = "boutenopencircleoutsideToolStripMenuItem";
            this.boutenopencircleoutsideToolStripMenuItem.Size = new System.Drawing.Size(232, 22);
            this.boutenopencircleoutsideToolStripMenuItem.Text = "bouten-open-circle-outside";
            this.boutenopencircleoutsideToolStripMenuItem.Click += new System.EventHandler(this.BoutenToolStripMenuItemClick);
            // 
            // boutenopendotoutsideToolStripMenuItem
            // 
            this.boutenopendotoutsideToolStripMenuItem.Name = "boutenopendotoutsideToolStripMenuItem";
            this.boutenopendotoutsideToolStripMenuItem.Size = new System.Drawing.Size(232, 22);
            this.boutenopendotoutsideToolStripMenuItem.Text = "bouten-open-dot-outside";
            this.boutenopendotoutsideToolStripMenuItem.Click += new System.EventHandler(this.BoutenToolStripMenuItemClick);
            // 
            // boutenfilledsesameoutsideToolStripMenuItem
            // 
            this.boutenfilledsesameoutsideToolStripMenuItem.Name = "boutenfilledsesameoutsideToolStripMenuItem";
            this.boutenfilledsesameoutsideToolStripMenuItem.Size = new System.Drawing.Size(232, 22);
            this.boutenfilledsesameoutsideToolStripMenuItem.Text = "bouten-filled-sesame-outside";
            this.boutenfilledsesameoutsideToolStripMenuItem.Click += new System.EventHandler(this.BoutenToolStripMenuItemClick);
            // 
            // boutenopensesameoutsideToolStripMenuItem
            // 
            this.boutenopensesameoutsideToolStripMenuItem.Name = "boutenopensesameoutsideToolStripMenuItem";
            this.boutenopensesameoutsideToolStripMenuItem.Size = new System.Drawing.Size(232, 22);
            this.boutenopensesameoutsideToolStripMenuItem.Text = "bouten-open-sesame-outside";
            this.boutenopensesameoutsideToolStripMenuItem.Click += new System.EventHandler(this.BoutenToolStripMenuItemClick);
            // 
            // boutenautooutsideToolStripMenuItem
            // 
            this.boutenautooutsideToolStripMenuItem.Name = "boutenautooutsideToolStripMenuItem";
            this.boutenautooutsideToolStripMenuItem.Size = new System.Drawing.Size(232, 22);
            this.boutenautooutsideToolStripMenuItem.Text = "bouten-auto-outside";
            this.boutenautooutsideToolStripMenuItem.Click += new System.EventHandler(this.BoutenToolStripMenuItemClick);
            // 
            // boutenautoToolStripMenuItem
            // 
            this.boutenautoToolStripMenuItem.Name = "boutenautoToolStripMenuItem";
            this.boutenautoToolStripMenuItem.Size = new System.Drawing.Size(232, 22);
            this.boutenautoToolStripMenuItem.Text = "bouten-auto";
            this.boutenautoToolStripMenuItem.Click += new System.EventHandler(this.BoutenToolStripMenuItemClick);
            // 
            // toolStripMenuItemRuby
            // 
            this.toolStripMenuItemRuby.Name = "toolStripMenuItemRuby";
            this.toolStripMenuItemRuby.Size = new System.Drawing.Size(273, 22);
            this.toolStripMenuItemRuby.Text = "Ruby...";
            this.toolStripMenuItemRuby.Click += new System.EventHandler(this.toolStripMenuItemRuby_Click);
            // 
            // fontNameToolStripMenuItem
            // 
            this.fontNameToolStripMenuItem.Name = "fontNameToolStripMenuItem";
            this.fontNameToolStripMenuItem.Size = new System.Drawing.Size(273, 22);
            this.fontNameToolStripMenuItem.Text = "Font name...";
            this.fontNameToolStripMenuItem.Click += new System.EventHandler(this.FontNameToolStripMenuItemClick);
            // 
            // superscriptToolStripMenuItem
            // 
            this.superscriptToolStripMenuItem.Name = "superscriptToolStripMenuItem";
            this.superscriptToolStripMenuItem.Size = new System.Drawing.Size(273, 22);
            this.superscriptToolStripMenuItem.Text = "Superscript";
            this.superscriptToolStripMenuItem.Click += new System.EventHandler(this.SuperscriptToolStripMenuItemClick);
            // 
            // subscriptToolStripMenuItem
            // 
            this.subscriptToolStripMenuItem.Name = "subscriptToolStripMenuItem";
            this.subscriptToolStripMenuItem.Size = new System.Drawing.Size(273, 22);
            this.subscriptToolStripMenuItem.Text = "Subscript";
            this.subscriptToolStripMenuItem.Click += new System.EventHandler(this.SubscriptToolStripMenuItemClick);
            // 
            // toolStripSeparatorInsertUnicode
            // 
            this.toolStripSeparatorInsertUnicode.Name = "toolStripSeparatorInsertUnicode";
            this.toolStripSeparatorInsertUnicode.Size = new System.Drawing.Size(270, 6);
            // 
            // insertUnicodeCharactersToolStripMenuItem
            // 
            this.insertUnicodeCharactersToolStripMenuItem.Name = "insertUnicodeCharactersToolStripMenuItem";
            this.insertUnicodeCharactersToolStripMenuItem.Size = new System.Drawing.Size(273, 22);
            this.insertUnicodeCharactersToolStripMenuItem.Text = "Insert Unicode characters";
            // 
            // insertUnicodeControlCharactersToolStripMenuItem
            // 
            this.insertUnicodeControlCharactersToolStripMenuItem.DropDownItems.AddRange(new System.Windows.Forms.ToolStripItem[] {
            this.lefttorightMarkLRMToolStripMenuItem,
            this.righttoleftMarkRLMToolStripMenuItem,
            this.startOfLefttorightEmbeddingLREToolStripMenuItem1,
            this.startOfRighttoleftEmbeddingRLEToolStripMenuItem1,
            this.startOfLefttorightOverrideLROToolStripMenuItem1,
            this.startOfRighttoleftOverrideRLOToolStripMenuItem1});
            this.insertUnicodeControlCharactersToolStripMenuItem.Name = "insertUnicodeControlCharactersToolStripMenuItem";
            this.insertUnicodeControlCharactersToolStripMenuItem.Size = new System.Drawing.Size(273, 22);
            this.insertUnicodeControlCharactersToolStripMenuItem.Text = "Insert Unicode control characters";
            // 
            // lefttorightMarkLRMToolStripMenuItem
            // 
            this.lefttorightMarkLRMToolStripMenuItem.Name = "lefttorightMarkLRMToolStripMenuItem";
            this.lefttorightMarkLRMToolStripMenuItem.Size = new System.Drawing.Size(272, 22);
            this.lefttorightMarkLRMToolStripMenuItem.Text = "Left-to-right mark (LRM)";
            this.lefttorightMarkLRMToolStripMenuItem.Click += new System.EventHandler(this.leftToolStripMenuItem_Click);
            // 
            // righttoleftMarkRLMToolStripMenuItem
            // 
            this.righttoleftMarkRLMToolStripMenuItem.Name = "righttoleftMarkRLMToolStripMenuItem";
            this.righttoleftMarkRLMToolStripMenuItem.Size = new System.Drawing.Size(272, 22);
            this.righttoleftMarkRLMToolStripMenuItem.Text = "Right-to-left mark (RLM)";
            this.righttoleftMarkRLMToolStripMenuItem.Click += new System.EventHandler(this.righttoleftMarkToolStripMenuItem_Click);
            // 
            // startOfLefttorightEmbeddingLREToolStripMenuItem1
            // 
            this.startOfLefttorightEmbeddingLREToolStripMenuItem1.Name = "startOfLefttorightEmbeddingLREToolStripMenuItem1";
            this.startOfLefttorightEmbeddingLREToolStripMenuItem1.Size = new System.Drawing.Size(272, 22);
            this.startOfLefttorightEmbeddingLREToolStripMenuItem1.Text = "Start of left-to-right embedding (LRE)";
            this.startOfLefttorightEmbeddingLREToolStripMenuItem1.Click += new System.EventHandler(this.startOfLefttorightEmbeddingLREToolStripMenuItem_Click);
            // 
            // startOfRighttoleftEmbeddingRLEToolStripMenuItem1
            // 
            this.startOfRighttoleftEmbeddingRLEToolStripMenuItem1.Name = "startOfRighttoleftEmbeddingRLEToolStripMenuItem1";
            this.startOfRighttoleftEmbeddingRLEToolStripMenuItem1.Size = new System.Drawing.Size(272, 22);
            this.startOfRighttoleftEmbeddingRLEToolStripMenuItem1.Text = "Start of right-to-left embedding (RLE)";
            this.startOfRighttoleftEmbeddingRLEToolStripMenuItem1.Click += new System.EventHandler(this.startOfRighttoleftEmbeddingRLEToolStripMenuItem_Click);
            // 
            // startOfLefttorightOverrideLROToolStripMenuItem1
            // 
            this.startOfLefttorightOverrideLROToolStripMenuItem1.Name = "startOfLefttorightOverrideLROToolStripMenuItem1";
            this.startOfLefttorightOverrideLROToolStripMenuItem1.Size = new System.Drawing.Size(272, 22);
            this.startOfLefttorightOverrideLROToolStripMenuItem1.Text = "Start of left-to-right override (LRO)";
            this.startOfLefttorightOverrideLROToolStripMenuItem1.Click += new System.EventHandler(this.startOfLefttorightOverrideLROToolStripMenuItem_Click);
            // 
            // startOfRighttoleftOverrideRLOToolStripMenuItem1
            // 
            this.startOfRighttoleftOverrideRLOToolStripMenuItem1.Name = "startOfRighttoleftOverrideRLOToolStripMenuItem1";
            this.startOfRighttoleftOverrideRLOToolStripMenuItem1.Size = new System.Drawing.Size(272, 22);
            this.startOfRighttoleftOverrideRLOToolStripMenuItem1.Text = "Start of right-to-left override (RLO)";
            // 
            // labelOriginalSingleLinePixels
            // 
            this.labelOriginalSingleLinePixels.Anchor = ((System.Windows.Forms.AnchorStyles)((System.Windows.Forms.AnchorStyles.Bottom | System.Windows.Forms.AnchorStyles.Left)));
            this.labelOriginalSingleLinePixels.AutoSize = true;
            this.labelOriginalSingleLinePixels.Location = new System.Drawing.Point(870, 115);
            this.labelOriginalSingleLinePixels.Name = "labelOriginalSingleLinePixels";
            this.labelOriginalSingleLinePixels.Size = new System.Drawing.Size(62, 13);
            this.labelOriginalSingleLinePixels.TabIndex = 43;
            this.labelOriginalSingleLinePixels.Text = "AltSinLinPix";
            // 
            // labelSingleLinePixels
            // 
            this.labelSingleLinePixels.Anchor = ((System.Windows.Forms.AnchorStyles)((System.Windows.Forms.AnchorStyles.Bottom | System.Windows.Forms.AnchorStyles.Left)));
            this.labelSingleLinePixels.AutoSize = true;
            this.labelSingleLinePixels.Location = new System.Drawing.Point(427, 115);
            this.labelSingleLinePixels.Name = "labelSingleLinePixels";
            this.labelSingleLinePixels.Size = new System.Drawing.Size(105, 13);
            this.labelSingleLinePixels.TabIndex = 42;
            this.labelSingleLinePixels.Text = "labelSingleLinePixels";
            // 
            // pictureBoxBookmark
            // 
            this.pictureBoxBookmark.Image = global::Nikse.SubtitleEdit.Properties.Resources.bookmark22;
            this.pictureBoxBookmark.Location = new System.Drawing.Point(150, 52);
            this.pictureBoxBookmark.Name = "pictureBoxBookmark";
            this.pictureBoxBookmark.Size = new System.Drawing.Size(22, 22);
            this.pictureBoxBookmark.TabIndex = 41;
            this.pictureBoxBookmark.TabStop = false;
            this.pictureBoxBookmark.MouseClick += new System.Windows.Forms.MouseEventHandler(this.pictureBoxBookmark_MouseClick);
            this.pictureBoxBookmark.MouseEnter += new System.EventHandler(this.pictureBoxBookmark_MouseEnter);
            // 
            // labelSingleLine
            // 
            this.labelSingleLine.Anchor = ((System.Windows.Forms.AnchorStyles)((System.Windows.Forms.AnchorStyles.Bottom | System.Windows.Forms.AnchorStyles.Left)));
            this.labelSingleLine.AutoSize = true;
            this.labelSingleLine.Location = new System.Drawing.Point(346, 115);
            this.labelSingleLine.Name = "labelSingleLine";
            this.labelSingleLine.Size = new System.Drawing.Size(78, 13);
            this.labelSingleLine.TabIndex = 32;
            this.labelSingleLine.Text = "labelSingleLine";
            // 
            // labelOriginalSingleLine
            // 
            this.labelOriginalSingleLine.Anchor = ((System.Windows.Forms.AnchorStyles)((System.Windows.Forms.AnchorStyles.Bottom | System.Windows.Forms.AnchorStyles.Left)));
            this.labelOriginalSingleLine.AutoSize = true;
            this.labelOriginalSingleLine.Location = new System.Drawing.Point(839, 115);
            this.labelOriginalSingleLine.Name = "labelOriginalSingleLine";
            this.labelOriginalSingleLine.Size = new System.Drawing.Size(48, 13);
            this.labelOriginalSingleLine.TabIndex = 36;
            this.labelOriginalSingleLine.Text = "AltSinLin";
            // 
            // labelStartTimeWarning
            // 
            this.labelStartTimeWarning.ForeColor = System.Drawing.Color.Red;
            this.labelStartTimeWarning.Location = new System.Drawing.Point(8, 54);
            this.labelStartTimeWarning.Name = "labelStartTimeWarning";
            this.labelStartTimeWarning.Size = new System.Drawing.Size(170, 17);
            this.labelStartTimeWarning.TabIndex = 18;
            this.labelStartTimeWarning.Text = "labelStartTimeWarning";
            // 
            // buttonSplitLine
            // 
            this.buttonSplitLine.Anchor = ((System.Windows.Forms.AnchorStyles)((System.Windows.Forms.AnchorStyles.Top | System.Windows.Forms.AnchorStyles.Right)));
            this.buttonSplitLine.Location = new System.Drawing.Point(620, 77);
            this.buttonSplitLine.Name = "buttonSplitLine";
            this.buttonSplitLine.Size = new System.Drawing.Size(114, 23);
            this.buttonSplitLine.TabIndex = 39;
            this.buttonSplitLine.Text = "Split line";
            this.buttonSplitLine.UseVisualStyleBackColor = true;
            this.buttonSplitLine.Visible = false;
            this.buttonSplitLine.Click += new System.EventHandler(this.ButtonSplitLineClick);
            // 
            // labelOriginalCharactersPerSecond
            // 
            this.labelOriginalCharactersPerSecond.Anchor = ((System.Windows.Forms.AnchorStyles)((System.Windows.Forms.AnchorStyles.Top | System.Windows.Forms.AnchorStyles.Right)));
            this.labelOriginalCharactersPerSecond.AutoSize = true;
            this.labelOriginalCharactersPerSecond.Location = new System.Drawing.Point(652, 11);
            this.labelOriginalCharactersPerSecond.Name = "labelOriginalCharactersPerSecond";
            this.labelOriginalCharactersPerSecond.Size = new System.Drawing.Size(64, 13);
            this.labelOriginalCharactersPerSecond.TabIndex = 38;
            this.labelOriginalCharactersPerSecond.Text = "altCharsSec";
            // 
            // labelTextOriginalLineTotal
            // 
            this.labelTextOriginalLineTotal.Anchor = ((System.Windows.Forms.AnchorStyles)((System.Windows.Forms.AnchorStyles.Bottom | System.Windows.Forms.AnchorStyles.Right)));
            this.labelTextOriginalLineTotal.AutoSize = true;
            this.labelTextOriginalLineTotal.Location = new System.Drawing.Point(698, 115);
            this.labelTextOriginalLineTotal.Name = "labelTextOriginalLineTotal";
            this.labelTextOriginalLineTotal.Size = new System.Drawing.Size(35, 13);
            this.labelTextOriginalLineTotal.TabIndex = 37;
            this.labelTextOriginalLineTotal.Text = "AltTot";
            // 
            // labelTextOriginalLineLengths
            // 
            this.labelTextOriginalLineLengths.Anchor = ((System.Windows.Forms.AnchorStyles)((System.Windows.Forms.AnchorStyles.Bottom | System.Windows.Forms.AnchorStyles.Left)));
            this.labelTextOriginalLineLengths.AutoSize = true;
            this.labelTextOriginalLineLengths.Location = new System.Drawing.Point(786, 115);
            this.labelTextOriginalLineLengths.Name = "labelTextOriginalLineLengths";
            this.labelTextOriginalLineLengths.Size = new System.Drawing.Size(57, 13);
            this.labelTextOriginalLineLengths.TabIndex = 35;
            this.labelTextOriginalLineLengths.Text = "AltLineLen";
            // 
            // labelOriginalText
            // 
            this.labelOriginalText.AutoSize = true;
            this.labelOriginalText.Location = new System.Drawing.Point(803, 11);
            this.labelOriginalText.Name = "labelOriginalText";
            this.labelOriginalText.Size = new System.Drawing.Size(28, 13);
            this.labelOriginalText.TabIndex = 34;
            this.labelOriginalText.Text = "Text";
            this.labelOriginalText.Visible = false;
            // 
            // labelText
            // 
            this.labelText.AutoSize = true;
            this.labelText.Location = new System.Drawing.Point(239, 11);
            this.labelText.Name = "labelText";
            this.labelText.Size = new System.Drawing.Size(28, 13);
            this.labelText.TabIndex = 5;
            this.labelText.Text = "Text";
            // 
            // buttonAutoBreak
            // 
            this.buttonAutoBreak.Anchor = ((System.Windows.Forms.AnchorStyles)((System.Windows.Forms.AnchorStyles.Top | System.Windows.Forms.AnchorStyles.Right)));
            this.buttonAutoBreak.Location = new System.Drawing.Point(620, 48);
            this.buttonAutoBreak.Name = "buttonAutoBreak";
            this.buttonAutoBreak.Size = new System.Drawing.Size(114, 23);
            this.buttonAutoBreak.TabIndex = 7;
            this.buttonAutoBreak.Text = "Auto br";
            this.buttonAutoBreak.UseVisualStyleBackColor = true;
            this.buttonAutoBreak.Click += new System.EventHandler(this.ButtonAutoBreakClick);
            // 
            // labelTextLineLengths
            // 
            this.labelTextLineLengths.Anchor = ((System.Windows.Forms.AnchorStyles)((System.Windows.Forms.AnchorStyles.Bottom | System.Windows.Forms.AnchorStyles.Left)));
            this.labelTextLineLengths.AutoSize = true;
            this.labelTextLineLengths.Location = new System.Drawing.Point(239, 115);
            this.labelTextLineLengths.Name = "labelTextLineLengths";
            this.labelTextLineLengths.Size = new System.Drawing.Size(108, 13);
            this.labelTextLineLengths.TabIndex = 12;
            this.labelTextLineLengths.Text = "labelTextLineLengths";
            // 
            // labelTextLineTotal
            // 
            this.labelTextLineTotal.Anchor = ((System.Windows.Forms.AnchorStyles)((System.Windows.Forms.AnchorStyles.Bottom | System.Windows.Forms.AnchorStyles.Left)));
            this.labelTextLineTotal.AutoSize = true;
            this.labelTextLineTotal.Location = new System.Drawing.Point(1001, 115);
            this.labelTextLineTotal.Name = "labelTextLineTotal";
            this.labelTextLineTotal.Size = new System.Drawing.Size(94, 13);
            this.labelTextLineTotal.TabIndex = 21;
            this.labelTextLineTotal.Text = "labelTextLineTotal";
            // 
            // labelCharactersPerSecond
            // 
            this.labelCharactersPerSecond.Anchor = ((System.Windows.Forms.AnchorStyles)((System.Windows.Forms.AnchorStyles.Top | System.Windows.Forms.AnchorStyles.Right)));
            this.labelCharactersPerSecond.AutoSize = true;
            this.labelCharactersPerSecond.Location = new System.Drawing.Point(448, 11);
            this.labelCharactersPerSecond.Name = "labelCharactersPerSecond";
            this.labelCharactersPerSecond.Size = new System.Drawing.Size(133, 13);
            this.labelCharactersPerSecond.TabIndex = 31;
            this.labelCharactersPerSecond.Text = "labelCharactersPerSecond";
            // 
            // buttonUnBreak
            // 
            this.buttonUnBreak.Anchor = ((System.Windows.Forms.AnchorStyles)((System.Windows.Forms.AnchorStyles.Top | System.Windows.Forms.AnchorStyles.Right)));
            this.buttonUnBreak.Location = new System.Drawing.Point(620, 19);
            this.buttonUnBreak.Name = "buttonUnBreak";
            this.buttonUnBreak.Size = new System.Drawing.Size(114, 23);
            this.buttonUnBreak.TabIndex = 6;
            this.buttonUnBreak.Text = "Unbreak";
            this.buttonUnBreak.UseVisualStyleBackColor = true;
            this.buttonUnBreak.Click += new System.EventHandler(this.ButtonUnBreakClick);
            // 
            // numericUpDownDuration
            // 
            this.numericUpDownDuration.DecimalPlaces = 3;
            this.numericUpDownDuration.Increment = new decimal(new int[] {
            1,
            0,
            0,
            65536});
            this.numericUpDownDuration.Location = new System.Drawing.Point(122, 27);
            this.numericUpDownDuration.Maximum = new decimal(new int[] {
            999999999,
            0,
            0,
            0});
            this.numericUpDownDuration.Minimum = new decimal(new int[] {
            99999,
            0,
            0,
            -2147483648});
            this.numericUpDownDuration.Name = "numericUpDownDuration";
            this.numericUpDownDuration.Size = new System.Drawing.Size(56, 20);
            this.numericUpDownDuration.TabIndex = 1;
            this.numericUpDownDuration.ValueChanged += new System.EventHandler(this.NumericUpDownDurationValueChanged);
            // 
            // buttonPrevious
            // 
            this.buttonPrevious.Location = new System.Drawing.Point(8, 77);
            this.buttonPrevious.Name = "buttonPrevious";
            this.buttonPrevious.Size = new System.Drawing.Size(72, 23);
            this.buttonPrevious.TabIndex = 2;
            this.buttonPrevious.Text = "< Prev";
            this.buttonPrevious.UseVisualStyleBackColor = true;
            this.buttonPrevious.Click += new System.EventHandler(this.ButtonPreviousClick);
            // 
            // buttonNext
            // 
            this.buttonNext.Location = new System.Drawing.Point(86, 77);
            this.buttonNext.Name = "buttonNext";
            this.buttonNext.Size = new System.Drawing.Size(72, 23);
            this.buttonNext.TabIndex = 3;
            this.buttonNext.Text = "Next >";
            this.buttonNext.UseVisualStyleBackColor = true;
            this.buttonNext.Click += new System.EventHandler(this.ButtonNextClick);
            // 
            // labelStartTime
            // 
            this.labelStartTime.AutoSize = true;
            this.labelStartTime.Location = new System.Drawing.Point(9, 11);
            this.labelStartTime.Name = "labelStartTime";
            this.labelStartTime.Size = new System.Drawing.Size(51, 13);
            this.labelStartTime.TabIndex = 3;
            this.labelStartTime.Text = "Start time";
            // 
            // labelDuration
            // 
            this.labelDuration.AutoSize = true;
            this.labelDuration.Location = new System.Drawing.Point(122, 11);
            this.labelDuration.Name = "labelDuration";
            this.labelDuration.Size = new System.Drawing.Size(47, 13);
            this.labelDuration.TabIndex = 4;
            this.labelDuration.Text = "Duration";
            // 
            // labelAutoDuration
            // 
            this.labelAutoDuration.AutoSize = true;
            this.labelAutoDuration.Location = new System.Drawing.Point(92, 11);
            this.labelAutoDuration.Name = "labelAutoDuration";
            this.labelAutoDuration.Size = new System.Drawing.Size(29, 13);
            this.labelAutoDuration.TabIndex = 30;
            this.labelAutoDuration.Text = "Auto";
            // 
            // pictureBoxRecord
            // 
            this.pictureBoxRecord.Image = global::Nikse.SubtitleEdit.Properties.Resources.rec32;
            this.pictureBoxRecord.Location = new System.Drawing.Point(146, 52);
            this.pictureBoxRecord.Name = "pictureBoxRecord";
            this.pictureBoxRecord.Size = new System.Drawing.Size(32, 32);
            this.pictureBoxRecord.SizeMode = System.Windows.Forms.PictureBoxSizeMode.AutoSize;
            this.pictureBoxRecord.TabIndex = 44;
            this.pictureBoxRecord.TabStop = false;
            this.pictureBoxRecord.Visible = false;
            // 
            // textBoxSource
            // 
            this.textBoxSource.AllowDrop = true;
            this.textBoxSource.ContextMenuStrip = this.contextMenuStripTextBoxSourceView;
            this.textBoxSource.Dock = System.Windows.Forms.DockStyle.Fill;
            this.textBoxSource.HideSelection = false;
            this.textBoxSource.Location = new System.Drawing.Point(3, 0);
            this.textBoxSource.MaxLength = 0;
            this.textBoxSource.Multiline = true;
            this.textBoxSource.Name = "textBoxSource";
            this.textBoxSource.ScrollBars = System.Windows.Forms.ScrollBars.Both;
            this.textBoxSource.Size = new System.Drawing.Size(740, 251);
            this.textBoxSource.TabIndex = 12;
            this.textBoxSource.WordWrap = false;
            this.textBoxSource.Click += new System.EventHandler(this.TextBoxSourceClick);
            this.textBoxSource.TextChanged += new System.EventHandler(this.TextBoxSourceTextChanged);
            this.textBoxSource.VisibleChanged += new System.EventHandler(this.SourceViewVisibleChanged);
            this.textBoxSource.DragDrop += new System.Windows.Forms.DragEventHandler(this.TextBoxSourceDragDrop);
            this.textBoxSource.DragEnter += new System.Windows.Forms.DragEventHandler(this.TextBoxSourceDragEnter);
            this.textBoxSource.KeyDown += new System.Windows.Forms.KeyEventHandler(this.TextBoxSourceKeyDown);
            this.textBoxSource.KeyUp += new System.Windows.Forms.KeyEventHandler(this.TextBoxSource_KeyUp);
            this.textBoxSource.Leave += new System.EventHandler(this.TextBoxSourceLeave);
            // 
            // contextMenuStripTextBoxSourceView
            // 
            this.contextMenuStripTextBoxSourceView.Items.AddRange(new System.Windows.Forms.ToolStripItem[] {
            this.toolStripMenuItemGoToListView,
            this.toolStripSeparator18,
            this.cutToolStripMenuItem,
            this.copyToolStripMenuItem,
            this.pasteToolStripMenuItem,
            this.deleteToolStripMenuItem,
            this.toolStripSeparator17,
            this.selectAllToolStripMenuItem,
            this.toolStripSeparator25,
            this.toolStripMenuItemInsertUnicodeSymbol,
            this.toolStripMenuItemInsertUnicodeControlCharacters});
            this.contextMenuStripTextBoxSourceView.Name = "contextMenuStripTextBoxSourceView";
            this.contextMenuStripTextBoxSourceView.Size = new System.Drawing.Size(243, 198);
            this.contextMenuStripTextBoxSourceView.Closed += new System.Windows.Forms.ToolStripDropDownClosedEventHandler(this.MenuClosed);
            this.contextMenuStripTextBoxSourceView.Opening += new System.ComponentModel.CancelEventHandler(this.ContextMenuStripTextBoxListViewOpening);
            this.contextMenuStripTextBoxSourceView.Opened += new System.EventHandler(this.MenuOpened);
            // 
            // toolStripMenuItemGoToListView
            // 
            this.toolStripMenuItemGoToListView.Name = "toolStripMenuItemGoToListView";
            this.toolStripMenuItemGoToListView.Size = new System.Drawing.Size(242, 22);
            this.toolStripMenuItemGoToListView.Text = "Go to list view";
            this.toolStripMenuItemGoToListView.Click += new System.EventHandler(this.toolStripMenuItemGoToListView_Click);
            // 
            // toolStripSeparator18
            // 
            this.toolStripSeparator18.Name = "toolStripSeparator18";
            this.toolStripSeparator18.Size = new System.Drawing.Size(239, 6);
            // 
            // cutToolStripMenuItem
            // 
            this.cutToolStripMenuItem.Name = "cutToolStripMenuItem";
            this.cutToolStripMenuItem.ShortcutKeys = ((System.Windows.Forms.Keys)((System.Windows.Forms.Keys.Control | System.Windows.Forms.Keys.X)));
            this.cutToolStripMenuItem.Size = new System.Drawing.Size(242, 22);
            this.cutToolStripMenuItem.Text = "Cut";
            this.cutToolStripMenuItem.Click += new System.EventHandler(this.cutToolStripMenuItem_Click);
            // 
            // copyToolStripMenuItem
            // 
            this.copyToolStripMenuItem.Name = "copyToolStripMenuItem";
            this.copyToolStripMenuItem.ShortcutKeys = ((System.Windows.Forms.Keys)((System.Windows.Forms.Keys.Control | System.Windows.Forms.Keys.C)));
            this.copyToolStripMenuItem.Size = new System.Drawing.Size(242, 22);
            this.copyToolStripMenuItem.Text = "Copy";
            this.copyToolStripMenuItem.Click += new System.EventHandler(this.copyToolStripMenuItem_Click);
            // 
            // pasteToolStripMenuItem
            // 
            this.pasteToolStripMenuItem.Name = "pasteToolStripMenuItem";
            this.pasteToolStripMenuItem.ShortcutKeys = ((System.Windows.Forms.Keys)((System.Windows.Forms.Keys.Control | System.Windows.Forms.Keys.V)));
            this.pasteToolStripMenuItem.Size = new System.Drawing.Size(242, 22);
            this.pasteToolStripMenuItem.Text = "Paste";
            this.pasteToolStripMenuItem.Click += new System.EventHandler(this.PasteToolStripMenuItemClick);
            // 
            // deleteToolStripMenuItem
            // 
            this.deleteToolStripMenuItem.Name = "deleteToolStripMenuItem";
            this.deleteToolStripMenuItem.Size = new System.Drawing.Size(242, 22);
            this.deleteToolStripMenuItem.Text = "Delete";
            this.deleteToolStripMenuItem.Click += new System.EventHandler(this.DeleteToolStripMenuItemClick);
            // 
            // toolStripSeparator17
            // 
            this.toolStripSeparator17.Name = "toolStripSeparator17";
            this.toolStripSeparator17.Size = new System.Drawing.Size(239, 6);
            // 
            // selectAllToolStripMenuItem
            // 
            this.selectAllToolStripMenuItem.Name = "selectAllToolStripMenuItem";
            this.selectAllToolStripMenuItem.ShortcutKeys = ((System.Windows.Forms.Keys)((System.Windows.Forms.Keys.Control | System.Windows.Forms.Keys.A)));
            this.selectAllToolStripMenuItem.Size = new System.Drawing.Size(242, 22);
            this.selectAllToolStripMenuItem.Text = "Select all";
            this.selectAllToolStripMenuItem.Click += new System.EventHandler(this.selectAllToolStripMenuItem_Click);
            // 
            // toolStripSeparator25
            // 
            this.toolStripSeparator25.Name = "toolStripSeparator25";
            this.toolStripSeparator25.Size = new System.Drawing.Size(239, 6);
            // 
            // toolStripMenuItemInsertUnicodeSymbol
            // 
            this.toolStripMenuItemInsertUnicodeSymbol.Name = "toolStripMenuItemInsertUnicodeSymbol";
            this.toolStripMenuItemInsertUnicodeSymbol.Size = new System.Drawing.Size(242, 22);
            this.toolStripMenuItemInsertUnicodeSymbol.Text = "Insert unicode character";
            // 
            // toolStripMenuItemInsertUnicodeControlCharacters
            // 
            this.toolStripMenuItemInsertUnicodeControlCharacters.DropDownItems.AddRange(new System.Windows.Forms.ToolStripItem[] {
            this.leftToolStripMenuItem,
            this.righttoleftMarkToolStripMenuItem,
            this.startOfLefttorightEmbeddingLREToolStripMenuItem,
            this.startOfRighttoleftEmbeddingRLEToolStripMenuItem,
            this.startOfLefttorightOverrideLROToolStripMenuItem,
            this.startOfRighttoleftOverrideRLOToolStripMenuItem});
            this.toolStripMenuItemInsertUnicodeControlCharacters.Name = "toolStripMenuItemInsertUnicodeControlCharacters";
            this.toolStripMenuItemInsertUnicodeControlCharacters.Size = new System.Drawing.Size(242, 22);
            this.toolStripMenuItemInsertUnicodeControlCharacters.Text = "Insert unicode control character";
            // 
            // leftToolStripMenuItem
            // 
            this.leftToolStripMenuItem.Name = "leftToolStripMenuItem";
            this.leftToolStripMenuItem.Size = new System.Drawing.Size(272, 22);
            this.leftToolStripMenuItem.Text = "Left-to-right mark (LRM)";
            this.leftToolStripMenuItem.Click += new System.EventHandler(this.leftToolStripMenuItem_Click);
            // 
            // righttoleftMarkToolStripMenuItem
            // 
            this.righttoleftMarkToolStripMenuItem.Name = "righttoleftMarkToolStripMenuItem";
            this.righttoleftMarkToolStripMenuItem.Size = new System.Drawing.Size(272, 22);
            this.righttoleftMarkToolStripMenuItem.Text = "Right-to-left mark (RLM)";
            this.righttoleftMarkToolStripMenuItem.Click += new System.EventHandler(this.righttoleftMarkToolStripMenuItem_Click);
            // 
            // startOfLefttorightEmbeddingLREToolStripMenuItem
            // 
            this.startOfLefttorightEmbeddingLREToolStripMenuItem.Name = "startOfLefttorightEmbeddingLREToolStripMenuItem";
            this.startOfLefttorightEmbeddingLREToolStripMenuItem.Size = new System.Drawing.Size(272, 22);
            this.startOfLefttorightEmbeddingLREToolStripMenuItem.Text = "Start of left-to-right embedding (LRE)";
            this.startOfLefttorightEmbeddingLREToolStripMenuItem.Click += new System.EventHandler(this.startOfLefttorightEmbeddingLREToolStripMenuItem_Click);
            // 
            // startOfRighttoleftEmbeddingRLEToolStripMenuItem
            // 
            this.startOfRighttoleftEmbeddingRLEToolStripMenuItem.Name = "startOfRighttoleftEmbeddingRLEToolStripMenuItem";
            this.startOfRighttoleftEmbeddingRLEToolStripMenuItem.Size = new System.Drawing.Size(272, 22);
            this.startOfRighttoleftEmbeddingRLEToolStripMenuItem.Text = "Start of right-to-left embedding (RLE)";
            this.startOfRighttoleftEmbeddingRLEToolStripMenuItem.Click += new System.EventHandler(this.startOfRighttoleftEmbeddingRLEToolStripMenuItem_Click);
            // 
            // startOfLefttorightOverrideLROToolStripMenuItem
            // 
            this.startOfLefttorightOverrideLROToolStripMenuItem.Name = "startOfLefttorightOverrideLROToolStripMenuItem";
            this.startOfLefttorightOverrideLROToolStripMenuItem.Size = new System.Drawing.Size(272, 22);
            this.startOfLefttorightOverrideLROToolStripMenuItem.Text = "Start of left-to-right override (LRO)";
            this.startOfLefttorightOverrideLROToolStripMenuItem.Click += new System.EventHandler(this.startOfLefttorightOverrideLROToolStripMenuItem_Click);
            // 
            // startOfRighttoleftOverrideRLOToolStripMenuItem
            // 
            this.startOfRighttoleftOverrideRLOToolStripMenuItem.Name = "startOfRighttoleftOverrideRLOToolStripMenuItem";
            this.startOfRighttoleftOverrideRLOToolStripMenuItem.Size = new System.Drawing.Size(272, 22);
            this.startOfRighttoleftOverrideRLOToolStripMenuItem.Text = "Start of right-to-left override (RLO)";
            this.startOfRighttoleftOverrideRLOToolStripMenuItem.Click += new System.EventHandler(this.startOfRighttoleftOverrideRLOToolStripMenuItem_Click);
            // 
            // panelVideoPlayer
            // 
            this.panelVideoPlayer.Anchor = ((System.Windows.Forms.AnchorStyles)((((System.Windows.Forms.AnchorStyles.Top | System.Windows.Forms.AnchorStyles.Bottom) 
            | System.Windows.Forms.AnchorStyles.Left) 
            | System.Windows.Forms.AnchorStyles.Right)));
            this.panelVideoPlayer.Controls.Add(this.mediaPlayer);
            this.panelVideoPlayer.Location = new System.Drawing.Point(1, 1);
            this.panelVideoPlayer.Name = "panelVideoPlayer";
            this.panelVideoPlayer.Size = new System.Drawing.Size(220, 246);
            this.panelVideoPlayer.TabIndex = 5;
            // 
            // contextMenuStripEmpty
            // 
            this.contextMenuStripEmpty.Items.AddRange(new System.Windows.Forms.ToolStripItem[] {
            this.insertLineToolStripMenuItem,
            this.toolStripMenuItemEmptyGoToSourceView,
            this.aSSStylesToolStripMenuItem});
            this.contextMenuStripEmpty.Name = "contextMenuStripEmpty";
            this.contextMenuStripEmpty.Size = new System.Drawing.Size(169, 70);
            this.contextMenuStripEmpty.Opening += new System.ComponentModel.CancelEventHandler(this.contextMenuStripEmpty_Opening);
            // 
            // insertLineToolStripMenuItem
            // 
            this.insertLineToolStripMenuItem.Name = "insertLineToolStripMenuItem";
            this.insertLineToolStripMenuItem.Size = new System.Drawing.Size(168, 22);
            this.insertLineToolStripMenuItem.Text = "Insert line";
            this.insertLineToolStripMenuItem.Click += new System.EventHandler(this.InsertLineToolStripMenuItemClick);
            // 
            // aSSStylesToolStripMenuItem
            // 
            this.aSSStylesToolStripMenuItem.Name = "aSSStylesToolStripMenuItem";
            this.aSSStylesToolStripMenuItem.Size = new System.Drawing.Size(168, 22);
            this.aSSStylesToolStripMenuItem.Text = "ASS styles...";
            this.aSSStylesToolStripMenuItem.Click += new System.EventHandler(this.aSSStylesToolStripMenuItem_Click);
            // 
            // imageListPlayRate
            // 
            this.imageListPlayRate.ImageStream = ((System.Windows.Forms.ImageListStreamer)(resources.GetObject("imageListPlayRate.ImageStream")));
            this.imageListPlayRate.TransparentColor = System.Drawing.Color.Transparent;
            this.imageListPlayRate.Images.SetKeyName(0, "FastForward.png");
            this.imageListPlayRate.Images.SetKeyName(1, "FastForwardHighLight.png");
            // 
            // timerTextUndo
            // 
            this.timerTextUndo.Interval = 700;
            this.timerTextUndo.Tick += new System.EventHandler(this.TimerTextUndoTick);
            // 
            // timerOriginalTextUndo
            // 
            this.timerOriginalTextUndo.Interval = 700;
            this.timerOriginalTextUndo.Tick += new System.EventHandler(this.TimerOriginalTextUndoTick);
            // 
            // contextMenuStripShowVideoControls
            // 
            this.contextMenuStripShowVideoControls.Items.AddRange(new System.Windows.Forms.ToolStripItem[] {
            this.toolStripMenuItemShowVideoControls});
            this.contextMenuStripShowVideoControls.Name = "contextMenuStripVideoControls";
            this.contextMenuStripShowVideoControls.Size = new System.Drawing.Size(182, 26);
            // 
            // toolStripMenuItemShowVideoControls
            // 
            this.toolStripMenuItemShowVideoControls.Name = "toolStripMenuItemShowVideoControls";
            this.toolStripMenuItemShowVideoControls.Size = new System.Drawing.Size(181, 22);
            this.toolStripMenuItemShowVideoControls.Text = "Show video controls";
            this.toolStripMenuItemShowVideoControls.Click += new System.EventHandler(this.toolStripMenuItemShowVideoControls_Click);
            // 
<<<<<<< HEAD
            // SubtitleListview1
            // 
            this.SubtitleListview1.AllowColumnReorder = true;
            this.SubtitleListview1.AllowDrop = true;
            this.SubtitleListview1.ContextMenuStrip = this.contextMenuStripListView;
            this.SubtitleListview1.Dock = System.Windows.Forms.DockStyle.Fill;
            this.SubtitleListview1.FirstVisibleIndex = -1;
            this.SubtitleListview1.Font = new System.Drawing.Font("Tahoma", 8.25F, System.Drawing.FontStyle.Regular, System.Drawing.GraphicsUnit.Point, ((byte)(0)));
            this.SubtitleListview1.FullRowSelect = true;
            this.SubtitleListview1.GridLines = true;
            this.SubtitleListview1.HeaderStyle = System.Windows.Forms.ColumnHeaderStyle.Nonclickable;
            this.SubtitleListview1.HideSelection = false;
            this.SubtitleListview1.Location = new System.Drawing.Point(0, 0);
            this.SubtitleListview1.Name = "SubtitleListview1";
            this.SubtitleListview1.OwnerDraw = true;
            this.SubtitleListview1.Size = new System.Drawing.Size(740, 105);
            this.SubtitleListview1.StateImageList = this.imageListBookmarks;
            this.SubtitleListview1.SubtitleFontBold = false;
            this.SubtitleListview1.SubtitleFontName = "Tahoma";
            this.SubtitleListview1.SubtitleFontSize = 8;
            this.SubtitleListview1.TabIndex = 0;
            this.SubtitleListview1.UseCompatibleStateImageBehavior = false;
            this.SubtitleListview1.UseSyntaxColoring = true;
            this.SubtitleListview1.View = System.Windows.Forms.View.Details;
            this.SubtitleListview1.SelectedIndexChanged += new System.EventHandler(this.SubtitleListview1_SelectedIndexChanged);
            this.SubtitleListview1.DragDrop += new System.Windows.Forms.DragEventHandler(this.SubtitleListview1_DragDrop);
            this.SubtitleListview1.DragEnter += new System.Windows.Forms.DragEventHandler(this.SubtitleListview1_DragEnter);
            this.SubtitleListview1.KeyDown += new System.Windows.Forms.KeyEventHandler(this.SubtitleListview1KeyDown);
            this.SubtitleListview1.MouseDoubleClick += new System.Windows.Forms.MouseEventHandler(this.SubtitleListview1_MouseDoubleClick);
            this.SubtitleListview1.MouseDown += new System.Windows.Forms.MouseEventHandler(this.SubtitleListview1_MouseDown);
            this.SubtitleListview1.MouseEnter += new System.EventHandler(this.SubtitleListview1_MouseEnter);
            this.SubtitleListview1.MouseUp += new System.Windows.Forms.MouseEventHandler(this.SubtitleListview1_MouseUp);
            // 
            // textBoxListViewText
            // 
            this.textBoxListViewText.AllowDrop = true;
            this.textBoxListViewText.Anchor = ((System.Windows.Forms.AnchorStyles)((((System.Windows.Forms.AnchorStyles.Top | System.Windows.Forms.AnchorStyles.Bottom) 
            | System.Windows.Forms.AnchorStyles.Left) 
            | System.Windows.Forms.AnchorStyles.Right)));
            this.textBoxListViewText.BackColor = System.Drawing.SystemColors.WindowFrame;
            this.textBoxListViewText.ContextMenuStrip = this.contextMenuStripTextBoxListView;
            this.textBoxListViewText.CurrentLanguage = "";
            this.textBoxListViewText.CurrentLineIndex = 0;
            this.textBoxListViewText.Enabled = false;
            this.textBoxListViewText.Font = new System.Drawing.Font("Tahoma", 12F, System.Drawing.FontStyle.Bold);
            this.textBoxListViewText.HideSelection = false;
            this.textBoxListViewText.IsDictionaryDownloaded = true;
            this.textBoxListViewText.IsSpellCheckerInitialized = false;
            this.textBoxListViewText.IsSpellCheckRequested = false;
            this.textBoxListViewText.IsWrongWord = false;
            this.textBoxListViewText.LanguageChanged = false;
            this.textBoxListViewText.Location = new System.Drawing.Point(184, 27);
            this.textBoxListViewText.Multiline = true;
            this.textBoxListViewText.Name = "textBoxListViewText";
            this.textBoxListViewText.Padding = new System.Windows.Forms.Padding(1);
            this.textBoxListViewText.ScrollBars = System.Windows.Forms.RichTextBoxScrollBars.Both;
            this.textBoxListViewText.SelectedText = "";
            this.textBoxListViewText.SelectionLength = 0;
            this.textBoxListViewText.SelectionStart = 0;
            this.textBoxListViewText.Size = new System.Drawing.Size(430, 84);
            this.textBoxListViewText.TabIndex = 5;
            this.textBoxListViewText.TextBoxFont = new System.Drawing.Font("Tahoma", 12F, System.Drawing.FontStyle.Bold);
            this.textBoxListViewText.TextChanged += new System.EventHandler(this.TextBoxListViewTextTextChanged);
            this.textBoxListViewText.KeyDown += new System.Windows.Forms.KeyEventHandler(this.TextBoxListViewTextKeyDown);
            this.textBoxListViewText.MouseClick += new System.Windows.Forms.MouseEventHandler(this.TextBoxListViewTextMouseClick);
            this.textBoxListViewText.Enter += new System.EventHandler(this.TextBoxListViewTextEnter);
            this.textBoxListViewText.KeyUp += new System.Windows.Forms.KeyEventHandler(this.textBoxListViewText_KeyUp);
            this.textBoxListViewText.Leave += new System.EventHandler(this.textBoxListViewText_Leave);
            this.textBoxListViewText.MouseMove += new System.Windows.Forms.MouseEventHandler(this.textBoxListViewText_MouseMove);
            // 
            // textBoxListViewTextOriginal
            // 
            this.textBoxListViewTextOriginal.AllowDrop = true;
            this.textBoxListViewTextOriginal.Anchor = ((System.Windows.Forms.AnchorStyles)((((System.Windows.Forms.AnchorStyles.Top | System.Windows.Forms.AnchorStyles.Bottom) 
            | System.Windows.Forms.AnchorStyles.Left) 
            | System.Windows.Forms.AnchorStyles.Right)));
            this.textBoxListViewTextOriginal.BackColor = System.Drawing.SystemColors.WindowFrame;
            this.textBoxListViewTextOriginal.ContextMenuStrip = this.contextMenuStripTextBoxListView;
            this.textBoxListViewTextOriginal.CurrentLanguage = "";
            this.textBoxListViewTextOriginal.CurrentLineIndex = 0;
            this.textBoxListViewTextOriginal.Enabled = false;
            this.textBoxListViewTextOriginal.Font = new System.Drawing.Font("Tahoma", 12F, System.Drawing.FontStyle.Bold);
            this.textBoxListViewTextOriginal.HideSelection = false;
            this.textBoxListViewTextOriginal.IsDictionaryDownloaded = true;
            this.textBoxListViewTextOriginal.IsSpellCheckerInitialized = false;
            this.textBoxListViewTextOriginal.IsSpellCheckRequested = false;
            this.textBoxListViewTextOriginal.IsWrongWord = false;
            this.textBoxListViewTextOriginal.LanguageChanged = false;
            this.textBoxListViewTextOriginal.Location = new System.Drawing.Point(946, 28);
            this.textBoxListViewTextOriginal.Multiline = true;
            this.textBoxListViewTextOriginal.Name = "textBoxListViewTextOriginal";
            this.textBoxListViewTextOriginal.Padding = new System.Windows.Forms.Padding(1);
            this.textBoxListViewTextOriginal.ScrollBars = System.Windows.Forms.RichTextBoxScrollBars.Both;
            this.textBoxListViewTextOriginal.SelectedText = "";
            this.textBoxListViewTextOriginal.SelectionLength = 0;
            this.textBoxListViewTextOriginal.SelectionStart = 0;
            this.textBoxListViewTextOriginal.Size = new System.Drawing.Size(16, 84);
            this.textBoxListViewTextOriginal.TabIndex = 33;
            this.textBoxListViewTextOriginal.TextBoxFont = new System.Drawing.Font("Tahoma", 12F, System.Drawing.FontStyle.Bold);
            this.textBoxListViewTextOriginal.Visible = false;
            this.textBoxListViewTextOriginal.TextChanged += new System.EventHandler(this.textBoxListViewTextOriginal_TextChanged);
            this.textBoxListViewTextOriginal.KeyDown += new System.Windows.Forms.KeyEventHandler(this.TextBoxListViewTextOriginalKeyDown);
            this.textBoxListViewTextOriginal.MouseClick += new System.Windows.Forms.MouseEventHandler(this.TextBoxListViewTextOriginalMouseClick);
            this.textBoxListViewTextOriginal.Enter += new System.EventHandler(this.TextBoxListViewTextOriginalEnter);
            this.textBoxListViewTextOriginal.KeyUp += new System.Windows.Forms.KeyEventHandler(this.TextBoxListViewTextOriginalKeyUp);
            this.textBoxListViewTextOriginal.MouseMove += new System.Windows.Forms.MouseEventHandler(this.TextBoxListViewTextOriginalMouseMove);
            // 
            // timeUpDownStartTime
            // 
            this.timeUpDownStartTime.AutoSize = true;
            this.timeUpDownStartTime.AutoSizeMode = System.Windows.Forms.AutoSizeMode.GrowAndShrink;
            this.timeUpDownStartTime.BackColor = System.Drawing.SystemColors.Control;
            this.timeUpDownStartTime.Font = new System.Drawing.Font("Microsoft Sans Serif", 9F);
            this.timeUpDownStartTime.ForeColor = System.Drawing.Color.FromArgb(((int)(((byte)(155)))), ((int)(((byte)(155)))), ((int)(((byte)(155)))));
            this.timeUpDownStartTime.Location = new System.Drawing.Point(8, 26);
            this.timeUpDownStartTime.Margin = new System.Windows.Forms.Padding(4);
            this.timeUpDownStartTime.Name = "timeUpDownStartTime";
            this.timeUpDownStartTime.Size = new System.Drawing.Size(113, 27);
            this.timeUpDownStartTime.TabIndex = 0;
            timeCode3.Hours = 0;
            timeCode3.Milliseconds = 0;
            timeCode3.Minutes = 0;
            timeCode3.Seconds = 0;
            timeCode3.TimeSpan = System.TimeSpan.Parse("00:00:00");
            timeCode3.TotalMilliseconds = 0D;
            timeCode3.TotalSeconds = 0D;
            this.timeUpDownStartTime.TimeCode = timeCode3;
            this.timeUpDownStartTime.UseVideoOffset = false;
            // 
            // mediaPlayer
            // 
            this.mediaPlayer.AllowDrop = true;
            this.mediaPlayer.Anchor = ((System.Windows.Forms.AnchorStyles)((((System.Windows.Forms.AnchorStyles.Top | System.Windows.Forms.AnchorStyles.Bottom) 
            | System.Windows.Forms.AnchorStyles.Left) 
            | System.Windows.Forms.AnchorStyles.Right)));
            this.mediaPlayer.BackColor = System.Drawing.Color.FromArgb(((int)(((byte)(18)))), ((int)(((byte)(18)))), ((int)(((byte)(18)))));
            this.mediaPlayer.Chapters = null;
            this.mediaPlayer.CurrentPosition = 0D;
            this.mediaPlayer.FontSizeFactor = 1F;
            this.mediaPlayer.LastParagraph = null;
            this.mediaPlayer.Location = new System.Drawing.Point(0, 0);
            this.mediaPlayer.Margin = new System.Windows.Forms.Padding(0);
            this.mediaPlayer.Name = "mediaPlayer";
            this.mediaPlayer.ShowFullscreenButton = true;
            this.mediaPlayer.ShowMuteButton = true;
            this.mediaPlayer.ShowStopButton = true;
            this.mediaPlayer.Size = new System.Drawing.Size(219, 246);
            this.mediaPlayer.SubtitleText = "";
            this.mediaPlayer.TabIndex = 5;
            this.mediaPlayer.TextRightToLeft = System.Windows.Forms.RightToLeft.No;
            this.mediaPlayer.UsingFrontCenterAudioChannelOnly = false;
            this.mediaPlayer.VideoHeight = 0;
            this.mediaPlayer.VideoPlayer = null;
            this.mediaPlayer.VideoWidth = 0;
            this.mediaPlayer.Volume = 0D;
            this.mediaPlayer.DragDrop += new System.Windows.Forms.DragEventHandler(this.mediaPlayer_DragDrop);
            this.mediaPlayer.DragEnter += new System.Windows.Forms.DragEventHandler(this.mediaPlayer_DragEnter);
            // 
            // audioVisualizer
            // 
            this.audioVisualizer.AllowDrop = true;
            this.audioVisualizer.AllowNewSelection = true;
            this.audioVisualizer.AllowOverlap = false;
            this.audioVisualizer.Anchor = ((System.Windows.Forms.AnchorStyles)((((System.Windows.Forms.AnchorStyles.Top | System.Windows.Forms.AnchorStyles.Bottom) 
            | System.Windows.Forms.AnchorStyles.Left) 
            | System.Windows.Forms.AnchorStyles.Right)));
            this.audioVisualizer.BackColor = System.Drawing.Color.Black;
            this.audioVisualizer.BackgroundColor = System.Drawing.Color.Black;
            this.audioVisualizer.Chapters = null;
            this.audioVisualizer.ChaptersColor = System.Drawing.Color.Empty;
            this.audioVisualizer.ClosenessForBorderSelection = 15;
            this.audioVisualizer.Color = System.Drawing.Color.GreenYellow;
            this.audioVisualizer.CursorColor = System.Drawing.Color.Empty;
            this.audioVisualizer.Font = new System.Drawing.Font("Microsoft Sans Serif", 9F);
            this.audioVisualizer.ForeColor = System.Drawing.Color.FromArgb(((int)(((byte)(155)))), ((int)(((byte)(155)))), ((int)(((byte)(155)))));
            this.audioVisualizer.GridColor = System.Drawing.Color.FromArgb(((int)(((byte)(20)))), ((int)(((byte)(20)))), ((int)(((byte)(18)))));
            this.audioVisualizer.InsertAtVideoPositionShortcut = System.Windows.Forms.Keys.Insert;
            this.audioVisualizer.Location = new System.Drawing.Point(472, 32);
            this.audioVisualizer.Margin = new System.Windows.Forms.Padding(0);
            this.audioVisualizer.MouseWheelScrollUpIsForward = true;
            this.audioVisualizer.Move100MsLeft = System.Windows.Forms.Keys.None;
            this.audioVisualizer.Move100MsRight = System.Windows.Forms.Keys.None;
            this.audioVisualizer.MoveOneSecondLeft = System.Windows.Forms.Keys.None;
            this.audioVisualizer.MoveOneSecondRight = System.Windows.Forms.Keys.None;
            this.audioVisualizer.Name = "audioVisualizer";
            this.audioVisualizer.NewSelectionParagraph = null;
            this.audioVisualizer.ParagraphColor = System.Drawing.Color.LimeGreen;
            this.audioVisualizer.SelectedColor = System.Drawing.Color.Red;
            this.audioVisualizer.ShotChanges = ((System.Collections.Generic.List<double>)(resources.GetObject("audioVisualizer.ShotChanges")));
            this.audioVisualizer.ShowGridLines = true;
            this.audioVisualizer.ShowSpectrogram = false;
            this.audioVisualizer.ShowWaveform = true;
            this.audioVisualizer.Size = new System.Drawing.Size(499, 229);
            this.audioVisualizer.StartPositionSeconds = 0D;
            this.audioVisualizer.TabIndex = 6;
            this.audioVisualizer.TextBold = true;
            this.audioVisualizer.TextColor = System.Drawing.Color.Gray;
            this.audioVisualizer.TextSize = 9F;
            this.audioVisualizer.VerticalZoomFactor = 1D;
            this.audioVisualizer.WaveformNotLoadedText = "Click to add waveform";
            this.audioVisualizer.WavePeaks = null;
            this.audioVisualizer.ZoomFactor = 1D;
            this.audioVisualizer.Click += new System.EventHandler(this.AudioWaveform_Click);
            this.audioVisualizer.DragDrop += new System.Windows.Forms.DragEventHandler(this.AudioWaveformDragDrop);
            this.audioVisualizer.DragEnter += new System.Windows.Forms.DragEventHandler(this.AudioWaveformDragEnter);
            this.audioVisualizer.MouseEnter += new System.EventHandler(this.audioVisualizer_MouseEnter);
            // 
            // timeUpDownVideoPosition
            // 
            this.timeUpDownVideoPosition.AutoSize = true;
            this.timeUpDownVideoPosition.AutoSizeMode = System.Windows.Forms.AutoSizeMode.GrowAndShrink;
            this.timeUpDownVideoPosition.BackColor = System.Drawing.Color.FromArgb(((int)(((byte)(30)))), ((int)(((byte)(30)))), ((int)(((byte)(30)))));
            this.timeUpDownVideoPosition.Font = new System.Drawing.Font("Microsoft Sans Serif", 9F);
            this.timeUpDownVideoPosition.ForeColor = System.Drawing.Color.FromArgb(((int)(((byte)(155)))), ((int)(((byte)(155)))), ((int)(((byte)(155)))));
            this.timeUpDownVideoPosition.Location = new System.Drawing.Point(90, 190);
            this.timeUpDownVideoPosition.Margin = new System.Windows.Forms.Padding(4);
            this.timeUpDownVideoPosition.Name = "timeUpDownVideoPosition";
            this.timeUpDownVideoPosition.Size = new System.Drawing.Size(113, 27);
            this.timeUpDownVideoPosition.TabIndex = 12;
            timeCode1.Hours = 0;
            timeCode1.Milliseconds = 0;
            timeCode1.Minutes = 0;
            timeCode1.Seconds = 0;
            timeCode1.TimeSpan = System.TimeSpan.Parse("00:00:00");
            timeCode1.TotalMilliseconds = 0D;
            timeCode1.TotalSeconds = 0D;
            this.timeUpDownVideoPosition.TimeCode = timeCode1;
            this.timeUpDownVideoPosition.UseVideoOffset = false;
            // 
            // timeUpDownVideoPositionAdjust
            // 
            this.timeUpDownVideoPositionAdjust.AutoSize = true;
            this.timeUpDownVideoPositionAdjust.AutoSizeMode = System.Windows.Forms.AutoSizeMode.GrowAndShrink;
            this.timeUpDownVideoPositionAdjust.BackColor = System.Drawing.Color.FromArgb(((int)(((byte)(30)))), ((int)(((byte)(30)))), ((int)(((byte)(30)))));
            this.timeUpDownVideoPositionAdjust.Font = new System.Drawing.Font("Microsoft Sans Serif", 9F);
            this.timeUpDownVideoPositionAdjust.ForeColor = System.Drawing.Color.FromArgb(((int)(((byte)(155)))), ((int)(((byte)(155)))), ((int)(((byte)(155)))));
            this.timeUpDownVideoPositionAdjust.Location = new System.Drawing.Point(90, 215);
            this.timeUpDownVideoPositionAdjust.Margin = new System.Windows.Forms.Padding(4);
            this.timeUpDownVideoPositionAdjust.Name = "timeUpDownVideoPositionAdjust";
            this.timeUpDownVideoPositionAdjust.Size = new System.Drawing.Size(113, 27);
            this.timeUpDownVideoPositionAdjust.TabIndex = 13;
            timeCode2.Hours = 0;
            timeCode2.Milliseconds = 0;
            timeCode2.Minutes = 0;
            timeCode2.Seconds = 0;
            timeCode2.TimeSpan = System.TimeSpan.Parse("00:00:00");
            timeCode2.TotalMilliseconds = 0D;
            timeCode2.TotalSeconds = 0D;
            this.timeUpDownVideoPositionAdjust.TimeCode = timeCode2;
            this.timeUpDownVideoPositionAdjust.UseVideoOffset = false;
=======
            // toolStripMenuItemSetLayer
            // 
            this.toolStripMenuItemSetLayer.Name = "toolStripMenuItemSetLayer";
            this.toolStripMenuItemSetLayer.Size = new System.Drawing.Size(284, 22);
            this.toolStripMenuItemSetLayer.Text = "Set layer";
>>>>>>> f6fd9b19
            // 
            // Main
            // 
            this.AutoScaleDimensions = new System.Drawing.SizeF(6F, 13F);
            this.AutoScaleMode = System.Windows.Forms.AutoScaleMode.Font;
            this.ClientSize = new System.Drawing.Size(975, 646);
            this.Controls.Add(this.splitContainerMain);
            this.Controls.Add(this.toolStrip1);
            this.Controls.Add(this.statusStrip1);
            this.Controls.Add(this.menuStrip1);
            this.Font = new System.Drawing.Font("Microsoft Sans Serif", 8.25F, System.Drawing.FontStyle.Regular, System.Drawing.GraphicsUnit.Point, ((byte)(0)));
            this.KeyPreview = true;
            this.MainMenuStrip = this.menuStrip1;
            this.MinimumSize = new System.Drawing.Size(800, 554);
            this.Name = "Main";
            this.FormClosing += new System.Windows.Forms.FormClosingEventHandler(this.FormMain_FormClosing);
            this.Load += new System.EventHandler(this.Main_Load);
            this.Shown += new System.EventHandler(this.Main_Shown);
            this.ResizeBegin += new System.EventHandler(this.Main_ResizeBegin);
            this.ResizeEnd += new System.EventHandler(this.Main_ResizeEnd);
            this.KeyDown += new System.Windows.Forms.KeyEventHandler(this.MainKeyDown);
            this.KeyUp += new System.Windows.Forms.KeyEventHandler(this.MainKeyUp);
            this.MouseDown += new System.Windows.Forms.MouseEventHandler(this.Main_MouseDown);
            this.Resize += new System.EventHandler(this.Main_Resize);
            this.statusStrip1.ResumeLayout(false);
            this.statusStrip1.PerformLayout();
            this.toolStrip1.ResumeLayout(false);
            this.toolStrip1.PerformLayout();
            this.menuStrip1.ResumeLayout(false);
            this.menuStrip1.PerformLayout();
            this.contextMenuStripListView.ResumeLayout(false);
            this.groupBoxVideo.ResumeLayout(false);
            this.groupBoxVideo.PerformLayout();
            ((System.ComponentModel.ISupportInitialize)(this.trackBarWaveformPosition)).EndInit();
            this.panelWaveformControls.ResumeLayout(false);
            this.panelWaveformControls.PerformLayout();
            this.toolStripWaveControls.ResumeLayout(false);
            this.toolStripWaveControls.PerformLayout();
            this.tabControlModes.ResumeLayout(false);
            this.tabPageTranslate.ResumeLayout(false);
            this.tabPageTranslate.PerformLayout();
            this.groupBoxTranslateSearch.ResumeLayout(false);
            this.groupBoxTranslateSearch.PerformLayout();
            this.groupBoxAutoContinue.ResumeLayout(false);
            this.groupBoxAutoContinue.PerformLayout();
            this.groupBoxAutoRepeat.ResumeLayout(false);
            this.groupBoxAutoRepeat.PerformLayout();
            this.tabPageCreate.ResumeLayout(false);
            this.tabPageCreate.PerformLayout();
            ((System.ComponentModel.ISupportInitialize)(this.numericUpDownSec2)).EndInit();
            ((System.ComponentModel.ISupportInitialize)(this.numericUpDownSec1)).EndInit();
            this.tabPageAdjust.ResumeLayout(false);
            this.tabPageAdjust.PerformLayout();
            ((System.ComponentModel.ISupportInitialize)(this.numericUpDownSecAdjust2)).EndInit();
            ((System.ComponentModel.ISupportInitialize)(this.numericUpDownSecAdjust1)).EndInit();
            this.contextMenuStripHideVideoControls.ResumeLayout(false);
            this.contextMenuStripWaveform.ResumeLayout(false);
            this.splitContainerMain.Panel1.ResumeLayout(false);
            this.splitContainerMain.Panel2.ResumeLayout(false);
            ((System.ComponentModel.ISupportInitialize)(this.splitContainerMain)).EndInit();
            this.splitContainerMain.ResumeLayout(false);
            this.splitContainer1.Panel1.ResumeLayout(false);
            this.splitContainer1.Panel1.PerformLayout();
            this.splitContainer1.Panel2.ResumeLayout(false);
            ((System.ComponentModel.ISupportInitialize)(this.splitContainer1)).EndInit();
            this.splitContainer1.ResumeLayout(false);
            this.splitContainerListViewAndText.Panel1.ResumeLayout(false);
            this.splitContainerListViewAndText.Panel2.ResumeLayout(false);
            ((System.ComponentModel.ISupportInitialize)(this.splitContainerListViewAndText)).EndInit();
            this.splitContainerListViewAndText.ResumeLayout(false);
            this.groupBoxEdit.ResumeLayout(false);
            this.groupBoxEdit.PerformLayout();
            ((System.ComponentModel.ISupportInitialize)(this.numericUpDownLayer)).EndInit();
            this.panelBookmark.ResumeLayout(false);
            this.panelBookmark.PerformLayout();
            this.contextMenuStripTextBoxListView.ResumeLayout(false);
            ((System.ComponentModel.ISupportInitialize)(this.pictureBoxBookmark)).EndInit();
            ((System.ComponentModel.ISupportInitialize)(this.numericUpDownDuration)).EndInit();
            ((System.ComponentModel.ISupportInitialize)(this.pictureBoxRecord)).EndInit();
            this.contextMenuStripTextBoxSourceView.ResumeLayout(false);
            this.panelVideoPlayer.ResumeLayout(false);
            this.contextMenuStripEmpty.ResumeLayout(false);
            this.contextMenuStripShowVideoControls.ResumeLayout(false);
            this.ResumeLayout(false);
            this.PerformLayout();

        }

        #endregion

        private System.Windows.Forms.StatusStrip statusStrip1;
        private System.Windows.Forms.ToolStrip toolStrip1;
        private System.Windows.Forms.MenuStrip menuStrip1;
        private System.Windows.Forms.ToolStripMenuItem fileToolStripMenuItem;
        private System.Windows.Forms.ToolStripMenuItem editToolStripMenuItem;
        private System.Windows.Forms.ToolStripMenuItem toolsToolStripMenuItem;
        private System.Windows.Forms.ToolStripMenuItem optionsToolStripMenuItem;
        private System.Windows.Forms.ToolStripMenuItem helpToolStripMenuItem;
        private System.Windows.Forms.ToolStripMenuItem helpToolStripMenuItem1;
        private System.Windows.Forms.ToolStripMenuItem aboutToolStripMenuItem;
        private System.Windows.Forms.ToolStripMenuItem newToolStripMenuItem;
        private System.Windows.Forms.ToolStripMenuItem openToolStripMenuItem;
        private System.Windows.Forms.ToolStripMenuItem reopenToolStripMenuItem;
        private System.Windows.Forms.ToolStripMenuItem saveToolStripMenuItem;
        private System.Windows.Forms.ToolStripMenuItem saveAsToolStripMenuItem;
        private System.Windows.Forms.ToolStripMenuItem exitToolStripMenuItem;
        private System.Windows.Forms.ToolStripSeparator toolStripSeparator1;
        private System.Windows.Forms.ToolStripMenuItem findToolStripMenuItem;
        private System.Windows.Forms.ToolStripMenuItem findNextToolStripMenuItem;
        private System.Windows.Forms.ToolStripMenuItem replaceToolStripMenuItem;
        private System.Windows.Forms.ToolStripMenuItem gotoLineNumberToolStripMenuItem;
        private System.Windows.Forms.ToolStripMenuItem settingsToolStripMenuItem;
        private Nikse.SubtitleEdit.Controls.SubtitleListView SubtitleListview1;
        private System.Windows.Forms.TextBox textBoxSource;
        private System.Windows.Forms.ContextMenuStrip contextMenuStripTextBoxSourceView;
        private System.Windows.Forms.ToolStripMenuItem toolStripMenuItemGoToListView;
        private System.Windows.Forms.OpenFileDialog openFileDialog1;
        private System.Windows.Forms.SaveFileDialog saveFileDialog1;
        private System.Windows.Forms.ToolStripButton toolStripButtonFileOpen;
        private System.Windows.Forms.ToolStripButton toolStripButtonFileNew;
        private System.Windows.Forms.ToolStripButton toolStripButtonSave;
        private System.Windows.Forms.ToolStripButton toolStripButtonSaveAs;
        private System.Windows.Forms.ToolStripButton toolStripButtonFind;
        private System.Windows.Forms.ToolStripButton toolStripButtonReplace;
        private System.Windows.Forms.ToolStripButton toolStripButtonXProperties;
        private System.Windows.Forms.ToolStripButton toolStripButtonSettings;
        private System.Windows.Forms.ToolStripButton toolStripButtonVisualSync;
        private System.Windows.Forms.ToolStripSeparator toolStripSeparatorFindReplace;
        private System.Windows.Forms.ToolStripSeparator toolStripSeparatorFixSyncSpell;
        private System.Windows.Forms.ToolStripSeparator toolStripSeparatorHelp;
        private System.Windows.Forms.ToolStripButton toolStripButtonHelp;
        private System.Windows.Forms.ToolStripStatusLabel labelStatus;
        private System.Windows.Forms.ToolStripMenuItem adjustDisplayTimeToolStripMenuItem;
        private System.Windows.Forms.ToolStripMenuItem fixToolStripMenuItem;
        private System.Windows.Forms.ToolStripMenuItem startNumberingFromToolStripMenuItem;
        private System.Windows.Forms.ToolStripMenuItem removeTextForHearImpairedToolStripMenuItem;
        private System.Windows.Forms.ToolStripSeparator toolStripSeparator3;
        private System.Windows.Forms.ToolStripMenuItem splitToolStripMenuItem;
        private System.Windows.Forms.ToolStripMenuItem appendTextVisuallyToolStripMenuItem;
        private System.Windows.Forms.ToolStripMenuItem showHistoryforUndoToolStripMenuItem;
        private System.Windows.Forms.ContextMenuStrip contextMenuStripListView;
        private System.Windows.Forms.ToolStripMenuItem toolStripMenuItemDelete;
        private System.Windows.Forms.ToolStripSeparator toolStripSeparator7;
        private System.Windows.Forms.ToolStripMenuItem boldToolStripMenuItem;
        private System.Windows.Forms.ToolStripMenuItem italicToolStripMenuItem;
        private System.Windows.Forms.ToolStripMenuItem underlineToolStripMenuItem;
        private System.Windows.Forms.GroupBox groupBoxEdit;
        private System.Windows.Forms.Label labelText;
        private System.Windows.Forms.Label labelDuration;
        private System.Windows.Forms.Label labelStartTime;
        Nikse.SubtitleEdit.Controls.SETextBox textBoxListViewText;
        private System.Windows.Forms.Button buttonPrevious;
        private System.Windows.Forms.Button buttonNext;
        private System.Windows.Forms.ToolStripMenuItem splitLineToolStripMenuItem;
        private System.Windows.Forms.ToolStripMenuItem mergeBeforeToolStripMenuItem;
        private System.Windows.Forms.ToolStripMenuItem mergeAfterToolStripMenuItem;
        private System.Windows.Forms.ToolStripSeparator toolStripSeparator8;
        private System.Windows.Forms.Button buttonAutoBreak;
        private System.Windows.Forms.ToolStripMenuItem removeFormattinglToolStripMenuItem;
        private System.Windows.Forms.Label labelTextLineLengths;
        private System.Windows.Forms.NumericUpDown numericUpDownDuration;
        private System.Windows.Forms.Label labelStartTimeWarning;
        private System.Windows.Forms.Button buttonUnBreak;
        private System.Windows.Forms.ToolStripMenuItem colorToolStripMenuItem;
        private System.Windows.Forms.Label labelTextLineTotal;
        private System.Windows.Forms.ToolStripSeparator toolStripSeparator2;
        private System.Windows.Forms.ToolStripSeparator toolStripSeparator10;
        private Nikse.SubtitleEdit.Controls.TimeUpDown timeUpDownStartTime;
        private System.Windows.Forms.ToolStripMenuItem ChangeCasingToolStripMenuItem;
        private System.Windows.Forms.ToolStripMenuItem toolStripMenuItemMergeLines;
        private System.Windows.Forms.ToolStripMenuItem toolStripMenuItemSortBy;
        private System.Windows.Forms.ToolStripMenuItem sortNumberToolStripMenuItem;
        private System.Windows.Forms.ToolStripMenuItem sortStartTimeToolStripMenuItem;
        private System.Windows.Forms.ToolStripMenuItem sortEndTimeToolStripMenuItem;
        private System.Windows.Forms.ToolStripMenuItem sortDisplayTimeToolStripMenuItem;
        private System.Windows.Forms.ToolStripMenuItem sortTextMaxLineLengthToolStripMenuItem;
        private System.Windows.Forms.ToolStripMenuItem sortTextTotalLengthToolStripMenuItem;
        private System.Windows.Forms.ToolStripMenuItem sortTextNumberOfLinesToolStripMenuItem;
        private System.Windows.Forms.ToolStripMenuItem sortTextAlphabeticallytoolStripMenuItem;
        private System.Windows.Forms.ToolStripMenuItem changeLanguageToolStripMenuItem;
        private System.Windows.Forms.ToolStripSeparator toolStripSeparator12;
        private System.Windows.Forms.ToolStripMenuItem toolStripMenuItemCompare;
        private System.Windows.Forms.ToolStripMenuItem multipleReplaceToolStripMenuItem;
        private System.Windows.Forms.ToolStripStatusLabel toolStripSelected;
        private System.Windows.Forms.ToolStripMenuItem toolStripMenuItemInsertUnicodeCharacter;
        private System.Windows.Forms.ToolStripSeparator toolStripSeparatorInsertUnicodeCharacter;
        private System.Windows.Forms.ToolStripMenuItem toolStripMenuItemAutoMergeShortLines;
        private System.Windows.Forms.ToolStripMenuItem setMinimumDisplayTimeBetweenParagraphsToolStripMenuItem;
        private System.Windows.Forms.ToolStripMenuItem toolStripMenuItemFont;
        private System.Windows.Forms.ToolStripSeparator toolStripSeparator14;
        private System.Windows.Forms.GroupBox groupBoxVideo;
        private System.Windows.Forms.Button buttonGotoSub;
        private System.Windows.Forms.Button buttonBeforeText;
        private System.Windows.Forms.Button buttonSetEnd;
        private System.Windows.Forms.Button buttonSetStartTime;
        private System.Windows.Forms.Button buttonInsertNewText;
        private System.Windows.Forms.Button buttonSecBack1;
        private System.Windows.Forms.Timer ShowSubtitleTimer;
        private System.Windows.Forms.Timer timerAutoDuration;
        private System.Windows.Forms.Label labelAutoDuration;
        private System.Windows.Forms.Timer timerAutoContinue;
        private System.Windows.Forms.ToolStripComboBox comboBoxSubtitleFormats;
        private System.Windows.Forms.ToolStripSeparator toolStripSeparatorToggle;
        private System.Windows.Forms.ToolStripSeparator toolStripSeparatorSubtitleFormat;
        private System.Windows.Forms.ToolStripLabel toolStripLabelSubtitleFormat;
        private System.Windows.Forms.ToolStripLabel toolStripLabelEncoding;
        private System.Windows.Forms.ToolStripComboBox comboBoxEncoding;
        private System.Windows.Forms.ToolStripButton toolStripButtonToggleVideo;
        private System.Windows.Forms.ToolStripSeparator toolStripSeparatorEncoding;
        private System.Windows.Forms.ToolStripSeparator toolStripSeparatorFrameRate;
        private System.Windows.Forms.ToolStripLabel toolStripLabelFrameRate;
        private System.Windows.Forms.ToolStripComboBox toolStripComboBoxFrameRate;
        private System.Windows.Forms.ToolStripButton toolStripButtonGetFrameRate;
        private System.Windows.Forms.ToolStripMenuItem toolStripMenuItemSpellCheckMain;
        private System.Windows.Forms.ToolStripMenuItem spellCheckToolStripMenuItem;
        private System.Windows.Forms.ToolStripMenuItem findDoubleWordsToolStripMenuItem;
        private System.Windows.Forms.ToolStripSeparator toolStripSeparator9;
        private System.Windows.Forms.ToolStripMenuItem GetDictionariesToolStripMenuItem;
        private System.Windows.Forms.ToolStripMenuItem addWordToNameListToolStripMenuItem;
        private System.Windows.Forms.ToolStripMenuItem toolStripMenuItemSynchronization;
        private System.Windows.Forms.ToolStripMenuItem visualSyncToolStripMenuItem;
        private System.Windows.Forms.ToolStripMenuItem toolStripMenuItemPointSync;
        private System.Windows.Forms.ToolStripMenuItem toolStripMenuItemAdjustAllTimes;
        private System.Windows.Forms.ToolStripMenuItem toolStripMenuItemAutoTranslate;
        private System.Windows.Forms.ToolStripMenuItem translateToolStripMenuItem;
        private System.Windows.Forms.ToolStripMenuItem toolStripMenuItemVideo;
        private System.Windows.Forms.ToolStripMenuItem openVideoToolStripMenuItem;
        private System.Windows.Forms.ToolStripSeparator toolStripSeparator5;
        private System.Windows.Forms.ToolStripMenuItem showhideVideoToolStripMenuItem;
        private System.Windows.Forms.Label labelVideoPosition;
        private Controls.TimeUpDown timeUpDownVideoPosition;
        private System.Windows.Forms.TabControl tabControlModes;
        private System.Windows.Forms.TabPage tabPageTranslate;
        private System.Windows.Forms.GroupBox groupBoxTranslateSearch;
        private System.Windows.Forms.Button buttonGoogleTranslateIt;
        private System.Windows.Forms.Button buttonGoogleIt;
        private System.Windows.Forms.TextBox textBoxSearchWord;
        private System.Windows.Forms.GroupBox groupBoxAutoContinue;
        private System.Windows.Forms.ComboBox comboBoxAutoContinue;
        private System.Windows.Forms.Label labelAutoContinueDelay;
        private System.Windows.Forms.CheckBox checkBoxAutoContinue;
        private System.Windows.Forms.GroupBox groupBoxAutoRepeat;
        private System.Windows.Forms.ComboBox comboBoxAutoRepeat;
        private System.Windows.Forms.Label labelAutoRepeatCount;
        private System.Windows.Forms.CheckBox checkBoxAutoRepeatOn;
        private System.Windows.Forms.Button buttonStop;
        private System.Windows.Forms.Button buttonPlayPrevious;
        private System.Windows.Forms.Button buttonPlayCurrent;
        private System.Windows.Forms.Button buttonPlayNext;
        private System.Windows.Forms.TabPage tabPageCreate;
        private System.Windows.Forms.TabPage tabPageAdjust;
        private System.Windows.Forms.Button buttonAdjustGoToPosAndPause;
        private System.Windows.Forms.Button buttonAdjustPlayBefore;
        private System.Windows.Forms.Button buttonAdjustSetEndTime;
        private System.Windows.Forms.Button buttonSetEndAndGoToNext;
        private System.Windows.Forms.Button buttonSetStartAndOffsetRest;
        private System.Windows.Forms.Button buttonAdjustSetStartTime;
        private System.Windows.Forms.Label labelTranslateTip;
        private System.Windows.Forms.Button buttonCustomUrl1;
        private System.Windows.Forms.ToolStripMenuItem toolStripMenuItemOpenContainingFolder;
        private System.Windows.Forms.NumericUpDown numericUpDownSec1;
        private System.Windows.Forms.Button buttonForward1;
        private System.Windows.Forms.Label labelVideoPosition2;
        private Controls.TimeUpDown timeUpDownVideoPositionAdjust;
        private System.Windows.Forms.Button buttonAdjustSecForward1;
        private System.Windows.Forms.NumericUpDown numericUpDownSecAdjust1;
        private System.Windows.Forms.Button buttonAdjustSecBack1;
        private System.Windows.Forms.Button buttonForward2;
        private System.Windows.Forms.NumericUpDown numericUpDownSec2;
        private System.Windows.Forms.Button buttonSecBack2;
        private System.Windows.Forms.Button buttonAdjustSecForward2;
        private System.Windows.Forms.NumericUpDown numericUpDownSecAdjust2;
        private System.Windows.Forms.Button buttonAdjustSecBack2;
        private System.Windows.Forms.CheckBox checkBoxSyncListViewWithVideoWhilePlaying;
        private System.Windows.Forms.Label labelAdjustF10;
        private System.Windows.Forms.Label labelAdjustF9;
        private System.Windows.Forms.Label labelAdjustF11;
        private System.Windows.Forms.Label labelAdjustF12;
        private System.Windows.Forms.Label labelCreateF12;
        private System.Windows.Forms.Label labelCreateF11;
        private System.Windows.Forms.Label labelCreateF10;
        private System.Windows.Forms.Label labelCreateF9;
        private System.Windows.Forms.ToolStripButton toolStripButtonToggleWaveform;
        private Controls.VideoPlayerContainer mediaPlayer;
        private System.Windows.Forms.Panel panelVideoPlayer;
        private Controls.AudioVisualizer audioVisualizer;
        private System.Windows.Forms.Timer timerWaveform;
        private System.Windows.Forms.ContextMenuStrip contextMenuStripWaveform;
        private System.Windows.Forms.ToolStripMenuItem addParagraphHereToolStripMenuItem;
        private System.Windows.Forms.ToolStripMenuItem deleteParagraphToolStripMenuItem;
        private System.Windows.Forms.ToolStripMenuItem splitToolStripMenuItem1;
        private System.Windows.Forms.ToolStripMenuItem mergeWithPreviousToolStripMenuItem;
        private System.Windows.Forms.ToolStripMenuItem mergeWithNextToolStripMenuItem;
        private System.Windows.Forms.ToolStripMenuItem toolStripMenuItemWaveformPlaySelection;
        private System.Windows.Forms.ToolStripSeparator toolStripSeparator11;
        private System.Windows.Forms.Panel panelWaveformControls;
        private System.Windows.Forms.ToolStrip toolStripWaveControls;
        private System.Windows.Forms.ToolStripButton toolStripButtonWaveformZoomIn;
        private System.Windows.Forms.ToolStripComboBox toolStripComboBoxWaveform;
        private System.Windows.Forms.ToolStripButton toolStripButtonWaveformZoomOut;
        private System.Windows.Forms.ToolStripSeparator toolStripSeparator16;
        private System.Windows.Forms.ToolStripButton toolStripButtonWaveformPause;
        private System.Windows.Forms.ToolStripButton toolStripButtonWaveformPlay;
        private System.Windows.Forms.TrackBar trackBarWaveformPosition;
        private System.Windows.Forms.Label labelVideoInfo;
        private System.Windows.Forms.ToolStripMenuItem showhideWaveformToolStripMenuItem;
        private System.Windows.Forms.Label labelCharactersPerSecond;
        private System.Windows.Forms.ToolStripMenuItem toolStripMenuItemNetworking;
        private System.Windows.Forms.ToolStripMenuItem startServerToolStripMenuItem;
        private System.Windows.Forms.ToolStripMenuItem joinSessionToolStripMenuItem;
        private System.Windows.Forms.ToolStripStatusLabel toolStripStatusNetworking;
        private System.Windows.Forms.ToolStripMenuItem leaveSessionToolStripMenuItem;
        private System.Windows.Forms.ToolStripMenuItem showSessionKeyLogToolStripMenuItem;
        private System.Windows.Forms.ToolStripMenuItem chatToolStripMenuItem;
        private System.Windows.Forms.SplitContainer splitContainer1;
        private System.Windows.Forms.SplitContainer splitContainerMain;
        private System.Windows.Forms.ToolStripMenuItem undockVideoControlsToolStripMenuItem;
        private System.Windows.Forms.ToolStripMenuItem redockVideoControlsToolStripMenuItem;
        private System.Windows.Forms.ToolStripSeparator toolStripSeparator19;
        private System.Windows.Forms.ToolStripButton toolStripButtonLockCenter;
        private System.Windows.Forms.ToolStripMenuItem toolStripMenuItemAutoSplitLongLines;
        private System.Windows.Forms.ContextMenuStrip contextMenuStripEmpty;
        private System.Windows.Forms.ToolStripMenuItem insertLineToolStripMenuItem;
        private System.Windows.Forms.ToolStripMenuItem closeVideoToolStripMenuItem;
        private System.Windows.Forms.Label labelSingleLine;
        private System.Windows.Forms.Label labelOriginalText;
        private System.Windows.Forms.Label labelOriginalCharactersPerSecond;
        private System.Windows.Forms.Label labelTextOriginalLineTotal;
        private System.Windows.Forms.Label labelOriginalSingleLine;
        private System.Windows.Forms.Label labelTextOriginalLineLengths;
        private System.Windows.Forms.ToolStripSeparator toolStripSeparator20;
        private System.Windows.Forms.ToolStripMenuItem saveOriginalToolStripMenuItem;
        private System.Windows.Forms.ToolStripMenuItem saveOriginalAstoolStripMenuItem;
        private System.Windows.Forms.ToolStripMenuItem openOriginalToolStripMenuItem;
        private System.Windows.Forms.ToolStripMenuItem removeOriginalToolStripMenuItem;
        private System.Windows.Forms.ToolStripSplitButton toolStripSplitButtonPlayRate;
        private System.Windows.Forms.ImageList imageListPlayRate;
        private System.Windows.Forms.ToolStripMenuItem toolStripMenuItemSetAudioTrack;
        private System.Windows.Forms.Button buttonSplitLine;
        private System.Windows.Forms.ToolStripMenuItem toolStripMenuItemChangeFrameRate2;
        private System.Windows.Forms.ToolStripMenuItem toolStripMenuItemCopySourceText;
        private System.Windows.Forms.ToolStripSeparator toolStripSeparator21;
        private System.Windows.Forms.ToolStripMenuItem editSelectAllToolStripMenuItem;
        private System.Windows.Forms.ContextMenuStrip contextMenuStripTextBoxListView;
        private System.Windows.Forms.ToolStripMenuItem cutToolStripMenuItem;
        private System.Windows.Forms.ToolStripMenuItem copyToolStripMenuItem;
        private System.Windows.Forms.ToolStripMenuItem pasteToolStripMenuItem;
        private System.Windows.Forms.ToolStripMenuItem deleteToolStripMenuItem;
        private System.Windows.Forms.ToolStripMenuItem toolStripMenuItemSplitTextAtCursor;
        private System.Windows.Forms.ToolStripSeparator toolStripSeparator18;
        private System.Windows.Forms.ToolStripMenuItem selectAllToolStripMenuItem;
        private System.Windows.Forms.ToolStripSeparator toolStripSeparator17;
        private System.Windows.Forms.ToolStripMenuItem normalToolStripMenuItem1;
        private System.Windows.Forms.ToolStripMenuItem boldToolStripMenuItem1;
        private System.Windows.Forms.ToolStripMenuItem italicToolStripMenuItem1;
        private System.Windows.Forms.ToolStripMenuItem underlineToolStripMenuItem1;
        private System.Windows.Forms.ToolStripMenuItem colorToolStripMenuItem1;
        private System.Windows.Forms.ToolStripMenuItem fontNameToolStripMenuItem;
        private System.Windows.Forms.ToolStripMenuItem toolStripMenuItemImport;
        private System.Windows.Forms.ToolStripMenuItem toolStripMenuItemImportImages;
        private System.Windows.Forms.ToolStripMenuItem toolStripMenuItemImportText;
        private System.Windows.Forms.ToolStripMenuItem toolStripMenuItemImportTimeCodes;
        private System.Windows.Forms.ToolStripMenuItem toolStripMenuItemImportFromVideo;
        private System.Windows.Forms.ToolStripMenuItem toolStripMenuItemImportBluRaySup;
        private System.Windows.Forms.ToolStripMenuItem toolStripMenuItemImportBluraySupFileForEdit;
        private System.Windows.Forms.ToolStripMenuItem toolStripMenuItemImportSubIdx;
        private System.Windows.Forms.ToolStripMenuItem toolStripMenuItemImportDvdSubtitles;
        private System.Windows.Forms.ToolStripMenuItem toolStripMenuItemImportOcrHardSub;
        private System.Windows.Forms.ToolStripMenuItem toolStripMenuItemImportManualAnsi;
        private System.Windows.Forms.ToolStripMenuItem toolStripMenuItemExport;
        private System.Windows.Forms.ToolStripMenuItem toolStripMenuItemExportAdobeEncoreFABImageScript;
        private System.Windows.Forms.ToolStripMenuItem toolStripMenuItemExportAvidStl;
        private System.Windows.Forms.ToolStripMenuItem toolStripMenuItemExportAyato;
        private System.Windows.Forms.ToolStripMenuItem toolStripMenuItemExportPngXml;
        private System.Windows.Forms.ToolStripMenuItem toolStripMenuItemExportBluraySup;
        private System.Windows.Forms.ToolStripMenuItem toolStripMenuItemExportBdTextSt;
        private System.Windows.Forms.ToolStripMenuItem toolStripMenuItemExportCapMakerPlus;
        private System.Windows.Forms.ToolStripMenuItem toolStripMenuItemExportCaptionInc;
        private System.Windows.Forms.ToolStripMenuItem toolStripMenuItemExportCavena890;
        private System.Windows.Forms.ToolStripMenuItem toolStripMenuItemExportCheetahCap;
        private System.Windows.Forms.ToolStripMenuItem toolStripMenuItemExportDcinemaInterop;
        private System.Windows.Forms.ToolStripMenuItem toolStripMenuItemExportDcinemaSMPTE2014;
        private System.Windows.Forms.ToolStripMenuItem toolStripMenuItemExportDost;
        private System.Windows.Forms.ToolStripMenuItem toolStripMenuItemExportDvdStudioProStl;
        private System.Windows.Forms.ToolStripMenuItem toolStripMenuItemExportEBUSTL;
        private System.Windows.Forms.ToolStripMenuItem toolStripMenuItemExportEdl;
        private System.Windows.Forms.ToolStripMenuItem toolStripMenuItemExportEdlClipName;
        private System.Windows.Forms.ToolStripMenuItem toolStripMenuItemExportFcpIImage;
        private System.Windows.Forms.ToolStripMenuItem toolStripMenuItemExportFcpXmlAdvanced;
        private System.Windows.Forms.ToolStripMenuItem toolStripMenuItemExportImagePerFrame;
        private System.Windows.Forms.ToolStripMenuItem toolStripMenuItemExportTextTimeCodePair;
        private System.Windows.Forms.ToolStripMenuItem toolStripMenuItemExportPACScreenElectronics;
        private System.Windows.Forms.ToolStripMenuItem toolStripMenuItemExportUniPac;
        private System.Windows.Forms.ToolStripMenuItem toolStripMenuItemExportPlainText;
        private System.Windows.Forms.ToolStripMenuItem toolStripMenuItemExportSpumux;
        private System.Windows.Forms.ToolStripMenuItem toolStripMenuItemExportUltech130;
        private System.Windows.Forms.ToolStripMenuItem toolStripMenuItemExportVobSubSubIdx;
        private System.Windows.Forms.ToolStripSeparator toolStripSeparatorExportCustomText;
        private System.Windows.Forms.ToolStripMenuItem toolStripMenuItemExportCustomTextFormat;
        private System.Windows.Forms.ToolStripMenuItem pointSyncViaOtherSubtitleToolStripMenuItem;
        private System.Windows.Forms.ToolStripMenuItem toolStripMenuItemGoogleMicrosoftTranslateSelLine;
        private System.Windows.Forms.ToolStripSeparator toolStripSeparator22;
        private System.Windows.Forms.ToolStripMenuItem toolStripMenuItemMakeEmptyFromCurrent;
        private System.Windows.Forms.ToolStripSeparator toolStripSeparator23;
        private System.Windows.Forms.ToolStripMenuItem showWaveformAndSpectrogramToolStripMenuItem;
        private System.Windows.Forms.ToolStripMenuItem showOnlyWaveformToolStripMenuItem;
        private System.Windows.Forms.ToolStripMenuItem showOnlySpectrogramToolStripMenuItem;
        private System.Windows.Forms.ToolStripSeparator toolStripSeparator25;
        private System.Windows.Forms.ToolStripMenuItem toolStripMenuItemInsertUnicodeSymbol;
        private System.Windows.Forms.ToolStripMenuItem setStylesForSelectedLinesToolStripMenuItem;
        private System.Windows.Forms.ToolStripMenuItem FindDoubleLinesToolStripMenuItem;
        private Controls.SETextBox textBoxListViewTextOriginal;
        private System.Windows.Forms.ToolStripMenuItem textCharssecToolStripMenuItem;
        private System.Windows.Forms.Timer timerTextUndo;
        private System.Windows.Forms.Timer timerOriginalTextUndo;
        private System.Windows.Forms.ToolStripMenuItem toolStripMenuItemMergeDialog;
        private System.Windows.Forms.ToolStripMenuItem toolStripMenuItemSurroundWithMusicSymbols;
        private System.Windows.Forms.ToolStripMenuItem superscriptToolStripMenuItem;
        private System.Windows.Forms.ToolStripMenuItem subscriptToolStripMenuItem;
        private System.Windows.Forms.ToolStripMenuItem toolStripMenuItemApplyDurationLimits;
        private System.Windows.Forms.ToolStripMenuItem generateDatetimeInfoFromVideoToolStripMenuItem;
        private System.Windows.Forms.ToolStripSeparator toolStripSeparator24;
        private System.Windows.Forms.ToolStripMenuItem toolStripMenuItemRightToLeftMode;
        private System.Windows.Forms.ToolStripMenuItem joinSubtitlesToolStripMenuItem;
        private System.Windows.Forms.ToolStripMenuItem toolStripMenuItemReverseRightToLeftStartEnd;
        private System.Windows.Forms.ToolStripMenuItem toolStripMenuItemAssStyles;
        private System.Windows.Forms.ToolStripMenuItem toolStripMenuItemAlignment;
        private System.Windows.Forms.ToolStripMenuItem toolStripMenuItemRestoreAutoBackup;
        private System.Windows.Forms.ToolStripMenuItem toolStripMenuItemStatistics;
        private System.Windows.Forms.ToolStripMenuItem toolStripMenuItemFileFormatProperties;
        private System.Windows.Forms.ToolStripMenuItem textWordsPerMinutewpmToolStripMenuItem;
        private System.Windows.Forms.Button buttonCustomUrl2;
        private System.Windows.Forms.ToolStripMenuItem addParagraphAndPasteToolStripMenuItem;
        private System.Windows.Forms.ToolStripSeparator toolStripSeparatorGuessTimeCodes;
        private System.Windows.Forms.ToolStripMenuItem guessTimeCodesToolStripMenuItem;
        private System.Windows.Forms.ToolStripMenuItem toolStripMenuItemUndo;
        private System.Windows.Forms.ToolStripMenuItem toolStripMenuItemRedo;
        private System.Windows.Forms.ToolStripMenuItem toolStripMenuItemShowOriginalInPreview;
        private System.Windows.Forms.ToolStripMenuItem toolStripMenuItemPlugins;
        private System.Windows.Forms.ToolStripMenuItem seekSilenceToolStripMenuItem;
        private System.Windows.Forms.SplitContainer splitContainerListViewAndText;
        private System.Windows.Forms.ToolStripMenuItem toolStripMenuItemColumn;
        private System.Windows.Forms.ToolStripMenuItem toolStripMenuItemColumnDeleteText;
        private System.Windows.Forms.ToolStripMenuItem ShiftTextCellsDownToolStripMenuItem;
        private System.Windows.Forms.ToolStripMenuItem toolStripMenuItemPasteSpecial;
        private System.Windows.Forms.ToolStripMenuItem toolStripMenuItemColumnImportText;
        private System.Windows.Forms.ToolStripMenuItem toolStripMenuItemInsertTextFromSub;
        private System.Windows.Forms.ToolStripMenuItem toolStripMenuItemOpenKeepVideo;
        private System.Windows.Forms.ToolStripMenuItem changeSpeedInPercentToolStripMenuItem;
        private System.Windows.Forms.ToolStripMenuItem columnDeleteTextOnlyToolStripMenuItem;
        private System.Windows.Forms.ToolStripMenuItem toolStripMenuItemBatchConvert;
        private System.Windows.Forms.ToolStripMenuItem copyOriginalTextToCurrentToolStripMenuItem;
        private System.Windows.Forms.ToolStripMenuItem toolStripMenuItemMergeDuplicateText;
        private System.Windows.Forms.ToolStripMenuItem toolStripMenuItemWebVTT;
        private System.Windows.Forms.ToolStripSeparator toolStripSeparatorSpellCheckSuggestions;
        private System.Windows.Forms.ToolStripMenuItem toolStripMenuItemSpellCheckSkipOnce;
        private System.Windows.Forms.ToolStripMenuItem toolStripMenuItemSpellCheckSkipAll;
        private System.Windows.Forms.ToolStripMenuItem toolStripMenuItemSpellCheckAddToDictionary;
        private System.Windows.Forms.ToolStripMenuItem toolStripMenuItemSpellCheckAddToNames;
        private System.Windows.Forms.ToolStripSeparator toolStripSeparatorSpellCheck;
        private System.Windows.Forms.ToolStripMenuItem toolStripMenuItemWebVttVoice;
        private System.Windows.Forms.ToolStripMenuItem toolStripMenuItemPreview;
        private System.Windows.Forms.ToolStripSeparator toolStripSeparatorWebVTT;
        private System.Windows.Forms.ToolStripMenuItem toolStripMenuItemModifySelection;
        private System.Windows.Forms.ToolStripMenuItem toolStripMenuItemInverseSelection;
        private System.Windows.Forms.ToolStripMenuItem toolStripMenuItemSpellCheckFromCurrentLine;
        private System.Windows.Forms.ToolStripMenuItem toolStripMenuItemMeasurementConverter;
        private System.Windows.Forms.ToolStripMenuItem toolStripMenuItemImportChapters;
        private System.Windows.Forms.ToolStripMenuItem toolStripMenuItemImportShotChanges;
        private System.Windows.Forms.ToolStripMenuItem toolStripMenuItemListShotChanges;
        private System.Windows.Forms.ToolStripMenuItem toolStripMenuItemSubtitlesBridgeGaps;
        private System.Windows.Forms.ToolStripMenuItem toolStripMenuItemOpenDvd;
        private System.Windows.Forms.ToolStripMenuItem styleToolStripMenuItem;
        private System.Windows.Forms.ToolStripMenuItem toolStripMenuItemFocusTextbox;
        private System.Windows.Forms.ToolStripSeparator toolStripSeparatorAscOrDesc;
        private System.Windows.Forms.ToolStripMenuItem AscendingToolStripMenuItem;
        private System.Windows.Forms.ToolStripMenuItem descendingToolStripMenuItem;
        private System.Windows.Forms.ToolStripMenuItem toolStripMenuItemSetLanguage;
        private System.Windows.Forms.ToolStripMenuItem toolStripMenuItemInsertUnicodeControlCharacters;
        private System.Windows.Forms.ToolStripMenuItem leftToolStripMenuItem;
        private System.Windows.Forms.ToolStripMenuItem righttoleftMarkToolStripMenuItem;
        private System.Windows.Forms.ToolStripMenuItem startOfLefttorightEmbeddingLREToolStripMenuItem;
        private System.Windows.Forms.ToolStripMenuItem startOfRighttoleftEmbeddingRLEToolStripMenuItem;
        private System.Windows.Forms.ToolStripMenuItem startOfLefttorightOverrideLROToolStripMenuItem;
        private System.Windows.Forms.ToolStripMenuItem startOfRighttoleftOverrideRLOToolStripMenuItem;
        private System.Windows.Forms.ToolStripMenuItem toolStripMenuItemRtlUnicodeControlChars;
        private System.Windows.Forms.ToolStripMenuItem toolStripMenuItemRemoveUnicodeControlChars;
        private System.Windows.Forms.ToolStripButton toolStripButtonRemoveTextForHi;
        private System.Windows.Forms.ToolStripMenuItem toolStripMenuItemMergeLinesWithSameTimeCodes;
        private System.Windows.Forms.ToolStripMenuItem checkForUpdatesToolStripMenuItem;
        private System.Windows.Forms.ToolStripSeparator toolStripMenuItemSplitterCheckForUpdates;
        private System.Windows.Forms.ToolStripMenuItem setVideoOffsetToolStripMenuItem;
        private System.Windows.Forms.ToolStripMenuItem toolStripMenuItemAddWaveformBatch;
        private System.Windows.Forms.ToolStripStatusLabel toolStripStatusLabelProgress;
        private System.Windows.Forms.ToolStripButton toolStripButtonFixCommonErrors;
        private System.Windows.Forms.ToolStripMenuItem removeShotChangeToolStripMenuItem;
        private System.Windows.Forms.ToolStripMenuItem addShotChangeToolStripMenuItem;
        private System.Windows.Forms.ToolStripMenuItem netflixQualityCheckToolStripMenuItem;
        private System.Windows.Forms.ToolStripButton toolStripButtonNetflixQualityCheck;
        private System.Windows.Forms.ToolStripMenuItem setActorForSelectedLinesToolStripMenuItem;
        private System.Windows.Forms.ToolStripMenuItem toolStripMenuItemSetRegion;
        private System.Windows.Forms.ToolStripMenuItem insertSubtitleHereToolStripMenuItem;
        private System.Windows.Forms.ToolStripMenuItem actorToolStripMenuItem;
        private System.Windows.Forms.Label labelNextWord;
        private System.Windows.Forms.ToolStripMenuItem toolStripMenuItemOpenVideoFromUrl;
        private System.Windows.Forms.ToolStripMenuItem smpteTimeModedropFrameToolStripMenuItem;
        private System.Windows.Forms.ToolStripMenuItem moveTextUpToolStripMenuItem;
        private System.Windows.Forms.ToolStripMenuItem moveTextDownToolStripMenuItem;
        private System.Windows.Forms.ToolStripMenuItem toolStripMenuItemSplitViaWaveform;
        private System.Windows.Forms.ToolStripMenuItem boxToolStripMenuItem;
        private System.Windows.Forms.ImageList imageListBookmarks;
        private System.Windows.Forms.Panel panelBookmark;
        private System.Windows.Forms.Label labelBookmark;
        private System.Windows.Forms.PictureBox pictureBoxBookmark;
        private System.Windows.Forms.ToolStripMenuItem toolStripMenuItemBookmark;
        private System.Windows.Forms.ToolStripMenuItem toolStripMenuItemGoToSourceView;
        private System.Windows.Forms.ToolStripMenuItem toolStripMenuItemEmptyGoToSourceView;
        private System.Windows.Forms.ToolStripMenuItem removeAllFormattingsToolStripMenuItem;
        private System.Windows.Forms.ToolStripMenuItem removeBoldToolStripMenuItem;
        private System.Windows.Forms.ToolStripMenuItem removeItalicToolStripMenuItem;
        private System.Windows.Forms.ToolStripMenuItem removeUnderlineToolStripMenuItem;
        private System.Windows.Forms.ToolStripMenuItem removeColorToolStripMenuItem;
        private System.Windows.Forms.ToolStripMenuItem removeFontNameToolStripMenuItem;
        private System.Windows.Forms.ToolStripMenuItem removeAlignmentToolStripMenuItem;
        private System.Windows.Forms.ToolStripMenuItem toolStripMenuItemBouten;
        private System.Windows.Forms.ToolStripMenuItem boutendotbeforeToolStripMenuItem;
        private System.Windows.Forms.ToolStripMenuItem boutendotafterToolStripMenuItem;
        private System.Windows.Forms.ToolStripMenuItem boutendotoutsideToolStripMenuItem;
        private System.Windows.Forms.ToolStripMenuItem boutenfilledcircleoutsideToolStripMenuItem;
        private System.Windows.Forms.ToolStripMenuItem boutenopencircleoutsideToolStripMenuItem;
        private System.Windows.Forms.ToolStripMenuItem boutenopendotoutsideToolStripMenuItem;
        private System.Windows.Forms.ToolStripMenuItem boutenfilledsesameoutsideToolStripMenuItem;
        private System.Windows.Forms.ToolStripMenuItem boutenopensesameoutsideToolStripMenuItem;
        private System.Windows.Forms.ToolStripMenuItem boutenautooutsideToolStripMenuItem;
        private System.Windows.Forms.ToolStripMenuItem boutenautoToolStripMenuItem;
        private System.Windows.Forms.ToolStripMenuItem toolStripMenuItemHorizontalDigits;
        private System.Windows.Forms.ToolStripMenuItem toolStripMenuItemSetParagraphAsSelection;
        private System.Windows.Forms.ToolStripMenuItem toolStripMenuItemRuby;
        private System.Windows.Forms.Label labelSingleLinePixels;
        private System.Windows.Forms.Label labelOriginalSingleLinePixels;
        private System.Windows.Forms.ToolStripMenuItem extendBeforeToolStripMenuItem;
        private System.Windows.Forms.ToolStripMenuItem extendAfterToolStripMenuItem;
        private System.Windows.Forms.ToolStripMenuItem extendToPreviousToolStripMenuItem;
        private System.Windows.Forms.ToolStripMenuItem extendToNextToolStripMenuItem;
        private System.Windows.Forms.ToolStripSeparator toolStripSeparator6;
        private System.Windows.Forms.ToolStripMenuItem goToPreviousSubtitleStripMenuItem;
        private System.Windows.Forms.ToolStripMenuItem goToNextSubtitleStripMenuItem;
        private System.Windows.Forms.ToolStripMenuItem boxToolStripMenuItem1;
        private System.Windows.Forms.ToolStripMenuItem toolStripMenuItemAssaStyles;
        private System.Windows.Forms.ToolStripMenuItem openSecondSubtitleToolStripMenuItem;
        private System.Windows.Forms.ToolStripMenuItem aSSStylesToolStripMenuItem;
        private System.Windows.Forms.ToolStripMenuItem autotranslateViaCopypasteToolStripMenuItem;
        private System.Windows.Forms.ToolStripMenuItem cutToolStripMenuItem1;
        private System.Windows.Forms.ToolStripMenuItem copyToolStripMenuItem1;
        private System.Windows.Forms.ToolStripMenuItem pasteToolStripMenuItem1;
        private System.Windows.Forms.ToolStripSeparator toolStripSeparator15;
        private System.Windows.Forms.ToolStripMenuItem selectAllToolStripMenuItem1;
        private System.Windows.Forms.ToolStripSeparator toolStripSeparator13;
        private System.Windows.Forms.ToolStripSeparator toolStripSeparatorInsertUnicode;
        private System.Windows.Forms.ToolStripMenuItem insertUnicodeCharactersToolStripMenuItem;
        private System.Windows.Forms.ToolStripMenuItem insertUnicodeControlCharactersToolStripMenuItem;
        private System.Windows.Forms.ToolStripMenuItem lefttorightMarkLRMToolStripMenuItem;
        private System.Windows.Forms.ToolStripMenuItem righttoleftMarkRLMToolStripMenuItem;
        private System.Windows.Forms.ToolStripMenuItem startOfLefttorightEmbeddingLREToolStripMenuItem1;
        private System.Windows.Forms.ToolStripMenuItem startOfRighttoleftEmbeddingRLEToolStripMenuItem1;
        private System.Windows.Forms.ToolStripMenuItem startOfLefttorightOverrideLROToolStripMenuItem1;
        private System.Windows.Forms.ToolStripMenuItem startOfRighttoleftOverrideRLOToolStripMenuItem1;
        private System.Windows.Forms.ToolStripMenuItem deleteToolStripMenuItem1;
        private System.Windows.Forms.ToolStripButton toolStripButtonAssStyleManager;
        private System.Windows.Forms.ToolStripButton toolStripButtonAssProperties;
        private System.Windows.Forms.ToolStripButton toolStripButtonAssAttachments;
        private System.Windows.Forms.ToolStripMenuItem mergeSentencesToolStripMenuItem;
        private System.Windows.Forms.ToolStripSeparator toolStripSeparator26;
        private System.Windows.Forms.ToolStripMenuItem breaksplitLongLinesToolStripMenuItem;
        private System.Windows.Forms.ToolStripMenuItem toolStripMenuItemSelectedLines;
        private System.Windows.Forms.ToolStripMenuItem toolStripMenuItemAutoBreakLines;
        private System.Windows.Forms.ToolStripMenuItem visualSyncSelectedLinesToolStripMenuItem;
        private System.Windows.Forms.ToolStripMenuItem showSelectedLinesEarlierlaterToolStripMenuItem;
        private System.Windows.Forms.ToolStripMenuItem karaokeEffectToolStripMenuItem;
        private System.Windows.Forms.ToolStripMenuItem toolStripMenuItemUnbreakLines;
        private System.Windows.Forms.ToolStripMenuItem typeEffectToolStripMenuItem;
        private System.Windows.Forms.ToolStripMenuItem adjustDisplayTimeForSelectedLinesToolStripMenuItem;
        private System.Windows.Forms.ToolStripMenuItem toolStripMenuItemSaveSelectedLines;
        private System.Windows.Forms.ToolStripMenuItem changeCasingForSelectedLinesToolStripMenuItem;
        private System.Windows.Forms.ToolStripMenuItem fixCommonErrorsInSelectedLinesToolStripMenuItem;
        private System.Windows.Forms.ToolStripMenuItem toolStripMenuItemTranslateSelected;
        private System.Windows.Forms.ToolStripMenuItem genericTranslateToolStripMenuItem;
        private System.Windows.Forms.ToolStripMenuItem toolStripMenuItemAssaTools;
        private System.Windows.Forms.ToolStripSeparator toolStripSeparatorAssa;
        private System.Windows.Forms.ToolStripMenuItem applyCustomStylesToolStripMenuItem;
        private System.Windows.Forms.ToolStripMenuItem setPositionToolStripMenuItem;
        private System.Windows.Forms.ToolStripMenuItem generateBlankVideoToolStripMenuItem;
        private System.Windows.Forms.ToolStripMenuItem generateVideoWithHardcodedSubtitleToolStripMenuItem;
        private System.Windows.Forms.ToolStripMenuItem progressBarToolStripMenuItem;
        private System.Windows.Forms.ToolStripMenuItem videoResolutionResamplerToolStripMenuItem;
        private System.Windows.Forms.ToolStripButton toolStripButtonAssaDraw;
        private System.Windows.Forms.ToolStripMenuItem toolStripMenuItemInsertBefore;
        private System.Windows.Forms.ToolStripMenuItem toolStripMenuItemInsertAfter;
        private System.Windows.Forms.ToolStripMenuItem toolStripMenuItemInsertSubtitle;
        private System.Windows.Forms.ContextMenuStrip contextMenuStripHideVideoControls;
        private System.Windows.Forms.ToolStripMenuItem hideVideoControlsToolStripMenuItem;
        private System.Windows.Forms.ContextMenuStrip contextMenuStripShowVideoControls;
        private System.Windows.Forms.ToolStripMenuItem toolStripMenuItemShowVideoControls;
        private System.Windows.Forms.ToolStripMenuItem listErrorsToolStripMenuItem;
        private System.Windows.Forms.ToolStripMenuItem generateBackgroundBoxToolStripMenuItem;
        private System.Windows.Forms.ToolStripMenuItem videoaudioToTextToolStripMenuItem;
        private System.Windows.Forms.ToolStripMenuItem sortByGapToolStripMenuItem;
        private System.Windows.Forms.ToolStripButton toolStripButtonBurnIn;
        private System.Windows.Forms.ToolStripButton toolStripButtonSpellCheck;
        private System.Windows.Forms.ToolStripMenuItem wordListsToolStripMenuItem;
        private System.Windows.Forms.ToolStripMenuItem colorPickerToolStripMenuItem;
        private System.Windows.Forms.ToolStripMenuItem convertColorsToDialogToolStripMenuItem;
        private System.Windows.Forms.PictureBox pictureBoxRecord;
        private System.Windows.Forms.ToolStripMenuItem audioToTextWhisperTolStripMenuItem;
        private System.Windows.Forms.ToolStripButton toolStripButtonSourceView;
        private System.Windows.Forms.ToolStripMenuItem removeTranslationToolStripMenuItem;
        private System.Windows.Forms.ToolStripMenuItem generateVideoWithSoftcodedSubtitlesToolStripMenuItem;
        private System.Windows.Forms.ToolStripMenuItem toolStripMenuItemExportTtmlImage;
<<<<<<< HEAD
        private System.Windows.Forms.NumericUpDown numericUpDownLayer;
        private System.Windows.Forms.Label labelLayer;
=======
        private System.Windows.Forms.ToolStripSeparator toolStripSeparator4Extend;
        private System.Windows.Forms.ToolStripMenuItem toolStripMenuItemSetLayer;
>>>>>>> f6fd9b19
    }
}<|MERGE_RESOLUTION|>--- conflicted
+++ resolved
@@ -40,9 +40,9 @@
         {
             this.components = new System.ComponentModel.Container();
             System.ComponentModel.ComponentResourceManager resources = new System.ComponentModel.ComponentResourceManager(typeof(Main));
-            Nikse.SubtitleEdit.Core.Common.TimeCode timeCode3 = new Nikse.SubtitleEdit.Core.Common.TimeCode();
             Nikse.SubtitleEdit.Core.Common.TimeCode timeCode1 = new Nikse.SubtitleEdit.Core.Common.TimeCode();
             Nikse.SubtitleEdit.Core.Common.TimeCode timeCode2 = new Nikse.SubtitleEdit.Core.Common.TimeCode();
+            Nikse.SubtitleEdit.Core.Common.TimeCode timeCode3 = new Nikse.SubtitleEdit.Core.Common.TimeCode();
             this.statusStrip1 = new System.Windows.Forms.StatusStrip();
             this.labelStatus = new System.Windows.Forms.ToolStripStatusLabel();
             this.toolStripSelected = new System.Windows.Forms.ToolStripStatusLabel();
@@ -355,6 +355,7 @@
             this.saveFileDialog1 = new System.Windows.Forms.SaveFileDialog();
             this.groupBoxVideo = new System.Windows.Forms.GroupBox();
             this.labelNextWord = new System.Windows.Forms.Label();
+            this.audioVisualizer = new Nikse.SubtitleEdit.Controls.AudioVisualizer();
             this.checkBoxSyncListViewWithVideoWhilePlaying = new System.Windows.Forms.CheckBox();
             this.labelVideoInfo = new System.Windows.Forms.Label();
             this.trackBarWaveformPosition = new System.Windows.Forms.TrackBar();
@@ -390,6 +391,7 @@
             this.buttonPlayCurrent = new System.Windows.Forms.Button();
             this.buttonPlayNext = new System.Windows.Forms.Button();
             this.tabPageCreate = new System.Windows.Forms.TabPage();
+            this.timeUpDownVideoPosition = new Nikse.SubtitleEdit.Controls.TimeUpDown();
             this.buttonGotoSub = new System.Windows.Forms.Button();
             this.buttonBeforeText = new System.Windows.Forms.Button();
             this.buttonSetEnd = new System.Windows.Forms.Button();
@@ -407,6 +409,7 @@
             this.labelVideoPosition = new System.Windows.Forms.Label();
             this.buttonSecBack1 = new System.Windows.Forms.Button();
             this.tabPageAdjust = new System.Windows.Forms.TabPage();
+            this.timeUpDownVideoPositionAdjust = new Nikse.SubtitleEdit.Controls.TimeUpDown();
             this.buttonAdjustSetEndTime = new System.Windows.Forms.Button();
             this.buttonSetEndAndGoToNext = new System.Windows.Forms.Button();
             this.buttonSetStartAndOffsetRest = new System.Windows.Forms.Button();
@@ -459,12 +462,14 @@
             this.splitContainerMain = new System.Windows.Forms.SplitContainer();
             this.splitContainer1 = new System.Windows.Forms.SplitContainer();
             this.splitContainerListViewAndText = new System.Windows.Forms.SplitContainer();
+            this.SubtitleListview1 = new Nikse.SubtitleEdit.Controls.SubtitleListView();
             this.imageListBookmarks = new System.Windows.Forms.ImageList(this.components);
             this.groupBoxEdit = new System.Windows.Forms.GroupBox();
             this.numericUpDownLayer = new System.Windows.Forms.NumericUpDown();
             this.labelLayer = new System.Windows.Forms.Label();
             this.panelBookmark = new System.Windows.Forms.Panel();
             this.labelBookmark = new System.Windows.Forms.Label();
+            this.textBoxListViewText = new Nikse.SubtitleEdit.Controls.SETextBox();
             this.contextMenuStripTextBoxListView = new System.Windows.Forms.ContextMenuStrip(this.components);
             this.toolStripSeparatorSpellCheckSuggestions = new System.Windows.Forms.ToolStripSeparator();
             this.toolStripMenuItemSpellCheckSkipOnce = new System.Windows.Forms.ToolStripMenuItem();
@@ -526,11 +531,13 @@
             this.labelTextOriginalLineLengths = new System.Windows.Forms.Label();
             this.labelOriginalText = new System.Windows.Forms.Label();
             this.labelText = new System.Windows.Forms.Label();
+            this.textBoxListViewTextOriginal = new Nikse.SubtitleEdit.Controls.SETextBox();
             this.buttonAutoBreak = new System.Windows.Forms.Button();
             this.labelTextLineLengths = new System.Windows.Forms.Label();
             this.labelTextLineTotal = new System.Windows.Forms.Label();
             this.labelCharactersPerSecond = new System.Windows.Forms.Label();
             this.buttonUnBreak = new System.Windows.Forms.Button();
+            this.timeUpDownStartTime = new Nikse.SubtitleEdit.Controls.TimeUpDown();
             this.numericUpDownDuration = new System.Windows.Forms.NumericUpDown();
             this.buttonPrevious = new System.Windows.Forms.Button();
             this.buttonNext = new System.Windows.Forms.Button();
@@ -558,6 +565,7 @@
             this.startOfLefttorightOverrideLROToolStripMenuItem = new System.Windows.Forms.ToolStripMenuItem();
             this.startOfRighttoleftOverrideRLOToolStripMenuItem = new System.Windows.Forms.ToolStripMenuItem();
             this.panelVideoPlayer = new System.Windows.Forms.Panel();
+            this.mediaPlayer = new Nikse.SubtitleEdit.Controls.VideoPlayerContainer();
             this.contextMenuStripEmpty = new System.Windows.Forms.ContextMenuStrip(this.components);
             this.insertLineToolStripMenuItem = new System.Windows.Forms.ToolStripMenuItem();
             this.aSSStylesToolStripMenuItem = new System.Windows.Forms.ToolStripMenuItem();
@@ -566,18 +574,7 @@
             this.timerOriginalTextUndo = new System.Windows.Forms.Timer(this.components);
             this.contextMenuStripShowVideoControls = new System.Windows.Forms.ContextMenuStrip(this.components);
             this.toolStripMenuItemShowVideoControls = new System.Windows.Forms.ToolStripMenuItem();
-<<<<<<< HEAD
-            this.SubtitleListview1 = new Nikse.SubtitleEdit.Controls.SubtitleListView();
-            this.textBoxListViewText = new Nikse.SubtitleEdit.Controls.SETextBox();
-            this.textBoxListViewTextOriginal = new Nikse.SubtitleEdit.Controls.SETextBox();
-            this.timeUpDownStartTime = new Nikse.SubtitleEdit.Controls.TimeUpDown();
-            this.mediaPlayer = new Nikse.SubtitleEdit.Controls.VideoPlayerContainer();
-            this.audioVisualizer = new Nikse.SubtitleEdit.Controls.AudioVisualizer();
-            this.timeUpDownVideoPosition = new Nikse.SubtitleEdit.Controls.TimeUpDown();
-            this.timeUpDownVideoPositionAdjust = new Nikse.SubtitleEdit.Controls.TimeUpDown();
-=======
             this.toolStripMenuItemSetLayer = new System.Windows.Forms.ToolStripMenuItem();
->>>>>>> f6fd9b19
             this.statusStrip1.SuspendLayout();
             this.toolStrip1.SuspendLayout();
             this.menuStrip1.SuspendLayout();
@@ -2677,11 +2674,7 @@
             this.toolStripMenuItemSelectedLines,
             this.toolStripMenuItemGoogleMicrosoftTranslateSelLine});
             this.contextMenuStripListView.Name = "contextMenuStripListView";
-<<<<<<< HEAD
-            this.contextMenuStripListView.Size = new System.Drawing.Size(285, 776);
-=======
             this.contextMenuStripListView.Size = new System.Drawing.Size(285, 826);
->>>>>>> f6fd9b19
             this.contextMenuStripListView.Closed += new System.Windows.Forms.ToolStripDropDownClosedEventHandler(this.MenuClosed);
             this.contextMenuStripListView.Opening += new System.ComponentModel.CancelEventHandler(this.ContextMenuStripListViewOpening);
             this.contextMenuStripListView.Opened += new System.EventHandler(this.MenuOpened);
@@ -3258,2277 +3251,6 @@
             this.labelNextWord.TabIndex = 13;
             this.labelNextWord.Text = "Next: xxx";
             this.labelNextWord.TextAlign = System.Drawing.ContentAlignment.MiddleCenter;
-            // 
-            // checkBoxSyncListViewWithVideoWhilePlaying
-            // 
-            this.checkBoxSyncListViewWithVideoWhilePlaying.AutoSize = true;
-            this.checkBoxSyncListViewWithVideoWhilePlaying.Location = new System.Drawing.Point(558, 11);
-            this.checkBoxSyncListViewWithVideoWhilePlaying.Name = "checkBoxSyncListViewWithVideoWhilePlaying";
-            this.checkBoxSyncListViewWithVideoWhilePlaying.Size = new System.Drawing.Size(205, 17);
-            this.checkBoxSyncListViewWithVideoWhilePlaying.TabIndex = 1;
-            this.checkBoxSyncListViewWithVideoWhilePlaying.Text = "Sync listview with movie when playing";
-            this.checkBoxSyncListViewWithVideoWhilePlaying.UseVisualStyleBackColor = true;
-            // 
-            // labelVideoInfo
-            // 
-            this.labelVideoInfo.Anchor = ((System.Windows.Forms.AnchorStyles)((System.Windows.Forms.AnchorStyles.Top | System.Windows.Forms.AnchorStyles.Right)));
-            this.labelVideoInfo.Location = new System.Drawing.Point(603, 12);
-            this.labelVideoInfo.Name = "labelVideoInfo";
-            this.labelVideoInfo.Size = new System.Drawing.Size(369, 19);
-            this.labelVideoInfo.TabIndex = 12;
-            this.labelVideoInfo.Text = "No video file loaded";
-            this.labelVideoInfo.TextAlign = System.Drawing.ContentAlignment.TopRight;
-            // 
-            // trackBarWaveformPosition
-            // 
-            this.trackBarWaveformPosition.Anchor = ((System.Windows.Forms.AnchorStyles)(((System.Windows.Forms.AnchorStyles.Bottom | System.Windows.Forms.AnchorStyles.Left) 
-            | System.Windows.Forms.AnchorStyles.Right)));
-            this.trackBarWaveformPosition.AutoSize = false;
-            this.trackBarWaveformPosition.Location = new System.Drawing.Point(674, 267);
-            this.trackBarWaveformPosition.Maximum = 1000;
-            this.trackBarWaveformPosition.Name = "trackBarWaveformPosition";
-            this.trackBarWaveformPosition.Size = new System.Drawing.Size(297, 20);
-            this.trackBarWaveformPosition.TabIndex = 11;
-            this.trackBarWaveformPosition.TickStyle = System.Windows.Forms.TickStyle.None;
-            this.trackBarWaveformPosition.ValueChanged += new System.EventHandler(this.trackBarWaveformPosition_ValueChanged);
-            this.trackBarWaveformPosition.KeyDown += new System.Windows.Forms.KeyEventHandler(this.trackBarWaveformPosition_KeyDown);
-            // 
-            // panelWaveformControls
-            // 
-            this.panelWaveformControls.Anchor = ((System.Windows.Forms.AnchorStyles)((System.Windows.Forms.AnchorStyles.Bottom | System.Windows.Forms.AnchorStyles.Left)));
-            this.panelWaveformControls.Controls.Add(this.toolStripWaveControls);
-            this.panelWaveformControls.Location = new System.Drawing.Point(474, 265);
-            this.panelWaveformControls.Name = "panelWaveformControls";
-            this.panelWaveformControls.Size = new System.Drawing.Size(205, 30);
-            this.panelWaveformControls.TabIndex = 10;
-            // 
-            // toolStripWaveControls
-            // 
-            this.toolStripWaveControls.Anchor = ((System.Windows.Forms.AnchorStyles)((System.Windows.Forms.AnchorStyles.Bottom | System.Windows.Forms.AnchorStyles.Left)));
-            this.toolStripWaveControls.Dock = System.Windows.Forms.DockStyle.None;
-            this.toolStripWaveControls.GripStyle = System.Windows.Forms.ToolStripGripStyle.Hidden;
-            this.toolStripWaveControls.Items.AddRange(new System.Windows.Forms.ToolStripItem[] {
-            this.toolStripButtonWaveformZoomOut,
-            this.toolStripComboBoxWaveform,
-            this.toolStripButtonWaveformZoomIn,
-            this.toolStripSeparator16,
-            this.toolStripButtonWaveformPause,
-            this.toolStripButtonWaveformPlay,
-            this.toolStripButtonLockCenter,
-            this.toolStripSplitButtonPlayRate});
-            this.toolStripWaveControls.Location = new System.Drawing.Point(0, 3);
-            this.toolStripWaveControls.Name = "toolStripWaveControls";
-            this.toolStripWaveControls.Size = new System.Drawing.Size(197, 25);
-            this.toolStripWaveControls.TabIndex = 0;
-            this.toolStripWaveControls.Text = "toolStrip2";
-            // 
-            // toolStripButtonWaveformZoomOut
-            // 
-            this.toolStripButtonWaveformZoomOut.DisplayStyle = System.Windows.Forms.ToolStripItemDisplayStyle.Image;
-            this.toolStripButtonWaveformZoomOut.Image = ((System.Drawing.Image)(resources.GetObject("toolStripButtonWaveformZoomOut.Image")));
-            this.toolStripButtonWaveformZoomOut.ImageTransparentColor = System.Drawing.Color.Magenta;
-            this.toolStripButtonWaveformZoomOut.Name = "toolStripButtonWaveformZoomOut";
-            this.toolStripButtonWaveformZoomOut.Size = new System.Drawing.Size(23, 22);
-            this.toolStripButtonWaveformZoomOut.Text = "toolStripButton3";
-            this.toolStripButtonWaveformZoomOut.Click += new System.EventHandler(this.toolStripButtonWaveformZoomOut_Click);
-            // 
-            // toolStripComboBoxWaveform
-            // 
-            this.toolStripComboBoxWaveform.AutoSize = false;
-            this.toolStripComboBoxWaveform.DropDownStyle = System.Windows.Forms.ComboBoxStyle.DropDownList;
-            this.toolStripComboBoxWaveform.Name = "toolStripComboBoxWaveform";
-            this.toolStripComboBoxWaveform.Size = new System.Drawing.Size(62, 23);
-            // 
-            // toolStripButtonWaveformZoomIn
-            // 
-            this.toolStripButtonWaveformZoomIn.DisplayStyle = System.Windows.Forms.ToolStripItemDisplayStyle.Image;
-            this.toolStripButtonWaveformZoomIn.Image = ((System.Drawing.Image)(resources.GetObject("toolStripButtonWaveformZoomIn.Image")));
-            this.toolStripButtonWaveformZoomIn.ImageTransparentColor = System.Drawing.Color.Magenta;
-            this.toolStripButtonWaveformZoomIn.Name = "toolStripButtonWaveformZoomIn";
-            this.toolStripButtonWaveformZoomIn.Size = new System.Drawing.Size(23, 22);
-            this.toolStripButtonWaveformZoomIn.Text = "toolStripButton1";
-            this.toolStripButtonWaveformZoomIn.Click += new System.EventHandler(this.toolStripButtonWaveformZoomIn_Click);
-            // 
-            // toolStripSeparator16
-            // 
-            this.toolStripSeparator16.Name = "toolStripSeparator16";
-            this.toolStripSeparator16.Size = new System.Drawing.Size(6, 25);
-            // 
-            // toolStripButtonWaveformPause
-            // 
-            this.toolStripButtonWaveformPause.AutoToolTip = false;
-            this.toolStripButtonWaveformPause.DisplayStyle = System.Windows.Forms.ToolStripItemDisplayStyle.Image;
-            this.toolStripButtonWaveformPause.Image = ((System.Drawing.Image)(resources.GetObject("toolStripButtonWaveformPause.Image")));
-            this.toolStripButtonWaveformPause.ImageTransparentColor = System.Drawing.Color.Magenta;
-            this.toolStripButtonWaveformPause.Name = "toolStripButtonWaveformPause";
-            this.toolStripButtonWaveformPause.Size = new System.Drawing.Size(23, 22);
-            this.toolStripButtonWaveformPause.Text = "toolStripButton1";
-            this.toolStripButtonWaveformPause.Visible = false;
-            this.toolStripButtonWaveformPause.Click += new System.EventHandler(this.toolStripButtonWaveformPause_Click);
-            // 
-            // toolStripButtonWaveformPlay
-            // 
-            this.toolStripButtonWaveformPlay.AutoToolTip = false;
-            this.toolStripButtonWaveformPlay.DisplayStyle = System.Windows.Forms.ToolStripItemDisplayStyle.Image;
-            this.toolStripButtonWaveformPlay.Image = ((System.Drawing.Image)(resources.GetObject("toolStripButtonWaveformPlay.Image")));
-            this.toolStripButtonWaveformPlay.ImageTransparentColor = System.Drawing.Color.Magenta;
-            this.toolStripButtonWaveformPlay.Name = "toolStripButtonWaveformPlay";
-            this.toolStripButtonWaveformPlay.Size = new System.Drawing.Size(23, 22);
-            this.toolStripButtonWaveformPlay.Text = "toolStripButton1";
-            this.toolStripButtonWaveformPlay.Click += new System.EventHandler(this.toolStripButtonWaveformPlay_Click);
-            // 
-            // toolStripButtonLockCenter
-            // 
-            this.toolStripButtonLockCenter.DisplayStyle = System.Windows.Forms.ToolStripItemDisplayStyle.Image;
-            this.toolStripButtonLockCenter.Image = ((System.Drawing.Image)(resources.GetObject("toolStripButtonLockCenter.Image")));
-            this.toolStripButtonLockCenter.ImageTransparentColor = System.Drawing.Color.Magenta;
-            this.toolStripButtonLockCenter.Name = "toolStripButtonLockCenter";
-            this.toolStripButtonLockCenter.Size = new System.Drawing.Size(23, 22);
-            this.toolStripButtonLockCenter.Text = "Center";
-            this.toolStripButtonLockCenter.Click += new System.EventHandler(this.toolStripButtonLockCenter_Click);
-            // 
-            // toolStripSplitButtonPlayRate
-            // 
-            this.toolStripSplitButtonPlayRate.DisplayStyle = System.Windows.Forms.ToolStripItemDisplayStyle.Image;
-            this.toolStripSplitButtonPlayRate.Image = ((System.Drawing.Image)(resources.GetObject("toolStripSplitButtonPlayRate.Image")));
-            this.toolStripSplitButtonPlayRate.ImageTransparentColor = System.Drawing.Color.Magenta;
-            this.toolStripSplitButtonPlayRate.Name = "toolStripSplitButtonPlayRate";
-            this.toolStripSplitButtonPlayRate.Size = new System.Drawing.Size(32, 22);
-            this.toolStripSplitButtonPlayRate.Text = "Play rate (speed)";
-            this.toolStripSplitButtonPlayRate.ButtonClick += new System.EventHandler(this.toolStripSplitButtonPlayRate_ButtonClick);
-            // 
-            // tabControlModes
-            // 
-            this.tabControlModes.Controls.Add(this.tabPageTranslate);
-            this.tabControlModes.Controls.Add(this.tabPageCreate);
-            this.tabControlModes.Controls.Add(this.tabPageAdjust);
-            this.tabControlModes.Location = new System.Drawing.Point(6, 14);
-            this.tabControlModes.Name = "tabControlModes";
-            this.tabControlModes.SelectedIndex = 0;
-            this.tabControlModes.Size = new System.Drawing.Size(467, 283);
-            this.tabControlModes.TabIndex = 0;
-            this.tabControlModes.SelectedIndexChanged += new System.EventHandler(this.TabControlModes_SelectedIndexChanged);
-            // 
-            // tabPageTranslate
-            // 
-            this.tabPageTranslate.Controls.Add(this.labelTranslateTip);
-            this.tabPageTranslate.Controls.Add(this.groupBoxTranslateSearch);
-            this.tabPageTranslate.Controls.Add(this.groupBoxAutoContinue);
-            this.tabPageTranslate.Controls.Add(this.buttonStop);
-            this.tabPageTranslate.Controls.Add(this.groupBoxAutoRepeat);
-            this.tabPageTranslate.Controls.Add(this.buttonPlayPrevious);
-            this.tabPageTranslate.Controls.Add(this.buttonPlayCurrent);
-            this.tabPageTranslate.Controls.Add(this.buttonPlayNext);
-            this.tabPageTranslate.Location = new System.Drawing.Point(4, 22);
-            this.tabPageTranslate.Name = "tabPageTranslate";
-            this.tabPageTranslate.Padding = new System.Windows.Forms.Padding(3);
-            this.tabPageTranslate.Size = new System.Drawing.Size(459, 257);
-            this.tabPageTranslate.TabIndex = 0;
-            this.tabPageTranslate.Text = "Translate";
-            // 
-            // labelTranslateTip
-            // 
-            this.labelTranslateTip.AutoSize = true;
-            this.labelTranslateTip.ForeColor = System.Drawing.Color.Gray;
-            this.labelTranslateTip.Location = new System.Drawing.Point(10, 225);
-            this.labelTranslateTip.Name = "labelTranslateTip";
-            this.labelTranslateTip.Size = new System.Drawing.Size(294, 13);
-            this.labelTranslateTip.TabIndex = 7;
-            this.labelTranslateTip.Text = "Tip: Use <alt+arrow up/down> to go to previous/next subtitle";
-            // 
-            // groupBoxTranslateSearch
-            // 
-            this.groupBoxTranslateSearch.Controls.Add(this.buttonCustomUrl2);
-            this.groupBoxTranslateSearch.Controls.Add(this.buttonCustomUrl1);
-            this.groupBoxTranslateSearch.Controls.Add(this.buttonGoogleTranslateIt);
-            this.groupBoxTranslateSearch.Controls.Add(this.buttonGoogleIt);
-            this.groupBoxTranslateSearch.Controls.Add(this.textBoxSearchWord);
-            this.groupBoxTranslateSearch.Location = new System.Drawing.Point(192, 68);
-            this.groupBoxTranslateSearch.Name = "groupBoxTranslateSearch";
-            this.groupBoxTranslateSearch.Size = new System.Drawing.Size(256, 150);
-            this.groupBoxTranslateSearch.TabIndex = 6;
-            this.groupBoxTranslateSearch.TabStop = false;
-            this.groupBoxTranslateSearch.Text = "Search text online";
-            // 
-            // buttonCustomUrl2
-            // 
-            this.buttonCustomUrl2.ImeMode = System.Windows.Forms.ImeMode.NoControl;
-            this.buttonCustomUrl2.Location = new System.Drawing.Point(6, 118);
-            this.buttonCustomUrl2.Name = "buttonCustomUrl2";
-            this.buttonCustomUrl2.Size = new System.Drawing.Size(244, 23);
-            this.buttonCustomUrl2.TabIndex = 4;
-            this.buttonCustomUrl2.Text = "Custom URL";
-            this.buttonCustomUrl2.UseVisualStyleBackColor = true;
-            this.buttonCustomUrl2.Click += new System.EventHandler(this.buttonCustomUrl2_Click);
-            // 
-            // buttonCustomUrl1
-            // 
-            this.buttonCustomUrl1.ImeMode = System.Windows.Forms.ImeMode.NoControl;
-            this.buttonCustomUrl1.Location = new System.Drawing.Point(6, 91);
-            this.buttonCustomUrl1.Name = "buttonCustomUrl1";
-            this.buttonCustomUrl1.Size = new System.Drawing.Size(244, 23);
-            this.buttonCustomUrl1.TabIndex = 3;
-            this.buttonCustomUrl1.Text = "Custom URL";
-            this.buttonCustomUrl1.UseVisualStyleBackColor = true;
-            this.buttonCustomUrl1.Click += new System.EventHandler(this.buttonCustomUrl_Click);
-            // 
-            // buttonGoogleTranslateIt
-            // 
-            this.buttonGoogleTranslateIt.ImeMode = System.Windows.Forms.ImeMode.NoControl;
-            this.buttonGoogleTranslateIt.Location = new System.Drawing.Point(132, 63);
-            this.buttonGoogleTranslateIt.Name = "buttonGoogleTranslateIt";
-            this.buttonGoogleTranslateIt.Size = new System.Drawing.Size(118, 23);
-            this.buttonGoogleTranslateIt.TabIndex = 2;
-            this.buttonGoogleTranslateIt.Text = "Google translate it";
-            this.buttonGoogleTranslateIt.UseVisualStyleBackColor = true;
-            this.buttonGoogleTranslateIt.Click += new System.EventHandler(this.buttonGoogleTranslateIt_Click);
-            // 
-            // buttonGoogleIt
-            // 
-            this.buttonGoogleIt.ImeMode = System.Windows.Forms.ImeMode.NoControl;
-            this.buttonGoogleIt.Location = new System.Drawing.Point(6, 63);
-            this.buttonGoogleIt.Name = "buttonGoogleIt";
-            this.buttonGoogleIt.Size = new System.Drawing.Size(120, 23);
-            this.buttonGoogleIt.TabIndex = 1;
-            this.buttonGoogleIt.Text = "Google it";
-            this.buttonGoogleIt.UseVisualStyleBackColor = true;
-            this.buttonGoogleIt.Click += new System.EventHandler(this.buttonGoogleIt_Click);
-            // 
-            // textBoxSearchWord
-            // 
-            this.textBoxSearchWord.Location = new System.Drawing.Point(6, 18);
-            this.textBoxSearchWord.Multiline = true;
-            this.textBoxSearchWord.Name = "textBoxSearchWord";
-            this.textBoxSearchWord.Size = new System.Drawing.Size(244, 39);
-            this.textBoxSearchWord.TabIndex = 0;
-            // 
-            // groupBoxAutoContinue
-            // 
-            this.groupBoxAutoContinue.Controls.Add(this.comboBoxAutoContinue);
-            this.groupBoxAutoContinue.Controls.Add(this.labelAutoContinueDelay);
-            this.groupBoxAutoContinue.Controls.Add(this.checkBoxAutoContinue);
-            this.groupBoxAutoContinue.Location = new System.Drawing.Point(6, 120);
-            this.groupBoxAutoContinue.Name = "groupBoxAutoContinue";
-            this.groupBoxAutoContinue.Size = new System.Drawing.Size(182, 98);
-            this.groupBoxAutoContinue.TabIndex = 1;
-            this.groupBoxAutoContinue.TabStop = false;
-            this.groupBoxAutoContinue.Text = "Auto continue";
-            // 
-            // comboBoxAutoContinue
-            // 
-            this.comboBoxAutoContinue.DropDownStyle = System.Windows.Forms.ComboBoxStyle.DropDownList;
-            this.comboBoxAutoContinue.FormattingEnabled = true;
-            this.comboBoxAutoContinue.Items.AddRange(new object[] {
-            "0",
-            "1",
-            "2",
-            "3",
-            "4",
-            "5",
-            "6",
-            "7",
-            "8",
-            "9",
-            "10",
-            "11",
-            "12",
-            "13",
-            "14",
-            "15"});
-            this.comboBoxAutoContinue.Location = new System.Drawing.Point(6, 59);
-            this.comboBoxAutoContinue.Name = "comboBoxAutoContinue";
-            this.comboBoxAutoContinue.Size = new System.Drawing.Size(96, 21);
-            this.comboBoxAutoContinue.TabIndex = 2;
-            // 
-            // labelAutoContinueDelay
-            // 
-            this.labelAutoContinueDelay.AutoSize = true;
-            this.labelAutoContinueDelay.Location = new System.Drawing.Point(7, 43);
-            this.labelAutoContinueDelay.Name = "labelAutoContinueDelay";
-            this.labelAutoContinueDelay.Size = new System.Drawing.Size(83, 13);
-            this.labelAutoContinueDelay.TabIndex = 1;
-            this.labelAutoContinueDelay.Text = "Delay (seconds)";
-            // 
-            // checkBoxAutoContinue
-            // 
-            this.checkBoxAutoContinue.AutoSize = true;
-            this.checkBoxAutoContinue.Location = new System.Drawing.Point(10, 19);
-            this.checkBoxAutoContinue.Name = "checkBoxAutoContinue";
-            this.checkBoxAutoContinue.Size = new System.Drawing.Size(107, 17);
-            this.checkBoxAutoContinue.TabIndex = 0;
-            this.checkBoxAutoContinue.Text = "Auto continue on";
-            this.checkBoxAutoContinue.UseVisualStyleBackColor = true;
-            // 
-            // buttonStop
-            // 
-            this.buttonStop.ImeMode = System.Windows.Forms.ImeMode.NoControl;
-            this.buttonStop.Location = new System.Drawing.Point(282, 42);
-            this.buttonStop.Name = "buttonStop";
-            this.buttonStop.Size = new System.Drawing.Size(76, 23);
-            this.buttonStop.TabIndex = 5;
-            this.buttonStop.Text = "Pa&use";
-            this.buttonStop.UseVisualStyleBackColor = true;
-            this.buttonStop.Click += new System.EventHandler(this.buttonStop_Click);
-            // 
-            // groupBoxAutoRepeat
-            // 
-            this.groupBoxAutoRepeat.Controls.Add(this.comboBoxAutoRepeat);
-            this.groupBoxAutoRepeat.Controls.Add(this.labelAutoRepeatCount);
-            this.groupBoxAutoRepeat.Controls.Add(this.checkBoxAutoRepeatOn);
-            this.groupBoxAutoRepeat.Location = new System.Drawing.Point(6, 14);
-            this.groupBoxAutoRepeat.Name = "groupBoxAutoRepeat";
-            this.groupBoxAutoRepeat.Size = new System.Drawing.Size(182, 100);
-            this.groupBoxAutoRepeat.TabIndex = 0;
-            this.groupBoxAutoRepeat.TabStop = false;
-            this.groupBoxAutoRepeat.Text = "Auto repeat";
-            // 
-            // comboBoxAutoRepeat
-            // 
-            this.comboBoxAutoRepeat.DropDownStyle = System.Windows.Forms.ComboBoxStyle.DropDownList;
-            this.comboBoxAutoRepeat.FormattingEnabled = true;
-            this.comboBoxAutoRepeat.Items.AddRange(new object[] {
-            "0",
-            "1",
-            "2",
-            "3",
-            "4",
-            "5",
-            "6",
-            "7",
-            "8",
-            "9"});
-            this.comboBoxAutoRepeat.Location = new System.Drawing.Point(6, 60);
-            this.comboBoxAutoRepeat.Name = "comboBoxAutoRepeat";
-            this.comboBoxAutoRepeat.Size = new System.Drawing.Size(96, 21);
-            this.comboBoxAutoRepeat.TabIndex = 2;
-            // 
-            // labelAutoRepeatCount
-            // 
-            this.labelAutoRepeatCount.AutoSize = true;
-            this.labelAutoRepeatCount.Location = new System.Drawing.Point(6, 44);
-            this.labelAutoRepeatCount.Name = "labelAutoRepeatCount";
-            this.labelAutoRepeatCount.Size = new System.Drawing.Size(105, 13);
-            this.labelAutoRepeatCount.TabIndex = 1;
-            this.labelAutoRepeatCount.Text = "Repeat count (times)";
-            // 
-            // checkBoxAutoRepeatOn
-            // 
-            this.checkBoxAutoRepeatOn.AutoSize = true;
-            this.checkBoxAutoRepeatOn.Checked = true;
-            this.checkBoxAutoRepeatOn.CheckState = System.Windows.Forms.CheckState.Checked;
-            this.checkBoxAutoRepeatOn.Location = new System.Drawing.Point(10, 19);
-            this.checkBoxAutoRepeatOn.Name = "checkBoxAutoRepeatOn";
-            this.checkBoxAutoRepeatOn.Size = new System.Drawing.Size(96, 17);
-            this.checkBoxAutoRepeatOn.TabIndex = 0;
-            this.checkBoxAutoRepeatOn.Text = "Auto repeat on";
-            this.checkBoxAutoRepeatOn.UseVisualStyleBackColor = true;
-            // 
-            // buttonPlayPrevious
-            // 
-            this.buttonPlayPrevious.ImeMode = System.Windows.Forms.ImeMode.NoControl;
-            this.buttonPlayPrevious.Location = new System.Drawing.Point(200, 14);
-            this.buttonPlayPrevious.Name = "buttonPlayPrevious";
-            this.buttonPlayPrevious.Size = new System.Drawing.Size(76, 23);
-            this.buttonPlayPrevious.TabIndex = 2;
-            this.buttonPlayPrevious.Text = "<< Previous";
-            this.buttonPlayPrevious.UseVisualStyleBackColor = true;
-            this.buttonPlayPrevious.Click += new System.EventHandler(this.buttonPlayPrevious_Click);
-            // 
-            // buttonPlayCurrent
-            // 
-            this.buttonPlayCurrent.ImeMode = System.Windows.Forms.ImeMode.NoControl;
-            this.buttonPlayCurrent.Location = new System.Drawing.Point(282, 14);
-            this.buttonPlayCurrent.Name = "buttonPlayCurrent";
-            this.buttonPlayCurrent.Size = new System.Drawing.Size(76, 23);
-            this.buttonPlayCurrent.TabIndex = 3;
-            this.buttonPlayCurrent.Text = "&Play current";
-            this.buttonPlayCurrent.UseVisualStyleBackColor = true;
-            this.buttonPlayCurrent.Click += new System.EventHandler(this.ButtonPlayCurrentClick);
-            // 
-            // buttonPlayNext
-            // 
-            this.buttonPlayNext.ImeMode = System.Windows.Forms.ImeMode.NoControl;
-            this.buttonPlayNext.Location = new System.Drawing.Point(363, 14);
-            this.buttonPlayNext.Name = "buttonPlayNext";
-            this.buttonPlayNext.Size = new System.Drawing.Size(76, 23);
-            this.buttonPlayNext.TabIndex = 4;
-            this.buttonPlayNext.Text = "Next >>";
-            this.buttonPlayNext.UseVisualStyleBackColor = true;
-            this.buttonPlayNext.Click += new System.EventHandler(this.buttonPlayNext_Click);
-            // 
-            // tabPageCreate
-            // 
-            this.tabPageCreate.Controls.Add(this.timeUpDownVideoPosition);
-            this.tabPageCreate.Controls.Add(this.buttonGotoSub);
-            this.tabPageCreate.Controls.Add(this.buttonBeforeText);
-            this.tabPageCreate.Controls.Add(this.buttonSetEnd);
-            this.tabPageCreate.Controls.Add(this.buttonInsertNewText);
-            this.tabPageCreate.Controls.Add(this.buttonSetStartTime);
-            this.tabPageCreate.Controls.Add(this.labelCreateF12);
-            this.tabPageCreate.Controls.Add(this.labelCreateF11);
-            this.tabPageCreate.Controls.Add(this.labelCreateF10);
-            this.tabPageCreate.Controls.Add(this.labelCreateF9);
-            this.tabPageCreate.Controls.Add(this.buttonForward2);
-            this.tabPageCreate.Controls.Add(this.numericUpDownSec2);
-            this.tabPageCreate.Controls.Add(this.buttonSecBack2);
-            this.tabPageCreate.Controls.Add(this.buttonForward1);
-            this.tabPageCreate.Controls.Add(this.numericUpDownSec1);
-            this.tabPageCreate.Controls.Add(this.labelVideoPosition);
-            this.tabPageCreate.Controls.Add(this.buttonSecBack1);
-            this.tabPageCreate.Location = new System.Drawing.Point(4, 22);
-            this.tabPageCreate.Name = "tabPageCreate";
-            this.tabPageCreate.Padding = new System.Windows.Forms.Padding(3);
-            this.tabPageCreate.Size = new System.Drawing.Size(459, 257);
-            this.tabPageCreate.TabIndex = 1;
-            this.tabPageCreate.Text = "Create";
-            this.tabPageCreate.UseVisualStyleBackColor = true;
-            // 
-            // buttonGotoSub
-            // 
-            this.buttonGotoSub.Location = new System.Drawing.Point(6, 58);
-            this.buttonGotoSub.Name = "buttonGotoSub";
-            this.buttonGotoSub.Size = new System.Drawing.Size(180, 23);
-            this.buttonGotoSub.TabIndex = 2;
-            this.buttonGotoSub.Text = "Go to subposition and pause";
-            this.buttonGotoSub.UseVisualStyleBackColor = true;
-            this.buttonGotoSub.Click += new System.EventHandler(this.buttonGotoSub_Click);
-            this.buttonGotoSub.MouseEnter += new System.EventHandler(this.buttonGotoSub_MouseEnter);
-            // 
-            // buttonBeforeText
-            // 
-            this.buttonBeforeText.Location = new System.Drawing.Point(6, 32);
-            this.buttonBeforeText.Name = "buttonBeforeText";
-            this.buttonBeforeText.Size = new System.Drawing.Size(180, 23);
-            this.buttonBeforeText.TabIndex = 1;
-            this.buttonBeforeText.Text = "Play from just before &text";
-            this.buttonBeforeText.UseVisualStyleBackColor = true;
-            this.buttonBeforeText.Click += new System.EventHandler(this.buttonBeforeText_Click);
-            this.buttonBeforeText.MouseEnter += new System.EventHandler(this.buttonBeforeText_MouseEnter);
-            // 
-            // buttonSetEnd
-            // 
-            this.buttonSetEnd.Location = new System.Drawing.Point(6, 110);
-            this.buttonSetEnd.Name = "buttonSetEnd";
-            this.buttonSetEnd.Size = new System.Drawing.Size(180, 23);
-            this.buttonSetEnd.TabIndex = 4;
-            this.buttonSetEnd.Text = "Set &end time";
-            this.buttonSetEnd.UseVisualStyleBackColor = true;
-            this.buttonSetEnd.Click += new System.EventHandler(this.ButtonSetEndClick);
-            this.buttonSetEnd.MouseEnter += new System.EventHandler(this.buttonSetEnd_MouseEnter);
-            // 
-            // buttonInsertNewText
-            // 
-            this.buttonInsertNewText.Location = new System.Drawing.Point(6, 6);
-            this.buttonInsertNewText.Name = "buttonInsertNewText";
-            this.buttonInsertNewText.Size = new System.Drawing.Size(180, 23);
-            this.buttonInsertNewText.TabIndex = 0;
-            this.buttonInsertNewText.Text = "&Insert new subtitle at vpos";
-            this.buttonInsertNewText.UseVisualStyleBackColor = true;
-            this.buttonInsertNewText.Click += new System.EventHandler(this.ButtonInsertNewTextClick);
-            this.buttonInsertNewText.MouseEnter += new System.EventHandler(this.buttonInsertNewText_MouseEnter);
-            // 
-            // buttonSetStartTime
-            // 
-            this.buttonSetStartTime.Location = new System.Drawing.Point(6, 84);
-            this.buttonSetStartTime.Name = "buttonSetStartTime";
-            this.buttonSetStartTime.Size = new System.Drawing.Size(180, 23);
-            this.buttonSetStartTime.TabIndex = 3;
-            this.buttonSetStartTime.Text = "Set &start time";
-            this.buttonSetStartTime.UseVisualStyleBackColor = true;
-            this.buttonSetStartTime.Click += new System.EventHandler(this.buttonSetStartTime_Click);
-            this.buttonSetStartTime.MouseEnter += new System.EventHandler(this.buttonSetStartTime_MouseEnter);
-            // 
-            // labelCreateF12
-            // 
-            this.labelCreateF12.AutoSize = true;
-            this.labelCreateF12.ForeColor = System.Drawing.Color.Gray;
-            this.labelCreateF12.Location = new System.Drawing.Point(188, 114);
-            this.labelCreateF12.Name = "labelCreateF12";
-            this.labelCreateF12.Size = new System.Drawing.Size(25, 13);
-            this.labelCreateF12.TabIndex = 65;
-            this.labelCreateF12.Text = "F12";
-            // 
-            // labelCreateF11
-            // 
-            this.labelCreateF11.AutoSize = true;
-            this.labelCreateF11.ForeColor = System.Drawing.Color.Gray;
-            this.labelCreateF11.Location = new System.Drawing.Point(188, 88);
-            this.labelCreateF11.Name = "labelCreateF11";
-            this.labelCreateF11.Size = new System.Drawing.Size(25, 13);
-            this.labelCreateF11.TabIndex = 64;
-            this.labelCreateF11.Text = "F11";
-            // 
-            // labelCreateF10
-            // 
-            this.labelCreateF10.AutoSize = true;
-            this.labelCreateF10.ForeColor = System.Drawing.Color.Gray;
-            this.labelCreateF10.Location = new System.Drawing.Point(188, 36);
-            this.labelCreateF10.Name = "labelCreateF10";
-            this.labelCreateF10.Size = new System.Drawing.Size(25, 13);
-            this.labelCreateF10.TabIndex = 63;
-            this.labelCreateF10.Text = "F10";
-            // 
-            // labelCreateF9
-            // 
-            this.labelCreateF9.AutoSize = true;
-            this.labelCreateF9.ForeColor = System.Drawing.Color.Gray;
-            this.labelCreateF9.Location = new System.Drawing.Point(188, 10);
-            this.labelCreateF9.Name = "labelCreateF9";
-            this.labelCreateF9.Size = new System.Drawing.Size(19, 13);
-            this.labelCreateF9.TabIndex = 62;
-            this.labelCreateF9.Text = "F9";
-            // 
-            // buttonForward2
-            // 
-            this.buttonForward2.Location = new System.Drawing.Point(130, 163);
-            this.buttonForward2.Name = "buttonForward2";
-            this.buttonForward2.Size = new System.Drawing.Size(56, 23);
-            this.buttonForward2.TabIndex = 10;
-            this.buttonForward2.Text = " >>";
-            this.buttonForward2.UseVisualStyleBackColor = true;
-            this.buttonForward2.Click += new System.EventHandler(this.buttonForward2_Click);
-            // 
-            // numericUpDownSec2
-            // 
-            this.numericUpDownSec2.DecimalPlaces = 3;
-            this.numericUpDownSec2.Increment = new decimal(new int[] {
-            1,
-            0,
-            0,
-            65536});
-            this.numericUpDownSec2.Location = new System.Drawing.Point(66, 163);
-            this.numericUpDownSec2.Maximum = new decimal(new int[] {
-            60,
-            0,
-            0,
-            0});
-            this.numericUpDownSec2.Name = "numericUpDownSec2";
-            this.numericUpDownSec2.Size = new System.Drawing.Size(58, 20);
-            this.numericUpDownSec2.TabIndex = 9;
-            this.numericUpDownSec2.Value = new decimal(new int[] {
-            5000,
-            0,
-            0,
-            196608});
-            this.numericUpDownSec2.ValueChanged += new System.EventHandler(this.NumericUpDownSec2ValueChanged);
-            // 
-            // buttonSecBack2
-            // 
-            this.buttonSecBack2.Location = new System.Drawing.Point(6, 163);
-            this.buttonSecBack2.Name = "buttonSecBack2";
-            this.buttonSecBack2.Size = new System.Drawing.Size(56, 23);
-            this.buttonSecBack2.TabIndex = 8;
-            this.buttonSecBack2.Text = "<<";
-            this.buttonSecBack2.UseVisualStyleBackColor = true;
-            this.buttonSecBack2.Click += new System.EventHandler(this.buttonSecBack2_Click);
-            // 
-            // buttonForward1
-            // 
-            this.buttonForward1.Location = new System.Drawing.Point(130, 137);
-            this.buttonForward1.Name = "buttonForward1";
-            this.buttonForward1.Size = new System.Drawing.Size(56, 23);
-            this.buttonForward1.TabIndex = 7;
-            this.buttonForward1.Text = ">>";
-            this.buttonForward1.UseVisualStyleBackColor = true;
-            this.buttonForward1.Click += new System.EventHandler(this.buttonForward1_Click);
-            // 
-            // numericUpDownSec1
-            // 
-            this.numericUpDownSec1.DecimalPlaces = 3;
-            this.numericUpDownSec1.Increment = new decimal(new int[] {
-            1,
-            0,
-            0,
-            65536});
-            this.numericUpDownSec1.Location = new System.Drawing.Point(66, 137);
-            this.numericUpDownSec1.Maximum = new decimal(new int[] {
-            60,
-            0,
-            0,
-            0});
-            this.numericUpDownSec1.Name = "numericUpDownSec1";
-            this.numericUpDownSec1.Size = new System.Drawing.Size(58, 20);
-            this.numericUpDownSec1.TabIndex = 6;
-            this.numericUpDownSec1.Value = new decimal(new int[] {
-            500,
-            0,
-            0,
-            196608});
-            this.numericUpDownSec1.ValueChanged += new System.EventHandler(this.NumericUpDownSec1ValueChanged);
-            // 
-            // labelVideoPosition
-            // 
-            this.labelVideoPosition.AutoSize = true;
-            this.labelVideoPosition.Location = new System.Drawing.Point(6, 192);
-            this.labelVideoPosition.Name = "labelVideoPosition";
-            this.labelVideoPosition.Size = new System.Drawing.Size(76, 13);
-            this.labelVideoPosition.TabIndex = 11;
-            this.labelVideoPosition.Text = "Video position:";
-            this.labelVideoPosition.TextAlign = System.Drawing.ContentAlignment.TopRight;
-            // 
-            // buttonSecBack1
-            // 
-            this.buttonSecBack1.Location = new System.Drawing.Point(6, 137);
-            this.buttonSecBack1.Name = "buttonSecBack1";
-            this.buttonSecBack1.Size = new System.Drawing.Size(56, 23);
-            this.buttonSecBack1.TabIndex = 5;
-            this.buttonSecBack1.Text = "<<";
-            this.buttonSecBack1.UseVisualStyleBackColor = true;
-            this.buttonSecBack1.Click += new System.EventHandler(this.buttonSecBack1_Click);
-            // 
-            // tabPageAdjust
-            // 
-            this.tabPageAdjust.Controls.Add(this.timeUpDownVideoPositionAdjust);
-            this.tabPageAdjust.Controls.Add(this.buttonAdjustSetEndTime);
-            this.tabPageAdjust.Controls.Add(this.buttonSetEndAndGoToNext);
-            this.tabPageAdjust.Controls.Add(this.buttonSetStartAndOffsetRest);
-            this.tabPageAdjust.Controls.Add(this.buttonAdjustSetStartTime);
-            this.tabPageAdjust.Controls.Add(this.labelAdjustF12);
-            this.tabPageAdjust.Controls.Add(this.labelAdjustF11);
-            this.tabPageAdjust.Controls.Add(this.labelAdjustF10);
-            this.tabPageAdjust.Controls.Add(this.labelAdjustF9);
-            this.tabPageAdjust.Controls.Add(this.buttonAdjustSecForward2);
-            this.tabPageAdjust.Controls.Add(this.numericUpDownSecAdjust2);
-            this.tabPageAdjust.Controls.Add(this.buttonAdjustSecBack2);
-            this.tabPageAdjust.Controls.Add(this.buttonAdjustSecForward1);
-            this.tabPageAdjust.Controls.Add(this.numericUpDownSecAdjust1);
-            this.tabPageAdjust.Controls.Add(this.buttonAdjustSecBack1);
-            this.tabPageAdjust.Controls.Add(this.labelVideoPosition2);
-            this.tabPageAdjust.Controls.Add(this.buttonAdjustGoToPosAndPause);
-            this.tabPageAdjust.Controls.Add(this.buttonAdjustPlayBefore);
-            this.tabPageAdjust.Location = new System.Drawing.Point(4, 22);
-            this.tabPageAdjust.Name = "tabPageAdjust";
-            this.tabPageAdjust.Size = new System.Drawing.Size(459, 257);
-            this.tabPageAdjust.TabIndex = 2;
-            this.tabPageAdjust.Text = "Adjust";
-            this.tabPageAdjust.UseVisualStyleBackColor = true;
-            // 
-            // buttonAdjustSetEndTime
-            // 
-            this.buttonAdjustSetEndTime.Location = new System.Drawing.Point(6, 84);
-            this.buttonAdjustSetEndTime.Name = "buttonAdjustSetEndTime";
-            this.buttonAdjustSetEndTime.Size = new System.Drawing.Size(180, 23);
-            this.buttonAdjustSetEndTime.TabIndex = 3;
-            this.buttonAdjustSetEndTime.Text = "Set end time";
-            this.buttonAdjustSetEndTime.UseVisualStyleBackColor = true;
-            this.buttonAdjustSetEndTime.Click += new System.EventHandler(this.ButtonSetEndClick);
-            this.buttonAdjustSetEndTime.MouseEnter += new System.EventHandler(this.buttonAdjustSetEndTime_MouseEnter);
-            // 
-            // buttonSetEndAndGoToNext
-            // 
-            this.buttonSetEndAndGoToNext.Location = new System.Drawing.Point(6, 32);
-            this.buttonSetEndAndGoToNext.Name = "buttonSetEndAndGoToNext";
-            this.buttonSetEndAndGoToNext.Size = new System.Drawing.Size(180, 23);
-            this.buttonSetEndAndGoToNext.TabIndex = 1;
-            this.buttonSetEndAndGoToNext.Text = "Set e&nd && goto next";
-            this.buttonSetEndAndGoToNext.UseVisualStyleBackColor = true;
-            this.buttonSetEndAndGoToNext.Click += new System.EventHandler(this.ButtonSetEndAndGoToNextClick);
-            this.buttonSetEndAndGoToNext.MouseEnter += new System.EventHandler(this.buttonSetEndAndGoToNext_MouseEnter);
-            // 
-            // buttonSetStartAndOffsetRest
-            // 
-            this.buttonSetStartAndOffsetRest.Location = new System.Drawing.Point(6, 6);
-            this.buttonSetStartAndOffsetRest.Name = "buttonSetStartAndOffsetRest";
-            this.buttonSetStartAndOffsetRest.Size = new System.Drawing.Size(180, 23);
-            this.buttonSetStartAndOffsetRest.TabIndex = 0;
-            this.buttonSetStartAndOffsetRest.Text = "Set sta&rt and offset the rest";
-            this.buttonSetStartAndOffsetRest.UseVisualStyleBackColor = true;
-            this.buttonSetStartAndOffsetRest.Click += new System.EventHandler(this.ButtonSetStartAndOffsetRestClick);
-            this.buttonSetStartAndOffsetRest.MouseEnter += new System.EventHandler(this.buttonSetStartAndOffsetRest_MouseEnter);
-            // 
-            // buttonAdjustSetStartTime
-            // 
-            this.buttonAdjustSetStartTime.Location = new System.Drawing.Point(6, 58);
-            this.buttonAdjustSetStartTime.Name = "buttonAdjustSetStartTime";
-            this.buttonAdjustSetStartTime.Size = new System.Drawing.Size(180, 23);
-            this.buttonAdjustSetStartTime.TabIndex = 2;
-            this.buttonAdjustSetStartTime.Text = "Set start time";
-            this.buttonAdjustSetStartTime.UseVisualStyleBackColor = true;
-            this.buttonAdjustSetStartTime.Click += new System.EventHandler(this.buttonSetStartTime_Click);
-            this.buttonAdjustSetStartTime.MouseEnter += new System.EventHandler(this.buttonAdjustSetStartTime_MouseEnter);
-            // 
-            // labelAdjustF12
-            // 
-            this.labelAdjustF12.AutoSize = true;
-            this.labelAdjustF12.ForeColor = System.Drawing.Color.Gray;
-            this.labelAdjustF12.Location = new System.Drawing.Point(188, 88);
-            this.labelAdjustF12.Name = "labelAdjustF12";
-            this.labelAdjustF12.Size = new System.Drawing.Size(25, 13);
-            this.labelAdjustF12.TabIndex = 64;
-            this.labelAdjustF12.Text = "F12";
-            // 
-            // labelAdjustF11
-            // 
-            this.labelAdjustF11.AutoSize = true;
-            this.labelAdjustF11.ForeColor = System.Drawing.Color.Gray;
-            this.labelAdjustF11.Location = new System.Drawing.Point(188, 62);
-            this.labelAdjustF11.Name = "labelAdjustF11";
-            this.labelAdjustF11.Size = new System.Drawing.Size(25, 13);
-            this.labelAdjustF11.TabIndex = 63;
-            this.labelAdjustF11.Text = "F11";
-            // 
-            // labelAdjustF10
-            // 
-            this.labelAdjustF10.AutoSize = true;
-            this.labelAdjustF10.ForeColor = System.Drawing.Color.Gray;
-            this.labelAdjustF10.Location = new System.Drawing.Point(188, 36);
-            this.labelAdjustF10.Name = "labelAdjustF10";
-            this.labelAdjustF10.Size = new System.Drawing.Size(25, 13);
-            this.labelAdjustF10.TabIndex = 62;
-            this.labelAdjustF10.Text = "F10";
-            // 
-            // labelAdjustF9
-            // 
-            this.labelAdjustF9.AutoSize = true;
-            this.labelAdjustF9.ForeColor = System.Drawing.Color.Gray;
-            this.labelAdjustF9.Location = new System.Drawing.Point(188, 10);
-            this.labelAdjustF9.Name = "labelAdjustF9";
-            this.labelAdjustF9.Size = new System.Drawing.Size(19, 13);
-            this.labelAdjustF9.TabIndex = 61;
-            this.labelAdjustF9.Text = "F9";
-            // 
-            // buttonAdjustSecForward2
-            // 
-            this.buttonAdjustSecForward2.Location = new System.Drawing.Point(130, 188);
-            this.buttonAdjustSecForward2.Name = "buttonAdjustSecForward2";
-            this.buttonAdjustSecForward2.Size = new System.Drawing.Size(56, 23);
-            this.buttonAdjustSecForward2.TabIndex = 11;
-            this.buttonAdjustSecForward2.Text = ">>";
-            this.buttonAdjustSecForward2.UseVisualStyleBackColor = true;
-            this.buttonAdjustSecForward2.Click += new System.EventHandler(this.buttonAdjustSecForward2_Click);
-            // 
-            // numericUpDownSecAdjust2
-            // 
-            this.numericUpDownSecAdjust2.DecimalPlaces = 3;
-            this.numericUpDownSecAdjust2.Increment = new decimal(new int[] {
-            1,
-            0,
-            0,
-            65536});
-            this.numericUpDownSecAdjust2.Location = new System.Drawing.Point(66, 188);
-            this.numericUpDownSecAdjust2.Maximum = new decimal(new int[] {
-            60,
-            0,
-            0,
-            0});
-            this.numericUpDownSecAdjust2.Name = "numericUpDownSecAdjust2";
-            this.numericUpDownSecAdjust2.Size = new System.Drawing.Size(58, 20);
-            this.numericUpDownSecAdjust2.TabIndex = 10;
-            this.numericUpDownSecAdjust2.Value = new decimal(new int[] {
-            5000,
-            0,
-            0,
-            196608});
-            this.numericUpDownSecAdjust2.ValueChanged += new System.EventHandler(this.NumericUpDownSecAdjust2ValueChanged);
-            // 
-            // buttonAdjustSecBack2
-            // 
-            this.buttonAdjustSecBack2.Location = new System.Drawing.Point(6, 188);
-            this.buttonAdjustSecBack2.Name = "buttonAdjustSecBack2";
-            this.buttonAdjustSecBack2.Size = new System.Drawing.Size(56, 23);
-            this.buttonAdjustSecBack2.TabIndex = 9;
-            this.buttonAdjustSecBack2.Text = "<<";
-            this.buttonAdjustSecBack2.UseVisualStyleBackColor = true;
-            this.buttonAdjustSecBack2.Click += new System.EventHandler(this.buttonAdjustSecBack2_Click);
-            // 
-            // buttonAdjustSecForward1
-            // 
-            this.buttonAdjustSecForward1.Location = new System.Drawing.Point(130, 162);
-            this.buttonAdjustSecForward1.Name = "buttonAdjustSecForward1";
-            this.buttonAdjustSecForward1.Size = new System.Drawing.Size(56, 23);
-            this.buttonAdjustSecForward1.TabIndex = 8;
-            this.buttonAdjustSecForward1.Text = ">>";
-            this.buttonAdjustSecForward1.UseVisualStyleBackColor = true;
-            this.buttonAdjustSecForward1.Click += new System.EventHandler(this.ButtonAdjustSecForwardClick);
-            // 
-            // numericUpDownSecAdjust1
-            // 
-            this.numericUpDownSecAdjust1.DecimalPlaces = 3;
-            this.numericUpDownSecAdjust1.Increment = new decimal(new int[] {
-            1,
-            0,
-            0,
-            65536});
-            this.numericUpDownSecAdjust1.Location = new System.Drawing.Point(66, 162);
-            this.numericUpDownSecAdjust1.Maximum = new decimal(new int[] {
-            60,
-            0,
-            0,
-            0});
-            this.numericUpDownSecAdjust1.Name = "numericUpDownSecAdjust1";
-            this.numericUpDownSecAdjust1.Size = new System.Drawing.Size(58, 20);
-            this.numericUpDownSecAdjust1.TabIndex = 7;
-            this.numericUpDownSecAdjust1.Value = new decimal(new int[] {
-            500,
-            0,
-            0,
-            196608});
-            this.numericUpDownSecAdjust1.ValueChanged += new System.EventHandler(this.NumericUpDownSecAdjust1ValueChanged);
-            // 
-            // buttonAdjustSecBack1
-            // 
-            this.buttonAdjustSecBack1.Location = new System.Drawing.Point(6, 162);
-            this.buttonAdjustSecBack1.Name = "buttonAdjustSecBack1";
-            this.buttonAdjustSecBack1.Size = new System.Drawing.Size(56, 23);
-            this.buttonAdjustSecBack1.TabIndex = 6;
-            this.buttonAdjustSecBack1.Text = "<<";
-            this.buttonAdjustSecBack1.UseVisualStyleBackColor = true;
-            this.buttonAdjustSecBack1.Click += new System.EventHandler(this.ButtonAdjustSecBackClick);
-            // 
-            // labelVideoPosition2
-            // 
-            this.labelVideoPosition2.AutoSize = true;
-            this.labelVideoPosition2.Location = new System.Drawing.Point(6, 217);
-            this.labelVideoPosition2.Name = "labelVideoPosition2";
-            this.labelVideoPosition2.Size = new System.Drawing.Size(76, 13);
-            this.labelVideoPosition2.TabIndex = 12;
-            this.labelVideoPosition2.Text = "Video position:";
-            this.labelVideoPosition2.TextAlign = System.Drawing.ContentAlignment.TopRight;
-            // 
-            // buttonAdjustGoToPosAndPause
-            // 
-            this.buttonAdjustGoToPosAndPause.Location = new System.Drawing.Point(6, 136);
-            this.buttonAdjustGoToPosAndPause.Name = "buttonAdjustGoToPosAndPause";
-            this.buttonAdjustGoToPosAndPause.Size = new System.Drawing.Size(180, 23);
-            this.buttonAdjustGoToPosAndPause.TabIndex = 5;
-            this.buttonAdjustGoToPosAndPause.Text = "&Go to subposition and pause";
-            this.buttonAdjustGoToPosAndPause.UseVisualStyleBackColor = true;
-            this.buttonAdjustGoToPosAndPause.Click += new System.EventHandler(this.buttonGotoSub_Click);
-            this.buttonAdjustGoToPosAndPause.MouseEnter += new System.EventHandler(this.buttonAdjustGoToPosAndPause_MouseEnter);
-            // 
-            // buttonAdjustPlayBefore
-            // 
-            this.buttonAdjustPlayBefore.Location = new System.Drawing.Point(6, 110);
-            this.buttonAdjustPlayBefore.Name = "buttonAdjustPlayBefore";
-            this.buttonAdjustPlayBefore.Size = new System.Drawing.Size(180, 23);
-            this.buttonAdjustPlayBefore.TabIndex = 4;
-            this.buttonAdjustPlayBefore.Text = "&Play from just before text";
-            this.buttonAdjustPlayBefore.UseVisualStyleBackColor = true;
-            this.buttonAdjustPlayBefore.Click += new System.EventHandler(this.buttonBeforeText_Click);
-            this.buttonAdjustPlayBefore.MouseEnter += new System.EventHandler(this.buttonAdjustPlayBefore_MouseEnter);
-            // 
-            // contextMenuStripHideVideoControls
-            // 
-            this.contextMenuStripHideVideoControls.Items.AddRange(new System.Windows.Forms.ToolStripItem[] {
-            this.hideVideoControlsToolStripMenuItem});
-            this.contextMenuStripHideVideoControls.Name = "contextMenuStripVideoControls";
-            this.contextMenuStripHideVideoControls.Size = new System.Drawing.Size(178, 26);
-            // 
-            // hideVideoControlsToolStripMenuItem
-            // 
-            this.hideVideoControlsToolStripMenuItem.Name = "hideVideoControlsToolStripMenuItem";
-            this.hideVideoControlsToolStripMenuItem.Size = new System.Drawing.Size(177, 22);
-            this.hideVideoControlsToolStripMenuItem.Text = "Hide video controls";
-            this.hideVideoControlsToolStripMenuItem.Click += new System.EventHandler(this.hideVideoControlsToolStripMenuItem_Click);
-            // 
-            // ShowSubtitleTimer
-            // 
-            this.ShowSubtitleTimer.Enabled = true;
-            this.ShowSubtitleTimer.Interval = 17;
-            this.ShowSubtitleTimer.Tick += new System.EventHandler(this.ShowSubtitleTimerTick);
-            // 
-            // timerAutoDuration
-            // 
-            this.timerAutoDuration.Interval = 300;
-            this.timerAutoDuration.Tick += new System.EventHandler(this.timerAutoDuration_Tick);
-            // 
-            // timerAutoContinue
-            // 
-            this.timerAutoContinue.Interval = 1000;
-            this.timerAutoContinue.Tick += new System.EventHandler(this.timerAutoContinue_Tick);
-            // 
-            // timerWaveform
-            // 
-            this.timerWaveform.Tick += new System.EventHandler(this.timerWaveform_Tick);
-            // 
-            // contextMenuStripWaveform
-            // 
-            this.contextMenuStripWaveform.Items.AddRange(new System.Windows.Forms.ToolStripItem[] {
-            this.addParagraphHereToolStripMenuItem,
-            this.addParagraphAndPasteToolStripMenuItem,
-            this.toolStripMenuItemSetParagraphAsSelection,
-            this.toolStripMenuItemFocusTextbox,
-            this.goToPreviousSubtitleStripMenuItem,
-            this.goToNextSubtitleStripMenuItem,
-            this.deleteParagraphToolStripMenuItem,
-            this.splitToolStripMenuItem1,
-            this.mergeWithPreviousToolStripMenuItem,
-            this.mergeWithNextToolStripMenuItem,
-            this.toolStripSeparator11,
-            this.extendToPreviousToolStripMenuItem,
-            this.extendToNextToolStripMenuItem,
-            this.toolStripSeparator6,
-            this.toolStripMenuItemWaveformPlaySelection,
-            this.toolStripSeparator23,
-            this.showWaveformAndSpectrogramToolStripMenuItem,
-            this.showOnlyWaveformToolStripMenuItem,
-            this.showOnlySpectrogramToolStripMenuItem,
-            this.toolStripSeparatorGuessTimeCodes,
-            this.removeShotChangeToolStripMenuItem,
-            this.addShotChangeToolStripMenuItem,
-            this.guessTimeCodesToolStripMenuItem,
-            this.seekSilenceToolStripMenuItem,
-            this.insertSubtitleHereToolStripMenuItem});
-            this.contextMenuStripWaveform.Name = "contextMenuStripWaveform";
-            this.contextMenuStripWaveform.Size = new System.Drawing.Size(275, 490);
-            this.contextMenuStripWaveform.Closing += new System.Windows.Forms.ToolStripDropDownClosingEventHandler(this.contextMenuStripWaveform_Closing);
-            this.contextMenuStripWaveform.Opening += new System.ComponentModel.CancelEventHandler(this.ContextMenuStripWaveformOpening);
-            // 
-            // addParagraphHereToolStripMenuItem
-            // 
-            this.addParagraphHereToolStripMenuItem.Name = "addParagraphHereToolStripMenuItem";
-            this.addParagraphHereToolStripMenuItem.Size = new System.Drawing.Size(274, 22);
-            this.addParagraphHereToolStripMenuItem.Text = "Add paragraph here";
-            this.addParagraphHereToolStripMenuItem.Click += new System.EventHandler(this.addParagraphHereToolStripMenuItem_Click);
-            // 
-            // addParagraphAndPasteToolStripMenuItem
-            // 
-            this.addParagraphAndPasteToolStripMenuItem.Name = "addParagraphAndPasteToolStripMenuItem";
-            this.addParagraphAndPasteToolStripMenuItem.Size = new System.Drawing.Size(274, 22);
-            this.addParagraphAndPasteToolStripMenuItem.Text = "Add paragraph here + paste clipboard";
-            this.addParagraphAndPasteToolStripMenuItem.Click += new System.EventHandler(this.addParagraphAndPasteToolStripMenuItem_Click);
-            // 
-            // toolStripMenuItemSetParagraphAsSelection
-            // 
-            this.toolStripMenuItemSetParagraphAsSelection.Name = "toolStripMenuItemSetParagraphAsSelection";
-            this.toolStripMenuItemSetParagraphAsSelection.Size = new System.Drawing.Size(274, 22);
-            this.toolStripMenuItemSetParagraphAsSelection.Text = "Set selected paragraph as selection";
-            this.toolStripMenuItemSetParagraphAsSelection.Click += new System.EventHandler(this.toolStripMenuItemSetParagraphAsSelection_Click);
-            // 
-            // toolStripMenuItemFocusTextbox
-            // 
-            this.toolStripMenuItemFocusTextbox.Name = "toolStripMenuItemFocusTextbox";
-            this.toolStripMenuItemFocusTextbox.Size = new System.Drawing.Size(274, 22);
-            this.toolStripMenuItemFocusTextbox.Text = "Focus textbox";
-            this.toolStripMenuItemFocusTextbox.Click += new System.EventHandler(this.toolStripMenuItemFocusTextbox_Click);
-            // 
-            // goToPreviousSubtitleStripMenuItem
-            // 
-            this.goToPreviousSubtitleStripMenuItem.Name = "goToPreviousSubtitleStripMenuItem";
-            this.goToPreviousSubtitleStripMenuItem.Size = new System.Drawing.Size(274, 22);
-            this.goToPreviousSubtitleStripMenuItem.Text = "Go to previous subtitle";
-            this.goToPreviousSubtitleStripMenuItem.Click += new System.EventHandler(this.goToPreviousSubtitleToolStripMenuItem_Click);
-            // 
-            // goToNextSubtitleStripMenuItem
-            // 
-            this.goToNextSubtitleStripMenuItem.Name = "goToNextSubtitleStripMenuItem";
-            this.goToNextSubtitleStripMenuItem.Size = new System.Drawing.Size(274, 22);
-            this.goToNextSubtitleStripMenuItem.Text = "Go to next subtitle";
-            this.goToNextSubtitleStripMenuItem.Click += new System.EventHandler(this.goToNextSubtitleToolStripMenuItem_Click);
-            // 
-            // deleteParagraphToolStripMenuItem
-            // 
-            this.deleteParagraphToolStripMenuItem.Name = "deleteParagraphToolStripMenuItem";
-            this.deleteParagraphToolStripMenuItem.Size = new System.Drawing.Size(274, 22);
-            this.deleteParagraphToolStripMenuItem.Text = "Delete paragraph";
-            this.deleteParagraphToolStripMenuItem.Click += new System.EventHandler(this.deleteParagraphToolStripMenuItem_Click);
-            // 
-            // splitToolStripMenuItem1
-            // 
-            this.splitToolStripMenuItem1.Name = "splitToolStripMenuItem1";
-            this.splitToolStripMenuItem1.Size = new System.Drawing.Size(274, 22);
-            this.splitToolStripMenuItem1.Text = "Split";
-            this.splitToolStripMenuItem1.Click += new System.EventHandler(this.splitToolStripMenuItem1_Click);
-            // 
-            // mergeWithPreviousToolStripMenuItem
-            // 
-            this.mergeWithPreviousToolStripMenuItem.Name = "mergeWithPreviousToolStripMenuItem";
-            this.mergeWithPreviousToolStripMenuItem.Size = new System.Drawing.Size(274, 22);
-            this.mergeWithPreviousToolStripMenuItem.Text = "Merge with previous";
-            this.mergeWithPreviousToolStripMenuItem.Click += new System.EventHandler(this.mergeWithPreviousToolStripMenuItem_Click);
-            // 
-            // mergeWithNextToolStripMenuItem
-            // 
-            this.mergeWithNextToolStripMenuItem.Name = "mergeWithNextToolStripMenuItem";
-            this.mergeWithNextToolStripMenuItem.Size = new System.Drawing.Size(274, 22);
-            this.mergeWithNextToolStripMenuItem.Text = "Merge with next";
-            this.mergeWithNextToolStripMenuItem.Click += new System.EventHandler(this.mergeWithNextToolStripMenuItem_Click);
-            // 
-            // toolStripSeparator11
-            // 
-            this.toolStripSeparator11.Name = "toolStripSeparator11";
-            this.toolStripSeparator11.Size = new System.Drawing.Size(271, 6);
-            // 
-            // extendToPreviousToolStripMenuItem
-            // 
-            this.extendToPreviousToolStripMenuItem.Name = "extendToPreviousToolStripMenuItem";
-            this.extendToPreviousToolStripMenuItem.Size = new System.Drawing.Size(274, 22);
-            this.extendToPreviousToolStripMenuItem.Text = "Extend to previous";
-            this.extendToPreviousToolStripMenuItem.Click += new System.EventHandler(this.extendToPreviousToolStripMenuItem_Click);
-            // 
-            // extendToNextToolStripMenuItem
-            // 
-            this.extendToNextToolStripMenuItem.Name = "extendToNextToolStripMenuItem";
-            this.extendToNextToolStripMenuItem.Size = new System.Drawing.Size(274, 22);
-            this.extendToNextToolStripMenuItem.Text = "Extend to next";
-            this.extendToNextToolStripMenuItem.Click += new System.EventHandler(this.extendToNextToolStripMenuItem_Click);
-            // 
-            // toolStripSeparator6
-            // 
-            this.toolStripSeparator6.Name = "toolStripSeparator6";
-            this.toolStripSeparator6.Size = new System.Drawing.Size(271, 6);
-            // 
-            // toolStripMenuItemWaveformPlaySelection
-            // 
-            this.toolStripMenuItemWaveformPlaySelection.Name = "toolStripMenuItemWaveformPlaySelection";
-            this.toolStripMenuItemWaveformPlaySelection.Size = new System.Drawing.Size(274, 22);
-            this.toolStripMenuItemWaveformPlaySelection.Text = "Play selection";
-            this.toolStripMenuItemWaveformPlaySelection.Click += new System.EventHandler(this.toolStripMenuItemWaveformPlaySelection_Click);
-            // 
-            // toolStripSeparator23
-            // 
-            this.toolStripSeparator23.Name = "toolStripSeparator23";
-            this.toolStripSeparator23.Size = new System.Drawing.Size(271, 6);
-            // 
-            // showWaveformAndSpectrogramToolStripMenuItem
-            // 
-            this.showWaveformAndSpectrogramToolStripMenuItem.Name = "showWaveformAndSpectrogramToolStripMenuItem";
-            this.showWaveformAndSpectrogramToolStripMenuItem.Size = new System.Drawing.Size(274, 22);
-            this.showWaveformAndSpectrogramToolStripMenuItem.Text = "Show waveform and spectrogram";
-            this.showWaveformAndSpectrogramToolStripMenuItem.Click += new System.EventHandler(this.ShowWaveformAndSpectrogramToolStripMenuItemClick);
-            // 
-            // showOnlyWaveformToolStripMenuItem
-            // 
-            this.showOnlyWaveformToolStripMenuItem.Name = "showOnlyWaveformToolStripMenuItem";
-            this.showOnlyWaveformToolStripMenuItem.Size = new System.Drawing.Size(274, 22);
-            this.showOnlyWaveformToolStripMenuItem.Text = "Show only waveform";
-            this.showOnlyWaveformToolStripMenuItem.Click += new System.EventHandler(this.ShowOnlyWaveformToolStripMenuItemClick);
-            // 
-            // showOnlySpectrogramToolStripMenuItem
-            // 
-            this.showOnlySpectrogramToolStripMenuItem.Name = "showOnlySpectrogramToolStripMenuItem";
-            this.showOnlySpectrogramToolStripMenuItem.Size = new System.Drawing.Size(274, 22);
-            this.showOnlySpectrogramToolStripMenuItem.Text = "Show only spectrogram";
-            this.showOnlySpectrogramToolStripMenuItem.Click += new System.EventHandler(this.ShowOnlySpectrogramToolStripMenuItemClick);
-            // 
-            // toolStripSeparatorGuessTimeCodes
-            // 
-            this.toolStripSeparatorGuessTimeCodes.Name = "toolStripSeparatorGuessTimeCodes";
-            this.toolStripSeparatorGuessTimeCodes.Size = new System.Drawing.Size(271, 6);
-            // 
-            // removeShotChangeToolStripMenuItem
-            // 
-            this.removeShotChangeToolStripMenuItem.Name = "removeShotChangeToolStripMenuItem";
-            this.removeShotChangeToolStripMenuItem.Size = new System.Drawing.Size(274, 22);
-            this.removeShotChangeToolStripMenuItem.Text = "Remove shot change";
-            this.removeShotChangeToolStripMenuItem.Click += new System.EventHandler(this.removeShotChangeToolStripMenuItem_Click);
-            // 
-            // addShotChangeToolStripMenuItem
-            // 
-            this.addShotChangeToolStripMenuItem.Name = "addShotChangeToolStripMenuItem";
-            this.addShotChangeToolStripMenuItem.Size = new System.Drawing.Size(274, 22);
-            this.addShotChangeToolStripMenuItem.Text = "Add shot change";
-            this.addShotChangeToolStripMenuItem.Click += new System.EventHandler(this.addShotChangeToolStripMenuItem_Click);
-            // 
-            // guessTimeCodesToolStripMenuItem
-            // 
-            this.guessTimeCodesToolStripMenuItem.Name = "guessTimeCodesToolStripMenuItem";
-            this.guessTimeCodesToolStripMenuItem.Size = new System.Drawing.Size(274, 22);
-            this.guessTimeCodesToolStripMenuItem.Text = "Guess time codes...";
-            this.guessTimeCodesToolStripMenuItem.Click += new System.EventHandler(this.GuessTimeCodesToolStripMenuItemClick);
-            // 
-            // seekSilenceToolStripMenuItem
-            // 
-            this.seekSilenceToolStripMenuItem.Name = "seekSilenceToolStripMenuItem";
-            this.seekSilenceToolStripMenuItem.Size = new System.Drawing.Size(274, 22);
-            this.seekSilenceToolStripMenuItem.Text = "Seek silence...";
-            this.seekSilenceToolStripMenuItem.Click += new System.EventHandler(this.seekSilenceToolStripMenuItem_Click);
-            // 
-            // insertSubtitleHereToolStripMenuItem
-            // 
-            this.insertSubtitleHereToolStripMenuItem.Name = "insertSubtitleHereToolStripMenuItem";
-            this.insertSubtitleHereToolStripMenuItem.Size = new System.Drawing.Size(274, 22);
-            this.insertSubtitleHereToolStripMenuItem.Text = "Insert subtitle here...";
-            this.insertSubtitleHereToolStripMenuItem.Click += new System.EventHandler(this.insertSubtitleHereToolStripMenuItem_Click);
-            // 
-            // splitContainerMain
-            // 
-            this.splitContainerMain.Dock = System.Windows.Forms.DockStyle.Fill;
-            this.splitContainerMain.FixedPanel = System.Windows.Forms.FixedPanel.Panel2;
-            this.splitContainerMain.Location = new System.Drawing.Point(0, 64);
-            this.splitContainerMain.Name = "splitContainerMain";
-            this.splitContainerMain.Orientation = System.Windows.Forms.Orientation.Horizontal;
-            // 
-            // splitContainerMain.Panel1
-            // 
-            this.splitContainerMain.Panel1.Controls.Add(this.splitContainer1);
-            // 
-            // splitContainerMain.Panel2
-            // 
-            this.splitContainerMain.Panel2.Controls.Add(this.groupBoxVideo);
-            this.splitContainerMain.Size = new System.Drawing.Size(975, 560);
-            this.splitContainerMain.SplitterDistance = 251;
-            this.splitContainerMain.TabIndex = 8;
-            this.splitContainerMain.SplitterMoving += new System.Windows.Forms.SplitterCancelEventHandler(this.splitContainerMain_SplitterMoving);
-            this.splitContainerMain.SplitterMoved += new System.Windows.Forms.SplitterEventHandler(this.SplitContainerMainSplitterMoved);
-            // 
-            // splitContainer1
-            // 
-            this.splitContainer1.Dock = System.Windows.Forms.DockStyle.Fill;
-            this.splitContainer1.Location = new System.Drawing.Point(0, 0);
-            this.splitContainer1.Name = "splitContainer1";
-            // 
-            // splitContainer1.Panel1
-            // 
-            this.splitContainer1.Panel1.Controls.Add(this.splitContainerListViewAndText);
-            this.splitContainer1.Panel1.Controls.Add(this.textBoxSource);
-            this.splitContainer1.Panel1.Padding = new System.Windows.Forms.Padding(3, 0, 0, 0);
-            // 
-            // splitContainer1.Panel2
-            // 
-            this.splitContainer1.Panel2.Controls.Add(this.panelVideoPlayer);
-            this.splitContainer1.Size = new System.Drawing.Size(975, 251);
-            this.splitContainer1.SplitterDistance = 743;
-            this.splitContainer1.TabIndex = 7;
-            this.splitContainer1.SplitterMoved += new System.Windows.Forms.SplitterEventHandler(this.SplitContainer1SplitterMoved);
-            // 
-            // splitContainerListViewAndText
-            // 
-            this.splitContainerListViewAndText.Dock = System.Windows.Forms.DockStyle.Fill;
-            this.splitContainerListViewAndText.Location = new System.Drawing.Point(3, 0);
-            this.splitContainerListViewAndText.Name = "splitContainerListViewAndText";
-            this.splitContainerListViewAndText.Orientation = System.Windows.Forms.Orientation.Horizontal;
-            // 
-            // splitContainerListViewAndText.Panel1
-            // 
-            this.splitContainerListViewAndText.Panel1.Controls.Add(this.SubtitleListview1);
-            this.splitContainerListViewAndText.Panel1MinSize = 50;
-            // 
-            // splitContainerListViewAndText.Panel2
-            // 
-            this.splitContainerListViewAndText.Panel2.Controls.Add(this.groupBoxEdit);
-            this.splitContainerListViewAndText.Panel2MinSize = 105;
-            this.splitContainerListViewAndText.Size = new System.Drawing.Size(740, 251);
-            this.splitContainerListViewAndText.SplitterDistance = 105;
-            this.splitContainerListViewAndText.TabIndex = 2;
-            this.splitContainerListViewAndText.VisibleChanged += new System.EventHandler(this.ListViewVisibleChanged);
-            // 
-            // imageListBookmarks
-            // 
-            this.imageListBookmarks.ColorDepth = System.Windows.Forms.ColorDepth.Depth8Bit;
-            this.imageListBookmarks.ImageSize = new System.Drawing.Size(16, 16);
-            this.imageListBookmarks.TransparentColor = System.Drawing.Color.Transparent;
-            // 
-            // groupBoxEdit
-            // 
-            this.groupBoxEdit.Controls.Add(this.numericUpDownLayer);
-            this.groupBoxEdit.Controls.Add(this.labelLayer);
-            this.groupBoxEdit.Controls.Add(this.panelBookmark);
-            this.groupBoxEdit.Controls.Add(this.textBoxListViewText);
-            this.groupBoxEdit.Controls.Add(this.labelOriginalSingleLinePixels);
-            this.groupBoxEdit.Controls.Add(this.labelSingleLinePixels);
-            this.groupBoxEdit.Controls.Add(this.pictureBoxBookmark);
-            this.groupBoxEdit.Controls.Add(this.labelSingleLine);
-            this.groupBoxEdit.Controls.Add(this.labelOriginalSingleLine);
-            this.groupBoxEdit.Controls.Add(this.labelStartTimeWarning);
-            this.groupBoxEdit.Controls.Add(this.buttonSplitLine);
-            this.groupBoxEdit.Controls.Add(this.labelOriginalCharactersPerSecond);
-            this.groupBoxEdit.Controls.Add(this.labelTextOriginalLineTotal);
-            this.groupBoxEdit.Controls.Add(this.labelTextOriginalLineLengths);
-            this.groupBoxEdit.Controls.Add(this.labelOriginalText);
-            this.groupBoxEdit.Controls.Add(this.labelText);
-            this.groupBoxEdit.Controls.Add(this.textBoxListViewTextOriginal);
-            this.groupBoxEdit.Controls.Add(this.buttonAutoBreak);
-            this.groupBoxEdit.Controls.Add(this.labelTextLineLengths);
-            this.groupBoxEdit.Controls.Add(this.labelTextLineTotal);
-            this.groupBoxEdit.Controls.Add(this.labelCharactersPerSecond);
-            this.groupBoxEdit.Controls.Add(this.buttonUnBreak);
-            this.groupBoxEdit.Controls.Add(this.timeUpDownStartTime);
-            this.groupBoxEdit.Controls.Add(this.numericUpDownDuration);
-            this.groupBoxEdit.Controls.Add(this.buttonPrevious);
-            this.groupBoxEdit.Controls.Add(this.buttonNext);
-            this.groupBoxEdit.Controls.Add(this.labelStartTime);
-            this.groupBoxEdit.Controls.Add(this.labelDuration);
-            this.groupBoxEdit.Controls.Add(this.labelAutoDuration);
-            this.groupBoxEdit.Controls.Add(this.pictureBoxRecord);
-            this.groupBoxEdit.Dock = System.Windows.Forms.DockStyle.Fill;
-            this.groupBoxEdit.Location = new System.Drawing.Point(0, 0);
-            this.groupBoxEdit.Name = "groupBoxEdit";
-            this.groupBoxEdit.Size = new System.Drawing.Size(740, 142);
-            this.groupBoxEdit.TabIndex = 1;
-            this.groupBoxEdit.TabStop = false;
-            // 
-            // numericUpDownLayer
-            // 
-            this.numericUpDownLayer.Location = new System.Drawing.Point(44, 113);
-            this.numericUpDownLayer.Maximum = new decimal(new int[] {
-            2147483647,
-            0,
-            0,
-            0});
-            this.numericUpDownLayer.Minimum = new decimal(new int[] {
-            -2147483648,
-            0,
-            0,
-            -2147483648});
-            this.numericUpDownLayer.Name = "numericUpDownLayer";
-            this.numericUpDownLayer.Size = new System.Drawing.Size(37, 20);
-            this.numericUpDownLayer.TabIndex = 46;
-            this.numericUpDownLayer.ValueChanged += new System.EventHandler(this.numericUpDownLayer_ValueChanged);
-            // 
-            // labelLayer
-            // 
-            this.labelLayer.AutoSize = true;
-            this.labelLayer.Location = new System.Drawing.Point(9, 115);
-            this.labelLayer.Name = "labelLayer";
-            this.labelLayer.Size = new System.Drawing.Size(33, 13);
-            this.labelLayer.TabIndex = 45;
-            this.labelLayer.Text = "Layer";
-            // 
-            // panelBookmark
-            // 
-            this.panelBookmark.BackColor = System.Drawing.Color.LemonChiffon;
-            this.panelBookmark.BorderStyle = System.Windows.Forms.BorderStyle.FixedSingle;
-            this.panelBookmark.Controls.Add(this.labelBookmark);
-            this.panelBookmark.Location = new System.Drawing.Point(33, 118);
-            this.panelBookmark.Name = "panelBookmark";
-            this.panelBookmark.Size = new System.Drawing.Size(200, 25);
-            this.panelBookmark.TabIndex = 40;
-            this.panelBookmark.Visible = false;
-            // 
-            // labelBookmark
-            // 
-            this.labelBookmark.AutoSize = true;
-            this.labelBookmark.Location = new System.Drawing.Point(4, 4);
-            this.labelBookmark.Name = "labelBookmark";
-            this.labelBookmark.Size = new System.Drawing.Size(77, 13);
-            this.labelBookmark.TabIndex = 0;
-            this.labelBookmark.Text = "labelBookmark";
-            this.labelBookmark.DoubleClick += new System.EventHandler(this.labelBookmark_DoubleClick);
-            // 
-            // contextMenuStripTextBoxListView
-            // 
-            this.contextMenuStripTextBoxListView.Items.AddRange(new System.Windows.Forms.ToolStripItem[] {
-            this.toolStripSeparatorSpellCheckSuggestions,
-            this.toolStripMenuItemSpellCheckSkipOnce,
-            this.toolStripMenuItemSpellCheckSkipAll,
-            this.toolStripMenuItemSpellCheckAddToDictionary,
-            this.toolStripMenuItemSpellCheckAddToNames,
-            this.toolStripSeparatorSpellCheck,
-            this.toolStripMenuItemWebVttVoice,
-            this.toolStripSeparatorWebVTT,
-            this.cutToolStripMenuItem1,
-            this.copyToolStripMenuItem1,
-            this.pasteToolStripMenuItem1,
-            this.deleteToolStripMenuItem1,
-            this.toolStripMenuItemSplitViaWaveform,
-            this.toolStripMenuItemSplitTextAtCursor,
-            this.toolStripSeparator15,
-            this.selectAllToolStripMenuItem1,
-            this.toolStripSeparator13,
-            this.normalToolStripMenuItem1,
-            this.boldToolStripMenuItem1,
-            this.italicToolStripMenuItem1,
-            this.boxToolStripMenuItem1,
-            this.underlineToolStripMenuItem1,
-            this.colorToolStripMenuItem1,
-            this.toolStripMenuItemHorizontalDigits,
-            this.toolStripMenuItemBouten,
-            this.toolStripMenuItemRuby,
-            this.fontNameToolStripMenuItem,
-            this.superscriptToolStripMenuItem,
-            this.subscriptToolStripMenuItem,
-            this.toolStripSeparatorInsertUnicode,
-            this.insertUnicodeCharactersToolStripMenuItem,
-            this.insertUnicodeControlCharactersToolStripMenuItem});
-            this.contextMenuStripTextBoxListView.Name = "contextMenuStripTextBoxListView";
-            this.contextMenuStripTextBoxListView.Size = new System.Drawing.Size(274, 612);
-            this.contextMenuStripTextBoxListView.Closed += new System.Windows.Forms.ToolStripDropDownClosedEventHandler(this.MenuClosed);
-            this.contextMenuStripTextBoxListView.Closing += new System.Windows.Forms.ToolStripDropDownClosingEventHandler(this.contextMenuStripTextBoxListViewClosing);
-            this.contextMenuStripTextBoxListView.Opening += new System.ComponentModel.CancelEventHandler(this.ContextMenuStripTextBoxListViewOpening);
-            this.contextMenuStripTextBoxListView.Opened += new System.EventHandler(this.MenuOpened);
-            // 
-            // toolStripSeparatorSpellCheckSuggestions
-            // 
-            this.toolStripSeparatorSpellCheckSuggestions.Name = "toolStripSeparatorSpellCheckSuggestions";
-            this.toolStripSeparatorSpellCheckSuggestions.Size = new System.Drawing.Size(270, 6);
-            this.toolStripSeparatorSpellCheckSuggestions.Visible = false;
-            // 
-            // toolStripMenuItemSpellCheckSkipOnce
-            // 
-            this.toolStripMenuItemSpellCheckSkipOnce.Name = "toolStripMenuItemSpellCheckSkipOnce";
-            this.toolStripMenuItemSpellCheckSkipOnce.Size = new System.Drawing.Size(273, 22);
-            this.toolStripMenuItemSpellCheckSkipOnce.Text = "Skip once";
-            this.toolStripMenuItemSpellCheckSkipOnce.Visible = false;
-            this.toolStripMenuItemSpellCheckSkipOnce.Click += new System.EventHandler(this.toolStripMenuItemSpellCheckSkipOnce_Click);
-            // 
-            // toolStripMenuItemSpellCheckSkipAll
-            // 
-            this.toolStripMenuItemSpellCheckSkipAll.Name = "toolStripMenuItemSpellCheckSkipAll";
-            this.toolStripMenuItemSpellCheckSkipAll.Size = new System.Drawing.Size(273, 22);
-            this.toolStripMenuItemSpellCheckSkipAll.Text = "Skip all";
-            this.toolStripMenuItemSpellCheckSkipAll.Visible = false;
-            this.toolStripMenuItemSpellCheckSkipAll.Click += new System.EventHandler(this.toolStripMenuItemSpellCheckSkipAll_Click);
-            // 
-            // toolStripMenuItemSpellCheckAddToDictionary
-            // 
-            this.toolStripMenuItemSpellCheckAddToDictionary.Name = "toolStripMenuItemSpellCheckAddToDictionary";
-            this.toolStripMenuItemSpellCheckAddToDictionary.Size = new System.Drawing.Size(273, 22);
-            this.toolStripMenuItemSpellCheckAddToDictionary.Text = "Add to dictionary";
-            this.toolStripMenuItemSpellCheckAddToDictionary.Visible = false;
-            this.toolStripMenuItemSpellCheckAddToDictionary.Click += new System.EventHandler(this.toolStripMenuItemSpellCheckAddToDictionary_Click);
-            // 
-            // toolStripMenuItemSpellCheckAddToNames
-            // 
-            this.toolStripMenuItemSpellCheckAddToNames.Name = "toolStripMenuItemSpellCheckAddToNames";
-            this.toolStripMenuItemSpellCheckAddToNames.Size = new System.Drawing.Size(273, 22);
-            this.toolStripMenuItemSpellCheckAddToNames.Text = "Add to names";
-            this.toolStripMenuItemSpellCheckAddToNames.Visible = false;
-            this.toolStripMenuItemSpellCheckAddToNames.Click += new System.EventHandler(this.toolStripMenuItemSpellCheckAddToNames_Click);
-            // 
-            // toolStripSeparatorSpellCheck
-            // 
-            this.toolStripSeparatorSpellCheck.Name = "toolStripSeparatorSpellCheck";
-            this.toolStripSeparatorSpellCheck.Size = new System.Drawing.Size(270, 6);
-            this.toolStripSeparatorSpellCheck.Visible = false;
-            // 
-            // toolStripMenuItemWebVttVoice
-            // 
-            this.toolStripMenuItemWebVttVoice.Name = "toolStripMenuItemWebVttVoice";
-            this.toolStripMenuItemWebVttVoice.Size = new System.Drawing.Size(273, 22);
-            this.toolStripMenuItemWebVttVoice.Text = "WebVTT voice";
-            // 
-            // toolStripSeparatorWebVTT
-            // 
-            this.toolStripSeparatorWebVTT.Name = "toolStripSeparatorWebVTT";
-            this.toolStripSeparatorWebVTT.Size = new System.Drawing.Size(270, 6);
-            // 
-            // cutToolStripMenuItem1
-            // 
-            this.cutToolStripMenuItem1.Name = "cutToolStripMenuItem1";
-            this.cutToolStripMenuItem1.ShortcutKeys = ((System.Windows.Forms.Keys)((System.Windows.Forms.Keys.Control | System.Windows.Forms.Keys.X)));
-            this.cutToolStripMenuItem1.Size = new System.Drawing.Size(273, 22);
-            this.cutToolStripMenuItem1.Text = "Cut";
-            this.cutToolStripMenuItem1.Click += new System.EventHandler(this.cutToolStripMenuItem_Click);
-            // 
-            // copyToolStripMenuItem1
-            // 
-            this.copyToolStripMenuItem1.Name = "copyToolStripMenuItem1";
-            this.copyToolStripMenuItem1.ShortcutKeys = ((System.Windows.Forms.Keys)((System.Windows.Forms.Keys.Control | System.Windows.Forms.Keys.C)));
-            this.copyToolStripMenuItem1.Size = new System.Drawing.Size(273, 22);
-            this.copyToolStripMenuItem1.Text = "Copy";
-            this.copyToolStripMenuItem1.Click += new System.EventHandler(this.copyToolStripMenuItem_Click);
-            // 
-            // pasteToolStripMenuItem1
-            // 
-            this.pasteToolStripMenuItem1.Name = "pasteToolStripMenuItem1";
-            this.pasteToolStripMenuItem1.ShortcutKeys = ((System.Windows.Forms.Keys)((System.Windows.Forms.Keys.Control | System.Windows.Forms.Keys.V)));
-            this.pasteToolStripMenuItem1.Size = new System.Drawing.Size(273, 22);
-            this.pasteToolStripMenuItem1.Text = "Paste";
-            this.pasteToolStripMenuItem1.Click += new System.EventHandler(this.PasteToolStripMenuItemClick);
-            // 
-            // deleteToolStripMenuItem1
-            // 
-            this.deleteToolStripMenuItem1.Name = "deleteToolStripMenuItem1";
-            this.deleteToolStripMenuItem1.Size = new System.Drawing.Size(273, 22);
-            this.deleteToolStripMenuItem1.Text = "Delete";
-            this.deleteToolStripMenuItem1.Click += new System.EventHandler(this.DeleteToolStripMenuItemClick);
-            // 
-            // toolStripMenuItemSplitViaWaveform
-            // 
-            this.toolStripMenuItemSplitViaWaveform.Name = "toolStripMenuItemSplitViaWaveform";
-            this.toolStripMenuItemSplitViaWaveform.Size = new System.Drawing.Size(273, 22);
-            this.toolStripMenuItemSplitViaWaveform.Text = "Split text at cursor/waveform position";
-            this.toolStripMenuItemSplitViaWaveform.Click += new System.EventHandler(this.toolStripMenuItemSplitViaWaveform_Click);
-            // 
-            // toolStripMenuItemSplitTextAtCursor
-            // 
-            this.toolStripMenuItemSplitTextAtCursor.Name = "toolStripMenuItemSplitTextAtCursor";
-            this.toolStripMenuItemSplitTextAtCursor.Size = new System.Drawing.Size(273, 22);
-            this.toolStripMenuItemSplitTextAtCursor.Text = "Split text at cursor position";
-            this.toolStripMenuItemSplitTextAtCursor.Click += new System.EventHandler(this.ToolStripMenuItemSplitTextAtCursorClick);
-            // 
-            // toolStripSeparator15
-            // 
-            this.toolStripSeparator15.Name = "toolStripSeparator15";
-            this.toolStripSeparator15.Size = new System.Drawing.Size(270, 6);
-            // 
-            // selectAllToolStripMenuItem1
-            // 
-            this.selectAllToolStripMenuItem1.Name = "selectAllToolStripMenuItem1";
-            this.selectAllToolStripMenuItem1.ShortcutKeys = ((System.Windows.Forms.Keys)((System.Windows.Forms.Keys.Control | System.Windows.Forms.Keys.A)));
-            this.selectAllToolStripMenuItem1.Size = new System.Drawing.Size(273, 22);
-            this.selectAllToolStripMenuItem1.Text = "Select all";
-            this.selectAllToolStripMenuItem1.Click += new System.EventHandler(this.selectAllToolStripMenuItem_Click);
-            // 
-            // toolStripSeparator13
-            // 
-            this.toolStripSeparator13.Name = "toolStripSeparator13";
-            this.toolStripSeparator13.Size = new System.Drawing.Size(270, 6);
-            // 
-            // normalToolStripMenuItem1
-            // 
-            this.normalToolStripMenuItem1.Name = "normalToolStripMenuItem1";
-            this.normalToolStripMenuItem1.Size = new System.Drawing.Size(273, 22);
-            this.normalToolStripMenuItem1.Text = "Normal";
-            this.normalToolStripMenuItem1.Click += new System.EventHandler(this.NormalToolStripMenuItem1Click);
-            // 
-            // boldToolStripMenuItem1
-            // 
-            this.boldToolStripMenuItem1.Name = "boldToolStripMenuItem1";
-            this.boldToolStripMenuItem1.Size = new System.Drawing.Size(273, 22);
-            this.boldToolStripMenuItem1.Text = "Bold";
-            this.boldToolStripMenuItem1.Click += new System.EventHandler(this.BoldToolStripMenuItem1Click);
-            // 
-            // italicToolStripMenuItem1
-            // 
-            this.italicToolStripMenuItem1.Name = "italicToolStripMenuItem1";
-            this.italicToolStripMenuItem1.Size = new System.Drawing.Size(273, 22);
-            this.italicToolStripMenuItem1.Text = "Italic";
-            this.italicToolStripMenuItem1.Click += new System.EventHandler(this.ItalicToolStripMenuItem1Click);
-            // 
-            // boxToolStripMenuItem1
-            // 
-            this.boxToolStripMenuItem1.Name = "boxToolStripMenuItem1";
-            this.boxToolStripMenuItem1.Size = new System.Drawing.Size(273, 22);
-            this.boxToolStripMenuItem1.Text = "Box";
-            this.boxToolStripMenuItem1.Click += new System.EventHandler(this.boxToolStripMenuItem1_Click);
-            // 
-            // underlineToolStripMenuItem1
-            // 
-            this.underlineToolStripMenuItem1.Name = "underlineToolStripMenuItem1";
-            this.underlineToolStripMenuItem1.Size = new System.Drawing.Size(273, 22);
-            this.underlineToolStripMenuItem1.Text = "Underline";
-            this.underlineToolStripMenuItem1.Click += new System.EventHandler(this.UnderlineToolStripMenuItem1Click);
-            // 
-            // colorToolStripMenuItem1
-            // 
-            this.colorToolStripMenuItem1.Name = "colorToolStripMenuItem1";
-            this.colorToolStripMenuItem1.Size = new System.Drawing.Size(273, 22);
-            this.colorToolStripMenuItem1.Text = "Color...";
-            this.colorToolStripMenuItem1.Click += new System.EventHandler(this.ColorToolStripMenuItem1Click);
-            // 
-            // toolStripMenuItemHorizontalDigits
-            // 
-            this.toolStripMenuItemHorizontalDigits.Name = "toolStripMenuItemHorizontalDigits";
-            this.toolStripMenuItemHorizontalDigits.Size = new System.Drawing.Size(273, 22);
-            this.toolStripMenuItemHorizontalDigits.Text = "Horizontal digits";
-            this.toolStripMenuItemHorizontalDigits.Click += new System.EventHandler(this.toolStripMenuItemHorizontalDigits_Click);
-            // 
-            // toolStripMenuItemBouten
-            // 
-            this.toolStripMenuItemBouten.DropDownItems.AddRange(new System.Windows.Forms.ToolStripItem[] {
-            this.boutendotbeforeToolStripMenuItem,
-            this.boutendotafterToolStripMenuItem,
-            this.boutendotoutsideToolStripMenuItem,
-            this.boutenfilledcircleoutsideToolStripMenuItem,
-            this.boutenopencircleoutsideToolStripMenuItem,
-            this.boutenopendotoutsideToolStripMenuItem,
-            this.boutenfilledsesameoutsideToolStripMenuItem,
-            this.boutenopensesameoutsideToolStripMenuItem,
-            this.boutenautooutsideToolStripMenuItem,
-            this.boutenautoToolStripMenuItem});
-            this.toolStripMenuItemBouten.Name = "toolStripMenuItemBouten";
-            this.toolStripMenuItemBouten.Size = new System.Drawing.Size(273, 22);
-            this.toolStripMenuItemBouten.Text = "Bouten";
-            // 
-            // boutendotbeforeToolStripMenuItem
-            // 
-            this.boutendotbeforeToolStripMenuItem.Name = "boutendotbeforeToolStripMenuItem";
-            this.boutendotbeforeToolStripMenuItem.Size = new System.Drawing.Size(232, 22);
-            this.boutendotbeforeToolStripMenuItem.Text = "bouten-dot-before";
-            this.boutendotbeforeToolStripMenuItem.Click += new System.EventHandler(this.BoutenToolStripMenuItemClick);
-            // 
-            // boutendotafterToolStripMenuItem
-            // 
-            this.boutendotafterToolStripMenuItem.Name = "boutendotafterToolStripMenuItem";
-            this.boutendotafterToolStripMenuItem.Size = new System.Drawing.Size(232, 22);
-            this.boutendotafterToolStripMenuItem.Text = "bouten-dot-after";
-            this.boutendotafterToolStripMenuItem.Click += new System.EventHandler(this.BoutenToolStripMenuItemClick);
-            // 
-            // boutendotoutsideToolStripMenuItem
-            // 
-            this.boutendotoutsideToolStripMenuItem.Name = "boutendotoutsideToolStripMenuItem";
-            this.boutendotoutsideToolStripMenuItem.Size = new System.Drawing.Size(232, 22);
-            this.boutendotoutsideToolStripMenuItem.Text = "bouten-dot-outside";
-            this.boutendotoutsideToolStripMenuItem.Click += new System.EventHandler(this.BoutenToolStripMenuItemClick);
-            // 
-            // boutenfilledcircleoutsideToolStripMenuItem
-            // 
-            this.boutenfilledcircleoutsideToolStripMenuItem.Name = "boutenfilledcircleoutsideToolStripMenuItem";
-            this.boutenfilledcircleoutsideToolStripMenuItem.Size = new System.Drawing.Size(232, 22);
-            this.boutenfilledcircleoutsideToolStripMenuItem.Text = "bouten-filled-circle-outside";
-            this.boutenfilledcircleoutsideToolStripMenuItem.Click += new System.EventHandler(this.BoutenToolStripMenuItemClick);
-            // 
-            // boutenopencircleoutsideToolStripMenuItem
-            // 
-            this.boutenopencircleoutsideToolStripMenuItem.Name = "boutenopencircleoutsideToolStripMenuItem";
-            this.boutenopencircleoutsideToolStripMenuItem.Size = new System.Drawing.Size(232, 22);
-            this.boutenopencircleoutsideToolStripMenuItem.Text = "bouten-open-circle-outside";
-            this.boutenopencircleoutsideToolStripMenuItem.Click += new System.EventHandler(this.BoutenToolStripMenuItemClick);
-            // 
-            // boutenopendotoutsideToolStripMenuItem
-            // 
-            this.boutenopendotoutsideToolStripMenuItem.Name = "boutenopendotoutsideToolStripMenuItem";
-            this.boutenopendotoutsideToolStripMenuItem.Size = new System.Drawing.Size(232, 22);
-            this.boutenopendotoutsideToolStripMenuItem.Text = "bouten-open-dot-outside";
-            this.boutenopendotoutsideToolStripMenuItem.Click += new System.EventHandler(this.BoutenToolStripMenuItemClick);
-            // 
-            // boutenfilledsesameoutsideToolStripMenuItem
-            // 
-            this.boutenfilledsesameoutsideToolStripMenuItem.Name = "boutenfilledsesameoutsideToolStripMenuItem";
-            this.boutenfilledsesameoutsideToolStripMenuItem.Size = new System.Drawing.Size(232, 22);
-            this.boutenfilledsesameoutsideToolStripMenuItem.Text = "bouten-filled-sesame-outside";
-            this.boutenfilledsesameoutsideToolStripMenuItem.Click += new System.EventHandler(this.BoutenToolStripMenuItemClick);
-            // 
-            // boutenopensesameoutsideToolStripMenuItem
-            // 
-            this.boutenopensesameoutsideToolStripMenuItem.Name = "boutenopensesameoutsideToolStripMenuItem";
-            this.boutenopensesameoutsideToolStripMenuItem.Size = new System.Drawing.Size(232, 22);
-            this.boutenopensesameoutsideToolStripMenuItem.Text = "bouten-open-sesame-outside";
-            this.boutenopensesameoutsideToolStripMenuItem.Click += new System.EventHandler(this.BoutenToolStripMenuItemClick);
-            // 
-            // boutenautooutsideToolStripMenuItem
-            // 
-            this.boutenautooutsideToolStripMenuItem.Name = "boutenautooutsideToolStripMenuItem";
-            this.boutenautooutsideToolStripMenuItem.Size = new System.Drawing.Size(232, 22);
-            this.boutenautooutsideToolStripMenuItem.Text = "bouten-auto-outside";
-            this.boutenautooutsideToolStripMenuItem.Click += new System.EventHandler(this.BoutenToolStripMenuItemClick);
-            // 
-            // boutenautoToolStripMenuItem
-            // 
-            this.boutenautoToolStripMenuItem.Name = "boutenautoToolStripMenuItem";
-            this.boutenautoToolStripMenuItem.Size = new System.Drawing.Size(232, 22);
-            this.boutenautoToolStripMenuItem.Text = "bouten-auto";
-            this.boutenautoToolStripMenuItem.Click += new System.EventHandler(this.BoutenToolStripMenuItemClick);
-            // 
-            // toolStripMenuItemRuby
-            // 
-            this.toolStripMenuItemRuby.Name = "toolStripMenuItemRuby";
-            this.toolStripMenuItemRuby.Size = new System.Drawing.Size(273, 22);
-            this.toolStripMenuItemRuby.Text = "Ruby...";
-            this.toolStripMenuItemRuby.Click += new System.EventHandler(this.toolStripMenuItemRuby_Click);
-            // 
-            // fontNameToolStripMenuItem
-            // 
-            this.fontNameToolStripMenuItem.Name = "fontNameToolStripMenuItem";
-            this.fontNameToolStripMenuItem.Size = new System.Drawing.Size(273, 22);
-            this.fontNameToolStripMenuItem.Text = "Font name...";
-            this.fontNameToolStripMenuItem.Click += new System.EventHandler(this.FontNameToolStripMenuItemClick);
-            // 
-            // superscriptToolStripMenuItem
-            // 
-            this.superscriptToolStripMenuItem.Name = "superscriptToolStripMenuItem";
-            this.superscriptToolStripMenuItem.Size = new System.Drawing.Size(273, 22);
-            this.superscriptToolStripMenuItem.Text = "Superscript";
-            this.superscriptToolStripMenuItem.Click += new System.EventHandler(this.SuperscriptToolStripMenuItemClick);
-            // 
-            // subscriptToolStripMenuItem
-            // 
-            this.subscriptToolStripMenuItem.Name = "subscriptToolStripMenuItem";
-            this.subscriptToolStripMenuItem.Size = new System.Drawing.Size(273, 22);
-            this.subscriptToolStripMenuItem.Text = "Subscript";
-            this.subscriptToolStripMenuItem.Click += new System.EventHandler(this.SubscriptToolStripMenuItemClick);
-            // 
-            // toolStripSeparatorInsertUnicode
-            // 
-            this.toolStripSeparatorInsertUnicode.Name = "toolStripSeparatorInsertUnicode";
-            this.toolStripSeparatorInsertUnicode.Size = new System.Drawing.Size(270, 6);
-            // 
-            // insertUnicodeCharactersToolStripMenuItem
-            // 
-            this.insertUnicodeCharactersToolStripMenuItem.Name = "insertUnicodeCharactersToolStripMenuItem";
-            this.insertUnicodeCharactersToolStripMenuItem.Size = new System.Drawing.Size(273, 22);
-            this.insertUnicodeCharactersToolStripMenuItem.Text = "Insert Unicode characters";
-            // 
-            // insertUnicodeControlCharactersToolStripMenuItem
-            // 
-            this.insertUnicodeControlCharactersToolStripMenuItem.DropDownItems.AddRange(new System.Windows.Forms.ToolStripItem[] {
-            this.lefttorightMarkLRMToolStripMenuItem,
-            this.righttoleftMarkRLMToolStripMenuItem,
-            this.startOfLefttorightEmbeddingLREToolStripMenuItem1,
-            this.startOfRighttoleftEmbeddingRLEToolStripMenuItem1,
-            this.startOfLefttorightOverrideLROToolStripMenuItem1,
-            this.startOfRighttoleftOverrideRLOToolStripMenuItem1});
-            this.insertUnicodeControlCharactersToolStripMenuItem.Name = "insertUnicodeControlCharactersToolStripMenuItem";
-            this.insertUnicodeControlCharactersToolStripMenuItem.Size = new System.Drawing.Size(273, 22);
-            this.insertUnicodeControlCharactersToolStripMenuItem.Text = "Insert Unicode control characters";
-            // 
-            // lefttorightMarkLRMToolStripMenuItem
-            // 
-            this.lefttorightMarkLRMToolStripMenuItem.Name = "lefttorightMarkLRMToolStripMenuItem";
-            this.lefttorightMarkLRMToolStripMenuItem.Size = new System.Drawing.Size(272, 22);
-            this.lefttorightMarkLRMToolStripMenuItem.Text = "Left-to-right mark (LRM)";
-            this.lefttorightMarkLRMToolStripMenuItem.Click += new System.EventHandler(this.leftToolStripMenuItem_Click);
-            // 
-            // righttoleftMarkRLMToolStripMenuItem
-            // 
-            this.righttoleftMarkRLMToolStripMenuItem.Name = "righttoleftMarkRLMToolStripMenuItem";
-            this.righttoleftMarkRLMToolStripMenuItem.Size = new System.Drawing.Size(272, 22);
-            this.righttoleftMarkRLMToolStripMenuItem.Text = "Right-to-left mark (RLM)";
-            this.righttoleftMarkRLMToolStripMenuItem.Click += new System.EventHandler(this.righttoleftMarkToolStripMenuItem_Click);
-            // 
-            // startOfLefttorightEmbeddingLREToolStripMenuItem1
-            // 
-            this.startOfLefttorightEmbeddingLREToolStripMenuItem1.Name = "startOfLefttorightEmbeddingLREToolStripMenuItem1";
-            this.startOfLefttorightEmbeddingLREToolStripMenuItem1.Size = new System.Drawing.Size(272, 22);
-            this.startOfLefttorightEmbeddingLREToolStripMenuItem1.Text = "Start of left-to-right embedding (LRE)";
-            this.startOfLefttorightEmbeddingLREToolStripMenuItem1.Click += new System.EventHandler(this.startOfLefttorightEmbeddingLREToolStripMenuItem_Click);
-            // 
-            // startOfRighttoleftEmbeddingRLEToolStripMenuItem1
-            // 
-            this.startOfRighttoleftEmbeddingRLEToolStripMenuItem1.Name = "startOfRighttoleftEmbeddingRLEToolStripMenuItem1";
-            this.startOfRighttoleftEmbeddingRLEToolStripMenuItem1.Size = new System.Drawing.Size(272, 22);
-            this.startOfRighttoleftEmbeddingRLEToolStripMenuItem1.Text = "Start of right-to-left embedding (RLE)";
-            this.startOfRighttoleftEmbeddingRLEToolStripMenuItem1.Click += new System.EventHandler(this.startOfRighttoleftEmbeddingRLEToolStripMenuItem_Click);
-            // 
-            // startOfLefttorightOverrideLROToolStripMenuItem1
-            // 
-            this.startOfLefttorightOverrideLROToolStripMenuItem1.Name = "startOfLefttorightOverrideLROToolStripMenuItem1";
-            this.startOfLefttorightOverrideLROToolStripMenuItem1.Size = new System.Drawing.Size(272, 22);
-            this.startOfLefttorightOverrideLROToolStripMenuItem1.Text = "Start of left-to-right override (LRO)";
-            this.startOfLefttorightOverrideLROToolStripMenuItem1.Click += new System.EventHandler(this.startOfLefttorightOverrideLROToolStripMenuItem_Click);
-            // 
-            // startOfRighttoleftOverrideRLOToolStripMenuItem1
-            // 
-            this.startOfRighttoleftOverrideRLOToolStripMenuItem1.Name = "startOfRighttoleftOverrideRLOToolStripMenuItem1";
-            this.startOfRighttoleftOverrideRLOToolStripMenuItem1.Size = new System.Drawing.Size(272, 22);
-            this.startOfRighttoleftOverrideRLOToolStripMenuItem1.Text = "Start of right-to-left override (RLO)";
-            // 
-            // labelOriginalSingleLinePixels
-            // 
-            this.labelOriginalSingleLinePixels.Anchor = ((System.Windows.Forms.AnchorStyles)((System.Windows.Forms.AnchorStyles.Bottom | System.Windows.Forms.AnchorStyles.Left)));
-            this.labelOriginalSingleLinePixels.AutoSize = true;
-            this.labelOriginalSingleLinePixels.Location = new System.Drawing.Point(870, 115);
-            this.labelOriginalSingleLinePixels.Name = "labelOriginalSingleLinePixels";
-            this.labelOriginalSingleLinePixels.Size = new System.Drawing.Size(62, 13);
-            this.labelOriginalSingleLinePixels.TabIndex = 43;
-            this.labelOriginalSingleLinePixels.Text = "AltSinLinPix";
-            // 
-            // labelSingleLinePixels
-            // 
-            this.labelSingleLinePixels.Anchor = ((System.Windows.Forms.AnchorStyles)((System.Windows.Forms.AnchorStyles.Bottom | System.Windows.Forms.AnchorStyles.Left)));
-            this.labelSingleLinePixels.AutoSize = true;
-            this.labelSingleLinePixels.Location = new System.Drawing.Point(427, 115);
-            this.labelSingleLinePixels.Name = "labelSingleLinePixels";
-            this.labelSingleLinePixels.Size = new System.Drawing.Size(105, 13);
-            this.labelSingleLinePixels.TabIndex = 42;
-            this.labelSingleLinePixels.Text = "labelSingleLinePixels";
-            // 
-            // pictureBoxBookmark
-            // 
-            this.pictureBoxBookmark.Image = global::Nikse.SubtitleEdit.Properties.Resources.bookmark22;
-            this.pictureBoxBookmark.Location = new System.Drawing.Point(150, 52);
-            this.pictureBoxBookmark.Name = "pictureBoxBookmark";
-            this.pictureBoxBookmark.Size = new System.Drawing.Size(22, 22);
-            this.pictureBoxBookmark.TabIndex = 41;
-            this.pictureBoxBookmark.TabStop = false;
-            this.pictureBoxBookmark.MouseClick += new System.Windows.Forms.MouseEventHandler(this.pictureBoxBookmark_MouseClick);
-            this.pictureBoxBookmark.MouseEnter += new System.EventHandler(this.pictureBoxBookmark_MouseEnter);
-            // 
-            // labelSingleLine
-            // 
-            this.labelSingleLine.Anchor = ((System.Windows.Forms.AnchorStyles)((System.Windows.Forms.AnchorStyles.Bottom | System.Windows.Forms.AnchorStyles.Left)));
-            this.labelSingleLine.AutoSize = true;
-            this.labelSingleLine.Location = new System.Drawing.Point(346, 115);
-            this.labelSingleLine.Name = "labelSingleLine";
-            this.labelSingleLine.Size = new System.Drawing.Size(78, 13);
-            this.labelSingleLine.TabIndex = 32;
-            this.labelSingleLine.Text = "labelSingleLine";
-            // 
-            // labelOriginalSingleLine
-            // 
-            this.labelOriginalSingleLine.Anchor = ((System.Windows.Forms.AnchorStyles)((System.Windows.Forms.AnchorStyles.Bottom | System.Windows.Forms.AnchorStyles.Left)));
-            this.labelOriginalSingleLine.AutoSize = true;
-            this.labelOriginalSingleLine.Location = new System.Drawing.Point(839, 115);
-            this.labelOriginalSingleLine.Name = "labelOriginalSingleLine";
-            this.labelOriginalSingleLine.Size = new System.Drawing.Size(48, 13);
-            this.labelOriginalSingleLine.TabIndex = 36;
-            this.labelOriginalSingleLine.Text = "AltSinLin";
-            // 
-            // labelStartTimeWarning
-            // 
-            this.labelStartTimeWarning.ForeColor = System.Drawing.Color.Red;
-            this.labelStartTimeWarning.Location = new System.Drawing.Point(8, 54);
-            this.labelStartTimeWarning.Name = "labelStartTimeWarning";
-            this.labelStartTimeWarning.Size = new System.Drawing.Size(170, 17);
-            this.labelStartTimeWarning.TabIndex = 18;
-            this.labelStartTimeWarning.Text = "labelStartTimeWarning";
-            // 
-            // buttonSplitLine
-            // 
-            this.buttonSplitLine.Anchor = ((System.Windows.Forms.AnchorStyles)((System.Windows.Forms.AnchorStyles.Top | System.Windows.Forms.AnchorStyles.Right)));
-            this.buttonSplitLine.Location = new System.Drawing.Point(620, 77);
-            this.buttonSplitLine.Name = "buttonSplitLine";
-            this.buttonSplitLine.Size = new System.Drawing.Size(114, 23);
-            this.buttonSplitLine.TabIndex = 39;
-            this.buttonSplitLine.Text = "Split line";
-            this.buttonSplitLine.UseVisualStyleBackColor = true;
-            this.buttonSplitLine.Visible = false;
-            this.buttonSplitLine.Click += new System.EventHandler(this.ButtonSplitLineClick);
-            // 
-            // labelOriginalCharactersPerSecond
-            // 
-            this.labelOriginalCharactersPerSecond.Anchor = ((System.Windows.Forms.AnchorStyles)((System.Windows.Forms.AnchorStyles.Top | System.Windows.Forms.AnchorStyles.Right)));
-            this.labelOriginalCharactersPerSecond.AutoSize = true;
-            this.labelOriginalCharactersPerSecond.Location = new System.Drawing.Point(652, 11);
-            this.labelOriginalCharactersPerSecond.Name = "labelOriginalCharactersPerSecond";
-            this.labelOriginalCharactersPerSecond.Size = new System.Drawing.Size(64, 13);
-            this.labelOriginalCharactersPerSecond.TabIndex = 38;
-            this.labelOriginalCharactersPerSecond.Text = "altCharsSec";
-            // 
-            // labelTextOriginalLineTotal
-            // 
-            this.labelTextOriginalLineTotal.Anchor = ((System.Windows.Forms.AnchorStyles)((System.Windows.Forms.AnchorStyles.Bottom | System.Windows.Forms.AnchorStyles.Right)));
-            this.labelTextOriginalLineTotal.AutoSize = true;
-            this.labelTextOriginalLineTotal.Location = new System.Drawing.Point(698, 115);
-            this.labelTextOriginalLineTotal.Name = "labelTextOriginalLineTotal";
-            this.labelTextOriginalLineTotal.Size = new System.Drawing.Size(35, 13);
-            this.labelTextOriginalLineTotal.TabIndex = 37;
-            this.labelTextOriginalLineTotal.Text = "AltTot";
-            // 
-            // labelTextOriginalLineLengths
-            // 
-            this.labelTextOriginalLineLengths.Anchor = ((System.Windows.Forms.AnchorStyles)((System.Windows.Forms.AnchorStyles.Bottom | System.Windows.Forms.AnchorStyles.Left)));
-            this.labelTextOriginalLineLengths.AutoSize = true;
-            this.labelTextOriginalLineLengths.Location = new System.Drawing.Point(786, 115);
-            this.labelTextOriginalLineLengths.Name = "labelTextOriginalLineLengths";
-            this.labelTextOriginalLineLengths.Size = new System.Drawing.Size(57, 13);
-            this.labelTextOriginalLineLengths.TabIndex = 35;
-            this.labelTextOriginalLineLengths.Text = "AltLineLen";
-            // 
-            // labelOriginalText
-            // 
-            this.labelOriginalText.AutoSize = true;
-            this.labelOriginalText.Location = new System.Drawing.Point(803, 11);
-            this.labelOriginalText.Name = "labelOriginalText";
-            this.labelOriginalText.Size = new System.Drawing.Size(28, 13);
-            this.labelOriginalText.TabIndex = 34;
-            this.labelOriginalText.Text = "Text";
-            this.labelOriginalText.Visible = false;
-            // 
-            // labelText
-            // 
-            this.labelText.AutoSize = true;
-            this.labelText.Location = new System.Drawing.Point(239, 11);
-            this.labelText.Name = "labelText";
-            this.labelText.Size = new System.Drawing.Size(28, 13);
-            this.labelText.TabIndex = 5;
-            this.labelText.Text = "Text";
-            // 
-            // buttonAutoBreak
-            // 
-            this.buttonAutoBreak.Anchor = ((System.Windows.Forms.AnchorStyles)((System.Windows.Forms.AnchorStyles.Top | System.Windows.Forms.AnchorStyles.Right)));
-            this.buttonAutoBreak.Location = new System.Drawing.Point(620, 48);
-            this.buttonAutoBreak.Name = "buttonAutoBreak";
-            this.buttonAutoBreak.Size = new System.Drawing.Size(114, 23);
-            this.buttonAutoBreak.TabIndex = 7;
-            this.buttonAutoBreak.Text = "Auto br";
-            this.buttonAutoBreak.UseVisualStyleBackColor = true;
-            this.buttonAutoBreak.Click += new System.EventHandler(this.ButtonAutoBreakClick);
-            // 
-            // labelTextLineLengths
-            // 
-            this.labelTextLineLengths.Anchor = ((System.Windows.Forms.AnchorStyles)((System.Windows.Forms.AnchorStyles.Bottom | System.Windows.Forms.AnchorStyles.Left)));
-            this.labelTextLineLengths.AutoSize = true;
-            this.labelTextLineLengths.Location = new System.Drawing.Point(239, 115);
-            this.labelTextLineLengths.Name = "labelTextLineLengths";
-            this.labelTextLineLengths.Size = new System.Drawing.Size(108, 13);
-            this.labelTextLineLengths.TabIndex = 12;
-            this.labelTextLineLengths.Text = "labelTextLineLengths";
-            // 
-            // labelTextLineTotal
-            // 
-            this.labelTextLineTotal.Anchor = ((System.Windows.Forms.AnchorStyles)((System.Windows.Forms.AnchorStyles.Bottom | System.Windows.Forms.AnchorStyles.Left)));
-            this.labelTextLineTotal.AutoSize = true;
-            this.labelTextLineTotal.Location = new System.Drawing.Point(1001, 115);
-            this.labelTextLineTotal.Name = "labelTextLineTotal";
-            this.labelTextLineTotal.Size = new System.Drawing.Size(94, 13);
-            this.labelTextLineTotal.TabIndex = 21;
-            this.labelTextLineTotal.Text = "labelTextLineTotal";
-            // 
-            // labelCharactersPerSecond
-            // 
-            this.labelCharactersPerSecond.Anchor = ((System.Windows.Forms.AnchorStyles)((System.Windows.Forms.AnchorStyles.Top | System.Windows.Forms.AnchorStyles.Right)));
-            this.labelCharactersPerSecond.AutoSize = true;
-            this.labelCharactersPerSecond.Location = new System.Drawing.Point(448, 11);
-            this.labelCharactersPerSecond.Name = "labelCharactersPerSecond";
-            this.labelCharactersPerSecond.Size = new System.Drawing.Size(133, 13);
-            this.labelCharactersPerSecond.TabIndex = 31;
-            this.labelCharactersPerSecond.Text = "labelCharactersPerSecond";
-            // 
-            // buttonUnBreak
-            // 
-            this.buttonUnBreak.Anchor = ((System.Windows.Forms.AnchorStyles)((System.Windows.Forms.AnchorStyles.Top | System.Windows.Forms.AnchorStyles.Right)));
-            this.buttonUnBreak.Location = new System.Drawing.Point(620, 19);
-            this.buttonUnBreak.Name = "buttonUnBreak";
-            this.buttonUnBreak.Size = new System.Drawing.Size(114, 23);
-            this.buttonUnBreak.TabIndex = 6;
-            this.buttonUnBreak.Text = "Unbreak";
-            this.buttonUnBreak.UseVisualStyleBackColor = true;
-            this.buttonUnBreak.Click += new System.EventHandler(this.ButtonUnBreakClick);
-            // 
-            // numericUpDownDuration
-            // 
-            this.numericUpDownDuration.DecimalPlaces = 3;
-            this.numericUpDownDuration.Increment = new decimal(new int[] {
-            1,
-            0,
-            0,
-            65536});
-            this.numericUpDownDuration.Location = new System.Drawing.Point(122, 27);
-            this.numericUpDownDuration.Maximum = new decimal(new int[] {
-            999999999,
-            0,
-            0,
-            0});
-            this.numericUpDownDuration.Minimum = new decimal(new int[] {
-            99999,
-            0,
-            0,
-            -2147483648});
-            this.numericUpDownDuration.Name = "numericUpDownDuration";
-            this.numericUpDownDuration.Size = new System.Drawing.Size(56, 20);
-            this.numericUpDownDuration.TabIndex = 1;
-            this.numericUpDownDuration.ValueChanged += new System.EventHandler(this.NumericUpDownDurationValueChanged);
-            // 
-            // buttonPrevious
-            // 
-            this.buttonPrevious.Location = new System.Drawing.Point(8, 77);
-            this.buttonPrevious.Name = "buttonPrevious";
-            this.buttonPrevious.Size = new System.Drawing.Size(72, 23);
-            this.buttonPrevious.TabIndex = 2;
-            this.buttonPrevious.Text = "< Prev";
-            this.buttonPrevious.UseVisualStyleBackColor = true;
-            this.buttonPrevious.Click += new System.EventHandler(this.ButtonPreviousClick);
-            // 
-            // buttonNext
-            // 
-            this.buttonNext.Location = new System.Drawing.Point(86, 77);
-            this.buttonNext.Name = "buttonNext";
-            this.buttonNext.Size = new System.Drawing.Size(72, 23);
-            this.buttonNext.TabIndex = 3;
-            this.buttonNext.Text = "Next >";
-            this.buttonNext.UseVisualStyleBackColor = true;
-            this.buttonNext.Click += new System.EventHandler(this.ButtonNextClick);
-            // 
-            // labelStartTime
-            // 
-            this.labelStartTime.AutoSize = true;
-            this.labelStartTime.Location = new System.Drawing.Point(9, 11);
-            this.labelStartTime.Name = "labelStartTime";
-            this.labelStartTime.Size = new System.Drawing.Size(51, 13);
-            this.labelStartTime.TabIndex = 3;
-            this.labelStartTime.Text = "Start time";
-            // 
-            // labelDuration
-            // 
-            this.labelDuration.AutoSize = true;
-            this.labelDuration.Location = new System.Drawing.Point(122, 11);
-            this.labelDuration.Name = "labelDuration";
-            this.labelDuration.Size = new System.Drawing.Size(47, 13);
-            this.labelDuration.TabIndex = 4;
-            this.labelDuration.Text = "Duration";
-            // 
-            // labelAutoDuration
-            // 
-            this.labelAutoDuration.AutoSize = true;
-            this.labelAutoDuration.Location = new System.Drawing.Point(92, 11);
-            this.labelAutoDuration.Name = "labelAutoDuration";
-            this.labelAutoDuration.Size = new System.Drawing.Size(29, 13);
-            this.labelAutoDuration.TabIndex = 30;
-            this.labelAutoDuration.Text = "Auto";
-            // 
-            // pictureBoxRecord
-            // 
-            this.pictureBoxRecord.Image = global::Nikse.SubtitleEdit.Properties.Resources.rec32;
-            this.pictureBoxRecord.Location = new System.Drawing.Point(146, 52);
-            this.pictureBoxRecord.Name = "pictureBoxRecord";
-            this.pictureBoxRecord.Size = new System.Drawing.Size(32, 32);
-            this.pictureBoxRecord.SizeMode = System.Windows.Forms.PictureBoxSizeMode.AutoSize;
-            this.pictureBoxRecord.TabIndex = 44;
-            this.pictureBoxRecord.TabStop = false;
-            this.pictureBoxRecord.Visible = false;
-            // 
-            // textBoxSource
-            // 
-            this.textBoxSource.AllowDrop = true;
-            this.textBoxSource.ContextMenuStrip = this.contextMenuStripTextBoxSourceView;
-            this.textBoxSource.Dock = System.Windows.Forms.DockStyle.Fill;
-            this.textBoxSource.HideSelection = false;
-            this.textBoxSource.Location = new System.Drawing.Point(3, 0);
-            this.textBoxSource.MaxLength = 0;
-            this.textBoxSource.Multiline = true;
-            this.textBoxSource.Name = "textBoxSource";
-            this.textBoxSource.ScrollBars = System.Windows.Forms.ScrollBars.Both;
-            this.textBoxSource.Size = new System.Drawing.Size(740, 251);
-            this.textBoxSource.TabIndex = 12;
-            this.textBoxSource.WordWrap = false;
-            this.textBoxSource.Click += new System.EventHandler(this.TextBoxSourceClick);
-            this.textBoxSource.TextChanged += new System.EventHandler(this.TextBoxSourceTextChanged);
-            this.textBoxSource.VisibleChanged += new System.EventHandler(this.SourceViewVisibleChanged);
-            this.textBoxSource.DragDrop += new System.Windows.Forms.DragEventHandler(this.TextBoxSourceDragDrop);
-            this.textBoxSource.DragEnter += new System.Windows.Forms.DragEventHandler(this.TextBoxSourceDragEnter);
-            this.textBoxSource.KeyDown += new System.Windows.Forms.KeyEventHandler(this.TextBoxSourceKeyDown);
-            this.textBoxSource.KeyUp += new System.Windows.Forms.KeyEventHandler(this.TextBoxSource_KeyUp);
-            this.textBoxSource.Leave += new System.EventHandler(this.TextBoxSourceLeave);
-            // 
-            // contextMenuStripTextBoxSourceView
-            // 
-            this.contextMenuStripTextBoxSourceView.Items.AddRange(new System.Windows.Forms.ToolStripItem[] {
-            this.toolStripMenuItemGoToListView,
-            this.toolStripSeparator18,
-            this.cutToolStripMenuItem,
-            this.copyToolStripMenuItem,
-            this.pasteToolStripMenuItem,
-            this.deleteToolStripMenuItem,
-            this.toolStripSeparator17,
-            this.selectAllToolStripMenuItem,
-            this.toolStripSeparator25,
-            this.toolStripMenuItemInsertUnicodeSymbol,
-            this.toolStripMenuItemInsertUnicodeControlCharacters});
-            this.contextMenuStripTextBoxSourceView.Name = "contextMenuStripTextBoxSourceView";
-            this.contextMenuStripTextBoxSourceView.Size = new System.Drawing.Size(243, 198);
-            this.contextMenuStripTextBoxSourceView.Closed += new System.Windows.Forms.ToolStripDropDownClosedEventHandler(this.MenuClosed);
-            this.contextMenuStripTextBoxSourceView.Opening += new System.ComponentModel.CancelEventHandler(this.ContextMenuStripTextBoxListViewOpening);
-            this.contextMenuStripTextBoxSourceView.Opened += new System.EventHandler(this.MenuOpened);
-            // 
-            // toolStripMenuItemGoToListView
-            // 
-            this.toolStripMenuItemGoToListView.Name = "toolStripMenuItemGoToListView";
-            this.toolStripMenuItemGoToListView.Size = new System.Drawing.Size(242, 22);
-            this.toolStripMenuItemGoToListView.Text = "Go to list view";
-            this.toolStripMenuItemGoToListView.Click += new System.EventHandler(this.toolStripMenuItemGoToListView_Click);
-            // 
-            // toolStripSeparator18
-            // 
-            this.toolStripSeparator18.Name = "toolStripSeparator18";
-            this.toolStripSeparator18.Size = new System.Drawing.Size(239, 6);
-            // 
-            // cutToolStripMenuItem
-            // 
-            this.cutToolStripMenuItem.Name = "cutToolStripMenuItem";
-            this.cutToolStripMenuItem.ShortcutKeys = ((System.Windows.Forms.Keys)((System.Windows.Forms.Keys.Control | System.Windows.Forms.Keys.X)));
-            this.cutToolStripMenuItem.Size = new System.Drawing.Size(242, 22);
-            this.cutToolStripMenuItem.Text = "Cut";
-            this.cutToolStripMenuItem.Click += new System.EventHandler(this.cutToolStripMenuItem_Click);
-            // 
-            // copyToolStripMenuItem
-            // 
-            this.copyToolStripMenuItem.Name = "copyToolStripMenuItem";
-            this.copyToolStripMenuItem.ShortcutKeys = ((System.Windows.Forms.Keys)((System.Windows.Forms.Keys.Control | System.Windows.Forms.Keys.C)));
-            this.copyToolStripMenuItem.Size = new System.Drawing.Size(242, 22);
-            this.copyToolStripMenuItem.Text = "Copy";
-            this.copyToolStripMenuItem.Click += new System.EventHandler(this.copyToolStripMenuItem_Click);
-            // 
-            // pasteToolStripMenuItem
-            // 
-            this.pasteToolStripMenuItem.Name = "pasteToolStripMenuItem";
-            this.pasteToolStripMenuItem.ShortcutKeys = ((System.Windows.Forms.Keys)((System.Windows.Forms.Keys.Control | System.Windows.Forms.Keys.V)));
-            this.pasteToolStripMenuItem.Size = new System.Drawing.Size(242, 22);
-            this.pasteToolStripMenuItem.Text = "Paste";
-            this.pasteToolStripMenuItem.Click += new System.EventHandler(this.PasteToolStripMenuItemClick);
-            // 
-            // deleteToolStripMenuItem
-            // 
-            this.deleteToolStripMenuItem.Name = "deleteToolStripMenuItem";
-            this.deleteToolStripMenuItem.Size = new System.Drawing.Size(242, 22);
-            this.deleteToolStripMenuItem.Text = "Delete";
-            this.deleteToolStripMenuItem.Click += new System.EventHandler(this.DeleteToolStripMenuItemClick);
-            // 
-            // toolStripSeparator17
-            // 
-            this.toolStripSeparator17.Name = "toolStripSeparator17";
-            this.toolStripSeparator17.Size = new System.Drawing.Size(239, 6);
-            // 
-            // selectAllToolStripMenuItem
-            // 
-            this.selectAllToolStripMenuItem.Name = "selectAllToolStripMenuItem";
-            this.selectAllToolStripMenuItem.ShortcutKeys = ((System.Windows.Forms.Keys)((System.Windows.Forms.Keys.Control | System.Windows.Forms.Keys.A)));
-            this.selectAllToolStripMenuItem.Size = new System.Drawing.Size(242, 22);
-            this.selectAllToolStripMenuItem.Text = "Select all";
-            this.selectAllToolStripMenuItem.Click += new System.EventHandler(this.selectAllToolStripMenuItem_Click);
-            // 
-            // toolStripSeparator25
-            // 
-            this.toolStripSeparator25.Name = "toolStripSeparator25";
-            this.toolStripSeparator25.Size = new System.Drawing.Size(239, 6);
-            // 
-            // toolStripMenuItemInsertUnicodeSymbol
-            // 
-            this.toolStripMenuItemInsertUnicodeSymbol.Name = "toolStripMenuItemInsertUnicodeSymbol";
-            this.toolStripMenuItemInsertUnicodeSymbol.Size = new System.Drawing.Size(242, 22);
-            this.toolStripMenuItemInsertUnicodeSymbol.Text = "Insert unicode character";
-            // 
-            // toolStripMenuItemInsertUnicodeControlCharacters
-            // 
-            this.toolStripMenuItemInsertUnicodeControlCharacters.DropDownItems.AddRange(new System.Windows.Forms.ToolStripItem[] {
-            this.leftToolStripMenuItem,
-            this.righttoleftMarkToolStripMenuItem,
-            this.startOfLefttorightEmbeddingLREToolStripMenuItem,
-            this.startOfRighttoleftEmbeddingRLEToolStripMenuItem,
-            this.startOfLefttorightOverrideLROToolStripMenuItem,
-            this.startOfRighttoleftOverrideRLOToolStripMenuItem});
-            this.toolStripMenuItemInsertUnicodeControlCharacters.Name = "toolStripMenuItemInsertUnicodeControlCharacters";
-            this.toolStripMenuItemInsertUnicodeControlCharacters.Size = new System.Drawing.Size(242, 22);
-            this.toolStripMenuItemInsertUnicodeControlCharacters.Text = "Insert unicode control character";
-            // 
-            // leftToolStripMenuItem
-            // 
-            this.leftToolStripMenuItem.Name = "leftToolStripMenuItem";
-            this.leftToolStripMenuItem.Size = new System.Drawing.Size(272, 22);
-            this.leftToolStripMenuItem.Text = "Left-to-right mark (LRM)";
-            this.leftToolStripMenuItem.Click += new System.EventHandler(this.leftToolStripMenuItem_Click);
-            // 
-            // righttoleftMarkToolStripMenuItem
-            // 
-            this.righttoleftMarkToolStripMenuItem.Name = "righttoleftMarkToolStripMenuItem";
-            this.righttoleftMarkToolStripMenuItem.Size = new System.Drawing.Size(272, 22);
-            this.righttoleftMarkToolStripMenuItem.Text = "Right-to-left mark (RLM)";
-            this.righttoleftMarkToolStripMenuItem.Click += new System.EventHandler(this.righttoleftMarkToolStripMenuItem_Click);
-            // 
-            // startOfLefttorightEmbeddingLREToolStripMenuItem
-            // 
-            this.startOfLefttorightEmbeddingLREToolStripMenuItem.Name = "startOfLefttorightEmbeddingLREToolStripMenuItem";
-            this.startOfLefttorightEmbeddingLREToolStripMenuItem.Size = new System.Drawing.Size(272, 22);
-            this.startOfLefttorightEmbeddingLREToolStripMenuItem.Text = "Start of left-to-right embedding (LRE)";
-            this.startOfLefttorightEmbeddingLREToolStripMenuItem.Click += new System.EventHandler(this.startOfLefttorightEmbeddingLREToolStripMenuItem_Click);
-            // 
-            // startOfRighttoleftEmbeddingRLEToolStripMenuItem
-            // 
-            this.startOfRighttoleftEmbeddingRLEToolStripMenuItem.Name = "startOfRighttoleftEmbeddingRLEToolStripMenuItem";
-            this.startOfRighttoleftEmbeddingRLEToolStripMenuItem.Size = new System.Drawing.Size(272, 22);
-            this.startOfRighttoleftEmbeddingRLEToolStripMenuItem.Text = "Start of right-to-left embedding (RLE)";
-            this.startOfRighttoleftEmbeddingRLEToolStripMenuItem.Click += new System.EventHandler(this.startOfRighttoleftEmbeddingRLEToolStripMenuItem_Click);
-            // 
-            // startOfLefttorightOverrideLROToolStripMenuItem
-            // 
-            this.startOfLefttorightOverrideLROToolStripMenuItem.Name = "startOfLefttorightOverrideLROToolStripMenuItem";
-            this.startOfLefttorightOverrideLROToolStripMenuItem.Size = new System.Drawing.Size(272, 22);
-            this.startOfLefttorightOverrideLROToolStripMenuItem.Text = "Start of left-to-right override (LRO)";
-            this.startOfLefttorightOverrideLROToolStripMenuItem.Click += new System.EventHandler(this.startOfLefttorightOverrideLROToolStripMenuItem_Click);
-            // 
-            // startOfRighttoleftOverrideRLOToolStripMenuItem
-            // 
-            this.startOfRighttoleftOverrideRLOToolStripMenuItem.Name = "startOfRighttoleftOverrideRLOToolStripMenuItem";
-            this.startOfRighttoleftOverrideRLOToolStripMenuItem.Size = new System.Drawing.Size(272, 22);
-            this.startOfRighttoleftOverrideRLOToolStripMenuItem.Text = "Start of right-to-left override (RLO)";
-            this.startOfRighttoleftOverrideRLOToolStripMenuItem.Click += new System.EventHandler(this.startOfRighttoleftOverrideRLOToolStripMenuItem_Click);
-            // 
-            // panelVideoPlayer
-            // 
-            this.panelVideoPlayer.Anchor = ((System.Windows.Forms.AnchorStyles)((((System.Windows.Forms.AnchorStyles.Top | System.Windows.Forms.AnchorStyles.Bottom) 
-            | System.Windows.Forms.AnchorStyles.Left) 
-            | System.Windows.Forms.AnchorStyles.Right)));
-            this.panelVideoPlayer.Controls.Add(this.mediaPlayer);
-            this.panelVideoPlayer.Location = new System.Drawing.Point(1, 1);
-            this.panelVideoPlayer.Name = "panelVideoPlayer";
-            this.panelVideoPlayer.Size = new System.Drawing.Size(220, 246);
-            this.panelVideoPlayer.TabIndex = 5;
-            // 
-            // contextMenuStripEmpty
-            // 
-            this.contextMenuStripEmpty.Items.AddRange(new System.Windows.Forms.ToolStripItem[] {
-            this.insertLineToolStripMenuItem,
-            this.toolStripMenuItemEmptyGoToSourceView,
-            this.aSSStylesToolStripMenuItem});
-            this.contextMenuStripEmpty.Name = "contextMenuStripEmpty";
-            this.contextMenuStripEmpty.Size = new System.Drawing.Size(169, 70);
-            this.contextMenuStripEmpty.Opening += new System.ComponentModel.CancelEventHandler(this.contextMenuStripEmpty_Opening);
-            // 
-            // insertLineToolStripMenuItem
-            // 
-            this.insertLineToolStripMenuItem.Name = "insertLineToolStripMenuItem";
-            this.insertLineToolStripMenuItem.Size = new System.Drawing.Size(168, 22);
-            this.insertLineToolStripMenuItem.Text = "Insert line";
-            this.insertLineToolStripMenuItem.Click += new System.EventHandler(this.InsertLineToolStripMenuItemClick);
-            // 
-            // aSSStylesToolStripMenuItem
-            // 
-            this.aSSStylesToolStripMenuItem.Name = "aSSStylesToolStripMenuItem";
-            this.aSSStylesToolStripMenuItem.Size = new System.Drawing.Size(168, 22);
-            this.aSSStylesToolStripMenuItem.Text = "ASS styles...";
-            this.aSSStylesToolStripMenuItem.Click += new System.EventHandler(this.aSSStylesToolStripMenuItem_Click);
-            // 
-            // imageListPlayRate
-            // 
-            this.imageListPlayRate.ImageStream = ((System.Windows.Forms.ImageListStreamer)(resources.GetObject("imageListPlayRate.ImageStream")));
-            this.imageListPlayRate.TransparentColor = System.Drawing.Color.Transparent;
-            this.imageListPlayRate.Images.SetKeyName(0, "FastForward.png");
-            this.imageListPlayRate.Images.SetKeyName(1, "FastForwardHighLight.png");
-            // 
-            // timerTextUndo
-            // 
-            this.timerTextUndo.Interval = 700;
-            this.timerTextUndo.Tick += new System.EventHandler(this.TimerTextUndoTick);
-            // 
-            // timerOriginalTextUndo
-            // 
-            this.timerOriginalTextUndo.Interval = 700;
-            this.timerOriginalTextUndo.Tick += new System.EventHandler(this.TimerOriginalTextUndoTick);
-            // 
-            // contextMenuStripShowVideoControls
-            // 
-            this.contextMenuStripShowVideoControls.Items.AddRange(new System.Windows.Forms.ToolStripItem[] {
-            this.toolStripMenuItemShowVideoControls});
-            this.contextMenuStripShowVideoControls.Name = "contextMenuStripVideoControls";
-            this.contextMenuStripShowVideoControls.Size = new System.Drawing.Size(182, 26);
-            // 
-            // toolStripMenuItemShowVideoControls
-            // 
-            this.toolStripMenuItemShowVideoControls.Name = "toolStripMenuItemShowVideoControls";
-            this.toolStripMenuItemShowVideoControls.Size = new System.Drawing.Size(181, 22);
-            this.toolStripMenuItemShowVideoControls.Text = "Show video controls";
-            this.toolStripMenuItemShowVideoControls.Click += new System.EventHandler(this.toolStripMenuItemShowVideoControls_Click);
-            // 
-<<<<<<< HEAD
-            // SubtitleListview1
-            // 
-            this.SubtitleListview1.AllowColumnReorder = true;
-            this.SubtitleListview1.AllowDrop = true;
-            this.SubtitleListview1.ContextMenuStrip = this.contextMenuStripListView;
-            this.SubtitleListview1.Dock = System.Windows.Forms.DockStyle.Fill;
-            this.SubtitleListview1.FirstVisibleIndex = -1;
-            this.SubtitleListview1.Font = new System.Drawing.Font("Tahoma", 8.25F, System.Drawing.FontStyle.Regular, System.Drawing.GraphicsUnit.Point, ((byte)(0)));
-            this.SubtitleListview1.FullRowSelect = true;
-            this.SubtitleListview1.GridLines = true;
-            this.SubtitleListview1.HeaderStyle = System.Windows.Forms.ColumnHeaderStyle.Nonclickable;
-            this.SubtitleListview1.HideSelection = false;
-            this.SubtitleListview1.Location = new System.Drawing.Point(0, 0);
-            this.SubtitleListview1.Name = "SubtitleListview1";
-            this.SubtitleListview1.OwnerDraw = true;
-            this.SubtitleListview1.Size = new System.Drawing.Size(740, 105);
-            this.SubtitleListview1.StateImageList = this.imageListBookmarks;
-            this.SubtitleListview1.SubtitleFontBold = false;
-            this.SubtitleListview1.SubtitleFontName = "Tahoma";
-            this.SubtitleListview1.SubtitleFontSize = 8;
-            this.SubtitleListview1.TabIndex = 0;
-            this.SubtitleListview1.UseCompatibleStateImageBehavior = false;
-            this.SubtitleListview1.UseSyntaxColoring = true;
-            this.SubtitleListview1.View = System.Windows.Forms.View.Details;
-            this.SubtitleListview1.SelectedIndexChanged += new System.EventHandler(this.SubtitleListview1_SelectedIndexChanged);
-            this.SubtitleListview1.DragDrop += new System.Windows.Forms.DragEventHandler(this.SubtitleListview1_DragDrop);
-            this.SubtitleListview1.DragEnter += new System.Windows.Forms.DragEventHandler(this.SubtitleListview1_DragEnter);
-            this.SubtitleListview1.KeyDown += new System.Windows.Forms.KeyEventHandler(this.SubtitleListview1KeyDown);
-            this.SubtitleListview1.MouseDoubleClick += new System.Windows.Forms.MouseEventHandler(this.SubtitleListview1_MouseDoubleClick);
-            this.SubtitleListview1.MouseDown += new System.Windows.Forms.MouseEventHandler(this.SubtitleListview1_MouseDown);
-            this.SubtitleListview1.MouseEnter += new System.EventHandler(this.SubtitleListview1_MouseEnter);
-            this.SubtitleListview1.MouseUp += new System.Windows.Forms.MouseEventHandler(this.SubtitleListview1_MouseUp);
-            // 
-            // textBoxListViewText
-            // 
-            this.textBoxListViewText.AllowDrop = true;
-            this.textBoxListViewText.Anchor = ((System.Windows.Forms.AnchorStyles)((((System.Windows.Forms.AnchorStyles.Top | System.Windows.Forms.AnchorStyles.Bottom) 
-            | System.Windows.Forms.AnchorStyles.Left) 
-            | System.Windows.Forms.AnchorStyles.Right)));
-            this.textBoxListViewText.BackColor = System.Drawing.SystemColors.WindowFrame;
-            this.textBoxListViewText.ContextMenuStrip = this.contextMenuStripTextBoxListView;
-            this.textBoxListViewText.CurrentLanguage = "";
-            this.textBoxListViewText.CurrentLineIndex = 0;
-            this.textBoxListViewText.Enabled = false;
-            this.textBoxListViewText.Font = new System.Drawing.Font("Tahoma", 12F, System.Drawing.FontStyle.Bold);
-            this.textBoxListViewText.HideSelection = false;
-            this.textBoxListViewText.IsDictionaryDownloaded = true;
-            this.textBoxListViewText.IsSpellCheckerInitialized = false;
-            this.textBoxListViewText.IsSpellCheckRequested = false;
-            this.textBoxListViewText.IsWrongWord = false;
-            this.textBoxListViewText.LanguageChanged = false;
-            this.textBoxListViewText.Location = new System.Drawing.Point(184, 27);
-            this.textBoxListViewText.Multiline = true;
-            this.textBoxListViewText.Name = "textBoxListViewText";
-            this.textBoxListViewText.Padding = new System.Windows.Forms.Padding(1);
-            this.textBoxListViewText.ScrollBars = System.Windows.Forms.RichTextBoxScrollBars.Both;
-            this.textBoxListViewText.SelectedText = "";
-            this.textBoxListViewText.SelectionLength = 0;
-            this.textBoxListViewText.SelectionStart = 0;
-            this.textBoxListViewText.Size = new System.Drawing.Size(430, 84);
-            this.textBoxListViewText.TabIndex = 5;
-            this.textBoxListViewText.TextBoxFont = new System.Drawing.Font("Tahoma", 12F, System.Drawing.FontStyle.Bold);
-            this.textBoxListViewText.TextChanged += new System.EventHandler(this.TextBoxListViewTextTextChanged);
-            this.textBoxListViewText.KeyDown += new System.Windows.Forms.KeyEventHandler(this.TextBoxListViewTextKeyDown);
-            this.textBoxListViewText.MouseClick += new System.Windows.Forms.MouseEventHandler(this.TextBoxListViewTextMouseClick);
-            this.textBoxListViewText.Enter += new System.EventHandler(this.TextBoxListViewTextEnter);
-            this.textBoxListViewText.KeyUp += new System.Windows.Forms.KeyEventHandler(this.textBoxListViewText_KeyUp);
-            this.textBoxListViewText.Leave += new System.EventHandler(this.textBoxListViewText_Leave);
-            this.textBoxListViewText.MouseMove += new System.Windows.Forms.MouseEventHandler(this.textBoxListViewText_MouseMove);
-            // 
-            // textBoxListViewTextOriginal
-            // 
-            this.textBoxListViewTextOriginal.AllowDrop = true;
-            this.textBoxListViewTextOriginal.Anchor = ((System.Windows.Forms.AnchorStyles)((((System.Windows.Forms.AnchorStyles.Top | System.Windows.Forms.AnchorStyles.Bottom) 
-            | System.Windows.Forms.AnchorStyles.Left) 
-            | System.Windows.Forms.AnchorStyles.Right)));
-            this.textBoxListViewTextOriginal.BackColor = System.Drawing.SystemColors.WindowFrame;
-            this.textBoxListViewTextOriginal.ContextMenuStrip = this.contextMenuStripTextBoxListView;
-            this.textBoxListViewTextOriginal.CurrentLanguage = "";
-            this.textBoxListViewTextOriginal.CurrentLineIndex = 0;
-            this.textBoxListViewTextOriginal.Enabled = false;
-            this.textBoxListViewTextOriginal.Font = new System.Drawing.Font("Tahoma", 12F, System.Drawing.FontStyle.Bold);
-            this.textBoxListViewTextOriginal.HideSelection = false;
-            this.textBoxListViewTextOriginal.IsDictionaryDownloaded = true;
-            this.textBoxListViewTextOriginal.IsSpellCheckerInitialized = false;
-            this.textBoxListViewTextOriginal.IsSpellCheckRequested = false;
-            this.textBoxListViewTextOriginal.IsWrongWord = false;
-            this.textBoxListViewTextOriginal.LanguageChanged = false;
-            this.textBoxListViewTextOriginal.Location = new System.Drawing.Point(946, 28);
-            this.textBoxListViewTextOriginal.Multiline = true;
-            this.textBoxListViewTextOriginal.Name = "textBoxListViewTextOriginal";
-            this.textBoxListViewTextOriginal.Padding = new System.Windows.Forms.Padding(1);
-            this.textBoxListViewTextOriginal.ScrollBars = System.Windows.Forms.RichTextBoxScrollBars.Both;
-            this.textBoxListViewTextOriginal.SelectedText = "";
-            this.textBoxListViewTextOriginal.SelectionLength = 0;
-            this.textBoxListViewTextOriginal.SelectionStart = 0;
-            this.textBoxListViewTextOriginal.Size = new System.Drawing.Size(16, 84);
-            this.textBoxListViewTextOriginal.TabIndex = 33;
-            this.textBoxListViewTextOriginal.TextBoxFont = new System.Drawing.Font("Tahoma", 12F, System.Drawing.FontStyle.Bold);
-            this.textBoxListViewTextOriginal.Visible = false;
-            this.textBoxListViewTextOriginal.TextChanged += new System.EventHandler(this.textBoxListViewTextOriginal_TextChanged);
-            this.textBoxListViewTextOriginal.KeyDown += new System.Windows.Forms.KeyEventHandler(this.TextBoxListViewTextOriginalKeyDown);
-            this.textBoxListViewTextOriginal.MouseClick += new System.Windows.Forms.MouseEventHandler(this.TextBoxListViewTextOriginalMouseClick);
-            this.textBoxListViewTextOriginal.Enter += new System.EventHandler(this.TextBoxListViewTextOriginalEnter);
-            this.textBoxListViewTextOriginal.KeyUp += new System.Windows.Forms.KeyEventHandler(this.TextBoxListViewTextOriginalKeyUp);
-            this.textBoxListViewTextOriginal.MouseMove += new System.Windows.Forms.MouseEventHandler(this.TextBoxListViewTextOriginalMouseMove);
-            // 
-            // timeUpDownStartTime
-            // 
-            this.timeUpDownStartTime.AutoSize = true;
-            this.timeUpDownStartTime.AutoSizeMode = System.Windows.Forms.AutoSizeMode.GrowAndShrink;
-            this.timeUpDownStartTime.BackColor = System.Drawing.SystemColors.Control;
-            this.timeUpDownStartTime.Font = new System.Drawing.Font("Microsoft Sans Serif", 9F);
-            this.timeUpDownStartTime.ForeColor = System.Drawing.Color.FromArgb(((int)(((byte)(155)))), ((int)(((byte)(155)))), ((int)(((byte)(155)))));
-            this.timeUpDownStartTime.Location = new System.Drawing.Point(8, 26);
-            this.timeUpDownStartTime.Margin = new System.Windows.Forms.Padding(4);
-            this.timeUpDownStartTime.Name = "timeUpDownStartTime";
-            this.timeUpDownStartTime.Size = new System.Drawing.Size(113, 27);
-            this.timeUpDownStartTime.TabIndex = 0;
-            timeCode3.Hours = 0;
-            timeCode3.Milliseconds = 0;
-            timeCode3.Minutes = 0;
-            timeCode3.Seconds = 0;
-            timeCode3.TimeSpan = System.TimeSpan.Parse("00:00:00");
-            timeCode3.TotalMilliseconds = 0D;
-            timeCode3.TotalSeconds = 0D;
-            this.timeUpDownStartTime.TimeCode = timeCode3;
-            this.timeUpDownStartTime.UseVideoOffset = false;
-            // 
-            // mediaPlayer
-            // 
-            this.mediaPlayer.AllowDrop = true;
-            this.mediaPlayer.Anchor = ((System.Windows.Forms.AnchorStyles)((((System.Windows.Forms.AnchorStyles.Top | System.Windows.Forms.AnchorStyles.Bottom) 
-            | System.Windows.Forms.AnchorStyles.Left) 
-            | System.Windows.Forms.AnchorStyles.Right)));
-            this.mediaPlayer.BackColor = System.Drawing.Color.FromArgb(((int)(((byte)(18)))), ((int)(((byte)(18)))), ((int)(((byte)(18)))));
-            this.mediaPlayer.Chapters = null;
-            this.mediaPlayer.CurrentPosition = 0D;
-            this.mediaPlayer.FontSizeFactor = 1F;
-            this.mediaPlayer.LastParagraph = null;
-            this.mediaPlayer.Location = new System.Drawing.Point(0, 0);
-            this.mediaPlayer.Margin = new System.Windows.Forms.Padding(0);
-            this.mediaPlayer.Name = "mediaPlayer";
-            this.mediaPlayer.ShowFullscreenButton = true;
-            this.mediaPlayer.ShowMuteButton = true;
-            this.mediaPlayer.ShowStopButton = true;
-            this.mediaPlayer.Size = new System.Drawing.Size(219, 246);
-            this.mediaPlayer.SubtitleText = "";
-            this.mediaPlayer.TabIndex = 5;
-            this.mediaPlayer.TextRightToLeft = System.Windows.Forms.RightToLeft.No;
-            this.mediaPlayer.UsingFrontCenterAudioChannelOnly = false;
-            this.mediaPlayer.VideoHeight = 0;
-            this.mediaPlayer.VideoPlayer = null;
-            this.mediaPlayer.VideoWidth = 0;
-            this.mediaPlayer.Volume = 0D;
-            this.mediaPlayer.DragDrop += new System.Windows.Forms.DragEventHandler(this.mediaPlayer_DragDrop);
-            this.mediaPlayer.DragEnter += new System.Windows.Forms.DragEventHandler(this.mediaPlayer_DragEnter);
             // 
             // audioVisualizer
             // 
@@ -5579,6 +3301,430 @@
             this.audioVisualizer.DragEnter += new System.Windows.Forms.DragEventHandler(this.AudioWaveformDragEnter);
             this.audioVisualizer.MouseEnter += new System.EventHandler(this.audioVisualizer_MouseEnter);
             // 
+            // checkBoxSyncListViewWithVideoWhilePlaying
+            // 
+            this.checkBoxSyncListViewWithVideoWhilePlaying.AutoSize = true;
+            this.checkBoxSyncListViewWithVideoWhilePlaying.Location = new System.Drawing.Point(558, 11);
+            this.checkBoxSyncListViewWithVideoWhilePlaying.Name = "checkBoxSyncListViewWithVideoWhilePlaying";
+            this.checkBoxSyncListViewWithVideoWhilePlaying.Size = new System.Drawing.Size(205, 17);
+            this.checkBoxSyncListViewWithVideoWhilePlaying.TabIndex = 1;
+            this.checkBoxSyncListViewWithVideoWhilePlaying.Text = "Sync listview with movie when playing";
+            this.checkBoxSyncListViewWithVideoWhilePlaying.UseVisualStyleBackColor = true;
+            // 
+            // labelVideoInfo
+            // 
+            this.labelVideoInfo.Anchor = ((System.Windows.Forms.AnchorStyles)((System.Windows.Forms.AnchorStyles.Top | System.Windows.Forms.AnchorStyles.Right)));
+            this.labelVideoInfo.Location = new System.Drawing.Point(603, 12);
+            this.labelVideoInfo.Name = "labelVideoInfo";
+            this.labelVideoInfo.Size = new System.Drawing.Size(369, 19);
+            this.labelVideoInfo.TabIndex = 12;
+            this.labelVideoInfo.Text = "No video file loaded";
+            this.labelVideoInfo.TextAlign = System.Drawing.ContentAlignment.TopRight;
+            // 
+            // trackBarWaveformPosition
+            // 
+            this.trackBarWaveformPosition.Anchor = ((System.Windows.Forms.AnchorStyles)(((System.Windows.Forms.AnchorStyles.Bottom | System.Windows.Forms.AnchorStyles.Left) 
+            | System.Windows.Forms.AnchorStyles.Right)));
+            this.trackBarWaveformPosition.AutoSize = false;
+            this.trackBarWaveformPosition.Location = new System.Drawing.Point(674, 267);
+            this.trackBarWaveformPosition.Maximum = 1000;
+            this.trackBarWaveformPosition.Name = "trackBarWaveformPosition";
+            this.trackBarWaveformPosition.Size = new System.Drawing.Size(297, 20);
+            this.trackBarWaveformPosition.TabIndex = 11;
+            this.trackBarWaveformPosition.TickStyle = System.Windows.Forms.TickStyle.None;
+            this.trackBarWaveformPosition.ValueChanged += new System.EventHandler(this.trackBarWaveformPosition_ValueChanged);
+            this.trackBarWaveformPosition.KeyDown += new System.Windows.Forms.KeyEventHandler(this.trackBarWaveformPosition_KeyDown);
+            // 
+            // panelWaveformControls
+            // 
+            this.panelWaveformControls.Anchor = ((System.Windows.Forms.AnchorStyles)((System.Windows.Forms.AnchorStyles.Bottom | System.Windows.Forms.AnchorStyles.Left)));
+            this.panelWaveformControls.Controls.Add(this.toolStripWaveControls);
+            this.panelWaveformControls.Location = new System.Drawing.Point(474, 265);
+            this.panelWaveformControls.Name = "panelWaveformControls";
+            this.panelWaveformControls.Size = new System.Drawing.Size(205, 30);
+            this.panelWaveformControls.TabIndex = 10;
+            // 
+            // toolStripWaveControls
+            // 
+            this.toolStripWaveControls.Anchor = ((System.Windows.Forms.AnchorStyles)((System.Windows.Forms.AnchorStyles.Bottom | System.Windows.Forms.AnchorStyles.Left)));
+            this.toolStripWaveControls.Dock = System.Windows.Forms.DockStyle.None;
+            this.toolStripWaveControls.GripStyle = System.Windows.Forms.ToolStripGripStyle.Hidden;
+            this.toolStripWaveControls.Items.AddRange(new System.Windows.Forms.ToolStripItem[] {
+            this.toolStripButtonWaveformZoomOut,
+            this.toolStripComboBoxWaveform,
+            this.toolStripButtonWaveformZoomIn,
+            this.toolStripSeparator16,
+            this.toolStripButtonWaveformPause,
+            this.toolStripButtonWaveformPlay,
+            this.toolStripButtonLockCenter,
+            this.toolStripSplitButtonPlayRate});
+            this.toolStripWaveControls.Location = new System.Drawing.Point(0, 3);
+            this.toolStripWaveControls.Name = "toolStripWaveControls";
+            this.toolStripWaveControls.Size = new System.Drawing.Size(197, 25);
+            this.toolStripWaveControls.TabIndex = 0;
+            this.toolStripWaveControls.Text = "toolStrip2";
+            // 
+            // toolStripButtonWaveformZoomOut
+            // 
+            this.toolStripButtonWaveformZoomOut.DisplayStyle = System.Windows.Forms.ToolStripItemDisplayStyle.Image;
+            this.toolStripButtonWaveformZoomOut.Image = ((System.Drawing.Image)(resources.GetObject("toolStripButtonWaveformZoomOut.Image")));
+            this.toolStripButtonWaveformZoomOut.ImageTransparentColor = System.Drawing.Color.Magenta;
+            this.toolStripButtonWaveformZoomOut.Name = "toolStripButtonWaveformZoomOut";
+            this.toolStripButtonWaveformZoomOut.Size = new System.Drawing.Size(23, 22);
+            this.toolStripButtonWaveformZoomOut.Text = "toolStripButton3";
+            this.toolStripButtonWaveformZoomOut.Click += new System.EventHandler(this.toolStripButtonWaveformZoomOut_Click);
+            // 
+            // toolStripComboBoxWaveform
+            // 
+            this.toolStripComboBoxWaveform.AutoSize = false;
+            this.toolStripComboBoxWaveform.DropDownStyle = System.Windows.Forms.ComboBoxStyle.DropDownList;
+            this.toolStripComboBoxWaveform.Name = "toolStripComboBoxWaveform";
+            this.toolStripComboBoxWaveform.Size = new System.Drawing.Size(62, 23);
+            // 
+            // toolStripButtonWaveformZoomIn
+            // 
+            this.toolStripButtonWaveformZoomIn.DisplayStyle = System.Windows.Forms.ToolStripItemDisplayStyle.Image;
+            this.toolStripButtonWaveformZoomIn.Image = ((System.Drawing.Image)(resources.GetObject("toolStripButtonWaveformZoomIn.Image")));
+            this.toolStripButtonWaveformZoomIn.ImageTransparentColor = System.Drawing.Color.Magenta;
+            this.toolStripButtonWaveformZoomIn.Name = "toolStripButtonWaveformZoomIn";
+            this.toolStripButtonWaveformZoomIn.Size = new System.Drawing.Size(23, 22);
+            this.toolStripButtonWaveformZoomIn.Text = "toolStripButton1";
+            this.toolStripButtonWaveformZoomIn.Click += new System.EventHandler(this.toolStripButtonWaveformZoomIn_Click);
+            // 
+            // toolStripSeparator16
+            // 
+            this.toolStripSeparator16.Name = "toolStripSeparator16";
+            this.toolStripSeparator16.Size = new System.Drawing.Size(6, 25);
+            // 
+            // toolStripButtonWaveformPause
+            // 
+            this.toolStripButtonWaveformPause.AutoToolTip = false;
+            this.toolStripButtonWaveformPause.DisplayStyle = System.Windows.Forms.ToolStripItemDisplayStyle.Image;
+            this.toolStripButtonWaveformPause.Image = ((System.Drawing.Image)(resources.GetObject("toolStripButtonWaveformPause.Image")));
+            this.toolStripButtonWaveformPause.ImageTransparentColor = System.Drawing.Color.Magenta;
+            this.toolStripButtonWaveformPause.Name = "toolStripButtonWaveformPause";
+            this.toolStripButtonWaveformPause.Size = new System.Drawing.Size(23, 22);
+            this.toolStripButtonWaveformPause.Text = "toolStripButton1";
+            this.toolStripButtonWaveformPause.Visible = false;
+            this.toolStripButtonWaveformPause.Click += new System.EventHandler(this.toolStripButtonWaveformPause_Click);
+            // 
+            // toolStripButtonWaveformPlay
+            // 
+            this.toolStripButtonWaveformPlay.AutoToolTip = false;
+            this.toolStripButtonWaveformPlay.DisplayStyle = System.Windows.Forms.ToolStripItemDisplayStyle.Image;
+            this.toolStripButtonWaveformPlay.Image = ((System.Drawing.Image)(resources.GetObject("toolStripButtonWaveformPlay.Image")));
+            this.toolStripButtonWaveformPlay.ImageTransparentColor = System.Drawing.Color.Magenta;
+            this.toolStripButtonWaveformPlay.Name = "toolStripButtonWaveformPlay";
+            this.toolStripButtonWaveformPlay.Size = new System.Drawing.Size(23, 22);
+            this.toolStripButtonWaveformPlay.Text = "toolStripButton1";
+            this.toolStripButtonWaveformPlay.Click += new System.EventHandler(this.toolStripButtonWaveformPlay_Click);
+            // 
+            // toolStripButtonLockCenter
+            // 
+            this.toolStripButtonLockCenter.DisplayStyle = System.Windows.Forms.ToolStripItemDisplayStyle.Image;
+            this.toolStripButtonLockCenter.Image = ((System.Drawing.Image)(resources.GetObject("toolStripButtonLockCenter.Image")));
+            this.toolStripButtonLockCenter.ImageTransparentColor = System.Drawing.Color.Magenta;
+            this.toolStripButtonLockCenter.Name = "toolStripButtonLockCenter";
+            this.toolStripButtonLockCenter.Size = new System.Drawing.Size(23, 22);
+            this.toolStripButtonLockCenter.Text = "Center";
+            this.toolStripButtonLockCenter.Click += new System.EventHandler(this.toolStripButtonLockCenter_Click);
+            // 
+            // toolStripSplitButtonPlayRate
+            // 
+            this.toolStripSplitButtonPlayRate.DisplayStyle = System.Windows.Forms.ToolStripItemDisplayStyle.Image;
+            this.toolStripSplitButtonPlayRate.Image = ((System.Drawing.Image)(resources.GetObject("toolStripSplitButtonPlayRate.Image")));
+            this.toolStripSplitButtonPlayRate.ImageTransparentColor = System.Drawing.Color.Magenta;
+            this.toolStripSplitButtonPlayRate.Name = "toolStripSplitButtonPlayRate";
+            this.toolStripSplitButtonPlayRate.Size = new System.Drawing.Size(32, 22);
+            this.toolStripSplitButtonPlayRate.Text = "Play rate (speed)";
+            this.toolStripSplitButtonPlayRate.ButtonClick += new System.EventHandler(this.toolStripSplitButtonPlayRate_ButtonClick);
+            // 
+            // tabControlModes
+            // 
+            this.tabControlModes.Controls.Add(this.tabPageTranslate);
+            this.tabControlModes.Controls.Add(this.tabPageCreate);
+            this.tabControlModes.Controls.Add(this.tabPageAdjust);
+            this.tabControlModes.Location = new System.Drawing.Point(6, 14);
+            this.tabControlModes.Name = "tabControlModes";
+            this.tabControlModes.SelectedIndex = 0;
+            this.tabControlModes.Size = new System.Drawing.Size(467, 283);
+            this.tabControlModes.TabIndex = 0;
+            this.tabControlModes.SelectedIndexChanged += new System.EventHandler(this.TabControlModes_SelectedIndexChanged);
+            // 
+            // tabPageTranslate
+            // 
+            this.tabPageTranslate.Controls.Add(this.labelTranslateTip);
+            this.tabPageTranslate.Controls.Add(this.groupBoxTranslateSearch);
+            this.tabPageTranslate.Controls.Add(this.groupBoxAutoContinue);
+            this.tabPageTranslate.Controls.Add(this.buttonStop);
+            this.tabPageTranslate.Controls.Add(this.groupBoxAutoRepeat);
+            this.tabPageTranslate.Controls.Add(this.buttonPlayPrevious);
+            this.tabPageTranslate.Controls.Add(this.buttonPlayCurrent);
+            this.tabPageTranslate.Controls.Add(this.buttonPlayNext);
+            this.tabPageTranslate.Location = new System.Drawing.Point(4, 22);
+            this.tabPageTranslate.Name = "tabPageTranslate";
+            this.tabPageTranslate.Padding = new System.Windows.Forms.Padding(3);
+            this.tabPageTranslate.Size = new System.Drawing.Size(459, 257);
+            this.tabPageTranslate.TabIndex = 0;
+            this.tabPageTranslate.Text = "Translate";
+            // 
+            // labelTranslateTip
+            // 
+            this.labelTranslateTip.AutoSize = true;
+            this.labelTranslateTip.ForeColor = System.Drawing.Color.Gray;
+            this.labelTranslateTip.Location = new System.Drawing.Point(10, 225);
+            this.labelTranslateTip.Name = "labelTranslateTip";
+            this.labelTranslateTip.Size = new System.Drawing.Size(294, 13);
+            this.labelTranslateTip.TabIndex = 7;
+            this.labelTranslateTip.Text = "Tip: Use <alt+arrow up/down> to go to previous/next subtitle";
+            // 
+            // groupBoxTranslateSearch
+            // 
+            this.groupBoxTranslateSearch.Controls.Add(this.buttonCustomUrl2);
+            this.groupBoxTranslateSearch.Controls.Add(this.buttonCustomUrl1);
+            this.groupBoxTranslateSearch.Controls.Add(this.buttonGoogleTranslateIt);
+            this.groupBoxTranslateSearch.Controls.Add(this.buttonGoogleIt);
+            this.groupBoxTranslateSearch.Controls.Add(this.textBoxSearchWord);
+            this.groupBoxTranslateSearch.Location = new System.Drawing.Point(192, 68);
+            this.groupBoxTranslateSearch.Name = "groupBoxTranslateSearch";
+            this.groupBoxTranslateSearch.Size = new System.Drawing.Size(256, 150);
+            this.groupBoxTranslateSearch.TabIndex = 6;
+            this.groupBoxTranslateSearch.TabStop = false;
+            this.groupBoxTranslateSearch.Text = "Search text online";
+            // 
+            // buttonCustomUrl2
+            // 
+            this.buttonCustomUrl2.ImeMode = System.Windows.Forms.ImeMode.NoControl;
+            this.buttonCustomUrl2.Location = new System.Drawing.Point(6, 118);
+            this.buttonCustomUrl2.Name = "buttonCustomUrl2";
+            this.buttonCustomUrl2.Size = new System.Drawing.Size(244, 23);
+            this.buttonCustomUrl2.TabIndex = 4;
+            this.buttonCustomUrl2.Text = "Custom URL";
+            this.buttonCustomUrl2.UseVisualStyleBackColor = true;
+            this.buttonCustomUrl2.Click += new System.EventHandler(this.buttonCustomUrl2_Click);
+            // 
+            // buttonCustomUrl1
+            // 
+            this.buttonCustomUrl1.ImeMode = System.Windows.Forms.ImeMode.NoControl;
+            this.buttonCustomUrl1.Location = new System.Drawing.Point(6, 91);
+            this.buttonCustomUrl1.Name = "buttonCustomUrl1";
+            this.buttonCustomUrl1.Size = new System.Drawing.Size(244, 23);
+            this.buttonCustomUrl1.TabIndex = 3;
+            this.buttonCustomUrl1.Text = "Custom URL";
+            this.buttonCustomUrl1.UseVisualStyleBackColor = true;
+            this.buttonCustomUrl1.Click += new System.EventHandler(this.buttonCustomUrl_Click);
+            // 
+            // buttonGoogleTranslateIt
+            // 
+            this.buttonGoogleTranslateIt.ImeMode = System.Windows.Forms.ImeMode.NoControl;
+            this.buttonGoogleTranslateIt.Location = new System.Drawing.Point(132, 63);
+            this.buttonGoogleTranslateIt.Name = "buttonGoogleTranslateIt";
+            this.buttonGoogleTranslateIt.Size = new System.Drawing.Size(118, 23);
+            this.buttonGoogleTranslateIt.TabIndex = 2;
+            this.buttonGoogleTranslateIt.Text = "Google translate it";
+            this.buttonGoogleTranslateIt.UseVisualStyleBackColor = true;
+            this.buttonGoogleTranslateIt.Click += new System.EventHandler(this.buttonGoogleTranslateIt_Click);
+            // 
+            // buttonGoogleIt
+            // 
+            this.buttonGoogleIt.ImeMode = System.Windows.Forms.ImeMode.NoControl;
+            this.buttonGoogleIt.Location = new System.Drawing.Point(6, 63);
+            this.buttonGoogleIt.Name = "buttonGoogleIt";
+            this.buttonGoogleIt.Size = new System.Drawing.Size(120, 23);
+            this.buttonGoogleIt.TabIndex = 1;
+            this.buttonGoogleIt.Text = "Google it";
+            this.buttonGoogleIt.UseVisualStyleBackColor = true;
+            this.buttonGoogleIt.Click += new System.EventHandler(this.buttonGoogleIt_Click);
+            // 
+            // textBoxSearchWord
+            // 
+            this.textBoxSearchWord.Location = new System.Drawing.Point(6, 18);
+            this.textBoxSearchWord.Multiline = true;
+            this.textBoxSearchWord.Name = "textBoxSearchWord";
+            this.textBoxSearchWord.Size = new System.Drawing.Size(244, 39);
+            this.textBoxSearchWord.TabIndex = 0;
+            // 
+            // groupBoxAutoContinue
+            // 
+            this.groupBoxAutoContinue.Controls.Add(this.comboBoxAutoContinue);
+            this.groupBoxAutoContinue.Controls.Add(this.labelAutoContinueDelay);
+            this.groupBoxAutoContinue.Controls.Add(this.checkBoxAutoContinue);
+            this.groupBoxAutoContinue.Location = new System.Drawing.Point(6, 120);
+            this.groupBoxAutoContinue.Name = "groupBoxAutoContinue";
+            this.groupBoxAutoContinue.Size = new System.Drawing.Size(182, 98);
+            this.groupBoxAutoContinue.TabIndex = 1;
+            this.groupBoxAutoContinue.TabStop = false;
+            this.groupBoxAutoContinue.Text = "Auto continue";
+            // 
+            // comboBoxAutoContinue
+            // 
+            this.comboBoxAutoContinue.DropDownStyle = System.Windows.Forms.ComboBoxStyle.DropDownList;
+            this.comboBoxAutoContinue.FormattingEnabled = true;
+            this.comboBoxAutoContinue.Items.AddRange(new object[] {
+            "0",
+            "1",
+            "2",
+            "3",
+            "4",
+            "5",
+            "6",
+            "7",
+            "8",
+            "9",
+            "10",
+            "11",
+            "12",
+            "13",
+            "14",
+            "15"});
+            this.comboBoxAutoContinue.Location = new System.Drawing.Point(6, 59);
+            this.comboBoxAutoContinue.Name = "comboBoxAutoContinue";
+            this.comboBoxAutoContinue.Size = new System.Drawing.Size(96, 21);
+            this.comboBoxAutoContinue.TabIndex = 2;
+            // 
+            // labelAutoContinueDelay
+            // 
+            this.labelAutoContinueDelay.AutoSize = true;
+            this.labelAutoContinueDelay.Location = new System.Drawing.Point(7, 43);
+            this.labelAutoContinueDelay.Name = "labelAutoContinueDelay";
+            this.labelAutoContinueDelay.Size = new System.Drawing.Size(83, 13);
+            this.labelAutoContinueDelay.TabIndex = 1;
+            this.labelAutoContinueDelay.Text = "Delay (seconds)";
+            // 
+            // checkBoxAutoContinue
+            // 
+            this.checkBoxAutoContinue.AutoSize = true;
+            this.checkBoxAutoContinue.Location = new System.Drawing.Point(10, 19);
+            this.checkBoxAutoContinue.Name = "checkBoxAutoContinue";
+            this.checkBoxAutoContinue.Size = new System.Drawing.Size(107, 17);
+            this.checkBoxAutoContinue.TabIndex = 0;
+            this.checkBoxAutoContinue.Text = "Auto continue on";
+            this.checkBoxAutoContinue.UseVisualStyleBackColor = true;
+            // 
+            // buttonStop
+            // 
+            this.buttonStop.ImeMode = System.Windows.Forms.ImeMode.NoControl;
+            this.buttonStop.Location = new System.Drawing.Point(282, 42);
+            this.buttonStop.Name = "buttonStop";
+            this.buttonStop.Size = new System.Drawing.Size(76, 23);
+            this.buttonStop.TabIndex = 5;
+            this.buttonStop.Text = "Pa&use";
+            this.buttonStop.UseVisualStyleBackColor = true;
+            this.buttonStop.Click += new System.EventHandler(this.buttonStop_Click);
+            // 
+            // groupBoxAutoRepeat
+            // 
+            this.groupBoxAutoRepeat.Controls.Add(this.comboBoxAutoRepeat);
+            this.groupBoxAutoRepeat.Controls.Add(this.labelAutoRepeatCount);
+            this.groupBoxAutoRepeat.Controls.Add(this.checkBoxAutoRepeatOn);
+            this.groupBoxAutoRepeat.Location = new System.Drawing.Point(6, 14);
+            this.groupBoxAutoRepeat.Name = "groupBoxAutoRepeat";
+            this.groupBoxAutoRepeat.Size = new System.Drawing.Size(182, 100);
+            this.groupBoxAutoRepeat.TabIndex = 0;
+            this.groupBoxAutoRepeat.TabStop = false;
+            this.groupBoxAutoRepeat.Text = "Auto repeat";
+            // 
+            // comboBoxAutoRepeat
+            // 
+            this.comboBoxAutoRepeat.DropDownStyle = System.Windows.Forms.ComboBoxStyle.DropDownList;
+            this.comboBoxAutoRepeat.FormattingEnabled = true;
+            this.comboBoxAutoRepeat.Items.AddRange(new object[] {
+            "0",
+            "1",
+            "2",
+            "3",
+            "4",
+            "5",
+            "6",
+            "7",
+            "8",
+            "9"});
+            this.comboBoxAutoRepeat.Location = new System.Drawing.Point(6, 60);
+            this.comboBoxAutoRepeat.Name = "comboBoxAutoRepeat";
+            this.comboBoxAutoRepeat.Size = new System.Drawing.Size(96, 21);
+            this.comboBoxAutoRepeat.TabIndex = 2;
+            // 
+            // labelAutoRepeatCount
+            // 
+            this.labelAutoRepeatCount.AutoSize = true;
+            this.labelAutoRepeatCount.Location = new System.Drawing.Point(6, 44);
+            this.labelAutoRepeatCount.Name = "labelAutoRepeatCount";
+            this.labelAutoRepeatCount.Size = new System.Drawing.Size(105, 13);
+            this.labelAutoRepeatCount.TabIndex = 1;
+            this.labelAutoRepeatCount.Text = "Repeat count (times)";
+            // 
+            // checkBoxAutoRepeatOn
+            // 
+            this.checkBoxAutoRepeatOn.AutoSize = true;
+            this.checkBoxAutoRepeatOn.Checked = true;
+            this.checkBoxAutoRepeatOn.CheckState = System.Windows.Forms.CheckState.Checked;
+            this.checkBoxAutoRepeatOn.Location = new System.Drawing.Point(10, 19);
+            this.checkBoxAutoRepeatOn.Name = "checkBoxAutoRepeatOn";
+            this.checkBoxAutoRepeatOn.Size = new System.Drawing.Size(96, 17);
+            this.checkBoxAutoRepeatOn.TabIndex = 0;
+            this.checkBoxAutoRepeatOn.Text = "Auto repeat on";
+            this.checkBoxAutoRepeatOn.UseVisualStyleBackColor = true;
+            // 
+            // buttonPlayPrevious
+            // 
+            this.buttonPlayPrevious.ImeMode = System.Windows.Forms.ImeMode.NoControl;
+            this.buttonPlayPrevious.Location = new System.Drawing.Point(200, 14);
+            this.buttonPlayPrevious.Name = "buttonPlayPrevious";
+            this.buttonPlayPrevious.Size = new System.Drawing.Size(76, 23);
+            this.buttonPlayPrevious.TabIndex = 2;
+            this.buttonPlayPrevious.Text = "<< Previous";
+            this.buttonPlayPrevious.UseVisualStyleBackColor = true;
+            this.buttonPlayPrevious.Click += new System.EventHandler(this.buttonPlayPrevious_Click);
+            // 
+            // buttonPlayCurrent
+            // 
+            this.buttonPlayCurrent.ImeMode = System.Windows.Forms.ImeMode.NoControl;
+            this.buttonPlayCurrent.Location = new System.Drawing.Point(282, 14);
+            this.buttonPlayCurrent.Name = "buttonPlayCurrent";
+            this.buttonPlayCurrent.Size = new System.Drawing.Size(76, 23);
+            this.buttonPlayCurrent.TabIndex = 3;
+            this.buttonPlayCurrent.Text = "&Play current";
+            this.buttonPlayCurrent.UseVisualStyleBackColor = true;
+            this.buttonPlayCurrent.Click += new System.EventHandler(this.ButtonPlayCurrentClick);
+            // 
+            // buttonPlayNext
+            // 
+            this.buttonPlayNext.ImeMode = System.Windows.Forms.ImeMode.NoControl;
+            this.buttonPlayNext.Location = new System.Drawing.Point(363, 14);
+            this.buttonPlayNext.Name = "buttonPlayNext";
+            this.buttonPlayNext.Size = new System.Drawing.Size(76, 23);
+            this.buttonPlayNext.TabIndex = 4;
+            this.buttonPlayNext.Text = "Next >>";
+            this.buttonPlayNext.UseVisualStyleBackColor = true;
+            this.buttonPlayNext.Click += new System.EventHandler(this.buttonPlayNext_Click);
+            // 
+            // tabPageCreate
+            // 
+            this.tabPageCreate.Controls.Add(this.timeUpDownVideoPosition);
+            this.tabPageCreate.Controls.Add(this.buttonGotoSub);
+            this.tabPageCreate.Controls.Add(this.buttonBeforeText);
+            this.tabPageCreate.Controls.Add(this.buttonSetEnd);
+            this.tabPageCreate.Controls.Add(this.buttonInsertNewText);
+            this.tabPageCreate.Controls.Add(this.buttonSetStartTime);
+            this.tabPageCreate.Controls.Add(this.labelCreateF12);
+            this.tabPageCreate.Controls.Add(this.labelCreateF11);
+            this.tabPageCreate.Controls.Add(this.labelCreateF10);
+            this.tabPageCreate.Controls.Add(this.labelCreateF9);
+            this.tabPageCreate.Controls.Add(this.buttonForward2);
+            this.tabPageCreate.Controls.Add(this.numericUpDownSec2);
+            this.tabPageCreate.Controls.Add(this.buttonSecBack2);
+            this.tabPageCreate.Controls.Add(this.buttonForward1);
+            this.tabPageCreate.Controls.Add(this.numericUpDownSec1);
+            this.tabPageCreate.Controls.Add(this.labelVideoPosition);
+            this.tabPageCreate.Controls.Add(this.buttonSecBack1);
+            this.tabPageCreate.Location = new System.Drawing.Point(4, 22);
+            this.tabPageCreate.Name = "tabPageCreate";
+            this.tabPageCreate.Padding = new System.Windows.Forms.Padding(3);
+            this.tabPageCreate.Size = new System.Drawing.Size(459, 257);
+            this.tabPageCreate.TabIndex = 1;
+            this.tabPageCreate.Text = "Create";
+            this.tabPageCreate.UseVisualStyleBackColor = true;
+            // 
             // timeUpDownVideoPosition
             // 
             this.timeUpDownVideoPosition.AutoSize = true;
@@ -5601,6 +3747,226 @@
             this.timeUpDownVideoPosition.TimeCode = timeCode1;
             this.timeUpDownVideoPosition.UseVideoOffset = false;
             // 
+            // buttonGotoSub
+            // 
+            this.buttonGotoSub.Location = new System.Drawing.Point(6, 58);
+            this.buttonGotoSub.Name = "buttonGotoSub";
+            this.buttonGotoSub.Size = new System.Drawing.Size(180, 23);
+            this.buttonGotoSub.TabIndex = 2;
+            this.buttonGotoSub.Text = "Go to subposition and pause";
+            this.buttonGotoSub.UseVisualStyleBackColor = true;
+            this.buttonGotoSub.Click += new System.EventHandler(this.buttonGotoSub_Click);
+            this.buttonGotoSub.MouseEnter += new System.EventHandler(this.buttonGotoSub_MouseEnter);
+            // 
+            // buttonBeforeText
+            // 
+            this.buttonBeforeText.Location = new System.Drawing.Point(6, 32);
+            this.buttonBeforeText.Name = "buttonBeforeText";
+            this.buttonBeforeText.Size = new System.Drawing.Size(180, 23);
+            this.buttonBeforeText.TabIndex = 1;
+            this.buttonBeforeText.Text = "Play from just before &text";
+            this.buttonBeforeText.UseVisualStyleBackColor = true;
+            this.buttonBeforeText.Click += new System.EventHandler(this.buttonBeforeText_Click);
+            this.buttonBeforeText.MouseEnter += new System.EventHandler(this.buttonBeforeText_MouseEnter);
+            // 
+            // buttonSetEnd
+            // 
+            this.buttonSetEnd.Location = new System.Drawing.Point(6, 110);
+            this.buttonSetEnd.Name = "buttonSetEnd";
+            this.buttonSetEnd.Size = new System.Drawing.Size(180, 23);
+            this.buttonSetEnd.TabIndex = 4;
+            this.buttonSetEnd.Text = "Set &end time";
+            this.buttonSetEnd.UseVisualStyleBackColor = true;
+            this.buttonSetEnd.Click += new System.EventHandler(this.ButtonSetEndClick);
+            this.buttonSetEnd.MouseEnter += new System.EventHandler(this.buttonSetEnd_MouseEnter);
+            // 
+            // buttonInsertNewText
+            // 
+            this.buttonInsertNewText.Location = new System.Drawing.Point(6, 6);
+            this.buttonInsertNewText.Name = "buttonInsertNewText";
+            this.buttonInsertNewText.Size = new System.Drawing.Size(180, 23);
+            this.buttonInsertNewText.TabIndex = 0;
+            this.buttonInsertNewText.Text = "&Insert new subtitle at vpos";
+            this.buttonInsertNewText.UseVisualStyleBackColor = true;
+            this.buttonInsertNewText.Click += new System.EventHandler(this.ButtonInsertNewTextClick);
+            this.buttonInsertNewText.MouseEnter += new System.EventHandler(this.buttonInsertNewText_MouseEnter);
+            // 
+            // buttonSetStartTime
+            // 
+            this.buttonSetStartTime.Location = new System.Drawing.Point(6, 84);
+            this.buttonSetStartTime.Name = "buttonSetStartTime";
+            this.buttonSetStartTime.Size = new System.Drawing.Size(180, 23);
+            this.buttonSetStartTime.TabIndex = 3;
+            this.buttonSetStartTime.Text = "Set &start time";
+            this.buttonSetStartTime.UseVisualStyleBackColor = true;
+            this.buttonSetStartTime.Click += new System.EventHandler(this.buttonSetStartTime_Click);
+            this.buttonSetStartTime.MouseEnter += new System.EventHandler(this.buttonSetStartTime_MouseEnter);
+            // 
+            // labelCreateF12
+            // 
+            this.labelCreateF12.AutoSize = true;
+            this.labelCreateF12.ForeColor = System.Drawing.Color.Gray;
+            this.labelCreateF12.Location = new System.Drawing.Point(188, 114);
+            this.labelCreateF12.Name = "labelCreateF12";
+            this.labelCreateF12.Size = new System.Drawing.Size(25, 13);
+            this.labelCreateF12.TabIndex = 65;
+            this.labelCreateF12.Text = "F12";
+            // 
+            // labelCreateF11
+            // 
+            this.labelCreateF11.AutoSize = true;
+            this.labelCreateF11.ForeColor = System.Drawing.Color.Gray;
+            this.labelCreateF11.Location = new System.Drawing.Point(188, 88);
+            this.labelCreateF11.Name = "labelCreateF11";
+            this.labelCreateF11.Size = new System.Drawing.Size(25, 13);
+            this.labelCreateF11.TabIndex = 64;
+            this.labelCreateF11.Text = "F11";
+            // 
+            // labelCreateF10
+            // 
+            this.labelCreateF10.AutoSize = true;
+            this.labelCreateF10.ForeColor = System.Drawing.Color.Gray;
+            this.labelCreateF10.Location = new System.Drawing.Point(188, 36);
+            this.labelCreateF10.Name = "labelCreateF10";
+            this.labelCreateF10.Size = new System.Drawing.Size(25, 13);
+            this.labelCreateF10.TabIndex = 63;
+            this.labelCreateF10.Text = "F10";
+            // 
+            // labelCreateF9
+            // 
+            this.labelCreateF9.AutoSize = true;
+            this.labelCreateF9.ForeColor = System.Drawing.Color.Gray;
+            this.labelCreateF9.Location = new System.Drawing.Point(188, 10);
+            this.labelCreateF9.Name = "labelCreateF9";
+            this.labelCreateF9.Size = new System.Drawing.Size(19, 13);
+            this.labelCreateF9.TabIndex = 62;
+            this.labelCreateF9.Text = "F9";
+            // 
+            // buttonForward2
+            // 
+            this.buttonForward2.Location = new System.Drawing.Point(130, 163);
+            this.buttonForward2.Name = "buttonForward2";
+            this.buttonForward2.Size = new System.Drawing.Size(56, 23);
+            this.buttonForward2.TabIndex = 10;
+            this.buttonForward2.Text = " >>";
+            this.buttonForward2.UseVisualStyleBackColor = true;
+            this.buttonForward2.Click += new System.EventHandler(this.buttonForward2_Click);
+            // 
+            // numericUpDownSec2
+            // 
+            this.numericUpDownSec2.DecimalPlaces = 3;
+            this.numericUpDownSec2.Increment = new decimal(new int[] {
+            1,
+            0,
+            0,
+            65536});
+            this.numericUpDownSec2.Location = new System.Drawing.Point(66, 163);
+            this.numericUpDownSec2.Maximum = new decimal(new int[] {
+            60,
+            0,
+            0,
+            0});
+            this.numericUpDownSec2.Name = "numericUpDownSec2";
+            this.numericUpDownSec2.Size = new System.Drawing.Size(58, 20);
+            this.numericUpDownSec2.TabIndex = 9;
+            this.numericUpDownSec2.Value = new decimal(new int[] {
+            5000,
+            0,
+            0,
+            196608});
+            this.numericUpDownSec2.ValueChanged += new System.EventHandler(this.NumericUpDownSec2ValueChanged);
+            // 
+            // buttonSecBack2
+            // 
+            this.buttonSecBack2.Location = new System.Drawing.Point(6, 163);
+            this.buttonSecBack2.Name = "buttonSecBack2";
+            this.buttonSecBack2.Size = new System.Drawing.Size(56, 23);
+            this.buttonSecBack2.TabIndex = 8;
+            this.buttonSecBack2.Text = "<<";
+            this.buttonSecBack2.UseVisualStyleBackColor = true;
+            this.buttonSecBack2.Click += new System.EventHandler(this.buttonSecBack2_Click);
+            // 
+            // buttonForward1
+            // 
+            this.buttonForward1.Location = new System.Drawing.Point(130, 137);
+            this.buttonForward1.Name = "buttonForward1";
+            this.buttonForward1.Size = new System.Drawing.Size(56, 23);
+            this.buttonForward1.TabIndex = 7;
+            this.buttonForward1.Text = ">>";
+            this.buttonForward1.UseVisualStyleBackColor = true;
+            this.buttonForward1.Click += new System.EventHandler(this.buttonForward1_Click);
+            // 
+            // numericUpDownSec1
+            // 
+            this.numericUpDownSec1.DecimalPlaces = 3;
+            this.numericUpDownSec1.Increment = new decimal(new int[] {
+            1,
+            0,
+            0,
+            65536});
+            this.numericUpDownSec1.Location = new System.Drawing.Point(66, 137);
+            this.numericUpDownSec1.Maximum = new decimal(new int[] {
+            60,
+            0,
+            0,
+            0});
+            this.numericUpDownSec1.Name = "numericUpDownSec1";
+            this.numericUpDownSec1.Size = new System.Drawing.Size(58, 20);
+            this.numericUpDownSec1.TabIndex = 6;
+            this.numericUpDownSec1.Value = new decimal(new int[] {
+            500,
+            0,
+            0,
+            196608});
+            this.numericUpDownSec1.ValueChanged += new System.EventHandler(this.NumericUpDownSec1ValueChanged);
+            // 
+            // labelVideoPosition
+            // 
+            this.labelVideoPosition.AutoSize = true;
+            this.labelVideoPosition.Location = new System.Drawing.Point(6, 192);
+            this.labelVideoPosition.Name = "labelVideoPosition";
+            this.labelVideoPosition.Size = new System.Drawing.Size(76, 13);
+            this.labelVideoPosition.TabIndex = 11;
+            this.labelVideoPosition.Text = "Video position:";
+            this.labelVideoPosition.TextAlign = System.Drawing.ContentAlignment.TopRight;
+            // 
+            // buttonSecBack1
+            // 
+            this.buttonSecBack1.Location = new System.Drawing.Point(6, 137);
+            this.buttonSecBack1.Name = "buttonSecBack1";
+            this.buttonSecBack1.Size = new System.Drawing.Size(56, 23);
+            this.buttonSecBack1.TabIndex = 5;
+            this.buttonSecBack1.Text = "<<";
+            this.buttonSecBack1.UseVisualStyleBackColor = true;
+            this.buttonSecBack1.Click += new System.EventHandler(this.buttonSecBack1_Click);
+            // 
+            // tabPageAdjust
+            // 
+            this.tabPageAdjust.Controls.Add(this.timeUpDownVideoPositionAdjust);
+            this.tabPageAdjust.Controls.Add(this.buttonAdjustSetEndTime);
+            this.tabPageAdjust.Controls.Add(this.buttonSetEndAndGoToNext);
+            this.tabPageAdjust.Controls.Add(this.buttonSetStartAndOffsetRest);
+            this.tabPageAdjust.Controls.Add(this.buttonAdjustSetStartTime);
+            this.tabPageAdjust.Controls.Add(this.labelAdjustF12);
+            this.tabPageAdjust.Controls.Add(this.labelAdjustF11);
+            this.tabPageAdjust.Controls.Add(this.labelAdjustF10);
+            this.tabPageAdjust.Controls.Add(this.labelAdjustF9);
+            this.tabPageAdjust.Controls.Add(this.buttonAdjustSecForward2);
+            this.tabPageAdjust.Controls.Add(this.numericUpDownSecAdjust2);
+            this.tabPageAdjust.Controls.Add(this.buttonAdjustSecBack2);
+            this.tabPageAdjust.Controls.Add(this.buttonAdjustSecForward1);
+            this.tabPageAdjust.Controls.Add(this.numericUpDownSecAdjust1);
+            this.tabPageAdjust.Controls.Add(this.buttonAdjustSecBack1);
+            this.tabPageAdjust.Controls.Add(this.labelVideoPosition2);
+            this.tabPageAdjust.Controls.Add(this.buttonAdjustGoToPosAndPause);
+            this.tabPageAdjust.Controls.Add(this.buttonAdjustPlayBefore);
+            this.tabPageAdjust.Location = new System.Drawing.Point(4, 22);
+            this.tabPageAdjust.Name = "tabPageAdjust";
+            this.tabPageAdjust.Size = new System.Drawing.Size(459, 257);
+            this.tabPageAdjust.TabIndex = 2;
+            this.tabPageAdjust.Text = "Adjust";
+            this.tabPageAdjust.UseVisualStyleBackColor = true;
+            // 
             // timeUpDownVideoPositionAdjust
             // 
             this.timeUpDownVideoPositionAdjust.AutoSize = true;
@@ -5622,13 +3988,1638 @@
             timeCode2.TotalSeconds = 0D;
             this.timeUpDownVideoPositionAdjust.TimeCode = timeCode2;
             this.timeUpDownVideoPositionAdjust.UseVideoOffset = false;
-=======
+            // 
+            // buttonAdjustSetEndTime
+            // 
+            this.buttonAdjustSetEndTime.Location = new System.Drawing.Point(6, 84);
+            this.buttonAdjustSetEndTime.Name = "buttonAdjustSetEndTime";
+            this.buttonAdjustSetEndTime.Size = new System.Drawing.Size(180, 23);
+            this.buttonAdjustSetEndTime.TabIndex = 3;
+            this.buttonAdjustSetEndTime.Text = "Set end time";
+            this.buttonAdjustSetEndTime.UseVisualStyleBackColor = true;
+            this.buttonAdjustSetEndTime.Click += new System.EventHandler(this.ButtonSetEndClick);
+            this.buttonAdjustSetEndTime.MouseEnter += new System.EventHandler(this.buttonAdjustSetEndTime_MouseEnter);
+            // 
+            // buttonSetEndAndGoToNext
+            // 
+            this.buttonSetEndAndGoToNext.Location = new System.Drawing.Point(6, 32);
+            this.buttonSetEndAndGoToNext.Name = "buttonSetEndAndGoToNext";
+            this.buttonSetEndAndGoToNext.Size = new System.Drawing.Size(180, 23);
+            this.buttonSetEndAndGoToNext.TabIndex = 1;
+            this.buttonSetEndAndGoToNext.Text = "Set e&nd && goto next";
+            this.buttonSetEndAndGoToNext.UseVisualStyleBackColor = true;
+            this.buttonSetEndAndGoToNext.Click += new System.EventHandler(this.ButtonSetEndAndGoToNextClick);
+            this.buttonSetEndAndGoToNext.MouseEnter += new System.EventHandler(this.buttonSetEndAndGoToNext_MouseEnter);
+            // 
+            // buttonSetStartAndOffsetRest
+            // 
+            this.buttonSetStartAndOffsetRest.Location = new System.Drawing.Point(6, 6);
+            this.buttonSetStartAndOffsetRest.Name = "buttonSetStartAndOffsetRest";
+            this.buttonSetStartAndOffsetRest.Size = new System.Drawing.Size(180, 23);
+            this.buttonSetStartAndOffsetRest.TabIndex = 0;
+            this.buttonSetStartAndOffsetRest.Text = "Set sta&rt and offset the rest";
+            this.buttonSetStartAndOffsetRest.UseVisualStyleBackColor = true;
+            this.buttonSetStartAndOffsetRest.Click += new System.EventHandler(this.ButtonSetStartAndOffsetRestClick);
+            this.buttonSetStartAndOffsetRest.MouseEnter += new System.EventHandler(this.buttonSetStartAndOffsetRest_MouseEnter);
+            // 
+            // buttonAdjustSetStartTime
+            // 
+            this.buttonAdjustSetStartTime.Location = new System.Drawing.Point(6, 58);
+            this.buttonAdjustSetStartTime.Name = "buttonAdjustSetStartTime";
+            this.buttonAdjustSetStartTime.Size = new System.Drawing.Size(180, 23);
+            this.buttonAdjustSetStartTime.TabIndex = 2;
+            this.buttonAdjustSetStartTime.Text = "Set start time";
+            this.buttonAdjustSetStartTime.UseVisualStyleBackColor = true;
+            this.buttonAdjustSetStartTime.Click += new System.EventHandler(this.buttonSetStartTime_Click);
+            this.buttonAdjustSetStartTime.MouseEnter += new System.EventHandler(this.buttonAdjustSetStartTime_MouseEnter);
+            // 
+            // labelAdjustF12
+            // 
+            this.labelAdjustF12.AutoSize = true;
+            this.labelAdjustF12.ForeColor = System.Drawing.Color.Gray;
+            this.labelAdjustF12.Location = new System.Drawing.Point(188, 88);
+            this.labelAdjustF12.Name = "labelAdjustF12";
+            this.labelAdjustF12.Size = new System.Drawing.Size(25, 13);
+            this.labelAdjustF12.TabIndex = 64;
+            this.labelAdjustF12.Text = "F12";
+            // 
+            // labelAdjustF11
+            // 
+            this.labelAdjustF11.AutoSize = true;
+            this.labelAdjustF11.ForeColor = System.Drawing.Color.Gray;
+            this.labelAdjustF11.Location = new System.Drawing.Point(188, 62);
+            this.labelAdjustF11.Name = "labelAdjustF11";
+            this.labelAdjustF11.Size = new System.Drawing.Size(25, 13);
+            this.labelAdjustF11.TabIndex = 63;
+            this.labelAdjustF11.Text = "F11";
+            // 
+            // labelAdjustF10
+            // 
+            this.labelAdjustF10.AutoSize = true;
+            this.labelAdjustF10.ForeColor = System.Drawing.Color.Gray;
+            this.labelAdjustF10.Location = new System.Drawing.Point(188, 36);
+            this.labelAdjustF10.Name = "labelAdjustF10";
+            this.labelAdjustF10.Size = new System.Drawing.Size(25, 13);
+            this.labelAdjustF10.TabIndex = 62;
+            this.labelAdjustF10.Text = "F10";
+            // 
+            // labelAdjustF9
+            // 
+            this.labelAdjustF9.AutoSize = true;
+            this.labelAdjustF9.ForeColor = System.Drawing.Color.Gray;
+            this.labelAdjustF9.Location = new System.Drawing.Point(188, 10);
+            this.labelAdjustF9.Name = "labelAdjustF9";
+            this.labelAdjustF9.Size = new System.Drawing.Size(19, 13);
+            this.labelAdjustF9.TabIndex = 61;
+            this.labelAdjustF9.Text = "F9";
+            // 
+            // buttonAdjustSecForward2
+            // 
+            this.buttonAdjustSecForward2.Location = new System.Drawing.Point(130, 188);
+            this.buttonAdjustSecForward2.Name = "buttonAdjustSecForward2";
+            this.buttonAdjustSecForward2.Size = new System.Drawing.Size(56, 23);
+            this.buttonAdjustSecForward2.TabIndex = 11;
+            this.buttonAdjustSecForward2.Text = ">>";
+            this.buttonAdjustSecForward2.UseVisualStyleBackColor = true;
+            this.buttonAdjustSecForward2.Click += new System.EventHandler(this.buttonAdjustSecForward2_Click);
+            // 
+            // numericUpDownSecAdjust2
+            // 
+            this.numericUpDownSecAdjust2.DecimalPlaces = 3;
+            this.numericUpDownSecAdjust2.Increment = new decimal(new int[] {
+            1,
+            0,
+            0,
+            65536});
+            this.numericUpDownSecAdjust2.Location = new System.Drawing.Point(66, 188);
+            this.numericUpDownSecAdjust2.Maximum = new decimal(new int[] {
+            60,
+            0,
+            0,
+            0});
+            this.numericUpDownSecAdjust2.Name = "numericUpDownSecAdjust2";
+            this.numericUpDownSecAdjust2.Size = new System.Drawing.Size(58, 20);
+            this.numericUpDownSecAdjust2.TabIndex = 10;
+            this.numericUpDownSecAdjust2.Value = new decimal(new int[] {
+            5000,
+            0,
+            0,
+            196608});
+            this.numericUpDownSecAdjust2.ValueChanged += new System.EventHandler(this.NumericUpDownSecAdjust2ValueChanged);
+            // 
+            // buttonAdjustSecBack2
+            // 
+            this.buttonAdjustSecBack2.Location = new System.Drawing.Point(6, 188);
+            this.buttonAdjustSecBack2.Name = "buttonAdjustSecBack2";
+            this.buttonAdjustSecBack2.Size = new System.Drawing.Size(56, 23);
+            this.buttonAdjustSecBack2.TabIndex = 9;
+            this.buttonAdjustSecBack2.Text = "<<";
+            this.buttonAdjustSecBack2.UseVisualStyleBackColor = true;
+            this.buttonAdjustSecBack2.Click += new System.EventHandler(this.buttonAdjustSecBack2_Click);
+            // 
+            // buttonAdjustSecForward1
+            // 
+            this.buttonAdjustSecForward1.Location = new System.Drawing.Point(130, 162);
+            this.buttonAdjustSecForward1.Name = "buttonAdjustSecForward1";
+            this.buttonAdjustSecForward1.Size = new System.Drawing.Size(56, 23);
+            this.buttonAdjustSecForward1.TabIndex = 8;
+            this.buttonAdjustSecForward1.Text = ">>";
+            this.buttonAdjustSecForward1.UseVisualStyleBackColor = true;
+            this.buttonAdjustSecForward1.Click += new System.EventHandler(this.ButtonAdjustSecForwardClick);
+            // 
+            // numericUpDownSecAdjust1
+            // 
+            this.numericUpDownSecAdjust1.DecimalPlaces = 3;
+            this.numericUpDownSecAdjust1.Increment = new decimal(new int[] {
+            1,
+            0,
+            0,
+            65536});
+            this.numericUpDownSecAdjust1.Location = new System.Drawing.Point(66, 162);
+            this.numericUpDownSecAdjust1.Maximum = new decimal(new int[] {
+            60,
+            0,
+            0,
+            0});
+            this.numericUpDownSecAdjust1.Name = "numericUpDownSecAdjust1";
+            this.numericUpDownSecAdjust1.Size = new System.Drawing.Size(58, 20);
+            this.numericUpDownSecAdjust1.TabIndex = 7;
+            this.numericUpDownSecAdjust1.Value = new decimal(new int[] {
+            500,
+            0,
+            0,
+            196608});
+            this.numericUpDownSecAdjust1.ValueChanged += new System.EventHandler(this.NumericUpDownSecAdjust1ValueChanged);
+            // 
+            // buttonAdjustSecBack1
+            // 
+            this.buttonAdjustSecBack1.Location = new System.Drawing.Point(6, 162);
+            this.buttonAdjustSecBack1.Name = "buttonAdjustSecBack1";
+            this.buttonAdjustSecBack1.Size = new System.Drawing.Size(56, 23);
+            this.buttonAdjustSecBack1.TabIndex = 6;
+            this.buttonAdjustSecBack1.Text = "<<";
+            this.buttonAdjustSecBack1.UseVisualStyleBackColor = true;
+            this.buttonAdjustSecBack1.Click += new System.EventHandler(this.ButtonAdjustSecBackClick);
+            // 
+            // labelVideoPosition2
+            // 
+            this.labelVideoPosition2.AutoSize = true;
+            this.labelVideoPosition2.Location = new System.Drawing.Point(6, 217);
+            this.labelVideoPosition2.Name = "labelVideoPosition2";
+            this.labelVideoPosition2.Size = new System.Drawing.Size(76, 13);
+            this.labelVideoPosition2.TabIndex = 12;
+            this.labelVideoPosition2.Text = "Video position:";
+            this.labelVideoPosition2.TextAlign = System.Drawing.ContentAlignment.TopRight;
+            // 
+            // buttonAdjustGoToPosAndPause
+            // 
+            this.buttonAdjustGoToPosAndPause.Location = new System.Drawing.Point(6, 136);
+            this.buttonAdjustGoToPosAndPause.Name = "buttonAdjustGoToPosAndPause";
+            this.buttonAdjustGoToPosAndPause.Size = new System.Drawing.Size(180, 23);
+            this.buttonAdjustGoToPosAndPause.TabIndex = 5;
+            this.buttonAdjustGoToPosAndPause.Text = "&Go to subposition and pause";
+            this.buttonAdjustGoToPosAndPause.UseVisualStyleBackColor = true;
+            this.buttonAdjustGoToPosAndPause.Click += new System.EventHandler(this.buttonGotoSub_Click);
+            this.buttonAdjustGoToPosAndPause.MouseEnter += new System.EventHandler(this.buttonAdjustGoToPosAndPause_MouseEnter);
+            // 
+            // buttonAdjustPlayBefore
+            // 
+            this.buttonAdjustPlayBefore.Location = new System.Drawing.Point(6, 110);
+            this.buttonAdjustPlayBefore.Name = "buttonAdjustPlayBefore";
+            this.buttonAdjustPlayBefore.Size = new System.Drawing.Size(180, 23);
+            this.buttonAdjustPlayBefore.TabIndex = 4;
+            this.buttonAdjustPlayBefore.Text = "&Play from just before text";
+            this.buttonAdjustPlayBefore.UseVisualStyleBackColor = true;
+            this.buttonAdjustPlayBefore.Click += new System.EventHandler(this.buttonBeforeText_Click);
+            this.buttonAdjustPlayBefore.MouseEnter += new System.EventHandler(this.buttonAdjustPlayBefore_MouseEnter);
+            // 
+            // contextMenuStripHideVideoControls
+            // 
+            this.contextMenuStripHideVideoControls.Items.AddRange(new System.Windows.Forms.ToolStripItem[] {
+            this.hideVideoControlsToolStripMenuItem});
+            this.contextMenuStripHideVideoControls.Name = "contextMenuStripVideoControls";
+            this.contextMenuStripHideVideoControls.Size = new System.Drawing.Size(178, 26);
+            // 
+            // hideVideoControlsToolStripMenuItem
+            // 
+            this.hideVideoControlsToolStripMenuItem.Name = "hideVideoControlsToolStripMenuItem";
+            this.hideVideoControlsToolStripMenuItem.Size = new System.Drawing.Size(177, 22);
+            this.hideVideoControlsToolStripMenuItem.Text = "Hide video controls";
+            this.hideVideoControlsToolStripMenuItem.Click += new System.EventHandler(this.hideVideoControlsToolStripMenuItem_Click);
+            // 
+            // ShowSubtitleTimer
+            // 
+            this.ShowSubtitleTimer.Enabled = true;
+            this.ShowSubtitleTimer.Interval = 17;
+            this.ShowSubtitleTimer.Tick += new System.EventHandler(this.ShowSubtitleTimerTick);
+            // 
+            // timerAutoDuration
+            // 
+            this.timerAutoDuration.Interval = 300;
+            this.timerAutoDuration.Tick += new System.EventHandler(this.timerAutoDuration_Tick);
+            // 
+            // timerAutoContinue
+            // 
+            this.timerAutoContinue.Interval = 1000;
+            this.timerAutoContinue.Tick += new System.EventHandler(this.timerAutoContinue_Tick);
+            // 
+            // timerWaveform
+            // 
+            this.timerWaveform.Tick += new System.EventHandler(this.timerWaveform_Tick);
+            // 
+            // contextMenuStripWaveform
+            // 
+            this.contextMenuStripWaveform.Items.AddRange(new System.Windows.Forms.ToolStripItem[] {
+            this.addParagraphHereToolStripMenuItem,
+            this.addParagraphAndPasteToolStripMenuItem,
+            this.toolStripMenuItemSetParagraphAsSelection,
+            this.toolStripMenuItemFocusTextbox,
+            this.goToPreviousSubtitleStripMenuItem,
+            this.goToNextSubtitleStripMenuItem,
+            this.deleteParagraphToolStripMenuItem,
+            this.splitToolStripMenuItem1,
+            this.mergeWithPreviousToolStripMenuItem,
+            this.mergeWithNextToolStripMenuItem,
+            this.toolStripSeparator11,
+            this.extendToPreviousToolStripMenuItem,
+            this.extendToNextToolStripMenuItem,
+            this.toolStripSeparator6,
+            this.toolStripMenuItemWaveformPlaySelection,
+            this.toolStripSeparator23,
+            this.showWaveformAndSpectrogramToolStripMenuItem,
+            this.showOnlyWaveformToolStripMenuItem,
+            this.showOnlySpectrogramToolStripMenuItem,
+            this.toolStripSeparatorGuessTimeCodes,
+            this.removeShotChangeToolStripMenuItem,
+            this.addShotChangeToolStripMenuItem,
+            this.guessTimeCodesToolStripMenuItem,
+            this.seekSilenceToolStripMenuItem,
+            this.insertSubtitleHereToolStripMenuItem});
+            this.contextMenuStripWaveform.Name = "contextMenuStripWaveform";
+            this.contextMenuStripWaveform.Size = new System.Drawing.Size(275, 490);
+            this.contextMenuStripWaveform.Closing += new System.Windows.Forms.ToolStripDropDownClosingEventHandler(this.contextMenuStripWaveform_Closing);
+            this.contextMenuStripWaveform.Opening += new System.ComponentModel.CancelEventHandler(this.ContextMenuStripWaveformOpening);
+            // 
+            // addParagraphHereToolStripMenuItem
+            // 
+            this.addParagraphHereToolStripMenuItem.Name = "addParagraphHereToolStripMenuItem";
+            this.addParagraphHereToolStripMenuItem.Size = new System.Drawing.Size(274, 22);
+            this.addParagraphHereToolStripMenuItem.Text = "Add paragraph here";
+            this.addParagraphHereToolStripMenuItem.Click += new System.EventHandler(this.addParagraphHereToolStripMenuItem_Click);
+            // 
+            // addParagraphAndPasteToolStripMenuItem
+            // 
+            this.addParagraphAndPasteToolStripMenuItem.Name = "addParagraphAndPasteToolStripMenuItem";
+            this.addParagraphAndPasteToolStripMenuItem.Size = new System.Drawing.Size(274, 22);
+            this.addParagraphAndPasteToolStripMenuItem.Text = "Add paragraph here + paste clipboard";
+            this.addParagraphAndPasteToolStripMenuItem.Click += new System.EventHandler(this.addParagraphAndPasteToolStripMenuItem_Click);
+            // 
+            // toolStripMenuItemSetParagraphAsSelection
+            // 
+            this.toolStripMenuItemSetParagraphAsSelection.Name = "toolStripMenuItemSetParagraphAsSelection";
+            this.toolStripMenuItemSetParagraphAsSelection.Size = new System.Drawing.Size(274, 22);
+            this.toolStripMenuItemSetParagraphAsSelection.Text = "Set selected paragraph as selection";
+            this.toolStripMenuItemSetParagraphAsSelection.Click += new System.EventHandler(this.toolStripMenuItemSetParagraphAsSelection_Click);
+            // 
+            // toolStripMenuItemFocusTextbox
+            // 
+            this.toolStripMenuItemFocusTextbox.Name = "toolStripMenuItemFocusTextbox";
+            this.toolStripMenuItemFocusTextbox.Size = new System.Drawing.Size(274, 22);
+            this.toolStripMenuItemFocusTextbox.Text = "Focus textbox";
+            this.toolStripMenuItemFocusTextbox.Click += new System.EventHandler(this.toolStripMenuItemFocusTextbox_Click);
+            // 
+            // goToPreviousSubtitleStripMenuItem
+            // 
+            this.goToPreviousSubtitleStripMenuItem.Name = "goToPreviousSubtitleStripMenuItem";
+            this.goToPreviousSubtitleStripMenuItem.Size = new System.Drawing.Size(274, 22);
+            this.goToPreviousSubtitleStripMenuItem.Text = "Go to previous subtitle";
+            this.goToPreviousSubtitleStripMenuItem.Click += new System.EventHandler(this.goToPreviousSubtitleToolStripMenuItem_Click);
+            // 
+            // goToNextSubtitleStripMenuItem
+            // 
+            this.goToNextSubtitleStripMenuItem.Name = "goToNextSubtitleStripMenuItem";
+            this.goToNextSubtitleStripMenuItem.Size = new System.Drawing.Size(274, 22);
+            this.goToNextSubtitleStripMenuItem.Text = "Go to next subtitle";
+            this.goToNextSubtitleStripMenuItem.Click += new System.EventHandler(this.goToNextSubtitleToolStripMenuItem_Click);
+            // 
+            // deleteParagraphToolStripMenuItem
+            // 
+            this.deleteParagraphToolStripMenuItem.Name = "deleteParagraphToolStripMenuItem";
+            this.deleteParagraphToolStripMenuItem.Size = new System.Drawing.Size(274, 22);
+            this.deleteParagraphToolStripMenuItem.Text = "Delete paragraph";
+            this.deleteParagraphToolStripMenuItem.Click += new System.EventHandler(this.deleteParagraphToolStripMenuItem_Click);
+            // 
+            // splitToolStripMenuItem1
+            // 
+            this.splitToolStripMenuItem1.Name = "splitToolStripMenuItem1";
+            this.splitToolStripMenuItem1.Size = new System.Drawing.Size(274, 22);
+            this.splitToolStripMenuItem1.Text = "Split";
+            this.splitToolStripMenuItem1.Click += new System.EventHandler(this.splitToolStripMenuItem1_Click);
+            // 
+            // mergeWithPreviousToolStripMenuItem
+            // 
+            this.mergeWithPreviousToolStripMenuItem.Name = "mergeWithPreviousToolStripMenuItem";
+            this.mergeWithPreviousToolStripMenuItem.Size = new System.Drawing.Size(274, 22);
+            this.mergeWithPreviousToolStripMenuItem.Text = "Merge with previous";
+            this.mergeWithPreviousToolStripMenuItem.Click += new System.EventHandler(this.mergeWithPreviousToolStripMenuItem_Click);
+            // 
+            // mergeWithNextToolStripMenuItem
+            // 
+            this.mergeWithNextToolStripMenuItem.Name = "mergeWithNextToolStripMenuItem";
+            this.mergeWithNextToolStripMenuItem.Size = new System.Drawing.Size(274, 22);
+            this.mergeWithNextToolStripMenuItem.Text = "Merge with next";
+            this.mergeWithNextToolStripMenuItem.Click += new System.EventHandler(this.mergeWithNextToolStripMenuItem_Click);
+            // 
+            // toolStripSeparator11
+            // 
+            this.toolStripSeparator11.Name = "toolStripSeparator11";
+            this.toolStripSeparator11.Size = new System.Drawing.Size(271, 6);
+            // 
+            // extendToPreviousToolStripMenuItem
+            // 
+            this.extendToPreviousToolStripMenuItem.Name = "extendToPreviousToolStripMenuItem";
+            this.extendToPreviousToolStripMenuItem.Size = new System.Drawing.Size(274, 22);
+            this.extendToPreviousToolStripMenuItem.Text = "Extend to previous";
+            this.extendToPreviousToolStripMenuItem.Click += new System.EventHandler(this.extendToPreviousToolStripMenuItem_Click);
+            // 
+            // extendToNextToolStripMenuItem
+            // 
+            this.extendToNextToolStripMenuItem.Name = "extendToNextToolStripMenuItem";
+            this.extendToNextToolStripMenuItem.Size = new System.Drawing.Size(274, 22);
+            this.extendToNextToolStripMenuItem.Text = "Extend to next";
+            this.extendToNextToolStripMenuItem.Click += new System.EventHandler(this.extendToNextToolStripMenuItem_Click);
+            // 
+            // toolStripSeparator6
+            // 
+            this.toolStripSeparator6.Name = "toolStripSeparator6";
+            this.toolStripSeparator6.Size = new System.Drawing.Size(271, 6);
+            // 
+            // toolStripMenuItemWaveformPlaySelection
+            // 
+            this.toolStripMenuItemWaveformPlaySelection.Name = "toolStripMenuItemWaveformPlaySelection";
+            this.toolStripMenuItemWaveformPlaySelection.Size = new System.Drawing.Size(274, 22);
+            this.toolStripMenuItemWaveformPlaySelection.Text = "Play selection";
+            this.toolStripMenuItemWaveformPlaySelection.Click += new System.EventHandler(this.toolStripMenuItemWaveformPlaySelection_Click);
+            // 
+            // toolStripSeparator23
+            // 
+            this.toolStripSeparator23.Name = "toolStripSeparator23";
+            this.toolStripSeparator23.Size = new System.Drawing.Size(271, 6);
+            // 
+            // showWaveformAndSpectrogramToolStripMenuItem
+            // 
+            this.showWaveformAndSpectrogramToolStripMenuItem.Name = "showWaveformAndSpectrogramToolStripMenuItem";
+            this.showWaveformAndSpectrogramToolStripMenuItem.Size = new System.Drawing.Size(274, 22);
+            this.showWaveformAndSpectrogramToolStripMenuItem.Text = "Show waveform and spectrogram";
+            this.showWaveformAndSpectrogramToolStripMenuItem.Click += new System.EventHandler(this.ShowWaveformAndSpectrogramToolStripMenuItemClick);
+            // 
+            // showOnlyWaveformToolStripMenuItem
+            // 
+            this.showOnlyWaveformToolStripMenuItem.Name = "showOnlyWaveformToolStripMenuItem";
+            this.showOnlyWaveformToolStripMenuItem.Size = new System.Drawing.Size(274, 22);
+            this.showOnlyWaveformToolStripMenuItem.Text = "Show only waveform";
+            this.showOnlyWaveformToolStripMenuItem.Click += new System.EventHandler(this.ShowOnlyWaveformToolStripMenuItemClick);
+            // 
+            // showOnlySpectrogramToolStripMenuItem
+            // 
+            this.showOnlySpectrogramToolStripMenuItem.Name = "showOnlySpectrogramToolStripMenuItem";
+            this.showOnlySpectrogramToolStripMenuItem.Size = new System.Drawing.Size(274, 22);
+            this.showOnlySpectrogramToolStripMenuItem.Text = "Show only spectrogram";
+            this.showOnlySpectrogramToolStripMenuItem.Click += new System.EventHandler(this.ShowOnlySpectrogramToolStripMenuItemClick);
+            // 
+            // toolStripSeparatorGuessTimeCodes
+            // 
+            this.toolStripSeparatorGuessTimeCodes.Name = "toolStripSeparatorGuessTimeCodes";
+            this.toolStripSeparatorGuessTimeCodes.Size = new System.Drawing.Size(271, 6);
+            // 
+            // removeShotChangeToolStripMenuItem
+            // 
+            this.removeShotChangeToolStripMenuItem.Name = "removeShotChangeToolStripMenuItem";
+            this.removeShotChangeToolStripMenuItem.Size = new System.Drawing.Size(274, 22);
+            this.removeShotChangeToolStripMenuItem.Text = "Remove shot change";
+            this.removeShotChangeToolStripMenuItem.Click += new System.EventHandler(this.removeShotChangeToolStripMenuItem_Click);
+            // 
+            // addShotChangeToolStripMenuItem
+            // 
+            this.addShotChangeToolStripMenuItem.Name = "addShotChangeToolStripMenuItem";
+            this.addShotChangeToolStripMenuItem.Size = new System.Drawing.Size(274, 22);
+            this.addShotChangeToolStripMenuItem.Text = "Add shot change";
+            this.addShotChangeToolStripMenuItem.Click += new System.EventHandler(this.addShotChangeToolStripMenuItem_Click);
+            // 
+            // guessTimeCodesToolStripMenuItem
+            // 
+            this.guessTimeCodesToolStripMenuItem.Name = "guessTimeCodesToolStripMenuItem";
+            this.guessTimeCodesToolStripMenuItem.Size = new System.Drawing.Size(274, 22);
+            this.guessTimeCodesToolStripMenuItem.Text = "Guess time codes...";
+            this.guessTimeCodesToolStripMenuItem.Click += new System.EventHandler(this.GuessTimeCodesToolStripMenuItemClick);
+            // 
+            // seekSilenceToolStripMenuItem
+            // 
+            this.seekSilenceToolStripMenuItem.Name = "seekSilenceToolStripMenuItem";
+            this.seekSilenceToolStripMenuItem.Size = new System.Drawing.Size(274, 22);
+            this.seekSilenceToolStripMenuItem.Text = "Seek silence...";
+            this.seekSilenceToolStripMenuItem.Click += new System.EventHandler(this.seekSilenceToolStripMenuItem_Click);
+            // 
+            // insertSubtitleHereToolStripMenuItem
+            // 
+            this.insertSubtitleHereToolStripMenuItem.Name = "insertSubtitleHereToolStripMenuItem";
+            this.insertSubtitleHereToolStripMenuItem.Size = new System.Drawing.Size(274, 22);
+            this.insertSubtitleHereToolStripMenuItem.Text = "Insert subtitle here...";
+            this.insertSubtitleHereToolStripMenuItem.Click += new System.EventHandler(this.insertSubtitleHereToolStripMenuItem_Click);
+            // 
+            // splitContainerMain
+            // 
+            this.splitContainerMain.Dock = System.Windows.Forms.DockStyle.Fill;
+            this.splitContainerMain.FixedPanel = System.Windows.Forms.FixedPanel.Panel2;
+            this.splitContainerMain.Location = new System.Drawing.Point(0, 64);
+            this.splitContainerMain.Name = "splitContainerMain";
+            this.splitContainerMain.Orientation = System.Windows.Forms.Orientation.Horizontal;
+            // 
+            // splitContainerMain.Panel1
+            // 
+            this.splitContainerMain.Panel1.Controls.Add(this.splitContainer1);
+            // 
+            // splitContainerMain.Panel2
+            // 
+            this.splitContainerMain.Panel2.Controls.Add(this.groupBoxVideo);
+            this.splitContainerMain.Size = new System.Drawing.Size(975, 560);
+            this.splitContainerMain.SplitterDistance = 251;
+            this.splitContainerMain.TabIndex = 8;
+            this.splitContainerMain.SplitterMoving += new System.Windows.Forms.SplitterCancelEventHandler(this.splitContainerMain_SplitterMoving);
+            this.splitContainerMain.SplitterMoved += new System.Windows.Forms.SplitterEventHandler(this.SplitContainerMainSplitterMoved);
+            // 
+            // splitContainer1
+            // 
+            this.splitContainer1.Dock = System.Windows.Forms.DockStyle.Fill;
+            this.splitContainer1.Location = new System.Drawing.Point(0, 0);
+            this.splitContainer1.Name = "splitContainer1";
+            // 
+            // splitContainer1.Panel1
+            // 
+            this.splitContainer1.Panel1.Controls.Add(this.splitContainerListViewAndText);
+            this.splitContainer1.Panel1.Controls.Add(this.textBoxSource);
+            this.splitContainer1.Panel1.Padding = new System.Windows.Forms.Padding(3, 0, 0, 0);
+            // 
+            // splitContainer1.Panel2
+            // 
+            this.splitContainer1.Panel2.Controls.Add(this.panelVideoPlayer);
+            this.splitContainer1.Size = new System.Drawing.Size(975, 251);
+            this.splitContainer1.SplitterDistance = 743;
+            this.splitContainer1.TabIndex = 7;
+            this.splitContainer1.SplitterMoved += new System.Windows.Forms.SplitterEventHandler(this.SplitContainer1SplitterMoved);
+            // 
+            // splitContainerListViewAndText
+            // 
+            this.splitContainerListViewAndText.Dock = System.Windows.Forms.DockStyle.Fill;
+            this.splitContainerListViewAndText.Location = new System.Drawing.Point(3, 0);
+            this.splitContainerListViewAndText.Name = "splitContainerListViewAndText";
+            this.splitContainerListViewAndText.Orientation = System.Windows.Forms.Orientation.Horizontal;
+            // 
+            // splitContainerListViewAndText.Panel1
+            // 
+            this.splitContainerListViewAndText.Panel1.Controls.Add(this.SubtitleListview1);
+            this.splitContainerListViewAndText.Panel1MinSize = 50;
+            // 
+            // splitContainerListViewAndText.Panel2
+            // 
+            this.splitContainerListViewAndText.Panel2.Controls.Add(this.groupBoxEdit);
+            this.splitContainerListViewAndText.Panel2MinSize = 105;
+            this.splitContainerListViewAndText.Size = new System.Drawing.Size(740, 251);
+            this.splitContainerListViewAndText.SplitterDistance = 105;
+            this.splitContainerListViewAndText.TabIndex = 2;
+            this.splitContainerListViewAndText.VisibleChanged += new System.EventHandler(this.ListViewVisibleChanged);
+            // 
+            // SubtitleListview1
+            // 
+            this.SubtitleListview1.AllowColumnReorder = true;
+            this.SubtitleListview1.AllowDrop = true;
+            this.SubtitleListview1.ContextMenuStrip = this.contextMenuStripListView;
+            this.SubtitleListview1.Dock = System.Windows.Forms.DockStyle.Fill;
+            this.SubtitleListview1.FirstVisibleIndex = -1;
+            this.SubtitleListview1.Font = new System.Drawing.Font("Tahoma", 8.25F, System.Drawing.FontStyle.Regular, System.Drawing.GraphicsUnit.Point, ((byte)(0)));
+            this.SubtitleListview1.FullRowSelect = true;
+            this.SubtitleListview1.GridLines = true;
+            this.SubtitleListview1.HeaderStyle = System.Windows.Forms.ColumnHeaderStyle.Nonclickable;
+            this.SubtitleListview1.HideSelection = false;
+            this.SubtitleListview1.Location = new System.Drawing.Point(0, 0);
+            this.SubtitleListview1.Name = "SubtitleListview1";
+            this.SubtitleListview1.OwnerDraw = true;
+            this.SubtitleListview1.Size = new System.Drawing.Size(740, 105);
+            this.SubtitleListview1.StateImageList = this.imageListBookmarks;
+            this.SubtitleListview1.SubtitleFontBold = false;
+            this.SubtitleListview1.SubtitleFontName = "Tahoma";
+            this.SubtitleListview1.SubtitleFontSize = 8;
+            this.SubtitleListview1.TabIndex = 0;
+            this.SubtitleListview1.UseCompatibleStateImageBehavior = false;
+            this.SubtitleListview1.UseSyntaxColoring = true;
+            this.SubtitleListview1.View = System.Windows.Forms.View.Details;
+            this.SubtitleListview1.SelectedIndexChanged += new System.EventHandler(this.SubtitleListview1_SelectedIndexChanged);
+            this.SubtitleListview1.DragDrop += new System.Windows.Forms.DragEventHandler(this.SubtitleListview1_DragDrop);
+            this.SubtitleListview1.DragEnter += new System.Windows.Forms.DragEventHandler(this.SubtitleListview1_DragEnter);
+            this.SubtitleListview1.KeyDown += new System.Windows.Forms.KeyEventHandler(this.SubtitleListview1KeyDown);
+            this.SubtitleListview1.MouseDoubleClick += new System.Windows.Forms.MouseEventHandler(this.SubtitleListview1_MouseDoubleClick);
+            this.SubtitleListview1.MouseDown += new System.Windows.Forms.MouseEventHandler(this.SubtitleListview1_MouseDown);
+            this.SubtitleListview1.MouseEnter += new System.EventHandler(this.SubtitleListview1_MouseEnter);
+            this.SubtitleListview1.MouseUp += new System.Windows.Forms.MouseEventHandler(this.SubtitleListview1_MouseUp);
+            // 
+            // imageListBookmarks
+            // 
+            this.imageListBookmarks.ColorDepth = System.Windows.Forms.ColorDepth.Depth8Bit;
+            this.imageListBookmarks.ImageSize = new System.Drawing.Size(16, 16);
+            this.imageListBookmarks.TransparentColor = System.Drawing.Color.Transparent;
+            // 
+            // groupBoxEdit
+            // 
+            this.groupBoxEdit.Controls.Add(this.numericUpDownLayer);
+            this.groupBoxEdit.Controls.Add(this.labelLayer);
+            this.groupBoxEdit.Controls.Add(this.panelBookmark);
+            this.groupBoxEdit.Controls.Add(this.textBoxListViewText);
+            this.groupBoxEdit.Controls.Add(this.labelOriginalSingleLinePixels);
+            this.groupBoxEdit.Controls.Add(this.labelSingleLinePixels);
+            this.groupBoxEdit.Controls.Add(this.pictureBoxBookmark);
+            this.groupBoxEdit.Controls.Add(this.labelSingleLine);
+            this.groupBoxEdit.Controls.Add(this.labelOriginalSingleLine);
+            this.groupBoxEdit.Controls.Add(this.labelStartTimeWarning);
+            this.groupBoxEdit.Controls.Add(this.buttonSplitLine);
+            this.groupBoxEdit.Controls.Add(this.labelOriginalCharactersPerSecond);
+            this.groupBoxEdit.Controls.Add(this.labelTextOriginalLineTotal);
+            this.groupBoxEdit.Controls.Add(this.labelTextOriginalLineLengths);
+            this.groupBoxEdit.Controls.Add(this.labelOriginalText);
+            this.groupBoxEdit.Controls.Add(this.labelText);
+            this.groupBoxEdit.Controls.Add(this.textBoxListViewTextOriginal);
+            this.groupBoxEdit.Controls.Add(this.buttonAutoBreak);
+            this.groupBoxEdit.Controls.Add(this.labelTextLineLengths);
+            this.groupBoxEdit.Controls.Add(this.labelTextLineTotal);
+            this.groupBoxEdit.Controls.Add(this.labelCharactersPerSecond);
+            this.groupBoxEdit.Controls.Add(this.buttonUnBreak);
+            this.groupBoxEdit.Controls.Add(this.timeUpDownStartTime);
+            this.groupBoxEdit.Controls.Add(this.numericUpDownDuration);
+            this.groupBoxEdit.Controls.Add(this.buttonPrevious);
+            this.groupBoxEdit.Controls.Add(this.buttonNext);
+            this.groupBoxEdit.Controls.Add(this.labelStartTime);
+            this.groupBoxEdit.Controls.Add(this.labelDuration);
+            this.groupBoxEdit.Controls.Add(this.labelAutoDuration);
+            this.groupBoxEdit.Controls.Add(this.pictureBoxRecord);
+            this.groupBoxEdit.Dock = System.Windows.Forms.DockStyle.Fill;
+            this.groupBoxEdit.Location = new System.Drawing.Point(0, 0);
+            this.groupBoxEdit.Name = "groupBoxEdit";
+            this.groupBoxEdit.Size = new System.Drawing.Size(740, 142);
+            this.groupBoxEdit.TabIndex = 1;
+            this.groupBoxEdit.TabStop = false;
+            // 
+            // numericUpDownLayer
+            // 
+            this.numericUpDownLayer.Location = new System.Drawing.Point(44, 113);
+            this.numericUpDownLayer.Maximum = new decimal(new int[] {
+            2147483647,
+            0,
+            0,
+            0});
+            this.numericUpDownLayer.Minimum = new decimal(new int[] {
+            -2147483648,
+            0,
+            0,
+            -2147483648});
+            this.numericUpDownLayer.Name = "numericUpDownLayer";
+            this.numericUpDownLayer.Size = new System.Drawing.Size(37, 20);
+            this.numericUpDownLayer.TabIndex = 46;
+            this.numericUpDownLayer.ValueChanged += new System.EventHandler(this.numericUpDownLayer_ValueChanged);
+            // 
+            // labelLayer
+            // 
+            this.labelLayer.AutoSize = true;
+            this.labelLayer.Location = new System.Drawing.Point(9, 115);
+            this.labelLayer.Name = "labelLayer";
+            this.labelLayer.Size = new System.Drawing.Size(33, 13);
+            this.labelLayer.TabIndex = 45;
+            this.labelLayer.Text = "Layer";
+            // 
+            // panelBookmark
+            // 
+            this.panelBookmark.BackColor = System.Drawing.Color.LemonChiffon;
+            this.panelBookmark.BorderStyle = System.Windows.Forms.BorderStyle.FixedSingle;
+            this.panelBookmark.Controls.Add(this.labelBookmark);
+            this.panelBookmark.Location = new System.Drawing.Point(33, 118);
+            this.panelBookmark.Name = "panelBookmark";
+            this.panelBookmark.Size = new System.Drawing.Size(200, 25);
+            this.panelBookmark.TabIndex = 40;
+            this.panelBookmark.Visible = false;
+            // 
+            // labelBookmark
+            // 
+            this.labelBookmark.AutoSize = true;
+            this.labelBookmark.Location = new System.Drawing.Point(4, 4);
+            this.labelBookmark.Name = "labelBookmark";
+            this.labelBookmark.Size = new System.Drawing.Size(77, 13);
+            this.labelBookmark.TabIndex = 0;
+            this.labelBookmark.Text = "labelBookmark";
+            this.labelBookmark.DoubleClick += new System.EventHandler(this.labelBookmark_DoubleClick);
+            // 
+            // textBoxListViewText
+            // 
+            this.textBoxListViewText.AllowDrop = true;
+            this.textBoxListViewText.Anchor = ((System.Windows.Forms.AnchorStyles)((((System.Windows.Forms.AnchorStyles.Top | System.Windows.Forms.AnchorStyles.Bottom) 
+            | System.Windows.Forms.AnchorStyles.Left) 
+            | System.Windows.Forms.AnchorStyles.Right)));
+            this.textBoxListViewText.BackColor = System.Drawing.SystemColors.WindowFrame;
+            this.textBoxListViewText.ContextMenuStrip = this.contextMenuStripTextBoxListView;
+            this.textBoxListViewText.CurrentLanguage = "";
+            this.textBoxListViewText.CurrentLineIndex = 0;
+            this.textBoxListViewText.Enabled = false;
+            this.textBoxListViewText.Font = new System.Drawing.Font("Tahoma", 12F, System.Drawing.FontStyle.Bold);
+            this.textBoxListViewText.HideSelection = false;
+            this.textBoxListViewText.IsDictionaryDownloaded = true;
+            this.textBoxListViewText.IsSpellCheckerInitialized = false;
+            this.textBoxListViewText.IsSpellCheckRequested = false;
+            this.textBoxListViewText.IsWrongWord = false;
+            this.textBoxListViewText.LanguageChanged = false;
+            this.textBoxListViewText.Location = new System.Drawing.Point(184, 27);
+            this.textBoxListViewText.Multiline = true;
+            this.textBoxListViewText.Name = "textBoxListViewText";
+            this.textBoxListViewText.Padding = new System.Windows.Forms.Padding(1);
+            this.textBoxListViewText.ScrollBars = System.Windows.Forms.RichTextBoxScrollBars.Both;
+            this.textBoxListViewText.SelectedText = "";
+            this.textBoxListViewText.SelectionLength = 0;
+            this.textBoxListViewText.SelectionStart = 0;
+            this.textBoxListViewText.Size = new System.Drawing.Size(430, 84);
+            this.textBoxListViewText.TabIndex = 5;
+            this.textBoxListViewText.TextBoxFont = new System.Drawing.Font("Tahoma", 12F, System.Drawing.FontStyle.Bold);
+            this.textBoxListViewText.TextChanged += new System.EventHandler(this.TextBoxListViewTextTextChanged);
+            this.textBoxListViewText.KeyDown += new System.Windows.Forms.KeyEventHandler(this.TextBoxListViewTextKeyDown);
+            this.textBoxListViewText.MouseClick += new System.Windows.Forms.MouseEventHandler(this.TextBoxListViewTextMouseClick);
+            this.textBoxListViewText.Enter += new System.EventHandler(this.TextBoxListViewTextEnter);
+            this.textBoxListViewText.KeyUp += new System.Windows.Forms.KeyEventHandler(this.textBoxListViewText_KeyUp);
+            this.textBoxListViewText.Leave += new System.EventHandler(this.textBoxListViewText_Leave);
+            this.textBoxListViewText.MouseMove += new System.Windows.Forms.MouseEventHandler(this.textBoxListViewText_MouseMove);
+            // 
+            // contextMenuStripTextBoxListView
+            // 
+            this.contextMenuStripTextBoxListView.Items.AddRange(new System.Windows.Forms.ToolStripItem[] {
+            this.toolStripSeparatorSpellCheckSuggestions,
+            this.toolStripMenuItemSpellCheckSkipOnce,
+            this.toolStripMenuItemSpellCheckSkipAll,
+            this.toolStripMenuItemSpellCheckAddToDictionary,
+            this.toolStripMenuItemSpellCheckAddToNames,
+            this.toolStripSeparatorSpellCheck,
+            this.toolStripMenuItemWebVttVoice,
+            this.toolStripSeparatorWebVTT,
+            this.cutToolStripMenuItem1,
+            this.copyToolStripMenuItem1,
+            this.pasteToolStripMenuItem1,
+            this.deleteToolStripMenuItem1,
+            this.toolStripMenuItemSplitViaWaveform,
+            this.toolStripMenuItemSplitTextAtCursor,
+            this.toolStripSeparator15,
+            this.selectAllToolStripMenuItem1,
+            this.toolStripSeparator13,
+            this.normalToolStripMenuItem1,
+            this.boldToolStripMenuItem1,
+            this.italicToolStripMenuItem1,
+            this.boxToolStripMenuItem1,
+            this.underlineToolStripMenuItem1,
+            this.colorToolStripMenuItem1,
+            this.toolStripMenuItemHorizontalDigits,
+            this.toolStripMenuItemBouten,
+            this.toolStripMenuItemRuby,
+            this.fontNameToolStripMenuItem,
+            this.superscriptToolStripMenuItem,
+            this.subscriptToolStripMenuItem,
+            this.toolStripSeparatorInsertUnicode,
+            this.insertUnicodeCharactersToolStripMenuItem,
+            this.insertUnicodeControlCharactersToolStripMenuItem});
+            this.contextMenuStripTextBoxListView.Name = "contextMenuStripTextBoxListView";
+            this.contextMenuStripTextBoxListView.Size = new System.Drawing.Size(274, 612);
+            this.contextMenuStripTextBoxListView.Closed += new System.Windows.Forms.ToolStripDropDownClosedEventHandler(this.MenuClosed);
+            this.contextMenuStripTextBoxListView.Closing += new System.Windows.Forms.ToolStripDropDownClosingEventHandler(this.contextMenuStripTextBoxListViewClosing);
+            this.contextMenuStripTextBoxListView.Opening += new System.ComponentModel.CancelEventHandler(this.ContextMenuStripTextBoxListViewOpening);
+            this.contextMenuStripTextBoxListView.Opened += new System.EventHandler(this.MenuOpened);
+            // 
+            // toolStripSeparatorSpellCheckSuggestions
+            // 
+            this.toolStripSeparatorSpellCheckSuggestions.Name = "toolStripSeparatorSpellCheckSuggestions";
+            this.toolStripSeparatorSpellCheckSuggestions.Size = new System.Drawing.Size(270, 6);
+            this.toolStripSeparatorSpellCheckSuggestions.Visible = false;
+            // 
+            // toolStripMenuItemSpellCheckSkipOnce
+            // 
+            this.toolStripMenuItemSpellCheckSkipOnce.Name = "toolStripMenuItemSpellCheckSkipOnce";
+            this.toolStripMenuItemSpellCheckSkipOnce.Size = new System.Drawing.Size(273, 22);
+            this.toolStripMenuItemSpellCheckSkipOnce.Text = "Skip once";
+            this.toolStripMenuItemSpellCheckSkipOnce.Visible = false;
+            this.toolStripMenuItemSpellCheckSkipOnce.Click += new System.EventHandler(this.toolStripMenuItemSpellCheckSkipOnce_Click);
+            // 
+            // toolStripMenuItemSpellCheckSkipAll
+            // 
+            this.toolStripMenuItemSpellCheckSkipAll.Name = "toolStripMenuItemSpellCheckSkipAll";
+            this.toolStripMenuItemSpellCheckSkipAll.Size = new System.Drawing.Size(273, 22);
+            this.toolStripMenuItemSpellCheckSkipAll.Text = "Skip all";
+            this.toolStripMenuItemSpellCheckSkipAll.Visible = false;
+            this.toolStripMenuItemSpellCheckSkipAll.Click += new System.EventHandler(this.toolStripMenuItemSpellCheckSkipAll_Click);
+            // 
+            // toolStripMenuItemSpellCheckAddToDictionary
+            // 
+            this.toolStripMenuItemSpellCheckAddToDictionary.Name = "toolStripMenuItemSpellCheckAddToDictionary";
+            this.toolStripMenuItemSpellCheckAddToDictionary.Size = new System.Drawing.Size(273, 22);
+            this.toolStripMenuItemSpellCheckAddToDictionary.Text = "Add to dictionary";
+            this.toolStripMenuItemSpellCheckAddToDictionary.Visible = false;
+            this.toolStripMenuItemSpellCheckAddToDictionary.Click += new System.EventHandler(this.toolStripMenuItemSpellCheckAddToDictionary_Click);
+            // 
+            // toolStripMenuItemSpellCheckAddToNames
+            // 
+            this.toolStripMenuItemSpellCheckAddToNames.Name = "toolStripMenuItemSpellCheckAddToNames";
+            this.toolStripMenuItemSpellCheckAddToNames.Size = new System.Drawing.Size(273, 22);
+            this.toolStripMenuItemSpellCheckAddToNames.Text = "Add to names";
+            this.toolStripMenuItemSpellCheckAddToNames.Visible = false;
+            this.toolStripMenuItemSpellCheckAddToNames.Click += new System.EventHandler(this.toolStripMenuItemSpellCheckAddToNames_Click);
+            // 
+            // toolStripSeparatorSpellCheck
+            // 
+            this.toolStripSeparatorSpellCheck.Name = "toolStripSeparatorSpellCheck";
+            this.toolStripSeparatorSpellCheck.Size = new System.Drawing.Size(270, 6);
+            this.toolStripSeparatorSpellCheck.Visible = false;
+            // 
+            // toolStripMenuItemWebVttVoice
+            // 
+            this.toolStripMenuItemWebVttVoice.Name = "toolStripMenuItemWebVttVoice";
+            this.toolStripMenuItemWebVttVoice.Size = new System.Drawing.Size(273, 22);
+            this.toolStripMenuItemWebVttVoice.Text = "WebVTT voice";
+            // 
+            // toolStripSeparatorWebVTT
+            // 
+            this.toolStripSeparatorWebVTT.Name = "toolStripSeparatorWebVTT";
+            this.toolStripSeparatorWebVTT.Size = new System.Drawing.Size(270, 6);
+            // 
+            // cutToolStripMenuItem1
+            // 
+            this.cutToolStripMenuItem1.Name = "cutToolStripMenuItem1";
+            this.cutToolStripMenuItem1.ShortcutKeys = ((System.Windows.Forms.Keys)((System.Windows.Forms.Keys.Control | System.Windows.Forms.Keys.X)));
+            this.cutToolStripMenuItem1.Size = new System.Drawing.Size(273, 22);
+            this.cutToolStripMenuItem1.Text = "Cut";
+            this.cutToolStripMenuItem1.Click += new System.EventHandler(this.cutToolStripMenuItem_Click);
+            // 
+            // copyToolStripMenuItem1
+            // 
+            this.copyToolStripMenuItem1.Name = "copyToolStripMenuItem1";
+            this.copyToolStripMenuItem1.ShortcutKeys = ((System.Windows.Forms.Keys)((System.Windows.Forms.Keys.Control | System.Windows.Forms.Keys.C)));
+            this.copyToolStripMenuItem1.Size = new System.Drawing.Size(273, 22);
+            this.copyToolStripMenuItem1.Text = "Copy";
+            this.copyToolStripMenuItem1.Click += new System.EventHandler(this.copyToolStripMenuItem_Click);
+            // 
+            // pasteToolStripMenuItem1
+            // 
+            this.pasteToolStripMenuItem1.Name = "pasteToolStripMenuItem1";
+            this.pasteToolStripMenuItem1.ShortcutKeys = ((System.Windows.Forms.Keys)((System.Windows.Forms.Keys.Control | System.Windows.Forms.Keys.V)));
+            this.pasteToolStripMenuItem1.Size = new System.Drawing.Size(273, 22);
+            this.pasteToolStripMenuItem1.Text = "Paste";
+            this.pasteToolStripMenuItem1.Click += new System.EventHandler(this.PasteToolStripMenuItemClick);
+            // 
+            // deleteToolStripMenuItem1
+            // 
+            this.deleteToolStripMenuItem1.Name = "deleteToolStripMenuItem1";
+            this.deleteToolStripMenuItem1.Size = new System.Drawing.Size(273, 22);
+            this.deleteToolStripMenuItem1.Text = "Delete";
+            this.deleteToolStripMenuItem1.Click += new System.EventHandler(this.DeleteToolStripMenuItemClick);
+            // 
+            // toolStripMenuItemSplitViaWaveform
+            // 
+            this.toolStripMenuItemSplitViaWaveform.Name = "toolStripMenuItemSplitViaWaveform";
+            this.toolStripMenuItemSplitViaWaveform.Size = new System.Drawing.Size(273, 22);
+            this.toolStripMenuItemSplitViaWaveform.Text = "Split text at cursor/waveform position";
+            this.toolStripMenuItemSplitViaWaveform.Click += new System.EventHandler(this.toolStripMenuItemSplitViaWaveform_Click);
+            // 
+            // toolStripMenuItemSplitTextAtCursor
+            // 
+            this.toolStripMenuItemSplitTextAtCursor.Name = "toolStripMenuItemSplitTextAtCursor";
+            this.toolStripMenuItemSplitTextAtCursor.Size = new System.Drawing.Size(273, 22);
+            this.toolStripMenuItemSplitTextAtCursor.Text = "Split text at cursor position";
+            this.toolStripMenuItemSplitTextAtCursor.Click += new System.EventHandler(this.ToolStripMenuItemSplitTextAtCursorClick);
+            // 
+            // toolStripSeparator15
+            // 
+            this.toolStripSeparator15.Name = "toolStripSeparator15";
+            this.toolStripSeparator15.Size = new System.Drawing.Size(270, 6);
+            // 
+            // selectAllToolStripMenuItem1
+            // 
+            this.selectAllToolStripMenuItem1.Name = "selectAllToolStripMenuItem1";
+            this.selectAllToolStripMenuItem1.ShortcutKeys = ((System.Windows.Forms.Keys)((System.Windows.Forms.Keys.Control | System.Windows.Forms.Keys.A)));
+            this.selectAllToolStripMenuItem1.Size = new System.Drawing.Size(273, 22);
+            this.selectAllToolStripMenuItem1.Text = "Select all";
+            this.selectAllToolStripMenuItem1.Click += new System.EventHandler(this.selectAllToolStripMenuItem_Click);
+            // 
+            // toolStripSeparator13
+            // 
+            this.toolStripSeparator13.Name = "toolStripSeparator13";
+            this.toolStripSeparator13.Size = new System.Drawing.Size(270, 6);
+            // 
+            // normalToolStripMenuItem1
+            // 
+            this.normalToolStripMenuItem1.Name = "normalToolStripMenuItem1";
+            this.normalToolStripMenuItem1.Size = new System.Drawing.Size(273, 22);
+            this.normalToolStripMenuItem1.Text = "Normal";
+            this.normalToolStripMenuItem1.Click += new System.EventHandler(this.NormalToolStripMenuItem1Click);
+            // 
+            // boldToolStripMenuItem1
+            // 
+            this.boldToolStripMenuItem1.Name = "boldToolStripMenuItem1";
+            this.boldToolStripMenuItem1.Size = new System.Drawing.Size(273, 22);
+            this.boldToolStripMenuItem1.Text = "Bold";
+            this.boldToolStripMenuItem1.Click += new System.EventHandler(this.BoldToolStripMenuItem1Click);
+            // 
+            // italicToolStripMenuItem1
+            // 
+            this.italicToolStripMenuItem1.Name = "italicToolStripMenuItem1";
+            this.italicToolStripMenuItem1.Size = new System.Drawing.Size(273, 22);
+            this.italicToolStripMenuItem1.Text = "Italic";
+            this.italicToolStripMenuItem1.Click += new System.EventHandler(this.ItalicToolStripMenuItem1Click);
+            // 
+            // boxToolStripMenuItem1
+            // 
+            this.boxToolStripMenuItem1.Name = "boxToolStripMenuItem1";
+            this.boxToolStripMenuItem1.Size = new System.Drawing.Size(273, 22);
+            this.boxToolStripMenuItem1.Text = "Box";
+            this.boxToolStripMenuItem1.Click += new System.EventHandler(this.boxToolStripMenuItem1_Click);
+            // 
+            // underlineToolStripMenuItem1
+            // 
+            this.underlineToolStripMenuItem1.Name = "underlineToolStripMenuItem1";
+            this.underlineToolStripMenuItem1.Size = new System.Drawing.Size(273, 22);
+            this.underlineToolStripMenuItem1.Text = "Underline";
+            this.underlineToolStripMenuItem1.Click += new System.EventHandler(this.UnderlineToolStripMenuItem1Click);
+            // 
+            // colorToolStripMenuItem1
+            // 
+            this.colorToolStripMenuItem1.Name = "colorToolStripMenuItem1";
+            this.colorToolStripMenuItem1.Size = new System.Drawing.Size(273, 22);
+            this.colorToolStripMenuItem1.Text = "Color...";
+            this.colorToolStripMenuItem1.Click += new System.EventHandler(this.ColorToolStripMenuItem1Click);
+            // 
+            // toolStripMenuItemHorizontalDigits
+            // 
+            this.toolStripMenuItemHorizontalDigits.Name = "toolStripMenuItemHorizontalDigits";
+            this.toolStripMenuItemHorizontalDigits.Size = new System.Drawing.Size(273, 22);
+            this.toolStripMenuItemHorizontalDigits.Text = "Horizontal digits";
+            this.toolStripMenuItemHorizontalDigits.Click += new System.EventHandler(this.toolStripMenuItemHorizontalDigits_Click);
+            // 
+            // toolStripMenuItemBouten
+            // 
+            this.toolStripMenuItemBouten.DropDownItems.AddRange(new System.Windows.Forms.ToolStripItem[] {
+            this.boutendotbeforeToolStripMenuItem,
+            this.boutendotafterToolStripMenuItem,
+            this.boutendotoutsideToolStripMenuItem,
+            this.boutenfilledcircleoutsideToolStripMenuItem,
+            this.boutenopencircleoutsideToolStripMenuItem,
+            this.boutenopendotoutsideToolStripMenuItem,
+            this.boutenfilledsesameoutsideToolStripMenuItem,
+            this.boutenopensesameoutsideToolStripMenuItem,
+            this.boutenautooutsideToolStripMenuItem,
+            this.boutenautoToolStripMenuItem});
+            this.toolStripMenuItemBouten.Name = "toolStripMenuItemBouten";
+            this.toolStripMenuItemBouten.Size = new System.Drawing.Size(273, 22);
+            this.toolStripMenuItemBouten.Text = "Bouten";
+            // 
+            // boutendotbeforeToolStripMenuItem
+            // 
+            this.boutendotbeforeToolStripMenuItem.Name = "boutendotbeforeToolStripMenuItem";
+            this.boutendotbeforeToolStripMenuItem.Size = new System.Drawing.Size(232, 22);
+            this.boutendotbeforeToolStripMenuItem.Text = "bouten-dot-before";
+            this.boutendotbeforeToolStripMenuItem.Click += new System.EventHandler(this.BoutenToolStripMenuItemClick);
+            // 
+            // boutendotafterToolStripMenuItem
+            // 
+            this.boutendotafterToolStripMenuItem.Name = "boutendotafterToolStripMenuItem";
+            this.boutendotafterToolStripMenuItem.Size = new System.Drawing.Size(232, 22);
+            this.boutendotafterToolStripMenuItem.Text = "bouten-dot-after";
+            this.boutendotafterToolStripMenuItem.Click += new System.EventHandler(this.BoutenToolStripMenuItemClick);
+            // 
+            // boutendotoutsideToolStripMenuItem
+            // 
+            this.boutendotoutsideToolStripMenuItem.Name = "boutendotoutsideToolStripMenuItem";
+            this.boutendotoutsideToolStripMenuItem.Size = new System.Drawing.Size(232, 22);
+            this.boutendotoutsideToolStripMenuItem.Text = "bouten-dot-outside";
+            this.boutendotoutsideToolStripMenuItem.Click += new System.EventHandler(this.BoutenToolStripMenuItemClick);
+            // 
+            // boutenfilledcircleoutsideToolStripMenuItem
+            // 
+            this.boutenfilledcircleoutsideToolStripMenuItem.Name = "boutenfilledcircleoutsideToolStripMenuItem";
+            this.boutenfilledcircleoutsideToolStripMenuItem.Size = new System.Drawing.Size(232, 22);
+            this.boutenfilledcircleoutsideToolStripMenuItem.Text = "bouten-filled-circle-outside";
+            this.boutenfilledcircleoutsideToolStripMenuItem.Click += new System.EventHandler(this.BoutenToolStripMenuItemClick);
+            // 
+            // boutenopencircleoutsideToolStripMenuItem
+            // 
+            this.boutenopencircleoutsideToolStripMenuItem.Name = "boutenopencircleoutsideToolStripMenuItem";
+            this.boutenopencircleoutsideToolStripMenuItem.Size = new System.Drawing.Size(232, 22);
+            this.boutenopencircleoutsideToolStripMenuItem.Text = "bouten-open-circle-outside";
+            this.boutenopencircleoutsideToolStripMenuItem.Click += new System.EventHandler(this.BoutenToolStripMenuItemClick);
+            // 
+            // boutenopendotoutsideToolStripMenuItem
+            // 
+            this.boutenopendotoutsideToolStripMenuItem.Name = "boutenopendotoutsideToolStripMenuItem";
+            this.boutenopendotoutsideToolStripMenuItem.Size = new System.Drawing.Size(232, 22);
+            this.boutenopendotoutsideToolStripMenuItem.Text = "bouten-open-dot-outside";
+            this.boutenopendotoutsideToolStripMenuItem.Click += new System.EventHandler(this.BoutenToolStripMenuItemClick);
+            // 
+            // boutenfilledsesameoutsideToolStripMenuItem
+            // 
+            this.boutenfilledsesameoutsideToolStripMenuItem.Name = "boutenfilledsesameoutsideToolStripMenuItem";
+            this.boutenfilledsesameoutsideToolStripMenuItem.Size = new System.Drawing.Size(232, 22);
+            this.boutenfilledsesameoutsideToolStripMenuItem.Text = "bouten-filled-sesame-outside";
+            this.boutenfilledsesameoutsideToolStripMenuItem.Click += new System.EventHandler(this.BoutenToolStripMenuItemClick);
+            // 
+            // boutenopensesameoutsideToolStripMenuItem
+            // 
+            this.boutenopensesameoutsideToolStripMenuItem.Name = "boutenopensesameoutsideToolStripMenuItem";
+            this.boutenopensesameoutsideToolStripMenuItem.Size = new System.Drawing.Size(232, 22);
+            this.boutenopensesameoutsideToolStripMenuItem.Text = "bouten-open-sesame-outside";
+            this.boutenopensesameoutsideToolStripMenuItem.Click += new System.EventHandler(this.BoutenToolStripMenuItemClick);
+            // 
+            // boutenautooutsideToolStripMenuItem
+            // 
+            this.boutenautooutsideToolStripMenuItem.Name = "boutenautooutsideToolStripMenuItem";
+            this.boutenautooutsideToolStripMenuItem.Size = new System.Drawing.Size(232, 22);
+            this.boutenautooutsideToolStripMenuItem.Text = "bouten-auto-outside";
+            this.boutenautooutsideToolStripMenuItem.Click += new System.EventHandler(this.BoutenToolStripMenuItemClick);
+            // 
+            // boutenautoToolStripMenuItem
+            // 
+            this.boutenautoToolStripMenuItem.Name = "boutenautoToolStripMenuItem";
+            this.boutenautoToolStripMenuItem.Size = new System.Drawing.Size(232, 22);
+            this.boutenautoToolStripMenuItem.Text = "bouten-auto";
+            this.boutenautoToolStripMenuItem.Click += new System.EventHandler(this.BoutenToolStripMenuItemClick);
+            // 
+            // toolStripMenuItemRuby
+            // 
+            this.toolStripMenuItemRuby.Name = "toolStripMenuItemRuby";
+            this.toolStripMenuItemRuby.Size = new System.Drawing.Size(273, 22);
+            this.toolStripMenuItemRuby.Text = "Ruby...";
+            this.toolStripMenuItemRuby.Click += new System.EventHandler(this.toolStripMenuItemRuby_Click);
+            // 
+            // fontNameToolStripMenuItem
+            // 
+            this.fontNameToolStripMenuItem.Name = "fontNameToolStripMenuItem";
+            this.fontNameToolStripMenuItem.Size = new System.Drawing.Size(273, 22);
+            this.fontNameToolStripMenuItem.Text = "Font name...";
+            this.fontNameToolStripMenuItem.Click += new System.EventHandler(this.FontNameToolStripMenuItemClick);
+            // 
+            // superscriptToolStripMenuItem
+            // 
+            this.superscriptToolStripMenuItem.Name = "superscriptToolStripMenuItem";
+            this.superscriptToolStripMenuItem.Size = new System.Drawing.Size(273, 22);
+            this.superscriptToolStripMenuItem.Text = "Superscript";
+            this.superscriptToolStripMenuItem.Click += new System.EventHandler(this.SuperscriptToolStripMenuItemClick);
+            // 
+            // subscriptToolStripMenuItem
+            // 
+            this.subscriptToolStripMenuItem.Name = "subscriptToolStripMenuItem";
+            this.subscriptToolStripMenuItem.Size = new System.Drawing.Size(273, 22);
+            this.subscriptToolStripMenuItem.Text = "Subscript";
+            this.subscriptToolStripMenuItem.Click += new System.EventHandler(this.SubscriptToolStripMenuItemClick);
+            // 
+            // toolStripSeparatorInsertUnicode
+            // 
+            this.toolStripSeparatorInsertUnicode.Name = "toolStripSeparatorInsertUnicode";
+            this.toolStripSeparatorInsertUnicode.Size = new System.Drawing.Size(270, 6);
+            // 
+            // insertUnicodeCharactersToolStripMenuItem
+            // 
+            this.insertUnicodeCharactersToolStripMenuItem.Name = "insertUnicodeCharactersToolStripMenuItem";
+            this.insertUnicodeCharactersToolStripMenuItem.Size = new System.Drawing.Size(273, 22);
+            this.insertUnicodeCharactersToolStripMenuItem.Text = "Insert Unicode characters";
+            // 
+            // insertUnicodeControlCharactersToolStripMenuItem
+            // 
+            this.insertUnicodeControlCharactersToolStripMenuItem.DropDownItems.AddRange(new System.Windows.Forms.ToolStripItem[] {
+            this.lefttorightMarkLRMToolStripMenuItem,
+            this.righttoleftMarkRLMToolStripMenuItem,
+            this.startOfLefttorightEmbeddingLREToolStripMenuItem1,
+            this.startOfRighttoleftEmbeddingRLEToolStripMenuItem1,
+            this.startOfLefttorightOverrideLROToolStripMenuItem1,
+            this.startOfRighttoleftOverrideRLOToolStripMenuItem1});
+            this.insertUnicodeControlCharactersToolStripMenuItem.Name = "insertUnicodeControlCharactersToolStripMenuItem";
+            this.insertUnicodeControlCharactersToolStripMenuItem.Size = new System.Drawing.Size(273, 22);
+            this.insertUnicodeControlCharactersToolStripMenuItem.Text = "Insert Unicode control characters";
+            // 
+            // lefttorightMarkLRMToolStripMenuItem
+            // 
+            this.lefttorightMarkLRMToolStripMenuItem.Name = "lefttorightMarkLRMToolStripMenuItem";
+            this.lefttorightMarkLRMToolStripMenuItem.Size = new System.Drawing.Size(272, 22);
+            this.lefttorightMarkLRMToolStripMenuItem.Text = "Left-to-right mark (LRM)";
+            this.lefttorightMarkLRMToolStripMenuItem.Click += new System.EventHandler(this.leftToolStripMenuItem_Click);
+            // 
+            // righttoleftMarkRLMToolStripMenuItem
+            // 
+            this.righttoleftMarkRLMToolStripMenuItem.Name = "righttoleftMarkRLMToolStripMenuItem";
+            this.righttoleftMarkRLMToolStripMenuItem.Size = new System.Drawing.Size(272, 22);
+            this.righttoleftMarkRLMToolStripMenuItem.Text = "Right-to-left mark (RLM)";
+            this.righttoleftMarkRLMToolStripMenuItem.Click += new System.EventHandler(this.righttoleftMarkToolStripMenuItem_Click);
+            // 
+            // startOfLefttorightEmbeddingLREToolStripMenuItem1
+            // 
+            this.startOfLefttorightEmbeddingLREToolStripMenuItem1.Name = "startOfLefttorightEmbeddingLREToolStripMenuItem1";
+            this.startOfLefttorightEmbeddingLREToolStripMenuItem1.Size = new System.Drawing.Size(272, 22);
+            this.startOfLefttorightEmbeddingLREToolStripMenuItem1.Text = "Start of left-to-right embedding (LRE)";
+            this.startOfLefttorightEmbeddingLREToolStripMenuItem1.Click += new System.EventHandler(this.startOfLefttorightEmbeddingLREToolStripMenuItem_Click);
+            // 
+            // startOfRighttoleftEmbeddingRLEToolStripMenuItem1
+            // 
+            this.startOfRighttoleftEmbeddingRLEToolStripMenuItem1.Name = "startOfRighttoleftEmbeddingRLEToolStripMenuItem1";
+            this.startOfRighttoleftEmbeddingRLEToolStripMenuItem1.Size = new System.Drawing.Size(272, 22);
+            this.startOfRighttoleftEmbeddingRLEToolStripMenuItem1.Text = "Start of right-to-left embedding (RLE)";
+            this.startOfRighttoleftEmbeddingRLEToolStripMenuItem1.Click += new System.EventHandler(this.startOfRighttoleftEmbeddingRLEToolStripMenuItem_Click);
+            // 
+            // startOfLefttorightOverrideLROToolStripMenuItem1
+            // 
+            this.startOfLefttorightOverrideLROToolStripMenuItem1.Name = "startOfLefttorightOverrideLROToolStripMenuItem1";
+            this.startOfLefttorightOverrideLROToolStripMenuItem1.Size = new System.Drawing.Size(272, 22);
+            this.startOfLefttorightOverrideLROToolStripMenuItem1.Text = "Start of left-to-right override (LRO)";
+            this.startOfLefttorightOverrideLROToolStripMenuItem1.Click += new System.EventHandler(this.startOfLefttorightOverrideLROToolStripMenuItem_Click);
+            // 
+            // startOfRighttoleftOverrideRLOToolStripMenuItem1
+            // 
+            this.startOfRighttoleftOverrideRLOToolStripMenuItem1.Name = "startOfRighttoleftOverrideRLOToolStripMenuItem1";
+            this.startOfRighttoleftOverrideRLOToolStripMenuItem1.Size = new System.Drawing.Size(272, 22);
+            this.startOfRighttoleftOverrideRLOToolStripMenuItem1.Text = "Start of right-to-left override (RLO)";
+            // 
+            // labelOriginalSingleLinePixels
+            // 
+            this.labelOriginalSingleLinePixels.Anchor = ((System.Windows.Forms.AnchorStyles)((System.Windows.Forms.AnchorStyles.Bottom | System.Windows.Forms.AnchorStyles.Left)));
+            this.labelOriginalSingleLinePixels.AutoSize = true;
+            this.labelOriginalSingleLinePixels.Location = new System.Drawing.Point(870, 115);
+            this.labelOriginalSingleLinePixels.Name = "labelOriginalSingleLinePixels";
+            this.labelOriginalSingleLinePixels.Size = new System.Drawing.Size(62, 13);
+            this.labelOriginalSingleLinePixels.TabIndex = 43;
+            this.labelOriginalSingleLinePixels.Text = "AltSinLinPix";
+            // 
+            // labelSingleLinePixels
+            // 
+            this.labelSingleLinePixels.Anchor = ((System.Windows.Forms.AnchorStyles)((System.Windows.Forms.AnchorStyles.Bottom | System.Windows.Forms.AnchorStyles.Left)));
+            this.labelSingleLinePixels.AutoSize = true;
+            this.labelSingleLinePixels.Location = new System.Drawing.Point(427, 115);
+            this.labelSingleLinePixels.Name = "labelSingleLinePixels";
+            this.labelSingleLinePixels.Size = new System.Drawing.Size(105, 13);
+            this.labelSingleLinePixels.TabIndex = 42;
+            this.labelSingleLinePixels.Text = "labelSingleLinePixels";
+            // 
+            // pictureBoxBookmark
+            // 
+            this.pictureBoxBookmark.Image = global::Nikse.SubtitleEdit.Properties.Resources.bookmark22;
+            this.pictureBoxBookmark.Location = new System.Drawing.Point(150, 52);
+            this.pictureBoxBookmark.Name = "pictureBoxBookmark";
+            this.pictureBoxBookmark.Size = new System.Drawing.Size(22, 22);
+            this.pictureBoxBookmark.TabIndex = 41;
+            this.pictureBoxBookmark.TabStop = false;
+            this.pictureBoxBookmark.MouseClick += new System.Windows.Forms.MouseEventHandler(this.pictureBoxBookmark_MouseClick);
+            this.pictureBoxBookmark.MouseEnter += new System.EventHandler(this.pictureBoxBookmark_MouseEnter);
+            // 
+            // labelSingleLine
+            // 
+            this.labelSingleLine.Anchor = ((System.Windows.Forms.AnchorStyles)((System.Windows.Forms.AnchorStyles.Bottom | System.Windows.Forms.AnchorStyles.Left)));
+            this.labelSingleLine.AutoSize = true;
+            this.labelSingleLine.Location = new System.Drawing.Point(346, 115);
+            this.labelSingleLine.Name = "labelSingleLine";
+            this.labelSingleLine.Size = new System.Drawing.Size(78, 13);
+            this.labelSingleLine.TabIndex = 32;
+            this.labelSingleLine.Text = "labelSingleLine";
+            // 
+            // labelOriginalSingleLine
+            // 
+            this.labelOriginalSingleLine.Anchor = ((System.Windows.Forms.AnchorStyles)((System.Windows.Forms.AnchorStyles.Bottom | System.Windows.Forms.AnchorStyles.Left)));
+            this.labelOriginalSingleLine.AutoSize = true;
+            this.labelOriginalSingleLine.Location = new System.Drawing.Point(839, 115);
+            this.labelOriginalSingleLine.Name = "labelOriginalSingleLine";
+            this.labelOriginalSingleLine.Size = new System.Drawing.Size(48, 13);
+            this.labelOriginalSingleLine.TabIndex = 36;
+            this.labelOriginalSingleLine.Text = "AltSinLin";
+            // 
+            // labelStartTimeWarning
+            // 
+            this.labelStartTimeWarning.ForeColor = System.Drawing.Color.Red;
+            this.labelStartTimeWarning.Location = new System.Drawing.Point(8, 54);
+            this.labelStartTimeWarning.Name = "labelStartTimeWarning";
+            this.labelStartTimeWarning.Size = new System.Drawing.Size(170, 17);
+            this.labelStartTimeWarning.TabIndex = 18;
+            this.labelStartTimeWarning.Text = "labelStartTimeWarning";
+            // 
+            // buttonSplitLine
+            // 
+            this.buttonSplitLine.Anchor = ((System.Windows.Forms.AnchorStyles)((System.Windows.Forms.AnchorStyles.Top | System.Windows.Forms.AnchorStyles.Right)));
+            this.buttonSplitLine.Location = new System.Drawing.Point(620, 77);
+            this.buttonSplitLine.Name = "buttonSplitLine";
+            this.buttonSplitLine.Size = new System.Drawing.Size(114, 23);
+            this.buttonSplitLine.TabIndex = 39;
+            this.buttonSplitLine.Text = "Split line";
+            this.buttonSplitLine.UseVisualStyleBackColor = true;
+            this.buttonSplitLine.Visible = false;
+            this.buttonSplitLine.Click += new System.EventHandler(this.ButtonSplitLineClick);
+            // 
+            // labelOriginalCharactersPerSecond
+            // 
+            this.labelOriginalCharactersPerSecond.Anchor = ((System.Windows.Forms.AnchorStyles)((System.Windows.Forms.AnchorStyles.Top | System.Windows.Forms.AnchorStyles.Right)));
+            this.labelOriginalCharactersPerSecond.AutoSize = true;
+            this.labelOriginalCharactersPerSecond.Location = new System.Drawing.Point(652, 11);
+            this.labelOriginalCharactersPerSecond.Name = "labelOriginalCharactersPerSecond";
+            this.labelOriginalCharactersPerSecond.Size = new System.Drawing.Size(64, 13);
+            this.labelOriginalCharactersPerSecond.TabIndex = 38;
+            this.labelOriginalCharactersPerSecond.Text = "altCharsSec";
+            // 
+            // labelTextOriginalLineTotal
+            // 
+            this.labelTextOriginalLineTotal.Anchor = ((System.Windows.Forms.AnchorStyles)((System.Windows.Forms.AnchorStyles.Bottom | System.Windows.Forms.AnchorStyles.Right)));
+            this.labelTextOriginalLineTotal.AutoSize = true;
+            this.labelTextOriginalLineTotal.Location = new System.Drawing.Point(698, 115);
+            this.labelTextOriginalLineTotal.Name = "labelTextOriginalLineTotal";
+            this.labelTextOriginalLineTotal.Size = new System.Drawing.Size(35, 13);
+            this.labelTextOriginalLineTotal.TabIndex = 37;
+            this.labelTextOriginalLineTotal.Text = "AltTot";
+            // 
+            // labelTextOriginalLineLengths
+            // 
+            this.labelTextOriginalLineLengths.Anchor = ((System.Windows.Forms.AnchorStyles)((System.Windows.Forms.AnchorStyles.Bottom | System.Windows.Forms.AnchorStyles.Left)));
+            this.labelTextOriginalLineLengths.AutoSize = true;
+            this.labelTextOriginalLineLengths.Location = new System.Drawing.Point(786, 115);
+            this.labelTextOriginalLineLengths.Name = "labelTextOriginalLineLengths";
+            this.labelTextOriginalLineLengths.Size = new System.Drawing.Size(57, 13);
+            this.labelTextOriginalLineLengths.TabIndex = 35;
+            this.labelTextOriginalLineLengths.Text = "AltLineLen";
+            // 
+            // labelOriginalText
+            // 
+            this.labelOriginalText.AutoSize = true;
+            this.labelOriginalText.Location = new System.Drawing.Point(803, 11);
+            this.labelOriginalText.Name = "labelOriginalText";
+            this.labelOriginalText.Size = new System.Drawing.Size(28, 13);
+            this.labelOriginalText.TabIndex = 34;
+            this.labelOriginalText.Text = "Text";
+            this.labelOriginalText.Visible = false;
+            // 
+            // labelText
+            // 
+            this.labelText.AutoSize = true;
+            this.labelText.Location = new System.Drawing.Point(239, 11);
+            this.labelText.Name = "labelText";
+            this.labelText.Size = new System.Drawing.Size(28, 13);
+            this.labelText.TabIndex = 5;
+            this.labelText.Text = "Text";
+            // 
+            // textBoxListViewTextOriginal
+            // 
+            this.textBoxListViewTextOriginal.AllowDrop = true;
+            this.textBoxListViewTextOriginal.Anchor = ((System.Windows.Forms.AnchorStyles)((((System.Windows.Forms.AnchorStyles.Top | System.Windows.Forms.AnchorStyles.Bottom) 
+            | System.Windows.Forms.AnchorStyles.Left) 
+            | System.Windows.Forms.AnchorStyles.Right)));
+            this.textBoxListViewTextOriginal.BackColor = System.Drawing.SystemColors.WindowFrame;
+            this.textBoxListViewTextOriginal.ContextMenuStrip = this.contextMenuStripTextBoxListView;
+            this.textBoxListViewTextOriginal.CurrentLanguage = "";
+            this.textBoxListViewTextOriginal.CurrentLineIndex = 0;
+            this.textBoxListViewTextOriginal.Enabled = false;
+            this.textBoxListViewTextOriginal.Font = new System.Drawing.Font("Tahoma", 12F, System.Drawing.FontStyle.Bold);
+            this.textBoxListViewTextOriginal.HideSelection = false;
+            this.textBoxListViewTextOriginal.IsDictionaryDownloaded = true;
+            this.textBoxListViewTextOriginal.IsSpellCheckerInitialized = false;
+            this.textBoxListViewTextOriginal.IsSpellCheckRequested = false;
+            this.textBoxListViewTextOriginal.IsWrongWord = false;
+            this.textBoxListViewTextOriginal.LanguageChanged = false;
+            this.textBoxListViewTextOriginal.Location = new System.Drawing.Point(946, 28);
+            this.textBoxListViewTextOriginal.Multiline = true;
+            this.textBoxListViewTextOriginal.Name = "textBoxListViewTextOriginal";
+            this.textBoxListViewTextOriginal.Padding = new System.Windows.Forms.Padding(1);
+            this.textBoxListViewTextOriginal.ScrollBars = System.Windows.Forms.RichTextBoxScrollBars.Both;
+            this.textBoxListViewTextOriginal.SelectedText = "";
+            this.textBoxListViewTextOriginal.SelectionLength = 0;
+            this.textBoxListViewTextOriginal.SelectionStart = 0;
+            this.textBoxListViewTextOriginal.Size = new System.Drawing.Size(16, 84);
+            this.textBoxListViewTextOriginal.TabIndex = 33;
+            this.textBoxListViewTextOriginal.TextBoxFont = new System.Drawing.Font("Tahoma", 12F, System.Drawing.FontStyle.Bold);
+            this.textBoxListViewTextOriginal.Visible = false;
+            this.textBoxListViewTextOriginal.TextChanged += new System.EventHandler(this.textBoxListViewTextOriginal_TextChanged);
+            this.textBoxListViewTextOriginal.KeyDown += new System.Windows.Forms.KeyEventHandler(this.TextBoxListViewTextOriginalKeyDown);
+            this.textBoxListViewTextOriginal.MouseClick += new System.Windows.Forms.MouseEventHandler(this.TextBoxListViewTextOriginalMouseClick);
+            this.textBoxListViewTextOriginal.Enter += new System.EventHandler(this.TextBoxListViewTextOriginalEnter);
+            this.textBoxListViewTextOriginal.KeyUp += new System.Windows.Forms.KeyEventHandler(this.TextBoxListViewTextOriginalKeyUp);
+            this.textBoxListViewTextOriginal.MouseMove += new System.Windows.Forms.MouseEventHandler(this.TextBoxListViewTextOriginalMouseMove);
+            // 
+            // buttonAutoBreak
+            // 
+            this.buttonAutoBreak.Anchor = ((System.Windows.Forms.AnchorStyles)((System.Windows.Forms.AnchorStyles.Top | System.Windows.Forms.AnchorStyles.Right)));
+            this.buttonAutoBreak.Location = new System.Drawing.Point(620, 48);
+            this.buttonAutoBreak.Name = "buttonAutoBreak";
+            this.buttonAutoBreak.Size = new System.Drawing.Size(114, 23);
+            this.buttonAutoBreak.TabIndex = 7;
+            this.buttonAutoBreak.Text = "Auto br";
+            this.buttonAutoBreak.UseVisualStyleBackColor = true;
+            this.buttonAutoBreak.Click += new System.EventHandler(this.ButtonAutoBreakClick);
+            // 
+            // labelTextLineLengths
+            // 
+            this.labelTextLineLengths.Anchor = ((System.Windows.Forms.AnchorStyles)((System.Windows.Forms.AnchorStyles.Bottom | System.Windows.Forms.AnchorStyles.Left)));
+            this.labelTextLineLengths.AutoSize = true;
+            this.labelTextLineLengths.Location = new System.Drawing.Point(239, 115);
+            this.labelTextLineLengths.Name = "labelTextLineLengths";
+            this.labelTextLineLengths.Size = new System.Drawing.Size(108, 13);
+            this.labelTextLineLengths.TabIndex = 12;
+            this.labelTextLineLengths.Text = "labelTextLineLengths";
+            // 
+            // labelTextLineTotal
+            // 
+            this.labelTextLineTotal.Anchor = ((System.Windows.Forms.AnchorStyles)((System.Windows.Forms.AnchorStyles.Bottom | System.Windows.Forms.AnchorStyles.Left)));
+            this.labelTextLineTotal.AutoSize = true;
+            this.labelTextLineTotal.Location = new System.Drawing.Point(1001, 115);
+            this.labelTextLineTotal.Name = "labelTextLineTotal";
+            this.labelTextLineTotal.Size = new System.Drawing.Size(94, 13);
+            this.labelTextLineTotal.TabIndex = 21;
+            this.labelTextLineTotal.Text = "labelTextLineTotal";
+            // 
+            // labelCharactersPerSecond
+            // 
+            this.labelCharactersPerSecond.Anchor = ((System.Windows.Forms.AnchorStyles)((System.Windows.Forms.AnchorStyles.Top | System.Windows.Forms.AnchorStyles.Right)));
+            this.labelCharactersPerSecond.AutoSize = true;
+            this.labelCharactersPerSecond.Location = new System.Drawing.Point(448, 11);
+            this.labelCharactersPerSecond.Name = "labelCharactersPerSecond";
+            this.labelCharactersPerSecond.Size = new System.Drawing.Size(133, 13);
+            this.labelCharactersPerSecond.TabIndex = 31;
+            this.labelCharactersPerSecond.Text = "labelCharactersPerSecond";
+            // 
+            // buttonUnBreak
+            // 
+            this.buttonUnBreak.Anchor = ((System.Windows.Forms.AnchorStyles)((System.Windows.Forms.AnchorStyles.Top | System.Windows.Forms.AnchorStyles.Right)));
+            this.buttonUnBreak.Location = new System.Drawing.Point(620, 19);
+            this.buttonUnBreak.Name = "buttonUnBreak";
+            this.buttonUnBreak.Size = new System.Drawing.Size(114, 23);
+            this.buttonUnBreak.TabIndex = 6;
+            this.buttonUnBreak.Text = "Unbreak";
+            this.buttonUnBreak.UseVisualStyleBackColor = true;
+            this.buttonUnBreak.Click += new System.EventHandler(this.ButtonUnBreakClick);
+            // 
+            // timeUpDownStartTime
+            // 
+            this.timeUpDownStartTime.AutoSize = true;
+            this.timeUpDownStartTime.AutoSizeMode = System.Windows.Forms.AutoSizeMode.GrowAndShrink;
+            this.timeUpDownStartTime.BackColor = System.Drawing.SystemColors.Control;
+            this.timeUpDownStartTime.Font = new System.Drawing.Font("Microsoft Sans Serif", 9F);
+            this.timeUpDownStartTime.ForeColor = System.Drawing.Color.FromArgb(((int)(((byte)(155)))), ((int)(((byte)(155)))), ((int)(((byte)(155)))));
+            this.timeUpDownStartTime.Location = new System.Drawing.Point(8, 26);
+            this.timeUpDownStartTime.Margin = new System.Windows.Forms.Padding(4);
+            this.timeUpDownStartTime.Name = "timeUpDownStartTime";
+            this.timeUpDownStartTime.Size = new System.Drawing.Size(113, 27);
+            this.timeUpDownStartTime.TabIndex = 0;
+            timeCode3.Hours = 0;
+            timeCode3.Milliseconds = 0;
+            timeCode3.Minutes = 0;
+            timeCode3.Seconds = 0;
+            timeCode3.TimeSpan = System.TimeSpan.Parse("00:00:00");
+            timeCode3.TotalMilliseconds = 0D;
+            timeCode3.TotalSeconds = 0D;
+            this.timeUpDownStartTime.TimeCode = timeCode3;
+            this.timeUpDownStartTime.UseVideoOffset = false;
+            // 
+            // numericUpDownDuration
+            // 
+            this.numericUpDownDuration.DecimalPlaces = 3;
+            this.numericUpDownDuration.Increment = new decimal(new int[] {
+            1,
+            0,
+            0,
+            65536});
+            this.numericUpDownDuration.Location = new System.Drawing.Point(122, 27);
+            this.numericUpDownDuration.Maximum = new decimal(new int[] {
+            999999999,
+            0,
+            0,
+            0});
+            this.numericUpDownDuration.Minimum = new decimal(new int[] {
+            99999,
+            0,
+            0,
+            -2147483648});
+            this.numericUpDownDuration.Name = "numericUpDownDuration";
+            this.numericUpDownDuration.Size = new System.Drawing.Size(56, 20);
+            this.numericUpDownDuration.TabIndex = 1;
+            this.numericUpDownDuration.ValueChanged += new System.EventHandler(this.NumericUpDownDurationValueChanged);
+            // 
+            // buttonPrevious
+            // 
+            this.buttonPrevious.Location = new System.Drawing.Point(8, 77);
+            this.buttonPrevious.Name = "buttonPrevious";
+            this.buttonPrevious.Size = new System.Drawing.Size(72, 23);
+            this.buttonPrevious.TabIndex = 2;
+            this.buttonPrevious.Text = "< Prev";
+            this.buttonPrevious.UseVisualStyleBackColor = true;
+            this.buttonPrevious.Click += new System.EventHandler(this.ButtonPreviousClick);
+            // 
+            // buttonNext
+            // 
+            this.buttonNext.Location = new System.Drawing.Point(86, 77);
+            this.buttonNext.Name = "buttonNext";
+            this.buttonNext.Size = new System.Drawing.Size(72, 23);
+            this.buttonNext.TabIndex = 3;
+            this.buttonNext.Text = "Next >";
+            this.buttonNext.UseVisualStyleBackColor = true;
+            this.buttonNext.Click += new System.EventHandler(this.ButtonNextClick);
+            // 
+            // labelStartTime
+            // 
+            this.labelStartTime.AutoSize = true;
+            this.labelStartTime.Location = new System.Drawing.Point(9, 11);
+            this.labelStartTime.Name = "labelStartTime";
+            this.labelStartTime.Size = new System.Drawing.Size(51, 13);
+            this.labelStartTime.TabIndex = 3;
+            this.labelStartTime.Text = "Start time";
+            // 
+            // labelDuration
+            // 
+            this.labelDuration.AutoSize = true;
+            this.labelDuration.Location = new System.Drawing.Point(122, 11);
+            this.labelDuration.Name = "labelDuration";
+            this.labelDuration.Size = new System.Drawing.Size(47, 13);
+            this.labelDuration.TabIndex = 4;
+            this.labelDuration.Text = "Duration";
+            // 
+            // labelAutoDuration
+            // 
+            this.labelAutoDuration.AutoSize = true;
+            this.labelAutoDuration.Location = new System.Drawing.Point(92, 11);
+            this.labelAutoDuration.Name = "labelAutoDuration";
+            this.labelAutoDuration.Size = new System.Drawing.Size(29, 13);
+            this.labelAutoDuration.TabIndex = 30;
+            this.labelAutoDuration.Text = "Auto";
+            // 
+            // pictureBoxRecord
+            // 
+            this.pictureBoxRecord.Image = global::Nikse.SubtitleEdit.Properties.Resources.rec32;
+            this.pictureBoxRecord.Location = new System.Drawing.Point(146, 52);
+            this.pictureBoxRecord.Name = "pictureBoxRecord";
+            this.pictureBoxRecord.Size = new System.Drawing.Size(32, 32);
+            this.pictureBoxRecord.SizeMode = System.Windows.Forms.PictureBoxSizeMode.AutoSize;
+            this.pictureBoxRecord.TabIndex = 44;
+            this.pictureBoxRecord.TabStop = false;
+            this.pictureBoxRecord.Visible = false;
+            // 
+            // textBoxSource
+            // 
+            this.textBoxSource.AllowDrop = true;
+            this.textBoxSource.ContextMenuStrip = this.contextMenuStripTextBoxSourceView;
+            this.textBoxSource.Dock = System.Windows.Forms.DockStyle.Fill;
+            this.textBoxSource.HideSelection = false;
+            this.textBoxSource.Location = new System.Drawing.Point(3, 0);
+            this.textBoxSource.MaxLength = 0;
+            this.textBoxSource.Multiline = true;
+            this.textBoxSource.Name = "textBoxSource";
+            this.textBoxSource.ScrollBars = System.Windows.Forms.ScrollBars.Both;
+            this.textBoxSource.Size = new System.Drawing.Size(740, 251);
+            this.textBoxSource.TabIndex = 12;
+            this.textBoxSource.WordWrap = false;
+            this.textBoxSource.Click += new System.EventHandler(this.TextBoxSourceClick);
+            this.textBoxSource.TextChanged += new System.EventHandler(this.TextBoxSourceTextChanged);
+            this.textBoxSource.VisibleChanged += new System.EventHandler(this.SourceViewVisibleChanged);
+            this.textBoxSource.DragDrop += new System.Windows.Forms.DragEventHandler(this.TextBoxSourceDragDrop);
+            this.textBoxSource.DragEnter += new System.Windows.Forms.DragEventHandler(this.TextBoxSourceDragEnter);
+            this.textBoxSource.KeyDown += new System.Windows.Forms.KeyEventHandler(this.TextBoxSourceKeyDown);
+            this.textBoxSource.KeyUp += new System.Windows.Forms.KeyEventHandler(this.TextBoxSource_KeyUp);
+            this.textBoxSource.Leave += new System.EventHandler(this.TextBoxSourceLeave);
+            // 
+            // contextMenuStripTextBoxSourceView
+            // 
+            this.contextMenuStripTextBoxSourceView.Items.AddRange(new System.Windows.Forms.ToolStripItem[] {
+            this.toolStripMenuItemGoToListView,
+            this.toolStripSeparator18,
+            this.cutToolStripMenuItem,
+            this.copyToolStripMenuItem,
+            this.pasteToolStripMenuItem,
+            this.deleteToolStripMenuItem,
+            this.toolStripSeparator17,
+            this.selectAllToolStripMenuItem,
+            this.toolStripSeparator25,
+            this.toolStripMenuItemInsertUnicodeSymbol,
+            this.toolStripMenuItemInsertUnicodeControlCharacters});
+            this.contextMenuStripTextBoxSourceView.Name = "contextMenuStripTextBoxSourceView";
+            this.contextMenuStripTextBoxSourceView.Size = new System.Drawing.Size(243, 198);
+            this.contextMenuStripTextBoxSourceView.Closed += new System.Windows.Forms.ToolStripDropDownClosedEventHandler(this.MenuClosed);
+            this.contextMenuStripTextBoxSourceView.Opening += new System.ComponentModel.CancelEventHandler(this.ContextMenuStripTextBoxListViewOpening);
+            this.contextMenuStripTextBoxSourceView.Opened += new System.EventHandler(this.MenuOpened);
+            // 
+            // toolStripMenuItemGoToListView
+            // 
+            this.toolStripMenuItemGoToListView.Name = "toolStripMenuItemGoToListView";
+            this.toolStripMenuItemGoToListView.Size = new System.Drawing.Size(242, 22);
+            this.toolStripMenuItemGoToListView.Text = "Go to list view";
+            this.toolStripMenuItemGoToListView.Click += new System.EventHandler(this.toolStripMenuItemGoToListView_Click);
+            // 
+            // toolStripSeparator18
+            // 
+            this.toolStripSeparator18.Name = "toolStripSeparator18";
+            this.toolStripSeparator18.Size = new System.Drawing.Size(239, 6);
+            // 
+            // cutToolStripMenuItem
+            // 
+            this.cutToolStripMenuItem.Name = "cutToolStripMenuItem";
+            this.cutToolStripMenuItem.ShortcutKeys = ((System.Windows.Forms.Keys)((System.Windows.Forms.Keys.Control | System.Windows.Forms.Keys.X)));
+            this.cutToolStripMenuItem.Size = new System.Drawing.Size(242, 22);
+            this.cutToolStripMenuItem.Text = "Cut";
+            this.cutToolStripMenuItem.Click += new System.EventHandler(this.cutToolStripMenuItem_Click);
+            // 
+            // copyToolStripMenuItem
+            // 
+            this.copyToolStripMenuItem.Name = "copyToolStripMenuItem";
+            this.copyToolStripMenuItem.ShortcutKeys = ((System.Windows.Forms.Keys)((System.Windows.Forms.Keys.Control | System.Windows.Forms.Keys.C)));
+            this.copyToolStripMenuItem.Size = new System.Drawing.Size(242, 22);
+            this.copyToolStripMenuItem.Text = "Copy";
+            this.copyToolStripMenuItem.Click += new System.EventHandler(this.copyToolStripMenuItem_Click);
+            // 
+            // pasteToolStripMenuItem
+            // 
+            this.pasteToolStripMenuItem.Name = "pasteToolStripMenuItem";
+            this.pasteToolStripMenuItem.ShortcutKeys = ((System.Windows.Forms.Keys)((System.Windows.Forms.Keys.Control | System.Windows.Forms.Keys.V)));
+            this.pasteToolStripMenuItem.Size = new System.Drawing.Size(242, 22);
+            this.pasteToolStripMenuItem.Text = "Paste";
+            this.pasteToolStripMenuItem.Click += new System.EventHandler(this.PasteToolStripMenuItemClick);
+            // 
+            // deleteToolStripMenuItem
+            // 
+            this.deleteToolStripMenuItem.Name = "deleteToolStripMenuItem";
+            this.deleteToolStripMenuItem.Size = new System.Drawing.Size(242, 22);
+            this.deleteToolStripMenuItem.Text = "Delete";
+            this.deleteToolStripMenuItem.Click += new System.EventHandler(this.DeleteToolStripMenuItemClick);
+            // 
+            // toolStripSeparator17
+            // 
+            this.toolStripSeparator17.Name = "toolStripSeparator17";
+            this.toolStripSeparator17.Size = new System.Drawing.Size(239, 6);
+            // 
+            // selectAllToolStripMenuItem
+            // 
+            this.selectAllToolStripMenuItem.Name = "selectAllToolStripMenuItem";
+            this.selectAllToolStripMenuItem.ShortcutKeys = ((System.Windows.Forms.Keys)((System.Windows.Forms.Keys.Control | System.Windows.Forms.Keys.A)));
+            this.selectAllToolStripMenuItem.Size = new System.Drawing.Size(242, 22);
+            this.selectAllToolStripMenuItem.Text = "Select all";
+            this.selectAllToolStripMenuItem.Click += new System.EventHandler(this.selectAllToolStripMenuItem_Click);
+            // 
+            // toolStripSeparator25
+            // 
+            this.toolStripSeparator25.Name = "toolStripSeparator25";
+            this.toolStripSeparator25.Size = new System.Drawing.Size(239, 6);
+            // 
+            // toolStripMenuItemInsertUnicodeSymbol
+            // 
+            this.toolStripMenuItemInsertUnicodeSymbol.Name = "toolStripMenuItemInsertUnicodeSymbol";
+            this.toolStripMenuItemInsertUnicodeSymbol.Size = new System.Drawing.Size(242, 22);
+            this.toolStripMenuItemInsertUnicodeSymbol.Text = "Insert unicode character";
+            // 
+            // toolStripMenuItemInsertUnicodeControlCharacters
+            // 
+            this.toolStripMenuItemInsertUnicodeControlCharacters.DropDownItems.AddRange(new System.Windows.Forms.ToolStripItem[] {
+            this.leftToolStripMenuItem,
+            this.righttoleftMarkToolStripMenuItem,
+            this.startOfLefttorightEmbeddingLREToolStripMenuItem,
+            this.startOfRighttoleftEmbeddingRLEToolStripMenuItem,
+            this.startOfLefttorightOverrideLROToolStripMenuItem,
+            this.startOfRighttoleftOverrideRLOToolStripMenuItem});
+            this.toolStripMenuItemInsertUnicodeControlCharacters.Name = "toolStripMenuItemInsertUnicodeControlCharacters";
+            this.toolStripMenuItemInsertUnicodeControlCharacters.Size = new System.Drawing.Size(242, 22);
+            this.toolStripMenuItemInsertUnicodeControlCharacters.Text = "Insert unicode control character";
+            // 
+            // leftToolStripMenuItem
+            // 
+            this.leftToolStripMenuItem.Name = "leftToolStripMenuItem";
+            this.leftToolStripMenuItem.Size = new System.Drawing.Size(272, 22);
+            this.leftToolStripMenuItem.Text = "Left-to-right mark (LRM)";
+            this.leftToolStripMenuItem.Click += new System.EventHandler(this.leftToolStripMenuItem_Click);
+            // 
+            // righttoleftMarkToolStripMenuItem
+            // 
+            this.righttoleftMarkToolStripMenuItem.Name = "righttoleftMarkToolStripMenuItem";
+            this.righttoleftMarkToolStripMenuItem.Size = new System.Drawing.Size(272, 22);
+            this.righttoleftMarkToolStripMenuItem.Text = "Right-to-left mark (RLM)";
+            this.righttoleftMarkToolStripMenuItem.Click += new System.EventHandler(this.righttoleftMarkToolStripMenuItem_Click);
+            // 
+            // startOfLefttorightEmbeddingLREToolStripMenuItem
+            // 
+            this.startOfLefttorightEmbeddingLREToolStripMenuItem.Name = "startOfLefttorightEmbeddingLREToolStripMenuItem";
+            this.startOfLefttorightEmbeddingLREToolStripMenuItem.Size = new System.Drawing.Size(272, 22);
+            this.startOfLefttorightEmbeddingLREToolStripMenuItem.Text = "Start of left-to-right embedding (LRE)";
+            this.startOfLefttorightEmbeddingLREToolStripMenuItem.Click += new System.EventHandler(this.startOfLefttorightEmbeddingLREToolStripMenuItem_Click);
+            // 
+            // startOfRighttoleftEmbeddingRLEToolStripMenuItem
+            // 
+            this.startOfRighttoleftEmbeddingRLEToolStripMenuItem.Name = "startOfRighttoleftEmbeddingRLEToolStripMenuItem";
+            this.startOfRighttoleftEmbeddingRLEToolStripMenuItem.Size = new System.Drawing.Size(272, 22);
+            this.startOfRighttoleftEmbeddingRLEToolStripMenuItem.Text = "Start of right-to-left embedding (RLE)";
+            this.startOfRighttoleftEmbeddingRLEToolStripMenuItem.Click += new System.EventHandler(this.startOfRighttoleftEmbeddingRLEToolStripMenuItem_Click);
+            // 
+            // startOfLefttorightOverrideLROToolStripMenuItem
+            // 
+            this.startOfLefttorightOverrideLROToolStripMenuItem.Name = "startOfLefttorightOverrideLROToolStripMenuItem";
+            this.startOfLefttorightOverrideLROToolStripMenuItem.Size = new System.Drawing.Size(272, 22);
+            this.startOfLefttorightOverrideLROToolStripMenuItem.Text = "Start of left-to-right override (LRO)";
+            this.startOfLefttorightOverrideLROToolStripMenuItem.Click += new System.EventHandler(this.startOfLefttorightOverrideLROToolStripMenuItem_Click);
+            // 
+            // startOfRighttoleftOverrideRLOToolStripMenuItem
+            // 
+            this.startOfRighttoleftOverrideRLOToolStripMenuItem.Name = "startOfRighttoleftOverrideRLOToolStripMenuItem";
+            this.startOfRighttoleftOverrideRLOToolStripMenuItem.Size = new System.Drawing.Size(272, 22);
+            this.startOfRighttoleftOverrideRLOToolStripMenuItem.Text = "Start of right-to-left override (RLO)";
+            this.startOfRighttoleftOverrideRLOToolStripMenuItem.Click += new System.EventHandler(this.startOfRighttoleftOverrideRLOToolStripMenuItem_Click);
+            // 
+            // panelVideoPlayer
+            // 
+            this.panelVideoPlayer.Anchor = ((System.Windows.Forms.AnchorStyles)((((System.Windows.Forms.AnchorStyles.Top | System.Windows.Forms.AnchorStyles.Bottom) 
+            | System.Windows.Forms.AnchorStyles.Left) 
+            | System.Windows.Forms.AnchorStyles.Right)));
+            this.panelVideoPlayer.Controls.Add(this.mediaPlayer);
+            this.panelVideoPlayer.Location = new System.Drawing.Point(1, 1);
+            this.panelVideoPlayer.Name = "panelVideoPlayer";
+            this.panelVideoPlayer.Size = new System.Drawing.Size(220, 246);
+            this.panelVideoPlayer.TabIndex = 5;
+            // 
+            // mediaPlayer
+            // 
+            this.mediaPlayer.AllowDrop = true;
+            this.mediaPlayer.Anchor = ((System.Windows.Forms.AnchorStyles)((((System.Windows.Forms.AnchorStyles.Top | System.Windows.Forms.AnchorStyles.Bottom) 
+            | System.Windows.Forms.AnchorStyles.Left) 
+            | System.Windows.Forms.AnchorStyles.Right)));
+            this.mediaPlayer.BackColor = System.Drawing.Color.FromArgb(((int)(((byte)(18)))), ((int)(((byte)(18)))), ((int)(((byte)(18)))));
+            this.mediaPlayer.Chapters = null;
+            this.mediaPlayer.CurrentPosition = 0D;
+            this.mediaPlayer.FontSizeFactor = 1F;
+            this.mediaPlayer.LastParagraph = null;
+            this.mediaPlayer.Location = new System.Drawing.Point(0, 0);
+            this.mediaPlayer.Margin = new System.Windows.Forms.Padding(0);
+            this.mediaPlayer.Name = "mediaPlayer";
+            this.mediaPlayer.ShowFullscreenButton = true;
+            this.mediaPlayer.ShowMuteButton = true;
+            this.mediaPlayer.ShowStopButton = true;
+            this.mediaPlayer.Size = new System.Drawing.Size(219, 246);
+            this.mediaPlayer.SubtitleText = "";
+            this.mediaPlayer.TabIndex = 5;
+            this.mediaPlayer.TextRightToLeft = System.Windows.Forms.RightToLeft.No;
+            this.mediaPlayer.UsingFrontCenterAudioChannelOnly = false;
+            this.mediaPlayer.VideoHeight = 0;
+            this.mediaPlayer.VideoPlayer = null;
+            this.mediaPlayer.VideoWidth = 0;
+            this.mediaPlayer.Volume = 0D;
+            this.mediaPlayer.DragDrop += new System.Windows.Forms.DragEventHandler(this.mediaPlayer_DragDrop);
+            this.mediaPlayer.DragEnter += new System.Windows.Forms.DragEventHandler(this.mediaPlayer_DragEnter);
+            // 
+            // contextMenuStripEmpty
+            // 
+            this.contextMenuStripEmpty.Items.AddRange(new System.Windows.Forms.ToolStripItem[] {
+            this.insertLineToolStripMenuItem,
+            this.toolStripMenuItemEmptyGoToSourceView,
+            this.aSSStylesToolStripMenuItem});
+            this.contextMenuStripEmpty.Name = "contextMenuStripEmpty";
+            this.contextMenuStripEmpty.Size = new System.Drawing.Size(169, 70);
+            this.contextMenuStripEmpty.Opening += new System.ComponentModel.CancelEventHandler(this.contextMenuStripEmpty_Opening);
+            // 
+            // insertLineToolStripMenuItem
+            // 
+            this.insertLineToolStripMenuItem.Name = "insertLineToolStripMenuItem";
+            this.insertLineToolStripMenuItem.Size = new System.Drawing.Size(168, 22);
+            this.insertLineToolStripMenuItem.Text = "Insert line";
+            this.insertLineToolStripMenuItem.Click += new System.EventHandler(this.InsertLineToolStripMenuItemClick);
+            // 
+            // aSSStylesToolStripMenuItem
+            // 
+            this.aSSStylesToolStripMenuItem.Name = "aSSStylesToolStripMenuItem";
+            this.aSSStylesToolStripMenuItem.Size = new System.Drawing.Size(168, 22);
+            this.aSSStylesToolStripMenuItem.Text = "ASS styles...";
+            this.aSSStylesToolStripMenuItem.Click += new System.EventHandler(this.aSSStylesToolStripMenuItem_Click);
+            // 
+            // imageListPlayRate
+            // 
+            this.imageListPlayRate.ImageStream = ((System.Windows.Forms.ImageListStreamer)(resources.GetObject("imageListPlayRate.ImageStream")));
+            this.imageListPlayRate.TransparentColor = System.Drawing.Color.Transparent;
+            this.imageListPlayRate.Images.SetKeyName(0, "FastForward.png");
+            this.imageListPlayRate.Images.SetKeyName(1, "FastForwardHighLight.png");
+            // 
+            // timerTextUndo
+            // 
+            this.timerTextUndo.Interval = 700;
+            this.timerTextUndo.Tick += new System.EventHandler(this.TimerTextUndoTick);
+            // 
+            // timerOriginalTextUndo
+            // 
+            this.timerOriginalTextUndo.Interval = 700;
+            this.timerOriginalTextUndo.Tick += new System.EventHandler(this.TimerOriginalTextUndoTick);
+            // 
+            // contextMenuStripShowVideoControls
+            // 
+            this.contextMenuStripShowVideoControls.Items.AddRange(new System.Windows.Forms.ToolStripItem[] {
+            this.toolStripMenuItemShowVideoControls});
+            this.contextMenuStripShowVideoControls.Name = "contextMenuStripVideoControls";
+            this.contextMenuStripShowVideoControls.Size = new System.Drawing.Size(182, 26);
+            // 
+            // toolStripMenuItemShowVideoControls
+            // 
+            this.toolStripMenuItemShowVideoControls.Name = "toolStripMenuItemShowVideoControls";
+            this.toolStripMenuItemShowVideoControls.Size = new System.Drawing.Size(181, 22);
+            this.toolStripMenuItemShowVideoControls.Text = "Show video controls";
+            this.toolStripMenuItemShowVideoControls.Click += new System.EventHandler(this.toolStripMenuItemShowVideoControls_Click);
+            // 
             // toolStripMenuItemSetLayer
             // 
             this.toolStripMenuItemSetLayer.Name = "toolStripMenuItemSetLayer";
             this.toolStripMenuItemSetLayer.Size = new System.Drawing.Size(284, 22);
             this.toolStripMenuItemSetLayer.Text = "Set layer";
->>>>>>> f6fd9b19
             // 
             // Main
             // 
@@ -6247,12 +6238,9 @@
         private System.Windows.Forms.ToolStripMenuItem removeTranslationToolStripMenuItem;
         private System.Windows.Forms.ToolStripMenuItem generateVideoWithSoftcodedSubtitlesToolStripMenuItem;
         private System.Windows.Forms.ToolStripMenuItem toolStripMenuItemExportTtmlImage;
-<<<<<<< HEAD
+        private System.Windows.Forms.ToolStripSeparator toolStripSeparator4Extend;
+        private System.Windows.Forms.ToolStripMenuItem toolStripMenuItemSetLayer;
         private System.Windows.Forms.NumericUpDown numericUpDownLayer;
         private System.Windows.Forms.Label labelLayer;
-=======
-        private System.Windows.Forms.ToolStripSeparator toolStripSeparator4Extend;
-        private System.Windows.Forms.ToolStripMenuItem toolStripMenuItemSetLayer;
->>>>>>> f6fd9b19
     }
 }