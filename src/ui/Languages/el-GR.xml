--- conflicted
+++ resolved
@@ -1,2945 +1,2940 @@
-﻿<?xml version="1.0" encoding="utf-8"?>
-<Language Name="Ελληνικά">
-  <General>
-    <Title>Subtitle Edit</Title>
-    <Version>3.6.1</Version>
-    <TranslatedBy>Μετάφραση: Παναγιώτης Μητσάκης</TranslatedBy>
-    <CultureName>el-GR</CultureName>
-    <HelpFile />
-    <Ok>&amp;Εντάξει</Ok>
-    <Cancel>&amp;Ακύρωση</Cancel>
-    <Apply>Εφαρμογή</Apply>
-    <None>Κανένα</None>
-    <All>Όλα</All>
-    <Preview>Προεπισκόπηση</Preview>
-    <SubtitleFiles>Αρχεία υποτίτλου</SubtitleFiles>
-    <AllFiles>Όλα τα αρχεία</AllFiles>
-    <VideoFiles>Αρχεία βίντεο</VideoFiles>
-    <Images>Εικόνες</Images>
-    <Fonts>Γραμματοσειρές</Fonts>
-    <AudioFiles>Αρχεία ήχου</AudioFiles>
-    <OpenSubtitle>Άνοιγμα υποτίτλου…</OpenSubtitle>
-    <OpenVideoFile>Άνοιγμα αρχείου βίντεο…</OpenVideoFile>
-    <OpenVideoFileTitle>Άνοιγμα αρχείου βίντεο…</OpenVideoFileTitle>
-    <NoVideoLoaded>Μη φορτωμένο βίντεο</NoVideoLoaded>
-    <VideoInformation>Πληροφορίες βίντεο</VideoInformation>
-    <StartTime>Έναρξη</StartTime>
-    <EndTime>Λήξη</EndTime>
-    <Duration>Διάρκεια</Duration>
-    <CharsPerSec>Χαρακτήρες/δευτερόλεπτο</CharsPerSec>
-    <WordsPerMin>Λέξεις/λεπτό</WordsPerMin>
-    <Actor>Ηθοποιός</Actor>
-    <Gap>Κενό</Gap>
-    <Region>Περιοχή</Region>
-    <NumberSymbol>#</NumberSymbol>
-    <Number>Αριθμός</Number>
-    <Text>Κείμενο</Text>
-    <HourMinutesSecondsDecimalSeparatorMilliseconds>Ώρες:λεπτά:δευτ{0}χ.δ.</HourMinutesSecondsDecimalSeparatorMilliseconds>
-    <HourMinutesSecondsFrames>Ώρες:λεπτά:δευτ:καρέ</HourMinutesSecondsFrames>
-    <XSeconds>{0:0.0##} δευτερόλεπτα</XSeconds>
-    <Bold>Έντονα</Bold>
-    <Italic>Πλαγιαστά</Italic>
-    <Underline>Υπογραμμισμένα</Underline>
-    <Strikeout>Διαγραμμένα</Strikeout>
-    <Visible>Ορατό</Visible>
-    <FrameRate>Ρυθμός καρέ</FrameRate>
-    <Name>Όνομα</Name>
-    <FileNameXAndSize>Όνομα αρχείου: {0} ({1})</FileNameXAndSize>
-    <ResolutionX>Ανάλυση: {0}</ResolutionX>
-    <FrameRateX>Ρυθμός καρέ: {0:0.0###}</FrameRateX>
-    <TotalFramesX>Σύνολο καρέ: {0:#,##0.##}</TotalFramesX>
-    <VideoEncodingX>Κωδικοποίηση βίντεο: {0}</VideoEncodingX>
-    <SingleLineLengths>Μήκος μονής γραμμής:</SingleLineLengths>
-    <TotalLengthX>Συνολικό μήκος: {0}</TotalLengthX>
-    <TotalLengthXSplitLine>Συνολικό μήκος: {0} (Διαχωρισμός)</TotalLengthXSplitLine>
-    <SplitLine>Διαχωρισμός</SplitLine>
-    <NotAvailable>Μη διαθέσιμο</NotAvailable>
-    <OverlapPreviousLineX>Επικάλυψη προηγούμενης ({0:#,##0.###})</OverlapPreviousLineX>
-    <OverlapX>Επικάλυψη ({0:#,##0.###})</OverlapX>
-    <OverlapNextX>Επικάλυψη επόμενης ({0:#,##0.###})</OverlapNextX>
-    <Negative>Αρνητικό</Negative>
-    <RegularExpressionIsNotValid>Η τυπική έκφραση δεν είναι έγκυρη.</RegularExpressionIsNotValid>
-    <CurrentSubtitle>Τρέχων υπότιτλος</CurrentSubtitle>
-    <OriginalText>Αρχικό κείμενο</OriginalText>
-    <OpenOriginalSubtitleFile>Άνοιγμα αρχικού αρχείου υποτίτλου…</OpenOriginalSubtitleFile>
-    <PleaseWait>Παρακαλώ, περιμένετε.</PleaseWait>
-    <SessionKey>Κλειδί συνεδρίας</SessionKey>
-    <SessionKeyGenerate>Δημιουργία νένου κλειδιού</SessionKeyGenerate>
-    <UserName>Όνομα χρήστη</UserName>
-    <UserNameAlreadyInUse>Μη διαθέσιμο όνομα</UserNameAlreadyInUse>
-    <WebServiceUrl>Διεύθυνση ιστοσελίδας</WebServiceUrl>
-    <IP>Διεύθυνση IP</IP>
-    <VideoWindowTitle>Βίντεο - {0}</VideoWindowTitle>
-    <AudioWindowTitle>Ήχος - {0}</AudioWindowTitle>
-    <ControlsWindowTitle>Στοιχεία ελέγχου - {0}</ControlsWindowTitle>
-    <Advanced>Προηγμένες</Advanced>
-    <Style>Στυλ</Style>
-    <StyleLanguage>Στυλ/Γλώσσα</StyleLanguage>
-    <Character>Χαρακτήρας</Character>
-    <Class>Κατηγορία</Class>
-    <GeneralText>Γενικά</GeneralText>
-    <LineNumber>Γραμμή</LineNumber>
-    <Before>Πριν</Before>
-    <After>Μετά</After>
-    <Size>Μέγεθος</Size>
-    <Search>Αναζήτηση</Search>
-    <DeleteCurrentLine>Διαγραφή γραμμής</DeleteCurrentLine>
-    <Width>Πλάτος</Width>
-    <Height>Ύψος</Height>
-    <Collapse>Κατάρρευση</Collapse>
-    <ShortcutX>Συντόμευση: {0}</ShortcutX>
-    <ExampleX>Παράδειγμα: {0}</ExampleX>
-  </General>
-  <About>
-    <Title>Πληροφορίες του Subtitle Edit</Title>
-    <AboutText1>Το Subtitle Edit είναι ένα δωρεάν λογισμικό
-υπό την άδεια δημόσιας χρήσης GNU.
-Μπορείτε να το διανείμετε, να το τροποποιείτε
-και να το χρησιμοποιείτε ελεύθερα.
-
-Ο κώδικας C# είναι διαθέσιμος στο https://github.com/SubtitleEdit/subtitleedit
-
-Επισκεφτείτε το www.nikse.dk για την τελευταία έκδοση.
-
-Οι προτάσεις σας είναι ευπρόσδεκτες.
-
-Email: mailto:nikse.dk@gmail.com</AboutText1>
-  </About>
-  <AddToNames>
-    <Title>Προσθήκη στη λίστα ονομάτων</Title>
-    <Description>Προσθήκη στη λίστα ονομάτων (διάκριση πεζών-κεφαλαίων)</Description>
-  </AddToNames>
-  <AddToOcrReplaceList>
-    <Title>Προσθήκη στη λίστα αντικατάστασης του OCR</Title>
-    <Description>Προσθήκη ζεύγους στη λίστα αντικατάστασης του OCR (ευαίσθητο στα πεζά)</Description>
-  </AddToOcrReplaceList>
-  <AddToUserDictionary>
-    <Title>Προσθήκη στο λεξικό του χρήστη</Title>
-    <Description>Προσθήκη λέξης στο λεξικό του χρήστη (όχι ευαίσθητο στα πεζά)</Description>
-  </AddToUserDictionary>
-  <AddWaveform>
-    <Title>Δημιουργία δεδομένων κυματομορφής</Title>
-    <SourceVideoFile>Πηγαίο αρχείο βίντεο:</SourceVideoFile>
-    <GenerateWaveformData>Δημιουργία δεδομένων κυματομορφής</GenerateWaveformData>
-    <PleaseWait>Χρειάζεται λίγος χρόνος. Παρακαλώ, περιμένετε.</PleaseWait>
-    <VlcMediaPlayerNotFoundTitle>Δεν βρέθηκε το πρόγραμμα VLC media player</VlcMediaPlayerNotFoundTitle>
-    <VlcMediaPlayerNotFound>Χρήση του VLC media player 1.1.χ ή νεότερο για την εξαγωγή δεδομένων ήχου.</VlcMediaPlayerNotFound>
-    <GoToVlcMediaPlayerHomePage>Μετάβαση στην αρχική σελίδα του VLC media player;</GoToVlcMediaPlayerHomePage>
-    <GeneratingPeakFile>Δημιουργία αρχείου αιχμής…</GeneratingPeakFile>
-    <GeneratingSpectrogram>Δημιουργία φασματογραφήματος…</GeneratingSpectrogram>
-    <ExtractingSeconds>Εξαγωγή ήχου: {0:0.0} δευτερόλεπτα</ExtractingSeconds>
-    <ExtractingMinutes>Εξαγωγή ήχου: {0}.{1:00} λεπτά</ExtractingMinutes>
-    <WaveFileNotFound>Αδυναμία εύρεσης αρχείου κυματομορφής.
-Αυτή η λειτουργία απαιτεί VLC media player 1.1.x ή νεότερο ({0}-bit).
-Γραμμή εντολών: {1} {2}</WaveFileNotFound>
-    <WaveFileMalformed>Το {0} δεν εξήγαγε δεδομένα ήχου στο αρχείο κυματομορφής.
-Γραμμή εντολών: {1} {2}
-Σημείωση: Ελέγξτε τον ελεύθερο χώρο δίσκου.</WaveFileMalformed>
-    <LowDiskSpace>Μικρός χώρος δίσκου.</LowDiskSpace>
-    <FreeDiskSpace>{0} ελεύθερου χώρου</FreeDiskSpace>
-    <NoAudioTracksFoundGenerateEmptyWaveform>Αδυναμία εύρεσης κομματιών ήχου. Δημιουργία κενής κυματομορφής;</NoAudioTracksFoundGenerateEmptyWaveform>
-  </AddWaveform>
-  <AddWaveformBatch>
-    <Title>Ομαδική δημιουργία δεδομένων κυματομορφής</Title>
-    <ExtractingAudio>Εξαγωγή ήχου…</ExtractingAudio>
-    <Calculating>Υπολογισμός…</Calculating>
-    <Done>Έτοιμο</Done>
-    <Error>Σφάλμα</Error>
-  </AddWaveformBatch>
-  <AdjustDisplayDuration>
-    <Title>Προσαρμογή διαρκειών</Title>
-    <AdjustVia>Προσαρμογή μέσω</AdjustVia>
-    <Seconds>Δευτερόλεπτα</Seconds>
-    <Percent>Ποσοστό</Percent>
-    <Recalculate>Επαναϋπολογισμός</Recalculate>
-    <AddSeconds>Προσθήκη δευτ.</AddSeconds>
-    <SetAsPercent>Ορισμός ως ποσοστό διάρκειας</SetAsPercent>
-    <Note>Σημείωση: Ο χρόνος εμφάνισης δεν θα επικαλύπτει την ώρα έναρξης του επόμενου κειμένου</Note>
-    <Fixed>Διορθωμένα</Fixed>
-    <Milliseconds>Χιλ. δευτερολέπτου</Milliseconds>
-    <ExtendOnly>Μόνο επέκταση</ExtendOnly>
-  </AdjustDisplayDuration>
-  <ApplyDurationLimits>
-    <Title>Εφαρμογή ορίων διάρκειας</Title>
-    <FixesAvailable>Διαθέσιμες διορθώσεις: {0}</FixesAvailable>
-    <UnableToFix>Αδυναμία διόρθωσης: {0}</UnableToFix>
-  </ApplyDurationLimits>
-  <AssaAttachments>
-    <Title>Προσαρτήσεις Advanced Sub Station Alpha</Title>
-    <AttachFiles>Προσάρτηση αρχείων…</AttachFiles>
-    <FontsAndImages>Γραμματοσειρές και εικόνες</FontsAndImages>
-    <Graphics>Γραφικά</Graphics>
-    <Font>Γραμματοσειρά</Font>
-    <ImageName>Όνομα εικόνας ({0}χ{1}):</ImageName>
-    <IconName>Όνομα εικονίδιου:</IconName>
-    <FontName>Όνομα γραμματοσειράς</FontName>
-    <ImageResized>Η εικόνα άλλαξε διαστάσεις, για να ταιριάζει με το τρέχον παράθυρο.</ImageResized>
-    <FilesSkippedX>Αρχεία που παραλείφθηκαν: {0}</FilesSkippedX>
-    <RemoveOneAttachment>Αφαίρεση προσάρτησης;</RemoveOneAttachment>
-    <RemoveXAttachments>Αφαίρεση {0} προσαρτήσεων;</RemoveXAttachments>
-  </AssaAttachments>
-  <AssaOverrideTags>
-    <ApplyCustomTags>Εφαρμογή προσαρμοσμένων ετικετών</ApplyCustomTags>
-    <History>Ιστορικό</History>
-    <TagsToApply>Ετικέτες προς εφαρμογή</TagsToApply>
-    <ApplyTo>Εφαρμογή σε</ApplyTo>
-    <SelectedLinesX>Επιλεγμένες γραμμές: {0}</SelectedLinesX>
-    <AdvancedSelection>Προχωρημένη επιλογή</AdvancedSelection>
-  </AssaOverrideTags>
-  <AssaProgressBarGenerator>
-    <Title>Δημιουργία γραμμής προόδου</Title>
-    <Progressbar>Γραμμή προόδου</Progressbar>
-    <Chapters>Κεφάλαια</Chapters>
-    <SplitterWidth>Διαίρεση πλάτους</SplitterWidth>
-    <SplitterHeight>Διαίρεση ύψους</SplitterHeight>
-    <XAdjustment>Προσαρμογή Χ</XAdjustment>
-    <YAdjustment>Προσαρμογή Υ</YAdjustment>
-    <Position>Θέση</Position>
-    <TextAlignment>Στοίχιση κειμένου</TextAlignment>
-    <SquareCorners>Τετραγωνισμένες γωνίες</SquareCorners>
-    <RoundedCorners>Καμπυλωτές γωνίες</RoundedCorners>
-    <Top>Πάνω</Top>
-    <Bottom>Κάτω</Bottom>
-    <TakePosFromVideo>Λήψη θέσης βίντεο</TakePosFromVideo>
-  </AssaProgressBarGenerator>
-  <AssaSetPosition>
-    <SetPosition>Ορισμός/λήψη θέσης</SetPosition>
-    <VideoResolutionX>Ανάλυση βίντεο: {0}</VideoResolutionX>
-    <StyleAlignmentX>Στοίχιση στυλ: {0}</StyleAlignmentX>
-    <CurrentMousePositionX>Θέση δείκτη: {0}</CurrentMousePositionX>
-    <CurrentTextPositionX>Θέση κειμένου: {0}</CurrentTextPositionX>
-    <SetPosInfo>Κλικ στο βίντεο για εναλλαγή ορισμού/μετακίνησης θέσης</SetPosInfo>
-    <Clipboard>Πρόχειρο</Clipboard>
-    <ResolutionMissing>Μη ορισμένες διαστάσεις αναπαραγωγής Χ και Υ. Ορισμός τώρα;</ResolutionMissing>
-  </AssaSetPosition>
-  <AudioToText>
-    <Title>Ήχος σε κείμενο</Title>
-    <ExtractingAudioUsingX>Εξαγωγή ήχου χρησιμοποιώντας {0}…</ExtractingAudioUsingX>
-    <ExtractingTextUsingX>Εξαγωγή κειμένου από ήχο χρησιμοποιώντας {0}…</ExtractingTextUsingX>
-    <ProgessViaXy>Εξαγωγή κειμένου μέσω {0} πρόοδος: {1}%</ProgessViaXy>
-    <ShowLess>Λιγότερα ▲</ShowLess>
-    <ShowMore>Περισσότερα ▼</ShowMore>
-  </AudioToText>
-  <AutoBreakUnbreakLines>
-    <TitleAutoBreak>Αυτόματη ισορροπία γραμμών</TitleAutoBreak>
-    <TitleUnbreak>Αφαίρεση διάσπασης γραμμών</TitleUnbreak>
-    <LinesFoundX>Εύρεση γραμμών: {0}</LinesFoundX>
-    <OnlyBreakLinesLongerThan>Διάσπαση γραμμών μεγαλύτερες από</OnlyBreakLinesLongerThan>
-    <OnlyUnbreakLinesLongerThan>Συνένωση γραμμών μεγαλύτερες από</OnlyUnbreakLinesLongerThan>
-  </AutoBreakUnbreakLines>
-  <BatchConvert>
-    <Title>Ομαδική μετατροπή</Title>
-    <Input>Εισαγωγή</Input>
-    <InputDescription>Εισαγωγή αρχείων (περιήγηση ή σύρσιμο)</InputDescription>
-    <Status>Κατάσταση</Status>
-    <Output>Εξαγωγή</Output>
-    <SaveInSourceFolder>Αποθήκευση στον αρχικό φάκελο</SaveInSourceFolder>
-    <SaveInOutputFolder>Αποθήκευση στον φάκελο εξαγωγής</SaveInOutputFolder>
-    <OverwriteFiles>Αντικατάσταση αρχείων</OverwriteFiles>
-    <Style>Στυλ…</Style>
-    <UseStyleFromSource>Χρήση αρχικού στυλ</UseStyleFromSource>
-    <ConvertOptions>Επιλογές μετατροπής</ConvertOptions>
-    <RemoveFormatting>Αφαίρεση ετικετών μορφοποίησης</RemoveFormatting>
-    <RemoveStyleActor>Αφαίρεση στυλ/ηθοποιού</RemoveStyleActor>
-    <RemoveTextForHI>Αφαίρεση κειμένου προβλήματος ακοής</RemoveTextForHI>
-    <OverwriteOriginalFiles>Αντικατάσταση αρχικών αρχείων (νέα επέκταση, για αλλαγμένη μορφή)</OverwriteOriginalFiles>
-    <RedoCasing>Επανάληψη αρχικού γράμματος</RedoCasing>
-    <Convert>Μετατροπή</Convert>
-    <NothingToConvert>Τίποτα για μετατροπή.</NothingToConvert>
-    <PleaseChooseOutputFolder>Παρακαλώ, επιλέξτε τον φάκελο εξαγωγής</PleaseChooseOutputFolder>
-    <NotConverted>Αποτυχία</NotConverted>
-    <Converted>Μετατράπηκαν</Converted>
-    <Settings>Ρυθμίσεις</Settings>
-    <FixRtl>Διόρθωση RTL</FixRtl>
-    <FixRtlAddUnicode>Διόρθωση RTL μέσω ετικετών Unicode</FixRtlAddUnicode>
-    <FixRtlRemoveUnicode>Αφαίρεση ετικετών Unicode RTL</FixRtlRemoveUnicode>
-    <FixRtlReverseStartEnd>Αντιστροφή έναρξης/λήξης RTL</FixRtlReverseStartEnd>
-    <SplitLongLines>Διαχωρισμός μεγάλων γραμμών</SplitLongLines>
-    <AutoBalance>Αυτόματη ισορροπία γραμμών</AutoBalance>
-    <ScanFolder>Σάρωση φακέλου…</ScanFolder>
-    <Recursive>Συμπερίληψη υποφακέλων</Recursive>
-    <BridgeGaps>Ένωση κενών</BridgeGaps>
-    <PlainText>Καθαρό κείμενο</PlainText>
-    <Ocr>OCR…</Ocr>
-    <Filter>Φίλτρο</Filter>
-    <FilterSkipped>Παραλείφτηκαν μέσω φίλτρου</FilterSkipped>
-    <FilterSrtNoUtf8BOM>Αρχεία SubRip (.srt) χωρίς UTF-8 BOM</FilterSrtNoUtf8BOM>
-    <FilterMoreThanTwoLines>Περισσότερες από δύο γραμμές</FilterMoreThanTwoLines>
-    <FilterContains>Το κείμενο περιέχει…</FilterContains>
-    <FilterFileNameContains>Το όνομα αρχείου περιέχει…</FilterFileNameContains>
-    <MkvLanguageCodeContains>Ο κωδικός γλώσσας Matroska (.mkv) περιέχει…</MkvLanguageCodeContains>
-    <FixCommonErrorsErrorX>Διόρθωση σφαλμάτων: {0}</FixCommonErrorsErrorX>
-    <MultipleReplaceErrorX>Πολλαπλή αντικατάσταση: {0}</MultipleReplaceErrorX>
-    <AutoBalanceErrorX>Αυτόματη ισορρόπηση: {0}</AutoBalanceErrorX>
-    <OffsetTimeCodes>Μετατόπιση κωδικών χρόνου</OffsetTimeCodes>
-    <TransportStreamSettings>Μεταφορά ρυθμίσεων ροής</TransportStreamSettings>
-    <TransportStreamOverrideXPosition>Παράκαμψη αρχικής θέσης Χ</TransportStreamOverrideXPosition>
-    <TransportStreamOverrideYPosition>Παράκαμψη αρχικής θέσης Υ</TransportStreamOverrideYPosition>
-    <TransportStreamOverrideVideoSize>Παράκαμψη αρχικού μεγέθους βίντεο</TransportStreamOverrideVideoSize>
-    <TransportStreamFileNameEnding>Κατάληξη ονόματος αρχείου</TransportStreamFileNameEnding>
-    <TransportStreamSettingsButton>Ρυθμίσεις TS…</TransportStreamSettingsButton>
-    <RemoveLineBreaks>Αφαίρεση διάσπασης γραμμών</RemoveLineBreaks>
-    <DeleteLines>Διαγραφή γραμμών</DeleteLines>
-    <TryToUseSourceEncoding>Προσπάθεια χρήσης αρχικής κωδικοποίησης</TryToUseSourceEncoding>
-    <DeleteFirstLines>Διαγραφή πρώτων γραμμών</DeleteFirstLines>
-    <DeleteLastLines>Διαγραφή τελευταίων γραμμών</DeleteLastLines>
-    <DeleteContaining>Διαγραφή γραμμών που περιέχουν</DeleteContaining>
-    <MkvLanguageInOutputFileName>"Γλώσσα" στην εξαγωγή ονόματος αρχείου</MkvLanguageInOutputFileName>
-    <MkvLanguageInOutputFileNameX>Matroska (.mkv) "Γλώσσα" στην εξαγωγή ονόματος αρχείου: {0}</MkvLanguageInOutputFileNameX>
-    <MkvLanguageStyleTwoLetter>Κώδικες γλωσσών δύο γραμμάτων</MkvLanguageStyleTwoLetter>
-    <MkvLanguageStyleThreeLetter>Κώδικες γλωσσών τριών γραμμάτων</MkvLanguageStyleThreeLetter>
-    <MkvLanguageStyleEmpty>Χωρίς κώδικα γλώσσας</MkvLanguageStyleEmpty>
-  </BatchConvert>
-  <BinEdit>
-    <ImportImage>Εισαγωγή εικόνας…</ImportImage>
-    <ExportImage>Εξαγωγή εικόνας…</ExportImage>
-    <SetText>Ορισμός κειμένου…</SetText>
-    <QuickOcr>Γρήγορο OCR κειμένων (επισκόπηση μόνο)</QuickOcr>
-    <ResizeBitmaps>Αλλαγή μεγέθους εικόνων…</ResizeBitmaps>
-    <ChangeBrightness>Προσαρμογή φωτεινότητας…</ChangeBrightness>
-    <ChangeAlpha>Προσαρμογή αδιαφάνειας…</ChangeAlpha>
-    <ResizeBitmapsForSelectedLines>Αλλαγή μεγέθους εικόνων επιλεγμένων γραμμών…</ResizeBitmapsForSelectedLines>
-    <ChangeColorForSelectedLines>Αλλαγή χρώματος επιλεγμένων γραμμών…</ChangeColorForSelectedLines>
-    <ChangeBrightnessForSelectedLines>Προσαρμογή φωτεινότητας γραμμών…</ChangeBrightnessForSelectedLines>
-    <ChangeAlphaForSelectedLines>Προσαρμογή άλφα επιλεγμένων γραμμών…</ChangeAlphaForSelectedLines>
-    <AlignSelectedLines>Στοίχιση επιλεγμένων γραμμών</AlignSelectedLines>
-    <CenterSelectedLines>Κεντράρισμα επιλεγμένων γραμμών (οριζόντια, κράτηση κάθετης θέσης)</CenterSelectedLines>
-    <TopAlignSelectedLines>Άνω στοίχιση επιλεγμένων γραμμών (κράτηση οριζόντιας θέσης)</TopAlignSelectedLines>
-    <BottomAlignSelectedLines>Κάτω στοίχιση επιλεγμένων γραμμών (κράτηση οριζόντιας θέσης)</BottomAlignSelectedLines>
-    <ToggleForcedSelectedLines>Εναλλαγή "Αναγκαστικοί" επιλεγμένων γραμμών</ToggleForcedSelectedLines>
-    <SelectForcedLines>Επιλογή αναγκαστικών γραμμών</SelectForcedLines>
-    <SizeXY>Μέγεθος: {0}χ{1}</SizeXY>
-    <SetAspectRatio11>Ορισμός λόγου διαστάσεων 1:1</SetAspectRatio11>
-    <ChangeBrightnessTitle>Προσαρμογή φωτεινότητας</ChangeBrightnessTitle>
-    <BrightnessX>Φωτεινότητα: {0}%</BrightnessX>
-    <ResizeTitle>Αλλαγή μεγέθους εικόνων</ResizeTitle>
-    <ResizeX>Αλλαγή μεγέθους: {0}%</ResizeX>
-    <ChangeAlphaTitle>Προσαρμογή άλφα</ChangeAlphaTitle>
-    <AlphaX>Άλφα: {0}%</AlphaX>
-  </BinEdit>
-  <Bookmarks>
-    <EditBookmark>Επεξεργασία σημείωσης</EditBookmark>
-    <AddBookmark>Προσθήκη σημείωσης</AddBookmark>
-    <GoToBookmark>Μετάβαση σε σημείωση</GoToBookmark>
-  </Bookmarks>
-  <ChangeCasing>
-    <Title>Αλλαγή πεζών-κεφαλαίων</Title>
-    <ChangeCasingTo>Αλλαγή πεζών-κεφαλαίων σε</ChangeCasingTo>
-    <NormalCasing>Κανονική. Οι προτάσεις ξεκινούν με κεφαλαίο γράμμα.</NormalCasing>
-    <FixNamesCasing>Διόρθωση ονομάτων (μέσω Dictionaries\NamesEtc.xml)</FixNamesCasing>
-    <FixOnlyNamesCasing>Διόρθωση μόνο ονομάτων (μέσω Dictionaries\NamesEtc.xml)</FixOnlyNamesCasing>
-    <OnlyChangeAllUppercaseLines>Αλλαγή μόνο των γραμμών με κεφαλαία.</OnlyChangeAllUppercaseLines>
-    <AllUppercase>Όλα κεφαλαία</AllUppercase>
-    <AllLowercase>Όλα πεζά</AllLowercase>
-  </ChangeCasing>
-  <ChangeCasingNames>
-    <Title>Αλλαγή πεζών-κεφαλαίων - Ονόματα</Title>
-    <NamesFoundInSubtitleX>Εύρεση ονομάτων στον υπότιτλο: {0}</NamesFoundInSubtitleX>
-    <Enabled>Ενεργοποιημένο</Enabled>
-    <Name>Όνομα</Name>
-    <LinesFoundX>Εύρεση γραμμών: {0}</LinesFoundX>
-  </ChangeCasingNames>
-  <ChangeFrameRate>
-    <Title>Αλλαγή ρυθμού καρέ</Title>
-    <ConvertFrameRateOfSubtitle>Μετατροπή ρυθμού καρέ του υποτίτλου</ConvertFrameRateOfSubtitle>
-    <FromFrameRate>Από ρυθμό καρέ</FromFrameRate>
-    <ToFrameRate>Σε ρυθμό καρέ</ToFrameRate>
-    <FrameRateNotCorrect>Λανθασμένος ρυθμός καρέ</FrameRateNotCorrect>
-    <FrameRateNotChanged>Ο Ρυθμός καρέ είναι ίδιος - τίποτα για μετατροπή</FrameRateNotChanged>
-  </ChangeFrameRate>
-  <ChangeSpeedInPercent>
-    <Title>Προσαρμογή ταχύτητας σε ποσοστό</Title>
-    <TitleShort>Προσαρμογή ταχύτητας</TitleShort>
-    <Info>Αλλαγή ταχύτητας των υποτίτλων σε ποσοστό</Info>
-    <Custom>Προσαρμοσμένη</Custom>
-    <ToDropFrame>Ρήξη καρέ</ToDropFrame>
-    <FromDropFrame>Από ρήξη καρέ</FromDropFrame>
-  </ChangeSpeedInPercent>
-  <CheckForUpdates>
-    <Title>Έλεγχος ενημερώσεων</Title>
-    <CheckingForUpdates>Έλεγχος για ενημερώσεις…</CheckingForUpdates>
-    <CheckingForUpdatesFailedX>Αποτυχία ελέγχου ενημέρωσης: {0}</CheckingForUpdatesFailedX>
-    <CheckingForUpdatesNoneAvailable>Χρήση της τελευταία έκδοσης Subtitle Edit</CheckingForUpdatesNoneAvailable>
-    <CheckingForUpdatesNewVersion>Νέα έκδοση διαθέσιμη.</CheckingForUpdatesNewVersion>
-    <InstallUpdate>Μετάβαση στην ιστοσελίδα λήψης</InstallUpdate>
-    <NoUpdates>Ακύρωση ενημέρωσης</NoUpdates>
-  </CheckForUpdates>
-  <ChooseAudioTrack>
-    <Title>Επιλογή κομματιού ήχου</Title>
-  </ChooseAudioTrack>
-  <ChooseEncoding>
-    <Title>Επιλογή κωδικοποίησης</Title>
-    <CodePage>Σελίδα κώδικα</CodePage>
-    <DisplayName>Εμφάνιση ονόματος</DisplayName>
-    <PleaseSelectAnEncoding>Παρακαλώ, επιλέξτε μια κωδικοποίηση</PleaseSelectAnEncoding>
-  </ChooseEncoding>
-  <ChooseLanguage>
-    <Title>Επιλογή γλώσσας</Title>
-    <Language>Γλώσσα</Language>
-  </ChooseLanguage>
-  <ColorChooser>
-    <Title>Επιλογή χρώματος</Title>
-    <Red>Κόκκινο</Red>
-    <Green>Πράσινο</Green>
-    <Blue>Μπλε</Blue>
-    <Alpha>Άλφα</Alpha>
-  </ColorChooser>
-  <ColumnPaste>
-    <Title>Επικόλληση στηλών</Title>
-    <ChooseColumn>Επιλογή στήλης</ChooseColumn>
-    <OverwriteShiftCellsDown>Αντικατάσταση/μετατόπιση κελιών κάτω</OverwriteShiftCellsDown>
-    <Overwrite>Αντικατάσταση</Overwrite>
-    <ShiftCellsDown>Μετατόπιση κελιών κάτω</ShiftCellsDown>
-    <TimeCodesOnly>Μόνο την κωδικοποίηση χρόνων</TimeCodesOnly>
-    <TextOnly>Μόνο το κείμενο</TextOnly>
-    <OriginalTextOnly>Μόνο το αρχικό κείμενο</OriginalTextOnly>
-  </ColumnPaste>
-  <CompareSubtitles>
-    <Title>Σύγκριση υποτίτλων</Title>
-    <Reload>Ανανέωση</Reload>
-    <PreviousDifference>&amp;Προηγούμενη διαφορά</PreviousDifference>
-    <NextDifference>&amp;Επόμενη διαφορά</NextDifference>
-    <SubtitlesNotAlike>Οι υπότιτλοι δεν έχουν ομοιότητες</SubtitlesNotAlike>
-    <XNumberOfDifference>Σύνολο διαφορών: {0}</XNumberOfDifference>
-    <XNumberOfDifferenceAndPercentChanged>Αριθμός διαφορών: {0} ({1:0.##}% αλλαγή λέξεων)</XNumberOfDifferenceAndPercentChanged>
-    <XNumberOfDifferenceAndPercentLettersChanged>Αριθμός διαφορών: {0} ({1:0.##}% αλλαγή γραμμάτων)</XNumberOfDifferenceAndPercentLettersChanged>
-    <ShowOnlyDifferences>Εμφάνιση μόνο διαφορών</ShowOnlyDifferences>
-    <IgnoreLineBreaks>Αγνόηση διάσπασης γραμμών</IgnoreLineBreaks>
-    <IgnoreFormatting>Αγνόηση μορφοποίησης</IgnoreFormatting>
-    <OnlyLookForDifferencesInText>Αναζήτηση μόνο διαφορών στο κείμενο</OnlyLookForDifferencesInText>
-    <CannotCompareWithImageBasedSubtitles>Δεν γίνεται σύγκριση με υποτίτλους από εικόνα</CannotCompareWithImageBasedSubtitles>
-  </CompareSubtitles>
-  <DCinemaProperties>
-    <Title>Ιδιότητες D-Cinema (interop)</Title>
-    <TitleSmpte>Ιδιότητες D-Cinema (SMPTE)</TitleSmpte>
-    <SubtitleId>Αναγνωριστικό υποτίτλου</SubtitleId>
-    <GenerateId>Δημιουργία αναγνωριστικού</GenerateId>
-    <MovieTitle>Τίτλος ταινίας</MovieTitle>
-    <ReelNumber>Αριθμός μπομπίνας</ReelNumber>
-    <Language>Γλώσσα</Language>
-    <IssueDate>Ημερομηνία έκδοσης</IssueDate>
-    <EditRate>Επεξεργασία ρυθμού</EditRate>
-    <TimeCodeRate>Ρυθμός κώδικα χρόνου</TimeCodeRate>
-    <StartTime>Έναρξη</StartTime>
-    <Font>Γραμματοσειρά</Font>
-    <FontId>Αναγνωριστικό</FontId>
-    <FontUri>URI</FontUri>
-    <FontColor>Χρώμα</FontColor>
-    <FontEffect>Εφέ</FontEffect>
-    <FontEffectColor>Χρώμα εφέ</FontEffectColor>
-    <FontSize>Μέγεθος</FontSize>
-    <TopBottomMargin>Περιθώριο πάνω/κάτω</TopBottomMargin>
-    <FadeUpTime>Χρόνος εμφάνισης εφέ</FadeUpTime>
-    <FadeDownTime>Χρόνος εξαφάνισης εφέ</FadeDownTime>
-    <ZPosition>Κάθετη θέση</ZPosition>
-    <ZPositionHelp>Θετικοί αριθμοί μετακινούν το κείμενο μακριά, αρνητικοί αριθμοί μετακινούν το κείμενο κοντά.
-Εάν η κάθετη θέση είναι μηδέν, τότε είναι 2D.</ZPositionHelp>
-    <ChooseColor>Επιλογή χρώματος…</ChooseColor>
-    <Generate>Δημιουργία</Generate>
-  </DCinemaProperties>
-  <DurationsBridgeGaps>
-    <Title>Ένωση μικρών κενών μεταξύ γραμμών</Title>
-    <GapsBridgedX>Αριθμός ενωμένων μικρών κενών: {0}</GapsBridgedX>
-    <GapToNext>Κενό ως το επόμενο σε δευτερόλεπτα</GapToNext>
-    <GapToNextFrames>Κενό ως το επόμενο σε καρέ</GapToNextFrames>
-    <BridgeGapsSmallerThanXPart1>Ένωση κενών μικρότερων από</BridgeGapsSmallerThanXPart1>
-    <BridgeGapsSmallerThanXPart2>χιλιοστά δευτερολέπτου</BridgeGapsSmallerThanXPart2>
-    <BridgeGapsSmallerThanXPart1Frames>Ένωση κενών μικρότερων από</BridgeGapsSmallerThanXPart1Frames>
-    <BridgeGapsSmallerThanXPart2Frames>καρέ</BridgeGapsSmallerThanXPart2Frames>
-    <MinMillisecondsBetweenLines>Ελάχιστα χιλ. δευτ. μεταξύ γραμμών</MinMillisecondsBetweenLines>
-    <MinFramesBetweenLines>Ελάχιστα καρέ μεταξύ γραμμών</MinFramesBetweenLines>
-    <ProlongEndTime>Μεταφορά χρόνου κενών σε προηγούμενο κείμενο</ProlongEndTime>
-    <DivideEven>Χωρισμός κενών χρόνου από κείμενο</DivideEven>
-  </DurationsBridgeGaps>
-  <DvdSubRip>
-    <Title>Αντιγραφή υποτίτλων από IFO/VOB (DVD)</Title>
-    <DvdGroupTitle>Αρχεία/Πληροφορίες DVD</DvdGroupTitle>
-    <IfoFile>Αρχείο IFO</IfoFile>
-    <IfoFiles>Αρχεία IFO</IfoFiles>
-    <VobFiles>Αρχεία VOB</VobFiles>
-    <Add>Προσθήκη…</Add>
-    <Remove>Αφαίρεση</Remove>
-    <Clear>Καθαρισμός</Clear>
-    <MoveUp>Μετακίνηση επάνω</MoveUp>
-    <MoveDown>Μετακίνηση κάτω</MoveDown>
-    <Languages>Γλώσσες</Languages>
-    <PalNtsc>PAL/NTSC</PalNtsc>
-    <Pal>PAL (25 fps)</Pal>
-    <Ntsc>NTSC (29.9 fps)</Ntsc>
-    <StartRipping>Εκκίνηση αντιγραφής</StartRipping>
-    <Abort>Ματαίωση</Abort>
-    <AbortedByUser>Ματαιώθηκε από τον χρήστη</AbortedByUser>
-    <ReadingSubtitleData>Ανάγνωση δεδομένων υποτίτλου…</ReadingSubtitleData>
-    <RippingVobFileXofYZ>Αντιγραφή αρχείων vob {1} από {2}: {0}</RippingVobFileXofYZ>
-    <WrongIfoType>Ο τύπος IFO είναι '{0}' και όχι 'DVDVIDEO-VTS'.{1}Προσπαθείστε με ένα άλλο αρχείο εκτός του {2}</WrongIfoType>
-  </DvdSubRip>
-  <DvdSubRipChooseLanguage>
-    <Title>Επιλογή γλώσσας</Title>
-    <ChooseLanguageStreamId>Επιλογή γλώσσας (id ροής)</ChooseLanguageStreamId>
-    <UnknownLanguage>Άγνωστη γλώσσα</UnknownLanguage>
-    <SubtitleImageXofYAndWidthXHeight>Εικόνα υποτίτλου {0}/{1} - {2}x{3}</SubtitleImageXofYAndWidthXHeight>
-    <SubtitleImage>Εικόνα υποτίτλου</SubtitleImage>
-  </DvdSubRipChooseLanguage>
-  <EbuSaveOptions>
-    <Title>Επιλογές αποθήκευσης τύπου EBU</Title>
-    <GeneralSubtitleInformation>Γενικές πληροφορίες υποτίτλου</GeneralSubtitleInformation>
-    <CodePageNumber>Αριθμός σελίδας κώδικα</CodePageNumber>
-    <DiskFormatCode>Κωδικός μορφής δίσκου</DiskFormatCode>
-    <DisplayStandardCode>Προβολή τυπικού κώδικα</DisplayStandardCode>
-    <ColorRequiresTeletext>Τα χρώματα απαιτούν τηλεκείμενο.</ColorRequiresTeletext>
-    <AlignmentRequiresTeletext>Η στοίχιση απαιτεί τηλεκείμενο.</AlignmentRequiresTeletext>
-    <TeletextCharsShouldBe38>Οι μέγιστοι χαρακτήρες τηλεκειμένου ανά σειρά θα πρέπει να είναι 38.</TeletextCharsShouldBe38>
-    <CharacterCodeTable>Πίνακας χαρακτήρων</CharacterCodeTable>
-    <LanguageCode>Κωδικός γλώσσας</LanguageCode>
-    <OriginalProgramTitle>Πρωτότυπος τίτλος προγράμματος</OriginalProgramTitle>
-    <OriginalEpisodeTitle>Πρωτότυπος τίτλος επεισόδιου</OriginalEpisodeTitle>
-    <TranslatedProgramTitle>Μεταφρασμένος τίτλος προγράμματος</TranslatedProgramTitle>
-    <TranslatedEpisodeTitle>Μεταφρασμένος τίτλος επεισοδίου</TranslatedEpisodeTitle>
-    <TranslatorsName>Όνομα του μεταφραστή</TranslatorsName>
-    <SubtitleListReferenceCode>Κωδικός αναφοράς της λίστας υποτίτλων</SubtitleListReferenceCode>
-    <CountryOfOrigin>Χώρα καταγωγής</CountryOfOrigin>
-    <TimeCodeStatus>Κατάσταση χρόνου κώδικα</TimeCodeStatus>
-    <TimeCodeStartOfProgramme>Χρόνος κώδικα: Έναρξη προγράμματος</TimeCodeStartOfProgramme>
-    <RevisionNumber>Αριθμός αναθεώρησης</RevisionNumber>
-    <MaxNoOfDisplayableChars>Μέγιστος αριθμός χαρακτήρων ανά σειρά</MaxNoOfDisplayableChars>
-    <MaxNumberOfDisplayableRows>Μέγιστος αριθμός γραμμών</MaxNumberOfDisplayableRows>
-    <DiskSequenceNumber>Αύξων αριθμός δίσκου</DiskSequenceNumber>
-    <TotalNumberOfDisks>Συνολικός αριθμός δίσκων</TotalNumberOfDisks>
-    <Import>Εισαγωγή…</Import>
-    <TextAndTimingInformation>Πληροφορίες κειμένου και χρονισμού</TextAndTimingInformation>
-    <JustificationCode>Κωδικός αιτιολόγησης</JustificationCode>
-    <VerticalPosition>Κάθετη θέση</VerticalPosition>
-    <MarginTop>Άνω περιθώριο (για άνω στοιχισμένους υποτίτλους)</MarginTop>
-    <MarginBottom>Κάτω περιθώριο (για κάτω στοιχισμένους υποτίτλους)</MarginBottom>
-    <NewLineRows>Αριθμός προσθήκης σειρών μετά από νέα γραμμή</NewLineRows>
-    <Teletext>Τηλεκείμενο</Teletext>
-    <UseBox>Χρήση πλαισίου για το κείμενο</UseBox>
-    <DoubleHeight>Χρήση διπλού ύψους για το κείμενο</DoubleHeight>
-    <Errors>Σφάλματα</Errors>
-    <ErrorsX>Σφάλματα: {0}</ErrorsX>
-    <MaxLengthError>Η γραμμή {0} υπερβαίνει το μέγιστο μήκος ({1}) κατά {2}: {3}</MaxLengthError>
-    <TextUnchangedPresentation>Αμετάβλητη παρουσίαση</TextUnchangedPresentation>
-    <TextLeftJustifiedText>Αριστερά στοιχισμένο κείμενο</TextLeftJustifiedText>
-    <TextCenteredText>Κεντραρισμένο κείμενο</TextCenteredText>
-    <TextRightJustifiedText>Δεξιά στοιχισμένο κείμενο</TextRightJustifiedText>
-    <UseBoxForOneNewLine>Επιλογή 'Χρήση πλαισίου κειμένου' μόνο για νέα γραμμή</UseBoxForOneNewLine>
-  </EbuSaveOptions>
-  <EffectKaraoke>
-    <Title>Εφέ καραόκε</Title>
-    <ChooseColor>Επιλογή χρώματος:</ChooseColor>
-    <TotalSeconds>Συνολικά δευτερόλεπτα:</TotalSeconds>
-    <EndDelayInSeconds>Καθυστέρηση λήξης:</EndDelayInSeconds>
-  </EffectKaraoke>
-  <EffectTypewriter>
-    <Title>Εφέ γραφομηχανής</Title>
-    <TotalSeconds>Συνολικά δευτερόλεπτα:</TotalSeconds>
-    <EndDelayInSeconds>Καθυστέρηση λήξης:</EndDelayInSeconds>
-  </EffectTypewriter>
-  <ExportCustomText>
-    <Title>Εξαγωγή προσαρμοσμένης μορφής κειμένου</Title>
-    <Formats>Μορφές</Formats>
-    <New>Νέο</New>
-    <Edit>Επεξεργασία</Edit>
-    <Delete>Διαγραφή</Delete>
-    <SaveAs>Α&amp;ποθήκευση ως…</SaveAs>
-    <SaveSubtitleAs>Αποθήκευση υποτίτλου ως…</SaveSubtitleAs>
-    <SubtitleExportedInCustomFormatToX>Οι υπότιτλοι εξάγωνται σε προσαρμοσμένη μορφή στο: {0}</SubtitleExportedInCustomFormatToX>
-  </ExportCustomText>
-  <ExportCustomTextFormat>
-    <Title>Πρότυπο προσαρμοσμένης μορφής κειμένου</Title>
-    <Template>Πρότυπο</Template>
-    <Header>Επικεφαλίδα</Header>
-    <TextLine>Γραμμή κειμένου (παράγραφος)</TextLine>
-    <TimeCode>Κωδικός χρόνου</TimeCode>
-    <NewLine>Νέα γραμμή</NewLine>
-    <Footer>Υποσέλιδο</Footer>
-    <DoNotModify>[Χωρίς επεξεργασία]</DoNotModify>
-  </ExportCustomTextFormat>
-  <ExportFcpXmlAdvanced>
-    <Title>Εξαγωγή Final Cut Pro XML advanced</Title>
-    <FontName>Όνομα γραμματοσειράς</FontName>
-    <FontSize>Μέγεθος γραμματοσειράς</FontSize>
-    <FontFace>Όψη γραμματοσειράς</FontFace>
-    <FontFaceRegular>Κλασική</FontFaceRegular>
-    <Alignment>Ευθυγράμμιση</Alignment>
-    <Baseline>Κανονική</Baseline>
-  </ExportFcpXmlAdvanced>
-  <ExportPngXml>
-    <Title>Εξαγωγή XML/PNG</Title>
-    <ImageSettings>Ρυθμίσεις εικόνας</ImageSettings>
-    <FontFamily>Οικογένεια γραμματοσειράς</FontFamily>
-    <FontSize>Μέγεθος γραμματοσειράς</FontSize>
-    <FontColor>Χρώμα γραμματοσειράς</FontColor>
-    <BorderColor>Χρώμα περιγράμματος</BorderColor>
-    <BorderWidth>Πλάτος περιγράμματος</BorderWidth>
-    <BorderStyle>Στυλ περιγράμματος</BorderStyle>
-    <BorderStyleOneBox>Ένα πλαίσιο</BorderStyleOneBox>
-    <BorderStyleBoxForEachLine>Πλαίσιο για κάθε γραμμή</BorderStyleBoxForEachLine>
-    <BorderStyleNormalWidthX>Κανονικό, πάχος={0}</BorderStyleNormalWidthX>
-    <ShadowColor>Χρώμα σκιάς</ShadowColor>
-    <ShadowWidth>Πάχος σκιάς</ShadowWidth>
-    <Transparency>Αρχική</Transparency>
-    <ImageFormat>Μορφή εικόνας</ImageFormat>
-    <FullFrameImage>Εικόνα πλήρης απεικόνισης</FullFrameImage>
-    <SimpleRendering>Απλή απεικόνιση</SimpleRendering>
-    <AntiAliasingWithTransparency>Διαφανής εξομάλυνση</AntiAliasingWithTransparency>
-    <Text3D>3D</Text3D>
-    <SideBySide3D>Κάθετος διαχωρισμός</SideBySide3D>
-    <HalfTopBottom3D>Οριζόντιος διαχωρισμός</HalfTopBottom3D>
-    <Depth>Βάθος</Depth>
-    <ExportAllLines>Εξαγωγή όλων των γραμμών…</ExportAllLines>
-    <XImagesSavedInY>{0} εικόνες αποθηκεύτηκαν στον φάκελο {1}</XImagesSavedInY>
-    <VideoResolution>Ανάλυση βίντεο</VideoResolution>
-    <Align>Στοίχιση</Align>
-    <Left>Αριστερά</Left>
-    <Right>Δεξιά</Right>
-    <Center>Κέντρο</Center>
-    <CenterLeftJustify>Κέντρο, στοίχιση αριστερά</CenterLeftJustify>
-    <CenterLeftJustifyDialogs>Κέντρο, αριστερή στοίχιση διαλόγου</CenterLeftJustifyDialogs>
-    <CenterTopJustify>Κέντρο, άνω στοίχιση</CenterTopJustify>
-    <CenterRightJustify>Κέντρο, δεξιά στοίχιση</CenterRightJustify>
-    <BottomMargin>Κάτω περιθώριο</BottomMargin>
-    <LeftRightMargin>Αριστερό/δεξί περιθώριο</LeftRightMargin>
-    <SaveBluRaySupAs>Επιλογή ονόματος αρχείου Blu-ray sup</SaveBluRaySupAs>
-    <SaveVobSubAs>Επιλογή ονόματος αρχείου VobSub</SaveVobSubAs>
-    <SaveFabImageScriptAs>Επιλογή ονόματος αρχείου Blu-ray sup</SaveFabImageScriptAs>
-    <SaveDvdStudioProStlAs>Επιλογή ονόματος αρχείου DVD Studio Pro STL</SaveDvdStudioProStlAs>
-    <SaveDigitalCinemaInteropAs>Επιλογή ονόματος αρχείου Digital Cinema Interop</SaveDigitalCinemaInteropAs>
-    <SaveDigitalCinemaSmpte2014>Επιλογή ονόματος αρχείου Digital SMPTE 2014</SaveDigitalCinemaSmpte2014>
-    <SavePremiereEdlAs>Επιλογή ονόματος αρχείου Premiere EDL</SavePremiereEdlAs>
-    <SaveFcpAs>Επιλογή ονόματος αρχείου Final Cut Pro xml</SaveFcpAs>
-    <SaveDostAs>Επιλογή ονόματος αρχείου DoStudio dost</SaveDostAs>
-    <SomeLinesWereTooLongX>Μερικές πολύ μεγάλες γραμμές: {0}</SomeLinesWereTooLongX>
-    <LineHeight>Ύψος γραμμής</LineHeight>
-    <BoxSingleLine>Πλαίσιο - μονή γραμμή</BoxSingleLine>
-    <BoxMultiLine>Πλαίσιο - πολλαπλή γραμμή</BoxMultiLine>
-    <Forced>Αναγκαστικοί</Forced>
-    <ChooseBackgroundColor>Επιλογή χρώματος φόντου</ChooseBackgroundColor>
-    <SaveImageAs>Αποθήκευση εικόνας ως…</SaveImageAs>
-    <FcpUseFullPathUrl>Χρήση πλήρης διεύθυνσης url εικόνας για FCP xml</FcpUseFullPathUrl>
-  </ExportPngXml>
-  <ExportText>
-    <Title>Εξαγωγή κειμένου</Title>
-    <Preview>Προεπισκόπηση</Preview>
-    <ExportOptions>Εξαγωγή επιλογών</ExportOptions>
-    <FormatText>Μορφοποίηση κειμένου</FormatText>
-    <None>Κανένα</None>
-    <MergeAllLines>Συγχώνευση όλων των γραμμών</MergeAllLines>
-    <UnbreakLines>Συνένωση γραμμών</UnbreakLines>
-    <RemoveStyling>Αφαίρεση στυλ</RemoveStyling>
-    <ShowLineNumbers>Προβολή αριθμών γραμμής</ShowLineNumbers>
-    <AddNewLineAfterLineNumber>Προσθήκη νέας γραμμής μετά του αριθμού</AddNewLineAfterLineNumber>
-    <ShowTimeCode>Εμφάνιση κωδικοποίησης χρόνου</ShowTimeCode>
-    <AddNewLineAfterTimeCode>Προσθήκη νέας γραμμής μετά την κωδικοποίηση χρόνου</AddNewLineAfterTimeCode>
-    <AddNewLineAfterTexts>Προσθήκη νέας γραμμής μετά το κείμενο</AddNewLineAfterTexts>
-    <AddNewLineBetweenSubtitles>Προσθήκη νέας γραμμής μεταξύ των υποτίτλων</AddNewLineBetweenSubtitles>
-    <TimeCodeFormat>Μορφή κώδικοποίησης χρόνου</TimeCodeFormat>
-    <Srt>.srt</Srt>
-    <Milliseconds>Χιλιοστά δευτερολέπτου</Milliseconds>
-    <HHMMSSFF>ΩΩ:ΛΛ:ΔΔ:ΚΚ</HHMMSSFF>
-    <TimeCodeSeparator>Διαχωρισμός κωδικοποίησης χρόνου</TimeCodeSeparator>
-  </ExportText>
-  <ExtractDateTimeInfo>
-    <Title>Δημιουργία χρόνου ως κείμενο</Title>
-    <OpenVideoFile>Επιλογή αρχείου βίντεο από όπου θα εξαχθούν οι πληροφορίες ημέρας/χρόνου</OpenVideoFile>
-    <StartFrom>Έναρξη από</StartFrom>
-    <DateTimeFormat>Μορφή ημέρας/χρόνου</DateTimeFormat>
-    <Example>Παράδειγμα</Example>
-    <GenerateSubtitle>&amp;Δημιουργία υποτίτλων</GenerateSubtitle>
-  </ExtractDateTimeInfo>
-  <FindDialog>
-    <Title>Εύρεση</Title>
-    <Find>Εύρεση</Find>
-    <Normal>&amp;Κανονική</Normal>
-    <CaseSensitive>&amp;Διάκριση πεζών-κεφαλαίων</CaseSensitive>
-    <RegularExpression>Τυπική έκφραση</RegularExpression>
-    <WholeWord>Ολόκληρη τη λέξη</WholeWord>
-    <Count>Μέτρηση</Count>
-    <XNumberOfMatches>{0:#,##0} αντιστοιχίες</XNumberOfMatches>
-    <OneMatch>Μία αντιστοιχία</OneMatch>
-  </FindDialog>
-  <FindSubtitleLine>
-    <Title>Εύρεση γραμμής υποτίτλου</Title>
-    <Find>&amp;Εύρεση</Find>
-    <FindNext>Εύρεση ε&amp;πόμενου</FindNext>
-  </FindSubtitleLine>
-  <FixCommonErrors>
-    <Title>Διόρθωση σφαλμάτων</Title>
-    <Step1>Βήμα 1/2 - Επιλογή σφαλμάτων</Step1>
-    <WhatToFix>Προς διόρθωση</WhatToFix>
-    <Example>Παράδειγμα</Example>
-    <SelectAll>Όλα</SelectAll>
-    <InverseSelection>Αντιστροφή</InverseSelection>
-    <Back>&lt; &amp;Πίσω</Back>
-    <Next>&amp;Επόμενο &gt;</Next>
-    <Step2>Βήμα 2/2 - Επαλήθευση διορθώσεων</Step2>
-    <Fixes>Διορθώσεις</Fixes>
-    <Log>Αρχείο καταγραφής</Log>
-    <Function>Λειτουργία</Function>
-    <RemovedEmptyLine>Αφαίρεση κενής γραμμής</RemovedEmptyLine>
-    <RemovedEmptyLineAtTop>Αφαίρεση κενής γραμμής στην αρχή</RemovedEmptyLineAtTop>
-    <RemovedEmptyLineAtBottom>Αφαίρεση κενής γραμμής στο τέλος</RemovedEmptyLineAtBottom>
-    <RemovedEmptyLineInMiddle>Αφαίρεση κενής γραμμής στο κέντρο</RemovedEmptyLineInMiddle>
-    <RemovedEmptyLinesUnsedLineBreaks>Αφαίρεση κενών γραμμών/περιττών αλλαγών γραμμής</RemovedEmptyLinesUnsedLineBreaks>
-    <FixOverlappingDisplayTimes>Διόρθωση επικαλυπτόμενων χρόνων εμφάνισης</FixOverlappingDisplayTimes>
-    <FixShortDisplayTimes>Διόρθωση σύντομων χρόνων εμφάνισης</FixShortDisplayTimes>
-    <FixLongDisplayTimes>Διόρθωση μεγάλων χρόνων εμφάνισης</FixLongDisplayTimes>
-    <FixShortGaps>Διόρθωση μικρών κενών</FixShortGaps>
-    <FixInvalidItalicTags>Διόρθωση λανθασμένων ετικετών πλαγιαστής γραφής</FixInvalidItalicTags>
-    <RemoveUnneededSpaces>Αφαίρεση περιττών διαστημάτων</RemoveUnneededSpaces>
-    <RemoveUnneededPeriods>Αφαίρεση περιττών τελειών</RemoveUnneededPeriods>
-    <FixCommas>Διόρθωση κομμάτων</FixCommas>
-    <FixMissingSpaces>Διόρθωση διαστημάτων</FixMissingSpaces>
-    <BreakLongLines>Διάσπαση μεγάλων γραμμών</BreakLongLines>
-    <RemoveLineBreaks>Αφαίρεση αλλαγών γραμμής σε μικρά κείμενα με μία πρόταση</RemoveLineBreaks>
-    <RemoveLineBreaksAll>Αφαίρεση αλλαγών γραμμής σε μικρά κείμενα (εκτός διαλόγου)</RemoveLineBreaksAll>
-    <FixUppercaseIInsideLowercaseWords>Διόρθωση κεφαλαίου 'i' σε πεζές λέξεις (σφάλμα OCR)</FixUppercaseIInsideLowercaseWords>
-    <FixDoubleApostrophes>Διόρθωση διπλής αποστρόφου ('') σε εισαγωγικό (")</FixDoubleApostrophes>
-    <AddPeriods>Προσθήκη τελείας</AddPeriods>
-    <StartWithUppercaseLetterAfterParagraph>Έναρξη με κεφαλαίο γράμμα μετά από παράγραφο</StartWithUppercaseLetterAfterParagraph>
-    <StartWithUppercaseLetterAfterPeriodInsideParagraph>Έναρξη με κεφαλαίο γράμμα μετά από τελεία</StartWithUppercaseLetterAfterPeriodInsideParagraph>
-    <StartWithUppercaseLetterAfterColon>Έναρξη με κεφαλαίο γράμμα μετά από άνω-κάτω τελεία</StartWithUppercaseLetterAfterColon>
-    <FixLowercaseIToUppercaseI>Διόρθωση πεζού 'i' σε 'Ι' (Αγγλικά)</FixLowercaseIToUppercaseI>
-    <FixCommonOcrErrors>Διόρθωση σφαλμάτων OCR (χρήση καταλόγου αντικατάστασης OCR)</FixCommonOcrErrors>
-    <CommonOcrErrorsFixed>Διορθώσεις σφαλμάτων OCR (χρήση του αρχείου OcrReplaceList): {0}</CommonOcrErrorsFixed>
-    <RemoveSpaceBetweenNumber>Αφαίρεση διαστήματος μεταξύ αριθμών</RemoveSpaceBetweenNumber>
-    <FixDialogsOnOneLine>Διόρθωση διαλόγων</FixDialogsOnOneLine>
-    <RemoveDialogFirstInNonDialogs>Αφαίρεση παύλας πρώτης γραμμής για μη διαλόγους</RemoveDialogFirstInNonDialogs>
-    <NormalizeStrings>Κανονικοποίηση συμβολοσειρών</NormalizeStrings>
-    <FixTurkishAnsi>Διόρθωση Τουρκικών ANSI (Ισλανδικών) γραμμάτων σε Unicode</FixTurkishAnsi>
-    <FixDanishLetterI>Διόρθωση δανικού γράμματος 'i'</FixDanishLetterI>
-    <FixSpanishInvertedQuestionAndExclamationMarks>Διόρθωση ισπανικών αντεστραμμένων σημείων στίξης</FixSpanishInvertedQuestionAndExclamationMarks>
-    <AddMissingQuote>Προσθήκη εισαγωγικού (")</AddMissingQuote>
-    <AddMissingQuotes>Προσθήκη εισαγωγικών (")</AddMissingQuotes>
-    <RemoveHyphensSingleLine>Αφαίρεση παύλας</RemoveHyphensSingleLine>
-    <FixHyphensInDialogs>Διόρθωση παυλών μέσω στυλ διαλόγου: {0}</FixHyphensInDialogs>
-    <AddMissingQuotesExample>"Πώς είσαι; -&gt; "Πώς είσαι;"</AddMissingQuotesExample>
-    <XMissingQuotesAdded>Προσθήκη εισαγωγικών: {0}</XMissingQuotesAdded>
-    <Fix3PlusLine>Διόρθωση υποτίτλου περισσοτέρων των δύο γραμμών</Fix3PlusLine>
-    <Fix3PlusLines>Διόρθωση υποτίτλων περισσοτέρων των δύο γραμμών</Fix3PlusLines>
-    <Analysing>Ανάλυση…</Analysing>
-    <NothingToFix>Τίποτα για διόρθωση</NothingToFix>
-    <FixesFoundX>Εύρεση διορθώσεων: {0}</FixesFoundX>
-    <XFixesApplied>Εφαρμοσμένες διορθώσεις: {0}</XFixesApplied>
-    <NothingFixableBut>Τίποτα για αυτόματη διόρθωση. Ο υπότιτλος περιέχει σφάλματα. Προβολή αρχείου καταγραφής.</NothingFixableBut>
-    <XFixedBut>Διόρθωση {0} θεμάτων, αλλά υπάρχουν ακόμη σφάλματα. Προβολή αρχείου καταγραφής.</XFixedBut>
-    <XCouldBeFixedBut>Διόρθωση {0} θεμάτων, αλλά θα υπάρχουν ακόμη σφάλματα. Προβολή αρχείου καταγραφής.</XCouldBeFixedBut>
-    <FixFirstLetterToUppercaseAfterParagraph>Διόρθωση αρχικού γράμματος σε κεφαλαίο μετά από παράγραφο</FixFirstLetterToUppercaseAfterParagraph>
-    <MergeShortLine>Συγχώνευση γραμμών</MergeShortLine>
-    <MergeShortLineAll>Συγχώνευση γραμμών (εκτός διαλόγου)</MergeShortLineAll>
-    <BreakLongLine>Διάσπαση γραμμής</BreakLongLine>
-    <FixLongDisplayTime>Διόρθωση μεγάλου χρόνου</FixLongDisplayTime>
-    <FixInvalidItalicTag>Διόρθωση ετικέτας πλαγιαστής γραφής</FixInvalidItalicTag>
-    <FixShortDisplayTime>Διόρθωση σύντομου χρόνου</FixShortDisplayTime>
-    <FixOverlappingDisplayTime>Διόρθωση επικαλυπτόμενου χρόνου</FixOverlappingDisplayTime>
-    <FixShortGap>Διόρθωση μικρών κενών</FixShortGap>
-    <FixInvalidItalicTagsExample>&lt;i&gt;Δεν με ενδιαφέρει.&lt;i&gt; -&gt; &lt;i&gt;Δεν με ενδιαφέρει.&lt;/i&gt;</FixInvalidItalicTagsExample>
-    <RemoveUnneededSpacesExample>Εσύ , εκεί. -&gt; Εσύ, εκεί.</RemoveUnneededSpacesExample>
-    <RemoveUnneededPeriodsExample>Εσύ!. -&gt; Εσύ!</RemoveUnneededPeriodsExample>
-    <FixMissingSpacesExample>Έι.Εσύ. -&gt; Έι. Εσύ.</FixMissingSpacesExample>
-    <FixUppercaseIInsideLowercaseWordsExample>The Earth is fIat. -&gt; The Earth is flat.</FixUppercaseIInsideLowercaseWordsExample>
-    <FixLowercaseIToUppercaseIExample>What do i care. -&gt; What do I care.</FixLowercaseIToUppercaseIExample>
-    <StartTimeLaterThanEndTime>Κείμενο με αριθμό {0}: Έναρξη αργότερα από λήξη: {4}{1} -&gt; {2} {3}</StartTimeLaterThanEndTime>
-    <UnableToFixStartTimeLaterThanEndTime>Αδυναμία διόρθωσης του κειμένου με αριθμό {0}: Έναρξη αργότερα από λήξη: {1}</UnableToFixStartTimeLaterThanEndTime>
-    <XFixedToYZ>Διόρθωση {0} σε: {1}{2}</XFixedToYZ>
-    <UnableToFixTextXY>Αδυναμία διόρθωσης του κειμένου με αριθμό {0}: {1}</UnableToFixTextXY>
-    <UnneededSpace>Αχρείαστο διάστημα</UnneededSpace>
-    <UnneededPeriod>Αχρείαστη τελεία</UnneededPeriod>
-    <FixMissingSpace>Διόρθωση διαστήματος</FixMissingSpace>
-    <FixUppercaseIInsideLowercaseWord>Διόρθωση κεφαλαίου 'i' μέσα σε λέξη</FixUppercaseIInsideLowercaseWord>
-    <FixMissingPeriodAtEndOfLine>Προσθήκη τελείας</FixMissingPeriodAtEndOfLine>
-    <RefreshFixes>Ανανέωση</RefreshFixes>
-    <ApplyFixes>Εφαρμογή</ApplyFixes>
-    <AutoBreak>&amp;Διάσπαση</AutoBreak>
-    <Unbreak>&amp;Συνένωση</Unbreak>
-    <FixDoubleDash>Διόρθωση '--' -&gt; '…'</FixDoubleDash>
-    <FixDoubleGreaterThan>Αφαίρεση '&gt;&gt;'</FixDoubleGreaterThan>
-    <FixEllipsesStart>Αφαίρεση αρχικών '…'</FixEllipsesStart>
-    <FixMissingOpenBracket>Διόρθωση ελλιπής [</FixMissingOpenBracket>
-    <FixMusicNotation>Αντικατάσταση μουσικού συμβόλου (π.χ. âTª)</FixMusicNotation>
-    <FixDoubleDashExample>'Τι-- αα ναι!' -&gt; 'Τι… αα ναι!'</FixDoubleDashExample>
-    <FixDoubleGreaterThanExample>'&gt;&gt; Ρόμπερτ: Τι τρέχει;' -&gt; 'Ρόμπερτ: Τι τρέχει;'</FixDoubleGreaterThanExample>
-    <FixEllipsesStartExample>'…και τότε εμείς' -&gt; 'και τότε εμείς'</FixEllipsesStartExample>
-    <FixMissingOpenBracketExample>'κλανκ] Πρόσεξε!' -&gt; '[κλανκ] Πρόσεξε!'</FixMissingOpenBracketExample>
-    <FixMusicNotationExample>'âTª sweet dreams are' -&gt; '♫ sweet dreams are'</FixMusicNotationExample>
-    <NumberOfImportantLogMessages>{0} σημαντικά μηνύματα του αρχείου καταγραφής.</NumberOfImportantLogMessages>
-    <FixedOkXY>Διορθωμένα και εντάξει - '{0}': {1}</FixedOkXY>
-    <FixOcrErrorExample>D0n't -&gt; Don't</FixOcrErrorExample>
-    <FixSpaceBetweenNumbersExample>1 100 -&gt; 1100</FixSpaceBetweenNumbersExample>
-    <FixDialogsOneLineExample>Γεια, Τζον. - Γεια, Άιντα. -&gt; Γεια, Τζον.&lt;br/&gt; - Γεια, Άιντα.</FixDialogsOneLineExample>
-    <RemoveDialogFirstInNonDialogsExample>- Πώς είσαι; -&gt; Πώς είσαι;</RemoveDialogFirstInNonDialogsExample>
-    <SelectDefault>Προεπιλεγμένα</SelectDefault>
-    <SetDefault>Ορισμός προεπιλεγμένων</SetDefault>
-    <FixContinuationStyleX>Διόρθωση στυλ συνέχισης: {0}</FixContinuationStyleX>
-    <FixUnnecessaryLeadingDots>Αφαίρεση αρχικών αποσιωπητικών</FixUnnecessaryLeadingDots>
-  </FixCommonErrors>
-  <GenerateBlankVideo>
-    <Title>Δημιουργία κενού αρχείου βίντεο</Title>
-    <CheckeredImage>Καρό εικόνα</CheckeredImage>
-    <SolidColor>Συμπαγές χρώμα</SolidColor>
-    <DurationInMinutes>Διάρκεια σε λεπτά</DurationInMinutes>
-  </GenerateBlankVideo>
-  <GenerateVideoWithBurnedInSubs>
-    <Title>Δημιουργία βίντεο με ενσωματωμένους υπότιτλους</Title>
-    <Info>Θα δημιουργηθεί βίντεο με ενσωματωμένους υποτιτλους. Σημείωση: υποστηρίζεται Advanced Substatio Alpha.</Info>
-    <XGeneratedWithBurnedInSubs>"{0}" δημιουργήθηκε με ενσωματωμένους υπότιτλους.</XGeneratedWithBurnedInSubs>
-  </GenerateVideoWithBurnedInSubs>
-  <GetDictionaries>
-    <Title>Χρειάζεστε λεξικά;</Title>
-    <DescriptionLine1>Ο ορθογραφικός έλεγχος του Subtitle Edit βασίζεται στη μηχανή NHunspell</DescriptionLine1>
-    <DescriptionLine2>που χρησιμοποιεί τα λεξικά ορθογραφικού ελέγχου του LibreOffice.</DescriptionLine2>
-    <ChooseLanguageAndClickDownload>Επιλογή γλώσσας και πατήστε λήψη</ChooseLanguageAndClickDownload>
-    <OpenDictionariesFolder>Άνοιγμα του φακέλου 'Dictionaries'</OpenDictionariesFolder>
-    <Download>Λήψη</Download>
-    <XDownloaded>Λήψη και εγκατάσταση {0}</XDownloaded>
-  </GetDictionaries>
-  <GetTesseractDictionaries>
-    <Title>Χρήση λεξικών;</Title>
-    <DescriptionLine1>Εύρεση λεξικών Tesseract OCR μέσω διαδικτύου</DescriptionLine1>
-    <DownloadFailed>Αποτυχία λήψης.</DownloadFailed>
-    <GetDictionariesHere>Εύρεση λεξικών εδώ:</GetDictionariesHere>
-    <ChooseLanguageAndClickDownload>Επιλογή γλώσσας και λήψη</ChooseLanguageAndClickDownload>
-    <OpenDictionariesFolder>Άνοιγμα φακέλου 'Dictionaries'</OpenDictionariesFolder>
-    <Download>Λήψη</Download>
-    <XDownloaded>Λήψη και εγκατάσταση {0}</XDownloaded>
-  </GetTesseractDictionaries>
-  <GoogleTranslate>
-    <Title>Μετάφραση</Title>
-    <From>Από:</From>
-    <To>Σε:</To>
-    <Translate>Μετάφραση</Translate>
-    <PleaseWait>Παρακαλώ, περιμένετε. Χρειάζεται λίγος χρόνος.</PleaseWait>
-    <PoweredByGoogleTranslate>Τροφοδοσία Google</PoweredByGoogleTranslate>
-    <PoweredByMicrosoftTranslate>Τροφοδοσία Bing</PoweredByMicrosoftTranslate>
-    <MsClientSecretNeeded>Συγγνώμη, χρειάζεστε ένα γνωστικό κλειδί εξυπηρέτησης 'μετάφρασης κειμένου' από τη Microsoft για τη χρήση του.
-Μετάβαση σε "Επιλογές -&gt; Ρυθμίσεις -&gt; Εργαλεία" για την εισαγωγή κλειδιού.</MsClientSecretNeeded>
-    <GoogleNoApiKeyWarning>Μετάφραση χωρίς κλειδί API (αργά και περιορισμένα δεδομένα). Εισάγετε ένα στο "Επιλογές -&gt; Ρυθμίσεις -&gt; Εργαλεία".</GoogleNoApiKeyWarning>
-    <Service>Υπηρεσία:</Service>
-    <LineMergeHandling>Συγχώνευση γραμμής:</LineMergeHandling>
-    <ProcessorMergeNext>Συγχώνευση εώς δύο γραμμές</ProcessorMergeNext>
-    <ProcessorSentence>Συγχώνευση προτάσεων</ProcessorSentence>
-    <ProcessorSingle>Χωρίς συγχώνευση</ProcessorSingle>
-    <AutoTranslateViaCopyPaste>Αυτόματη μετάφραση μέσω πρόχειρου</AutoTranslateViaCopyPaste>
-    <CopyPasteMaxSize>Μέγεθος</CopyPasteMaxSize>
-    <AutoCopyToClipboard>Αυτόματη αντιγραφή στο πρόχειρο</AutoCopyToClipboard>
-    <AutoCopyLineSeparator>Διαχώριση γραμμής</AutoCopyLineSeparator>
-    <TranslateBlockXOfY>Μετάφραση {0} από {1}</TranslateBlockXOfY>
-    <TranslateBlockInfo>Επικολλήστε κείμενο στον μεταφραστή, αντιγράψτε το στο πρόχειρο και πατήστε από κάτω</TranslateBlockInfo>
-    <TranslateBlockGetFromClipboard>Λήψη μετάφρασης από πρόχειρο (Ctrl + V)</TranslateBlockGetFromClipboard>
-    <TranslateBlockCopySourceText>Αντιγραφή κειμένου πρόχειρου</TranslateBlockCopySourceText>
-    <TranslateBlockClipboardError1>Το πρόχειρο περιέχει αρχικό κείμενο.</TranslateBlockClipboardError1>
-    <TranslateBlockClipboardError2>Μεταφράστε στον μεταφραστή, αντιγράψτε στο πρόχειρο και ξαναπατήστε αυτό το κουμπί.</TranslateBlockClipboardError2>
-  </GoogleTranslate>
-  <GoogleOrMicrosoftTranslate>
-    <Title>Μετάφραση Google vs Bing</Title>
-    <From>Από:</From>
-    <To>Έως:</To>
-    <Translate>Μετάφραση</Translate>
-    <SourceText>Αρχικό κείμενο</SourceText>
-    <GoogleTranslate>Μετάφραση Google</GoogleTranslate>
-    <MicrosoftTranslate>Μετάφραση Bing</MicrosoftTranslate>
-  </GoogleOrMicrosoftTranslate>
-  <GoToLine>
-    <Title>Μετάβαση σε υπότιτλο με αριθμό</Title>
-    <XIsNotAValidNumber>Το {0} δεν είναι έγκυρος αριθμός</XIsNotAValidNumber>
-  </GoToLine>
-  <ImportImages>
-    <Title>Εισαγωγή εικόνων</Title>
-    <ImageFiles>Αρχεία εικόνας</ImageFiles>
-    <Input>Εισαγωγή</Input>
-    <InputDescription>Επιλογή αρχείων για εισαγωγή (περιήγηση ή σύρσιμο)</InputDescription>
-    <Remove>Αφαίρεση</Remove>
-    <RemoveAll>Αφαίρεση όλων</RemoveAll>
-  </ImportImages>
-  <ImportSceneChanges>
-    <Title>Δημιουργία/εισαγωγή αλλαγών σκηνών</Title>
-    <OpenTextFile>Άνοιγμα αρχείου κειμένου…</OpenTextFile>
-    <Generate>Δημιουργία αλλαγών σκηνών</Generate>
-    <Import>Εισαγωγή αλλαγών σκηνών</Import>
-    <TextFiles>Αρχεία κειμένου</TextFiles>
-    <TimeCodes>Κώδικες χρόνων</TimeCodes>
-    <Frames>Καρέ</Frames>
-    <Seconds>Δευτερόλεπτα</Seconds>
-    <Milliseconds>Χιλιοστά δευτερολέπτου</Milliseconds>
-    <GetSceneChangesWithFfmpeg>Δημιουργία αλλαγών σκηνής με FFmpeg</GetSceneChangesWithFfmpeg>
-    <Sensitivity>Ευαισθησία</Sensitivity>
-    <SensitivityDescription>Μικρότερη τιμή δίνει περισσότερες αλλαγές σκηνών</SensitivityDescription>
-    <NoSceneChangesFound>Αδυναμία εύρεσης αλλαγών σκηνών.</NoSceneChangesFound>
-  </ImportSceneChanges>
-  <ImportText>
-    <Title>Εισαγωγή απλού κειμένου</Title>
-    <OneSubtitleIsOneFile>Πολλαπλά αρχεία - κάθε αρχείο είναι ένας υπότιτλος</OneSubtitleIsOneFile>
-    <OpenTextFile>Άνοιγμα αρχείου κειμένου…</OpenTextFile>
-    <OpenTextFiles>Άνοιγμα αρχείων κειμένου…</OpenTextFiles>
-    <ImportOptions>Επιλογές εισαγωγής</ImportOptions>
-    <Splitting>Διαχωρισμός</Splitting>
-    <AutoSplitText>Αυτόματος διαχωρισμός κειμένου</AutoSplitText>
-    <OneLineIsOneSubtitle>Μία γραμμή είναι ένας υπότιτλος</OneLineIsOneSubtitle>
-    <TwoLinesAreOneSubtitle>Δύο γραμμές είναι ένας υπότιτλος</TwoLinesAreOneSubtitle>
-    <LineBreak>Αλλαγή γραμμής</LineBreak>
-    <SplitAtBlankLines>Διαχωρισμός σε κενές γραμμές</SplitAtBlankLines>
-    <MergeShortLines>Συγχώνευση σύντομων γραμμών με συνέχιση</MergeShortLines>
-    <RemoveEmptyLines>Αφαίρεση κενών γραμμών</RemoveEmptyLines>
-    <RemoveLinesWithoutLetters>Αφαίρεση γραμμών χωρίς γράμματα</RemoveLinesWithoutLetters>
-    <GenerateTimeCodes>Δημιουργία κωδικών χρόνου</GenerateTimeCodes>
-    <TakeTimeFromCurrentFile>Μεταφορά χρόνου από τρέχον αρχείο</TakeTimeFromCurrentFile>
-    <TakeTimeFromFileName>Μεταφορά χρόνου από όνομα αρχείου</TakeTimeFromFileName>
-    <GapBetweenSubtitles>Κενό υποτίτλων (χιλ. δευτερολέπτου)</GapBetweenSubtitles>
-    <Auto>Αυτόματο</Auto>
-    <Fixed>Σταθερό</Fixed>
-    <Refresh>&amp;Ανανέωση</Refresh>
-    <TextFiles>Αρχεία κειμένου</TextFiles>
-    <PreviewLinesModifiedX>Προεπισκόπηση - τροποποιημένοι υπότιτλοι: {0}</PreviewLinesModifiedX>
-    <TimeCodes>Κώδικες χρόνων</TimeCodes>
-    <SplitAtEndChars>Διαχωρισμός στη λήξη χαρακτήρων</SplitAtEndChars>
-  </ImportText>
-  <Interjections>
-    <Title>Παρεμβολές</Title>
-  </Interjections>
-  <JoinSubtitles>
-    <Title>Ένωση υποτίτλων</Title>
-    <Information>Προσθήκη υποτίτλων για ένωση (η απόθεση υποστηρίζεται)</Information>
-    <NumberOfLines>#Γραμμές</NumberOfLines>
-    <StartTime>Έναρξη</StartTime>
-    <EndTime>Λήξη</EndTime>
-    <FileName>Όνομα αρχείου</FileName>
-    <Join>Ένωση</Join>
-    <TotalNumberOfLinesX>Συνολικός αριθμός γραμμών: {0:#,###,###}</TotalNumberOfLinesX>
-    <AlreadyCorrectTimeCodes>Τα αρχεία έχουν σωστούς κώδικες χρόνων</AlreadyCorrectTimeCodes>
-    <AppendTimeCodes>Προσθήκη χρόνου λήξης από προηγούμενο αρχείο</AppendTimeCodes>
-    <AddMs>Προσθήκη χιλ. δευτερολέπτου μετά από κάθε αρχείο</AddMs>
-  </JoinSubtitles>
-  <LanguageNames>
-    <NotSpecified>Αόριστο</NotSpecified>
-    <UnknownCodeX>Άγνωστο ({0})</UnknownCodeX>
-    <aaName>Αφάρ</aaName>
-    <abName>Αμπχαζικά</abName>
-    <afName>Αφρικάανς</afName>
-    <amName>Αμαρικά</amName>
-    <arName>Αραβικά</arName>
-    <asName>Ασαμεζικά</asName>
-    <ayName>Αϊμάρα</ayName>
-    <azName>Αζερμπαϊτζανικά</azName>
-    <baName>Μπασκίρ</baName>
-    <beName>Λευκορωσικά</beName>
-    <bgName>Βουλγαρικά</bgName>
-    <bhName>Ινδικά Μπιχάρ</bhName>
-    <biName>Μπισλάμα</biName>
-    <bnName>Μπενγκάλι</bnName>
-    <boName>Θιβετιανά</boName>
-    <brName>Βρετονικά</brName>
-    <caName>Καταλανικά</caName>
-    <coName>Κορσικανικά</coName>
-    <csName>Τσεχικά</csName>
-    <cyName>Ουαλικά</cyName>
-    <daName>Δανικά</daName>
-    <deName>Γερμανικά</deName>
-    <dzName>Ντζόνγκχα</dzName>
-    <elName>Ελληνικά</elName>
-    <enName>Αγγλικά</enName>
-    <eoName>Εσπεράντο</eoName>
-    <esName>Ισπανικά</esName>
-    <etName>Εσθονικά</etName>
-    <euName>Βασκικά</euName>
-    <faName>Περσικά</faName>
-    <fiName>Φινλανδικά</fiName>
-    <fjName>Φίτζι</fjName>
-    <foName>Φαρόε</foName>
-    <frName>Γαλλικά</frName>
-    <fyName>Δυτικά Φριζιανά</fyName>
-    <gaName>Ιρλανδικά</gaName>
-    <gdName>Σκωτικά Κελτικά</gdName>
-    <glName>Γαλικιακά</glName>
-    <gnName>Γκουαρανί</gnName>
-    <guName>Γκουγιαράτι</guName>
-    <haName>Χάουσα</haName>
-    <heName>Εβραϊκά</heName>
-    <hiName>Χίντι</hiName>
-    <hrName>Κροατικά</hrName>
-    <huName>Ουγγρικά</huName>
-    <hyName>Αρμενικά</hyName>
-    <iaName>Ιντερλίνγκουα</iaName>
-    <idName>Ινδονησιακά</idName>
-    <ieName>Ιντερλίνγκουε</ieName>
-    <ikName>Ινουπιάκ</ikName>
-    <isName>Ισλανδικά</isName>
-    <itName>Ιταλικά</itName>
-    <iuName>Ινουκτιτούτ</iuName>
-    <jaName>Ιαπωνικά</jaName>
-    <jvName>Ιαβανεζικά</jvName>
-    <kaName>Γεωργιανά</kaName>
-    <kkName>Καζακικά</kkName>
-    <klName>Καλαάλισουτ</klName>
-    <kmName>Καμποτζιανά</kmName>
-    <knName>Κανάντα</knName>
-    <koName>Κορεατικά</koName>
-    <ksName>Κασμίρι</ksName>
-    <kuName>Κουρδικά</kuName>
-    <kyName>Κυργιζικά</kyName>
-    <laName>Λατινικά</laName>
-    <lbName>Λουξεμβουργιανά</lbName>
-    <lnName>Λινγκάλα</lnName>
-    <loName>Λαοθιανά</loName>
-    <ltName>Λιθουανικά</ltName>
-    <lvName>Λετονικά</lvName>
-    <mgName>Μαλαγάσι</mgName>
-    <miName>Μάορι</miName>
-    <mkName>Σλαβομακεδονικά</mkName>
-    <mlName>Μαλαγιαλάμ</mlName>
-    <mnName>Μογγολικά</mnName>
-    <moName>Ρουμανικά Μολδαβίας</moName>
-    <mrName>Μαράθι</mrName>
-    <msName>Μαλάι</msName>
-    <mtName>Μαλτεζικά</mtName>
-    <myName>Βιρμανικά</myName>
-    <naName>Ναούρου</naName>
-    <neName>Νεπάλι</neName>
-    <nlName>Ολλανδικά</nlName>
-    <noName>Νορβηγικά</noName>
-    <ocName>Οκσιτανικά</ocName>
-    <omName>Ορόμο</omName>
-    <orName>Ορίγια</orName>
-    <paName>Παντζαπικά</paName>
-    <plName>Πολωνικά</plName>
-    <psName>Πάστο</psName>
-    <ptName>Πορτογαλικά</ptName>
-    <quName>Κετσούα</quName>
-    <rmName>Ρομανικά</rmName>
-    <rnName>Ρούντι</rnName>
-    <roName>Ρουμανικά</roName>
-    <ruName>Ρωσικά</ruName>
-    <rwName>Κινιαρβάντα</rwName>
-    <saName>Σανσκριτικά</saName>
-    <sdName>Σίντι</sdName>
-    <sgName>Σάνγκο</sgName>
-    <shName>Σερβοκροατικά</shName>
-    <siName>Σινχαλεζικά</siName>
-    <skName>Σλοβακικά</skName>
-    <slName>Σλοβενικά</slName>
-    <smName>Σαμόαν</smName>
-    <snName>Σχόνα</snName>
-    <soName>Σομάλι</soName>
-    <sqName>Αλβανικά</sqName>
-    <srName>Σερβικά</srName>
-    <ssName>Σουάτι</ssName>
-    <stName>Νότια Σόθο</stName>
-    <suName>Σουνδανικά</suName>
-    <svName>Σουηδικά</svName>
-    <swName>Σουαχίλι</swName>
-    <taName>Ταμίλ</taName>
-    <teName>Τελούγκου</teName>
-    <tgName>Τατζίκ</tgName>
-    <thName>Ταϊλανδικά</thName>
-    <tiName>Τιγκρίνυα</tiName>
-    <tkName>Τουρκμενικά</tkName>
-    <tlName>Ταγκαλόγκ</tlName>
-    <tnName>Τσιγουάνα</tnName>
-    <toName>Τονγκανικά</toName>
-    <trName>Τουρκικά</trName>
-    <tsName>Τσόνγκα</tsName>
-    <ttName>Τατάρ</ttName>
-    <twName>Τούι</twName>
-    <ugName>Ουιγουρικά</ugName>
-    <ukName>Ουκρανικά</ukName>
-    <urName>Ουρντού</urName>
-    <uzName>Ουζμπεκικά</uzName>
-    <viName>Βιετναμικά</viName>
-    <voName>Βόλαπικ</voName>
-    <woName>Γουόλοφ</woName>
-    <xhName>Ζόσα</xhName>
-    <yiName>Γίντις</yiName>
-    <yoName>Γιορούμπα</yoName>
-    <zaName>Ζουάνγκ</zaName>
-    <zhName>Κινεζικά</zhName>
-    <zuName>Ζουλού</zuName>
-  </LanguageNames>
-  <Main>
-    <Menu>
-      <File>
-        <Title>&amp;Αρχείο</Title>
-        <New>&amp;Νέο</New>
-        <Open>Ά&amp;νοιγμα</Open>
-        <OpenKeepVideo>Άνοιγμα (κράτηση βίντεο)</OpenKeepVideo>
-        <Reopen>Άνοιγμα &amp;ξανά</Reopen>
-        <Save>Α&amp;ποθήκευση</Save>
-        <SaveAs>Αποθήκευση &amp;ως…</SaveAs>
-        <RestoreAutoBackup>Επαναφορά αυτόματου αντίγραφου ασφαλείας</RestoreAutoBackup>
-        <FormatXProperties>{0} ιδιότητες…</FormatXProperties>
-        <OpenOriginal>Άνοιγμα αρχικού υποτίτλου (λειτουργία μετάφρασης)…</OpenOriginal>
-        <SaveOriginal>Αποθήκευση αρχικού υποτίτλου</SaveOriginal>
-        <CloseOriginal>Κλείσιμο αρχικού υποτίτλου</CloseOriginal>
-        <OpenContainingFolder>Άνοιγμα περιέχοντα φακέλου</OpenContainingFolder>
-        <Compare>&amp;Σύγκριση…</Compare>
-        <Statistics>Στατιστι&amp;κά…</Statistics>
-        <Plugins>Πρόσθετα…</Plugins>
-        <ImportSubtitleFromVideoFile>Εισαγωγή υποτίτλου από βίντεο…</ImportSubtitleFromVideoFile>
-        <ImportOcrFromDvd>Εισαγωγή/OCR υποτίτλου από VOB/IFO (DVD)…</ImportOcrFromDvd>
-        <ImportOcrVobSubSubtitle>Εισαγωγή/OCR υποτίτλου VobSub (sub/idx)…</ImportOcrVobSubSubtitle>
-        <ImportBluRaySupFile>Εισαγωγή/OCR υποτίτλου Blu-ray sup…</ImportBluRaySupFile>
-        <ImportBluRaySupFileEdit>Αρχείο υποτίτλου Blu-ray (.sup) για επεξεργασία…</ImportBluRaySupFileEdit>
-        <ImportSubtitleWithManualChosenEncoding>Εισαγωγή υποτίτλου με επιλογή κωδικοποίησης…</ImportSubtitleWithManualChosenEncoding>
-        <ImportText>Εισαγωγή απλού κειμένου…</ImportText>
-        <ImportImages>Εισαγωγή εικόνων…</ImportImages>
-        <ImportTimecodes>Εισαγωγή κωδικών χρόνου…</ImportTimecodes>
-        <Import>Εισαγωγή</Import>
-        <Export>Εξαγωγή</Export>
-        <ExportBdnXml>BDN xml/png…</ExportBdnXml>
-        <ExportBluRaySup>Blu-ray sup…</ExportBluRaySup>
-        <ExportVobSub>VobSub (sub/idx)…</ExportVobSub>
-        <ExportCavena890>Cavena 890…</ExportCavena890>
-        <ExportEbu>EBU STL…</ExportEbu>
-        <ExportPac>PAC (Ηλεκτρονικά οθόνης)…</ExportPac>
-        <ExportPlainText>Απλό κείμενο…</ExportPlainText>
-        <ExportAdobeEncoreFabImageScript>Εικόνα κειμένου Adobe Encore FAB…</ExportAdobeEncoreFabImageScript>
-        <ExportKoreanAtsFilePair>Ζεύγος αρχείων Korean ATS…</ExportKoreanAtsFilePair>
-        <ExportAvidStl>Avid STL…</ExportAvidStl>
-        <ExportDvdStudioProStl>DVD Studio Pro STL…</ExportDvdStudioProStl>
-        <ExportCapMakerPlus>CapMaker Plus…</ExportCapMakerPlus>
-        <ExportCaptionsInc>Captions Inc…</ExportCaptionsInc>
-        <ExportCheetahCap>Cheetah CAP…</ExportCheetahCap>
-        <ExportUltech130>Λεζάντα Ultech…</ExportUltech130>
-        <ExportCustomTextFormat>Εξαγωγή προσαρμοσμένης μορφής κειμένου…</ExportCustomTextFormat>
-        <Exit>Έ&amp;ξοδος</Exit>
-      </File>
-      <Edit>
-        <Title>Επεξεργασία</Title>
-        <Undo>Αναίρεση</Undo>
-        <Redo>Επανάληψη</Redo>
-        <ShowUndoHistory>Εμφάνιση ιστορικού</ShowUndoHistory>
-        <InsertUnicodeSymbol>Εισαγωγή συμβόλου Unicode</InsertUnicodeSymbol>
-        <InsertUnicodeControlCharacters>Εισαγωγή χαρακτήρων ελέγχου Unicode</InsertUnicodeControlCharacters>
-        <InsertUnicodeControlCharactersLRM>Σημείο αριστερά προς δεξιά</InsertUnicodeControlCharactersLRM>
-        <InsertUnicodeControlCharactersRLM>Σημείο δεξιά προς αριστερά</InsertUnicodeControlCharactersRLM>
-        <InsertUnicodeControlCharactersLRE>Έναρξη ενσωμάτωσης από αριστερά προς δεξιά</InsertUnicodeControlCharactersLRE>
-        <InsertUnicodeControlCharactersRLE>Έναρξη ενσωμάτωσης από δεξιά προς αριστερά</InsertUnicodeControlCharactersRLE>
-        <InsertUnicodeControlCharactersLRO>Έναρξη παράκαμψης από αριστερά προς δεξιά</InsertUnicodeControlCharactersLRO>
-        <InsertUnicodeControlCharactersRLO>Έναρξη παράκαμψης από δεξιά προς αριστερά</InsertUnicodeControlCharactersRLO>
-        <Find>Εύ&amp;ρεση</Find>
-        <FindNext>Εύρεση &amp;επόμενου</FindNext>
-        <Replace>Α&amp;ντικατάσταση</Replace>
-        <MultipleReplace>&amp;Πολλαπλή αντικατάσταση…</MultipleReplace>
-        <GoToSubtitleNumber>&amp;Μετάβαση σε αριθμό υποτίτλου…</GoToSubtitleNumber>
-        <RightToLeftMode>Λειτουργία από δεξιά προς αριστερά</RightToLeftMode>
-        <FixRtlViaUnicodeControlCharacters>Διόρθωση RTL μέσω χαρακτήρων ελέγχου Unicode</FixRtlViaUnicodeControlCharacters>
-        <RemoveUnicodeControlCharacters>Αφαίρεση χαρακτήρων ελέγχου Unicode</RemoveUnicodeControlCharacters>
-        <ReverseRightToLeftStartEnd>Αντιστροφή έναρξης/λήξης του RTL</ReverseRightToLeftStartEnd>
-        <ShowOriginalTextInAudioAndVideoPreview>Προβολή αρχικού κειμένου στις προεπισκοπήσεις ήχου/βίντεο</ShowOriginalTextInAudioAndVideoPreview>
-        <ModifySelection>Επεξεργασία επιλογής…</ModifySelection>
-        <InverseSelection>Αντιστροφή</InverseSelection>
-      </Edit>
-      <Tools>
-        <Title>Εργαλεία</Title>
-        <AdjustDisplayDuration>&amp;Προσαρμογή διαρκειών…</AdjustDisplayDuration>
-        <ApplyDurationLimits>Εφαρμογή ορίων διάρκειας…</ApplyDurationLimits>
-        <SubtitlesBridgeGaps>Ένωση κενών στις διάρκειες…</SubtitlesBridgeGaps>
-        <FixCommonErrors>&amp;Διόρθωση σφαλμάτων…</FixCommonErrors>
-        <StartNumberingFrom>Επαναρίθμηση…</StartNumberingFrom>
-        <RemoveTextForHearingImpaired>Αφαίρεση κειμένου προβλήματος ακοής…</RemoveTextForHearingImpaired>
-        <ChangeCasing>Αλλαγή πεζών-κεφαλαίων…</ChangeCasing>
-        <ChangeFrameRate>Αλλαγή ρυθμού καρέ…</ChangeFrameRate>
-        <ChangeSpeedInPercent>Αλλαγή ταχύτητας (επί τοις εκατό)…</ChangeSpeedInPercent>
-        <MergeShortLines>Συγχώνευση μικρών γραμμών…</MergeShortLines>
-        <MergeDuplicateText>Συγχώνευση γραμμών με ίδιο κείμενο…</MergeDuplicateText>
-        <MergeSameTimeCodes>Συγχώνευση γραμμών με ίδιο χρόνο…</MergeSameTimeCodes>
-        <SplitLongLines>Διαχωρισμός μεγάλων γραμμών…</SplitLongLines>
-        <MinimumDisplayTimeBetweenParagraphs>Ελάχιστος χρόνος εμφάνισης μεταξύ παραγράφων…</MinimumDisplayTimeBetweenParagraphs>
-        <SortBy>Ταξινόμηση</SortBy>
-        <NetflixQualityCheck>Έλεγχος ποιότητας Netflix…</NetflixQualityCheck>
-        <Number>Αριθμός</Number>
-        <StartTime>Έναρξη</StartTime>
-        <EndTime>Λήξη</EndTime>
-        <Duration>Διάρκεια</Duration>
-        <TextAlphabetically>Κείμενο - αλφαβητικά</TextAlphabetically>
-        <TextSingleLineMaximumLength>Κείμενο - μέγιστο μήκος γραμμής</TextSingleLineMaximumLength>
-        <TextTotalLength>Κείμενο - συνολικό μήκος</TextTotalLength>
-        <TextNumberOfLines>Κείμενο - σύνολο γραμμών</TextNumberOfLines>
-        <TextNumberOfCharactersPerSeconds>Κείμενο - σύνολο χαρακτήρων/δευτ.</TextNumberOfCharactersPerSeconds>
-        <WordsPerMinute>Κείμενο - λέξεις ανά λεπτό</WordsPerMinute>
-        <Style>Στυλ</Style>
-        <Ascending>Αύξουσα</Ascending>
-        <Descending>Φθίνουσα</Descending>
-        <MakeNewEmptyTranslationFromCurrentSubtitle>Δημιουργία κενού υποτίτλου</MakeNewEmptyTranslationFromCurrentSubtitle>
-        <BatchConvert>Ομαδική μετατροπή…</BatchConvert>
-        <GenerateTimeAsText>Δημιουργία χρόνου ως κείμενο…</GenerateTimeAsText>
-        <MeasurementConverter>Μετατροπέας μονάδων μέτρησης…</MeasurementConverter>
-        <SplitSubtitle>Διάσπαση υποτίτλου…</SplitSubtitle>
-        <AppendSubtitle>Προσάρτηση υποτίτλου…</AppendSubtitle>
-        <JoinSubtitles>Ένωση υποτίτλων…</JoinSubtitles>
-      </Tools>
-      <Video>
-        <Title>Βίντεο</Title>
-        <OpenVideo>Άνοιγμα αρχείου βίντεο…</OpenVideo>
-        <OpenVideoFromUrl>Άνοιγμα βίντεο από διεύθυνση url…</OpenVideoFromUrl>
-        <OpenDvd>Άνοιγμα DVD…</OpenDvd>
-        <ChooseAudioTrack>Επιλέξτε κομματιού ήχου</ChooseAudioTrack>
-        <CloseVideo>Κλείσιμο βίντεο</CloseVideo>
-        <OpenSecondSubtitle>Άνοιγμα δεύτερου υποτίτλου…</OpenSecondSubtitle>
-        <SetVideoOffset>Μετατόπιση έναρξης βίντεο…</SetVideoOffset>
-        <SmptTimeMode>Χρονισμός SMPTE (ρήξη καρέ)</SmptTimeMode>
-        <GenerateTextFromVideo>Δημιουργία κειμένου από βίντεο…</GenerateTextFromVideo>
-        <GenerateBlankVideo>Δημιουργία κενού αρχείου βίντεο…</GenerateBlankVideo>
-        <GenerateVideoWithBurnedInSub>Δημιουργία βίντεο με ενσωματωμένους υπότιτλους…</GenerateVideoWithBurnedInSub>
-        <ImportChaptersFromVideo>Εισαγωγή κεφαλαίων από βίντεο</ImportChaptersFromVideo>
-        <GenerateImportSceneChanges>Δημιουργία/εισαγωγή αλλαγών σκηνών…</GenerateImportSceneChanges>
-        <RemoveSceneChanges>Αφαίρεση σκηνών αλλαγής</RemoveSceneChanges>
-        <WaveformBatchGenerate>Ομαδική δημιουργία κυματομορφών…</WaveformBatchGenerate>
-        <ShowHideVideo>Εμφάνιση/απόκρυψη βίντεο</ShowHideVideo>
-        <ShowHideWaveform>Εμφάνιση/απόκρυψη κυματομορφής</ShowHideWaveform>
-        <ShowHideWaveformAndSpectrogram>Εμφάνιση/απόκρυψη κυματομορφής και φασματογράμματος</ShowHideWaveformAndSpectrogram>
-        <UnDockVideoControls>Απαγκύρωση στοιχείων ελέγχου βίντεο</UnDockVideoControls>
-        <ReDockVideoControls>Επαναγκύρωση στοιχείων ελέγχου βίντεο</ReDockVideoControls>
-      </Video>
-      <SpellCheck>
-        <Title>Ορθογραφικός έλεγχος</Title>
-        <SpellCheck>&amp;Ορθογραφικός έλεγχος…</SpellCheck>
-        <SpellCheckFromCurrentLine>Ορθογραφικός έλεγχος από τρέχουσα γραμμή…</SpellCheckFromCurrentLine>
-        <FindDoubleWords>Εύρεση διπλών λέξεων</FindDoubleWords>
-        <FindDoubleLines>Εύρεση διπλών γραμμών</FindDoubleLines>
-        <GetDictionaries>Λήψη λεξικών…</GetDictionaries>
-        <AddToNameList>Προσθήκη λέξης στη λίστα ονομάτων</AddToNameList>
-      </SpellCheck>
-      <Synchronization>
-        <Title>Συγχρονισμός</Title>
-        <AdjustAllTimes>Προσαρμογή όλων των χρόνων…</AdjustAllTimes>
-        <VisualSync>&amp;Οπτικός συγχρονισμός…</VisualSync>
-        <PointSync>Συγχρονισμός σημείων…</PointSync>
-        <PointSyncViaOtherSubtitle>Συγχρονισμός σημείων μέσω υποτίτλου…</PointSyncViaOtherSubtitle>
-      </Synchronization>
-      <AutoTranslate>
-        <Title>Αυτόματη μετάφραση</Title>
-        <AutoTranslate>Αυτόματη μετάφραση…</AutoTranslate>
-        <AutoTranslateViaCopyPaste>Αυτόματη μετάφραση μέσω αντιγραφής-επικόλλησης…</AutoTranslateViaCopyPaste>
-      </AutoTranslate>
-      <Options>
-        <Title>Επιλογές</Title>
-        <Settings>&amp;Ρυθμίσεις…</Settings>
-        <ChooseLanguage>&amp;Επιλογή γλώσσας…</ChooseLanguage>
-      </Options>
-      <Networking>
-        <Title>Δίκτυο</Title>
-        <StartNewSession>Έναρξη νέας συνεδρίας</StartNewSession>
-        <JoinSession>Συμμετοχή</JoinSession>
-        <ShowSessionInfoAndLog>Προβολή πληροφοριών και αρχείου καταγραφής</ShowSessionInfoAndLog>
-        <Chat>Συνομιλία</Chat>
-        <LeaveSession>Έξοδος</LeaveSession>
-      </Networking>
-      <Help>
-        <CheckForUpdates>Έλεγχος ενημερώσεων…</CheckForUpdates>
-        <Title>Βοήθεια</Title>
-        <Help>&amp;Βοήθεια</Help>
-        <About>&amp;Πληροφορίες</About>
-      </Help>
-      <ToolBar>
-        <New>Νέο</New>
-        <Open>Άνοιγμα</Open>
-        <Save>Αποθήκευση</Save>
-        <SaveAs>Αποθήκευση ως</SaveAs>
-        <Find>Εύρεση</Find>
-        <Replace>Αντικατάσταση</Replace>
-        <FixCommonErrors>Διόρθωση σφαλμάτων</FixCommonErrors>
-        <RemoveTextForHi>Αφαίρεση κειμένου προβλήματος ακοής</RemoveTextForHi>
-        <VisualSync>Οπτικός συγχρονισμός</VisualSync>
-        <SpellCheck>Ορθογραφικός έλεγχος</SpellCheck>
-        <NetflixQualityCheck>Έλεγχος ποιότητας Netflix</NetflixQualityCheck>
-        <Settings>Ρυθμίσεις</Settings>
-        <Help>Βοήθεια</Help>
-        <ShowHideWaveform>Εμφάνιση/απόκρυψη κυματομορφής</ShowHideWaveform>
-        <ShowHideVideo>Εμφάνιση/απόκρυψη βίντεο</ShowHideVideo>
-      </ToolBar>
-      <ContextMenu>
-        <SizeAllColumnsToFit>Αλλαγή μεγέθους στηλών για να χωρούν</SizeAllColumnsToFit>
-        <SetStyle>Ορισμός στυλ</SetStyle>
-<<<<<<< HEAD
-        <SetActor>Ορισμός ηθοποιού</SetActor>
-        <SetOverrideTagsEtc>Ορισμός ετικετών παράκαμψης κτλ.</SetOverrideTagsEtc>
-=======
-        <SetActor>Ορισμός παράγοντα</SetActor>
->>>>>>> f8e6ce9c
-        <SubStationAlphaStyles>Στυλ Sub Station Alpha…</SubStationAlphaStyles>
-        <AdvancedSubStationAlphaStyles>Προηγμένο στυλ Sub Station Alpha…</AdvancedSubStationAlphaStyles>
-        <TimedTextSetRegion>Timed Text - ορισμός περιοχής</TimedTextSetRegion>
-        <TimedTextSetStyle>Timed Text - ορισμός στυλ</TimedTextSetStyle>
-        <TimedTextStyles>Στυλ Timed Text…</TimedTextStyles>
-        <TimedTextSetLanguage>Timed Text - ορισμός γλώσσας</TimedTextSetLanguage>
-        <SamiSetStyle>Sami - ορισμός κλάσης</SamiSetStyle>
-        <NuendoSetStyle>Nuendo - ορισμός χαρακτήρα</NuendoSetStyle>
-        <Cut>Αποκοπή</Cut>
-        <Copy>Αντιγραφή</Copy>
-        <Paste>Επικόλληση</Paste>
-        <Delete>Διαγραφή</Delete>
-        <SplitLineAtCursorPosition>Διαχωρισμός γραμμής στην θέση του δείκτη</SplitLineAtCursorPosition>
-        <SplitLineAtCursorAndWaveformPosition>Διαχωρισμός γραμμής στη θέση δείκτη/βίντεο</SplitLineAtCursorAndWaveformPosition>
-        <AutoDurationCurrentLine>Αυτόματη διάρκεια (τρέχουσα γραμμή)</AutoDurationCurrentLine>
-        <SelectAll>Επιλογή όλων</SelectAll>
-        <InsertFirstLine>Εισαγωγή γραμμής</InsertFirstLine>
-        <InsertBefore>Πριν</InsertBefore>
-        <InsertAfter>Μετά</InsertAfter>
-        <InsertSubtitleAfter>Υποτίτλου μετά τη γραμμή…</InsertSubtitleAfter>
-        <CopyToClipboard>Αντιγραφή κειμένου στο πρόχειρο</CopyToClipboard>
-        <Column>Στήλη</Column>
-        <ColumnDeleteText>Διαγραφή κειμένου</ColumnDeleteText>
-        <ColumnDeleteTextAndShiftCellsUp>Διαγραφή κειμένου και ανέβασμα κελιών</ColumnDeleteTextAndShiftCellsUp>
-        <ColumnInsertEmptyTextAndShiftCellsDown>Εισαγωγή κενού κειμένου και κατέβασμα κελιών</ColumnInsertEmptyTextAndShiftCellsDown>
-        <ColumnInsertTextFromSubtitle>Εισαγωγή κειμένου από υπότιτλο…</ColumnInsertTextFromSubtitle>
-        <ColumnImportTextAndShiftCellsDown>Εισαγωγή κειμένου και κατέβασμα κελιών</ColumnImportTextAndShiftCellsDown>
-        <ColumnPasteFromClipboard>Επικόλληση από το πρόχειρο…</ColumnPasteFromClipboard>
-        <ColumnTextUp>Κείμενο πάνω</ColumnTextUp>
-        <ColumnTextDown>Κείμενο κάτω</ColumnTextDown>
-        <ColumnCopyOriginalTextToCurrent>Αντιγραφή κειμένου από το αρχικό στο τρέχων</ColumnCopyOriginalTextToCurrent>
-        <Split>Διαχωρισμός</Split>
-        <MergeSelectedLines>Συγχώνευση γραμμών</MergeSelectedLines>
-        <MergeSelectedLinesAsDialog>Συγχώνευση γραμμών ως διάλογο</MergeSelectedLinesAsDialog>
-        <MergeWithLineBefore>Συγχώνευση με τη γραμμή πριν</MergeWithLineBefore>
-        <MergeWithLineAfter>Συγχώνευση με τη γραμμή μετά</MergeWithLineAfter>
-        <ExtendToLineBefore>Επέκταση στην προηγούμενη γραμμή</ExtendToLineBefore>
-        <ExtendToLineAfter>Επέκταση στην επόμενη γραμμή</ExtendToLineAfter>
-        <RemoveFormatting>Αφαίρεση μορφοποίησης</RemoveFormatting>
-        <RemoveFormattingAll>Αφαίρεση όλης της μορφοποίησης</RemoveFormattingAll>
-        <RemoveFormattingBold>Αφαίρεση έντονων</RemoveFormattingBold>
-        <RemoveFormattingItalic>Αφαίρεση πλαγιαστών</RemoveFormattingItalic>
-        <RemoveFormattingUnderline>Αφαίρεση υπογράμμισης</RemoveFormattingUnderline>
-        <RemoveFormattingColor>Αφαίρεση χρώματος</RemoveFormattingColor>
-        <RemoveFormattingFontName>Αφαίρεση ονόματος γραμματοσειράς</RemoveFormattingFontName>
-        <RemoveFormattingAlignment>Αφαίρεση στοίχισης</RemoveFormattingAlignment>
-        <Underline>Υπογράμμιση</Underline>
-        <Box>Πλαίσιο</Box>
-        <Color>Χρώμα…</Color>
-        <FontName>Όνομα γραμματοσειράς…</FontName>
-        <Superscript>Εκθέτης</Superscript>
-        <Subscript>Δείκτης</Subscript>
-        <Alignment>Στοίχιση…</Alignment>
-        <AutoBalanceSelectedLines>Αυτόματη ισορρόπηση γραμμών…</AutoBalanceSelectedLines>
-        <RemoveLineBreaksFromSelectedLines>Αφαίρεση διάσπασης των γραμμών…</RemoveLineBreaksFromSelectedLines>
-        <TypewriterEffect>Εφέ γραφομηχανής…</TypewriterEffect>
-        <KaraokeEffect>Εφέ καραόκε…</KaraokeEffect>
-        <ShowSelectedLinesEarlierLater>Εμφάνιση γραμμών νωρίτερα/αργότερα…</ShowSelectedLinesEarlierLater>
-        <VisualSyncSelectedLines>Οπτικός συγχρονισμός γραμμών…</VisualSyncSelectedLines>
-        <GoogleAndMicrosoftTranslateSelectedLine>Μετάφραση αρχικής γραμμής μέσω Google/Bing</GoogleAndMicrosoftTranslateSelectedLine>
-        <TranslateSelectedLines>Μετάφραση γραμμών…</TranslateSelectedLines>
-        <AdjustDisplayDurationForSelectedLines>Προσαρμογή διαρκειών γραμμών…</AdjustDisplayDurationForSelectedLines>
-        <ApplyDurationLimitsForSelectedLines>Εφαρμογή ορίων διάρκειας επιλεγμένων γραμμών…</ApplyDurationLimitsForSelectedLines>
-        <ApplyCustomOverrideTag>Εφαρμογή προσαρμοσμένων ετικετών παράκαμψης…</ApplyCustomOverrideTag>
-        <FixCommonErrorsInSelectedLines>Διόρθωση σφαλμάτων των γραμμών…</FixCommonErrorsInSelectedLines>
-        <ChangeCasingForSelectedLines>Αλλαγή πεζών-κεφαλαίων στις γραμμές…</ChangeCasingForSelectedLines>
-        <SaveSelectedLines>Αποθήκευση γραμμών ως…</SaveSelectedLines>
-        <WebVTTSetNewVoice>Καθορισμός νέας φωνής…</WebVTTSetNewVoice>
-        <WebVTTRemoveVoices>Αφαίρεση φωνών</WebVTTRemoveVoices>
-        <NewActor>Νέος ηθοποιός…</NewActor>
-        <RemoveActors>Αφαίρεση ηθοποιών</RemoveActors>
-        <EditBookmark>Επεξεργασία σημείωσης…</EditBookmark>
-        <RemoveBookmark>Αφαίρεση σημείωσης</RemoveBookmark>
-        <GoToSourceView>Μετάβαση σε πηγαία προβολή</GoToSourceView>
-        <GoToListView>Μετάβαση σε προβολή λίστας</GoToListView>
-      </ContextMenu>
-    </Menu>
-    <Controls>
-      <SubtitleFormat>Μορφή</SubtitleFormat>
-      <FileEncoding>Κωδικοποίηση</FileEncoding>
-      <UndoChangesInEditPanel>Αναίρεση αλλαγών στον πίνακα επεξεργασίας</UndoChangesInEditPanel>
-      <Previous>&lt; Προηγούμενο</Previous>
-      <Next>Επόμενο &gt;</Next>
-      <AutoBreak>&amp;Διάσπαση</AutoBreak>
-      <Unbreak>Συνένωση</Unbreak>
-    </Controls>
-    <VideoControls>
-      <Translate>Μετάφραση</Translate>
-      <CreateAndAdjust>Δημιουργία/προσαρμογή</CreateAndAdjust>
-      <Create>Δημιουργία</Create>
-      <Adjust>Προσαρμογή</Adjust>
-      <SelectCurrentElementWhilePlaying>Επιλογή τρέχοντος υποτίτλου κατά την αναπαραγωγή</SelectCurrentElementWhilePlaying>
-      <AutoRepeat>Αυτόματη επανάληψη</AutoRepeat>
-      <AutoRepeatOn>Ενεργοποίηση</AutoRepeatOn>
-      <AutoRepeatCount>Μετρητής επαναλήψεων</AutoRepeatCount>
-      <AutoContinue>Αυτόματη συνέχιση</AutoContinue>
-      <AutoContinueOn>Ενεργοποίηση</AutoContinueOn>
-      <DelayInSeconds>Καθυστέρηση (δευτ.)</DelayInSeconds>
-      <OriginalText>Αρχικό κείμενο</OriginalText>
-      <Previous>&lt; &amp;Προηγούμενο</Previous>
-      <Stop>&amp;Διακοπή</Stop>
-      <PlayCurrent>&amp;Αναπαραγωγή τρέχοντος</PlayCurrent>
-      <Next>&amp;Επόμενο &gt;</Next>
-      <Playing>Σε αναπαραγωγή…</Playing>
-      <RepeatingLastTime>Επανάληψη… τελευταία φορά</RepeatingLastTime>
-      <RepeatingXTimesLeft>Επανάληψη… {0} φορές που απέμειναν</RepeatingXTimesLeft>
-      <AutoContinueInOneSecond>Αυτόματη συνέχιση σε ένα δευτ.</AutoContinueInOneSecond>
-      <AutoContinueInXSeconds>Αυτόματη συνέχιση σε {0} δευτ.</AutoContinueInXSeconds>
-      <StillTypingAutoContinueStopped>Πληκτρολόγηση σε εξέλιξη… διακοπή αυτόματης συνέχισης</StillTypingAutoContinueStopped>
-      <InsertNewSubtitleAtVideoPosition>&amp;Εισαγωγή νέου υποτίτλου</InsertNewSubtitleAtVideoPosition>
-      <InsertNewSubtitleAtVideoPositionNoTextBoxFocus>Εισαγωγή υποτίτλου στη θέση βίντεο (μη εστίαση πλαισίου)</InsertNewSubtitleAtVideoPositionNoTextBoxFocus>
-      <Auto>Αυτόματη</Auto>
-      <PlayFromJustBeforeText>Αναπαραγωγή &amp;πριν από</PlayFromJustBeforeText>
-      <PlayFromBeginning>Αναπαραγωγή από έναρξη</PlayFromBeginning>
-      <Pause>Παύση</Pause>
-      <GoToSubtitlePositionAndPause>Μετάβαση και παύση</GoToSubtitlePositionAndPause>
-      <SetStartTime>Ορισμός έ&amp;ναρξης</SetStartTime>
-      <SetEndTimeAndGoToNext>Ο&amp;ρισμός λήξης &amp;&amp; μετάβαση</SetEndTimeAndGoToNext>
-      <AdjustedViaEndTime>Προσαρμογή μέσω χρόνου λήξης {0}</AdjustedViaEndTime>
-      <SetEndTime>Ορισμός λή&amp;ξης</SetEndTime>
-      <SetStartTimeAndOffsetTheRest>Ορισμός έναρξ&amp;ης και μετατώπιση των υπολοίπων</SetStartTimeAndOffsetTheRest>
-      <SearchTextOnline>Διαδικτυακή αναζήτηση κειμένου</SearchTextOnline>
-      <GoogleTranslate>Μετάφραση Google</GoogleTranslate>
-      <AutoTranslate>Αυτόματη μετάφραση</AutoTranslate>
-      <GoogleIt>Αναζήτηση</GoogleIt>
-      <SecondsBackShort>&lt;&lt;</SecondsBackShort>
-      <SecondsForwardShort>&gt;&gt;</SecondsForwardShort>
-      <VideoPosition>Θέση βίντεο:</VideoPosition>
-      <TranslateTip>Συμβουλή: Χρησιμοποιήστε &lt;alt+βέλη πάνω/κάτω&gt; για μετάβαση σε προηγούμενο/επόμενο υπότιτλο</TranslateTip>
-      <BeforeChangingTimeInWaveformX>Πριν την αλλαγή χρόνου στην κυματομορφή: {0}</BeforeChangingTimeInWaveformX>
-      <NewTextInsertAtX>Νέο κείμενο εισήχθει στο {0}</NewTextInsertAtX>
-      <Center>Κέντρο</Center>
-      <PlayRate>Ρυθμός αναπαραγωγής (ταχύτητα)</PlayRate>
-    </VideoControls>
-    <SaveChangesToUntitled>Αποθήκευση αλλαγών στο άτιτλο;</SaveChangesToUntitled>
-    <SaveChangesToX>Αποθήκευση αλλαγών στο {0};</SaveChangesToX>
-    <SaveChangesToUntitledOriginal>Αποθήκευση αλλαγών στον αρχικό άτιτλο;</SaveChangesToUntitledOriginal>
-    <SaveChangesToOriginalX>Αποθήκευση αλλαγών στον αρχικό {0};</SaveChangesToOriginalX>
-    <SaveSubtitleAs>Αποθήκευση υποτίτλου ως…</SaveSubtitleAs>
-    <SaveOriginalSubtitleAs>Αποθήκευση αρχικού υποτίτλου ως…</SaveOriginalSubtitleAs>
-    <CannotSaveEmptySubtitle>Αδυναμία αποθήκευσης κενού υποτίτλου</CannotSaveEmptySubtitle>
-    <NoSubtitleLoaded>Μη φορτωμένος υπότιτλος</NoSubtitleLoaded>
-    <VisualSyncSelectedLines>Οπτικός συγχρονισμός - επιλεγμένες γραμμές</VisualSyncSelectedLines>
-    <VisualSyncTitle>Οπτικός συγχρονισμός</VisualSyncTitle>
-    <BeforeVisualSync>Πριν οπτικού συγχρονισμού</BeforeVisualSync>
-    <VisualSyncPerformedOnSelectedLines>Εφαρμόστηκε οπτικός συγχρονισμός στις επιλεγμένες γραμμές</VisualSyncPerformedOnSelectedLines>
-    <VisualSyncPerformed>Εφαρμόστηκε οπτικός συγχρονισμός</VisualSyncPerformed>
-    <FileXIsLargerThan10MB>Το αρχείο {0} είναι μεγαλύτερο από 10 MB</FileXIsLargerThan10MB>
-    <ContinueAnyway>Συνέχιση;</ContinueAnyway>
-    <BeforeLoadOf>Πριν τη φόρτωση του {0}</BeforeLoadOf>
-    <LoadedSubtitleX>Φόρτωση υποτίτλου {0}</LoadedSubtitleX>
-    <LoadedEmptyOrShort>Φόρτωση κενού ή μικρού υποτίτλου {0}</LoadedEmptyOrShort>
-    <FileIsEmptyOrShort>Το αρχείο είναι κενό ή μικρό.</FileIsEmptyOrShort>
-    <FileNotFound>Αδυναμία εύρεσης αρχείου: {0}</FileNotFound>
-    <SavedSubtitleX>Αποθήκευση υποτίτλου {0}</SavedSubtitleX>
-    <SavedOriginalSubtitleX>Αποθήκευση αρχικού υποτίτλου {0}</SavedOriginalSubtitleX>
-    <FileOnDiskModified>Τροποποίηση αρχείου δίσκου</FileOnDiskModified>
-    <OverwriteModifiedFile>Αντικατάσταση του αρχείου {0} που τροποποιήθηκε στο {1} {2}{3}
-με το τρέχον αρχείο που φορτώθηκε από το δίσκο στο {4} {5};</OverwriteModifiedFile>
-    <FileXIsReadOnly>Αδυναμία αποθήκευσης {0}.
-Το αρχείο είναι μόνο για ανάγνωση.</FileXIsReadOnly>
-    <UnableToSaveSubtitleX>Αδυναμία αποθήκευσης του αρχείου υποτίτλου {0}.
-Ο υπότιτλος μοιάζει να είναι άδειος. Προσπαθήστε να τον ξανασώσεται, εάν δουλεύεται σε έγκυρο αρχείο.</UnableToSaveSubtitleX>
-    <FormatXShouldUseUft8>Να χρησιμοποιείται η κωδικοποίηση UTF-8 κατά την αποθήκευση {0} αρχείων.</FormatXShouldUseUft8>
-    <BeforeNew>Πριν από νέο</BeforeNew>
-    <New>Νέο</New>
-    <BeforeConvertingToX>Πριν από μετατροπή σε {0}</BeforeConvertingToX>
-    <ConvertedToX>Μετατράπηκε σε {0}</ConvertedToX>
-    <BeforeShowEarlier>Πριν από εμφάνιση νωρίτερα</BeforeShowEarlier>
-    <BeforeShowLater>Πριν από εμφάνιση αργότερα</BeforeShowLater>
-    <LineNumberX>Γραμμή με αριθμό: {0:#,##0.##}</LineNumberX>
-    <OpenVideoFile>Άνοιγμα βίντεο…</OpenVideoFile>
-    <NewFrameRateUsedToCalculateTimeCodes>Ο νέος ρυθμός καρέ ({0}) χρησιμοποιήθηκε για τον υπολογισμό των κωδικών χρόνου έναρξης/λήξης</NewFrameRateUsedToCalculateTimeCodes>
-    <NewFrameRateUsedToCalculateFrameNumbers>Ο νέος ρυθμός καρέ ({0}) χρησιμοποιήθηκε για τον υπολογισμό των αριθμών καρέ έναρξης/λήξης</NewFrameRateUsedToCalculateFrameNumbers>
-    <FindContinue>Αδυναμία εύρεσης στοιχείου.
-Επανάληψη αναζήτησης από την αρχή;</FindContinue>
-    <FindContinueTitle>Συνέχιση εύρεσης;</FindContinueTitle>
-    <ReplaceContinueNotFound>Αδυναμία εύρεσης στοιχείου.
-Επανάληψη αναζήτησης και αντικατάστασης από την αρχή;</ReplaceContinueNotFound>
-    <ReplaceXContinue>Εύρεση και αντικατάσταση στοιχείου {0} φορά(ες).
-Επανάληψη αναζήτησης και αντικατάστασης από την αρχή;</ReplaceXContinue>
-    <ReplaceContinueTitle>Συνέχιση 'αντικατάστασης';</ReplaceContinueTitle>
-    <SearchingForXFromLineY>Αναζήτηση για '{0}' από αριθμό γραμμής {1}…</SearchingForXFromLineY>
-    <XFoundAtLineNumberY>Εύρεση '{0}' στη γραμμή με αριθμό {1}</XFoundAtLineNumberY>
-    <XNotFound>Αδυναμία εύρεσης '{0}'</XNotFound>
-    <BeforeReplace>Πριν από αντικατάσταση: {0}</BeforeReplace>
-    <MatchFoundX>Εύρεση αντιστοιχίας: {0}</MatchFoundX>
-    <NoMatchFoundX>Αδυναμία εύρεσης αντιστοιχίας: {0}</NoMatchFoundX>
-    <FoundNothingToReplace>Αδυναμία εύρεσης για αντικατάσταση</FoundNothingToReplace>
-    <ReplaceCountX>Αριθμός αντικαταστάσεων: {0}</ReplaceCountX>
-    <NoXFoundAtLineY>Εύρεση αντιστοιχίας στη γραμμή {0}: {1}</NoXFoundAtLineY>
-    <OneReplacementMade>Αντικατάσταση ενός.</OneReplacementMade>
-    <BeforeChangesMadeInSourceView>Πριν των αλλαγν στην προβολή πηγής</BeforeChangesMadeInSourceView>
-    <UnableToParseSourceView>Αδυναμία ανάλυσης κειμένου στην προβολή πηγής.</UnableToParseSourceView>
-    <GoToLineNumberX>Μετάβαση στη γραμμή με αριθμό {0}</GoToLineNumberX>
-    <CreateAdjustChangesApplied>Δημιουργία/προσαρμογή γραμμών εφαρμοσμένων αλλαγών</CreateAdjustChangesApplied>
-    <SelectedLines>επιλεγμένες γραμμές</SelectedLines>
-    <BeforeDisplayTimeAdjustment>Πριν από προσαρμογή χρόνου εμφάνισης</BeforeDisplayTimeAdjustment>
-    <DisplayTimeAdjustedX>Χρόνος εμφάνισης προσαρμόστηκε: {0}</DisplayTimeAdjustedX>
-    <DisplayTimesAdjustedX>Χρόνοι εμφάνισης προσαρμόστηκαν: {0}</DisplayTimesAdjustedX>
-    <StarTimeAdjustedX>Χρόνος έναρξης προσαρμόστηκε: {0}</StarTimeAdjustedX>
-    <BeforeCommonErrorFixes>Πριν από διορθώσεις σφαλμάτων</BeforeCommonErrorFixes>
-    <CommonErrorsFixedInSelectedLines>Διορθώσεις σφαλμάτων επιλεγμένων γραμμών</CommonErrorsFixedInSelectedLines>
-    <CommonErrorsFixed>Σφάλματα διορθώθηκαν</CommonErrorsFixed>
-    <BeforeRenumbering>Πριν επαναρίθμησης</BeforeRenumbering>
-    <RenumberedStartingFromX>Έναρξη επαναρίθμησης από: {0}</RenumberedStartingFromX>
-    <BeforeRemovalOfTextingForHearingImpaired>Πριν από αφαίρεση κειμένου για κωφούς</BeforeRemovalOfTextingForHearingImpaired>
-    <TextingForHearingImpairedRemovedOneLine>Αφαίρεση κειμένου για ανθρώπους με πρόβλημα ακοής: Μία γραμμή</TextingForHearingImpairedRemovedOneLine>
-    <TextingForHearingImpairedRemovedXLines>Αφαίρεση κειμένου για ανθρώπους με πρόβλημα ακοής: {0} γραμμές</TextingForHearingImpairedRemovedXLines>
-    <SubtitleSplitted>Διαχώριση υποτίτλου</SubtitleSplitted>
-    <SubtitleAppendPrompt>Προσάρτηση υποτίτλου στον φορτωμένο υπότιτλο που ίσως
-είναι ήδη συγχρονισμένος με το αρχείο βίντεο. Συνέχιση;</SubtitleAppendPrompt>
-    <SubtitleAppendPromptTitle>Προσάρτηση υποτίτλου</SubtitleAppendPromptTitle>
-    <OpenSubtitleToAppend>Άνοιγμα υποτίτλου για προσάρτηση…</OpenSubtitleToAppend>
-    <AppendViaVisualSyncTitle>Οπτικός συγχρονισμός - προσάρτηση δεύτερου μέρους υποτίτλου</AppendViaVisualSyncTitle>
-    <AppendSynchronizedSubtitlePrompt>Προσάρτηση του συγχρονισμένου υποτίτλου;</AppendSynchronizedSubtitlePrompt>
-    <BeforeAppend>Πριν από προσάρτηση</BeforeAppend>
-    <SubtitleAppendedX>Προσάρτηση υποτίτλου: {0}</SubtitleAppendedX>
-    <SubtitleNotAppended>Ο υπότιτλος δεν προσαρτήστηκε.</SubtitleNotAppended>
-    <GoogleTranslate>Μετάφραση Google</GoogleTranslate>
-    <MicrosoftTranslate>Μετάφραση Bing</MicrosoftTranslate>
-    <BeforeGoogleTranslation>Πριν από μετάφραση Google</BeforeGoogleTranslation>
-    <SelectedLinesTranslated>Μετάφραση επιλεγμένων γρραμμών</SelectedLinesTranslated>
-    <SubtitleTranslated>Μετάφραση υποτίτλου</SubtitleTranslated>
-    <TranslateSwedishToDanish>Μετάφραση φορτωμένου υποτίτλου Σουηδικών σε Δανικά</TranslateSwedishToDanish>
-    <TranslateSwedishToDanishWarning>Μετάφραση φορτωμένου υποτίτλου Σουηδικών σε Δανικά;</TranslateSwedishToDanishWarning>
-    <TranslatingViaNikseDkMt>Μετάφραση μέσω www.nikse.dk/mt…</TranslatingViaNikseDkMt>
-    <BeforeSwedishToDanishTranslation>Πριν από μετάφραση Σουηδικών σε Δανικά</BeforeSwedishToDanishTranslation>
-    <TranslationFromSwedishToDanishComplete>Ολοκλήρωση μετάφρασης Σουηδικών σε Δανικά</TranslationFromSwedishToDanishComplete>
-    <TranslationFromSwedishToDanishFailed>Αποτυχία μετάφρασης Σουηδικών σε Δανικά</TranslationFromSwedishToDanishFailed>
-    <UndoPerformed>Εκτέλεση αναίρεσης</UndoPerformed>
-    <RedoPerformed>Εκτέλεση επανάληψης</RedoPerformed>
-    <NothingToUndo>Τίποτα για αναίρεση</NothingToUndo>
-    <InvalidLanguageNameX>Μη έγκυρο όνομα γλώσσας: {0}</InvalidLanguageNameX>
-    <DoNotDisplayMessageAgain>Απόκρυψη μηνύματος</DoNotDisplayMessageAgain>
-    <NumberOfCorrectedWords>Σύνολο διορθωμένων λέξεων: {0}</NumberOfCorrectedWords>
-    <NumberOfSkippedWords>Σύνολο παραλειπόμενων λέξεων: {0}</NumberOfSkippedWords>
-    <NumberOfCorrectWords>Σύνολο σωστών λέξεων: {0}</NumberOfCorrectWords>
-    <NumberOfWordsAddedToDictionary>Σύνολο πρόσθετων λέξεων στο λεξικό: {0}</NumberOfWordsAddedToDictionary>
-    <NumberOfNameHits>Σύνολο ευρέσεων ονομάτων: {0}</NumberOfNameHits>
-    <SpellCheck>Ορθογραφικός έλεγχος</SpellCheck>
-    <BeforeSpellCheck>Πριν από ορθογραφικό έλεγχο</BeforeSpellCheck>
-    <SpellCheckChangedXToY>Ορθογραφικός έλεγχος: Αλλαγή του '{0}' σε '{1}'</SpellCheckChangedXToY>
-    <BeforeAddingTagX>Πριν από προσθήκη ετικετών '{0}'</BeforeAddingTagX>
-    <TagXAdded>Προσθήκη '{0}' ετικετών</TagXAdded>
-    <LineXOfY>Γραμμή {0} από {1}</LineXOfY>
-    <XLinesSavedAsY>Αποθήκευση {0} γραμμών ως {1}</XLinesSavedAsY>
-    <XLinesDeleted>Διαγραφή {0} γραμμών</XLinesDeleted>
-    <BeforeDeletingXLines>Πριν από διαγραφή {0} γραμμών</BeforeDeletingXLines>
-    <DeleteXLinesPrompt>Διαγραφή {0:#,##0} γραμμών;</DeleteXLinesPrompt>
-    <OneLineDeleted>Γραμμή διαγράφηκε</OneLineDeleted>
-    <BeforeDeletingOneLine>Πριν από διαγραφή μίας γραμμής</BeforeDeletingOneLine>
-    <DeleteOneLinePrompt>Διαγραφή μίας γραμμής;</DeleteOneLinePrompt>
-    <BeforeInsertLine>Πριν από εισαγωγή γραμμής</BeforeInsertLine>
-    <LineInserted>Γραμμή εισήχθη</LineInserted>
-    <BeforeLineUpdatedInListView>Πριν από ενημέρωση γραμμής σε προβολή λίστας</BeforeLineUpdatedInListView>
-    <BeforeSplitLine>Πριν από διαχωρισμό γραμμής</BeforeSplitLine>
-    <LineSplitted>Γραμμή διαχωρίστηκε</LineSplitted>
-    <BeforeMergeLines>Πριν από συγχώνευση γραμμών</BeforeMergeLines>
-    <LinesMerged>Γραμμές συγχωνεύτηκαν</LinesMerged>
-    <MergeSentences>Συγχώνευση προτάσεων…</MergeSentences>
-    <MergeSentencesXLines>Συγχώνευση προτάσεων - συγχωνευμένες γραμμές: {0}</MergeSentencesXLines>
-    <BeforeSettingColor>Πριν από ρύθμιση χρώματος</BeforeSettingColor>
-    <BeforeSettingFontName>Πριν από ρύθμιση ονόματος γραμματοσειράς</BeforeSettingFontName>
-    <BeforeTypeWriterEffect>Πριν από εφέ γραφομηχανής</BeforeTypeWriterEffect>
-    <BeforeKaraokeEffect>Πριν από εφέ καραόκε</BeforeKaraokeEffect>
-    <BeforeImportingDvdSubtitle>Πριν από εισαγωγή υποτίτλων από DVD</BeforeImportingDvdSubtitle>
-    <OpenSubtitleVideoFile>Άνοιγμα υποτίτλου από βίντεο…</OpenSubtitleVideoFile>
-    <VideoFiles>Αρχεία βίντεο</VideoFiles>
-    <NoSubtitlesFound>Αδυναμία εύρεσης υποτίτλων</NoSubtitlesFound>
-    <NotAValidMatroskaFileX>Μη έγκυρο αρχείο Matroska: {0}</NotAValidMatroskaFileX>
-    <BlurayNotSubtitlesFound>Το αρχείο Blu-ray .sup δεν περιέχει υποτίτλους ή περιέχει σφάλματα. Προσπαθήστε ξανά.</BlurayNotSubtitlesFound>
-    <ImportingChapters>Εισαγωγή κεφαλαίων…</ImportingChapters>
-    <XChaptersImported>{0} κεφάλαια εισήχθησαν</XChaptersImported>
-    <ParsingMatroskaFile>Ανάλυση αρχείου Matroska. Παρακαλώ, περιμένετε.</ParsingMatroskaFile>
-    <ParsingTransportStreamFile>Ανάλυση αρχείου Trasport Stream. Παρακαλώ, περιμένετε.</ParsingTransportStreamFile>
-    <BeforeImportFromMatroskaFile>Πριν από εισαγωγή υποτίτλου από αρχείο Matroska</BeforeImportFromMatroskaFile>
-    <SubtitleImportedFromMatroskaFile>Εισαγωγή υποτίτλου από αρχείο Matroska</SubtitleImportedFromMatroskaFile>
-    <DropFileXNotAccepted>Απόρριψη συρμένου αρχείου '{0}' - το αρχείο είναι πολύ μεγάλο</DropFileXNotAccepted>
-    <DropOnlyOneFile>Μπορείτε να σύρετε μόνο ένα αρχείο</DropOnlyOneFile>
-    <OpenAnsiSubtitle>Άνοιγμα υποτίτλου…</OpenAnsiSubtitle>
-    <BeforeChangeCasing>Πριν από αλλαγή πεζών-κεφαλαίων</BeforeChangeCasing>
-    <CasingCompleteMessageNoNames>Σύνολο γραμμών με αλλαγή πεζών-κεφαλαίων: {0}/{1}</CasingCompleteMessageNoNames>
-    <CasingCompleteMessageOnlyNames>Σύνολο γραμμών με αλλαγή πεζών-κεφαλαίων με ονόματα: {0}/{1}</CasingCompleteMessageOnlyNames>
-    <CasingCompleteMessage>Σύνολο γραμμών με αλλαγή πεζών-κεφαλαίων: {0}/{1}, αλλαγή πεζών-κεφαλαίων με ονόματα: {2}</CasingCompleteMessage>
-    <BeforeChangeFrameRate>Πριν από αλλαγή ρυθμού καρέ</BeforeChangeFrameRate>
-    <BeforeAdjustSpeedInPercent>Πριν από προσαρμογή ταχύτητας σε ποσοστό</BeforeAdjustSpeedInPercent>
-    <FrameRateChangedFromXToY>Αλλαγή ρυθμού καρέ από {0} σε {1}</FrameRateChangedFromXToY>
-    <IdxFileNotFoundWarning>Αδυναμία εύρεσης {0}. Εισαγωγή αρχείου VobSub;</IdxFileNotFoundWarning>
-    <InvalidVobSubHeader>Μη έγκυρη κεφαλίδα του αρχείου VobSub: {0}</InvalidVobSubHeader>
-    <OpenVobSubFile>Άνοιγμα υποτίτλου VobSub (sub/idx)…</OpenVobSubFile>
-    <VobSubFiles>Αρχεία υποτίτλων VobSub</VobSubFiles>
-    <OpenBluRaySupFile>Άνοιγμα αρχείου Blu-ray .sup…</OpenBluRaySupFile>
-    <BluRaySupFiles>Αρχεία Blu-ray .sup</BluRaySupFiles>
-    <BeforeImportingVobSubFile>Πριν από εισαγωγή υποτίτλου VobSub</BeforeImportingVobSubFile>
-    <BeforeImportingBluRaySupFile>Πριν από εισαγωγή αρχείου Blu-ray sup</BeforeImportingBluRaySupFile>
-    <BeforeImportingBdnXml>Πριν από εισαγωγή αρχείου BDN xml</BeforeImportingBdnXml>
-    <BeforeShowSelectedLinesEarlierLater>Πριν από εμφάνιση γραμμών νωρίτερα/αργότερα</BeforeShowSelectedLinesEarlierLater>
-    <ShowAllLinesXSecondsLinesEarlier>Εμφάνιση όλων των γραμμών {0:0.0##} δευτερόλεπτα νωρίτερα</ShowAllLinesXSecondsLinesEarlier>
-    <ShowAllLinesXSecondsLinesLater>Εμφάνιση όλων των γραμμών {0:0.0##} δευτερόλεπτα αργότερα</ShowAllLinesXSecondsLinesLater>
-    <ShowSelectedLinesXSecondsLinesEarlier>Εμφάνιση γραμμών {0:0.0##} δευτερόλεπτα νωρίτερα</ShowSelectedLinesXSecondsLinesEarlier>
-    <ShowSelectedLinesXSecondsLinesLater>Εμφάνιση γραμμών {0:0.0##} δευτερόλεπτα αργότερα</ShowSelectedLinesXSecondsLinesLater>
-    <ShowSelectionAndForwardXSecondsLinesEarlier>Εμφάνιση επιλογής και προώθηση {0:0.0##} δευτερόλεπτα νωρίτερα</ShowSelectionAndForwardXSecondsLinesEarlier>
-    <ShowSelectionAndForwardXSecondsLinesLater>Εμφάνιση επιλογής και προώθηση {0:0.0##} δευτερόλεπτα αργότερα</ShowSelectionAndForwardXSecondsLinesLater>
-    <DoubleWordsViaRegEx>Διπλές λέξεις μέσω τυπικής έκφρασης {0}</DoubleWordsViaRegEx>
-    <BeforeSortX>Πριν από ταξινόμηση: {0}</BeforeSortX>
-    <SortedByX>Ταξινόμηση κατά: {0}</SortedByX>
-    <BeforeAutoBalanceSelectedLines>Πριν από αυτόματη ισορρόπηση γραμμών</BeforeAutoBalanceSelectedLines>
-    <NumberOfLinesAutoBalancedX>Σύνολο αυτόματων ισορροπημένων γραμμών: {0}</NumberOfLinesAutoBalancedX>
-    <BeforeRemoveLineBreaksInSelectedLines>Πριν από αφαίρεση διάσπασης επιλεγμένων γραμμών</BeforeRemoveLineBreaksInSelectedLines>
-    <NumberOfWithRemovedLineBreakX>Σύνολο γραμμών που αφαιρέθηκαν διασπάσεις γραμμής: {0}</NumberOfWithRemovedLineBreakX>
-    <BeforeMultipleReplace>Πριν από πολλαπλή αντικατάσταση</BeforeMultipleReplace>
-    <NumberOfLinesReplacedX>Σύνολο γραμμών αντικαταστημένου κειμένου: {0}</NumberOfLinesReplacedX>
-    <NameXAddedToNameList>Προσθήκη ονόματος '{0}' στη λίστα ονομάτων</NameXAddedToNameList>
-    <NameXNotAddedToNameList>Μη προσθήκη ονόματος '{0}' στη λίστα ονομάτων</NameXNotAddedToNameList>
-    <WordXAddedToUserDic>Προσθήκη λέξης '{0}' στο λεξικό χρήστη</WordXAddedToUserDic>
-    <WordXNotAddedToUserDic>Μη προσθήκη λέξης '{0}' στο λεξικό χρήστη</WordXNotAddedToUserDic>
-    <OcrReplacePairXAdded>Τα ζεύγη των λιστών αντικατάστασης του OCR '{0} -&gt; {1}' προστέθηκαν στις λίστες αντικατάστασης του OCR</OcrReplacePairXAdded>
-    <OcrReplacePairXNotAdded>Τα ζεύγη των λιστών αντικατάστασης του OCR '{0} -&gt; {1}' δεν προστέθηκαν στις λίστες αντικατάστασης του OCR</OcrReplacePairXNotAdded>
-    <XLinesSelected>Επιλογή {0} γραμμών</XLinesSelected>
-    <UnicodeMusicSymbolsAnsiWarning>Ο υπότιτλος περιέχει Unicode μουσικές νότες.
-Αν αποθηκευτεί χρησιμοποιώντας κωδικοποίηση ANSI θα χαθούν. Συνέχιση αποθήκευσης;</UnicodeMusicSymbolsAnsiWarning>
-    <NegativeTimeWarning>Ο υπότιτλος περιέχει αρνητικούς κωδικούς χρόνου. Συνέχιση αποθήκευσης;</NegativeTimeWarning>
-    <BeforeMergeShortLines>Πριν από συγχώνευση μικρών γραμμών</BeforeMergeShortLines>
-    <MergedShortLinesX>Σύνολο συγχωνευμένων γραμμών: {0}</MergedShortLinesX>
-    <BeforeSplitLongLines>Πριν από διαχωρισμό μεγάλων γραμμών</BeforeSplitLongLines>
-    <LongLinesSplitX>Σύνολο διαχωρισμένων γραμμών: {0}</LongLinesSplitX>
-    <BeforeDurationsBridgeGap>Πριν την ένωση μικρών κενών</BeforeDurationsBridgeGap>
-    <BeforeSetMinimumDisplayTimeBetweenParagraphs>Πριν από ορισμό ελάχιστου χρόνου εμφάνισης μεταξύ υποτίτλων</BeforeSetMinimumDisplayTimeBetweenParagraphs>
-    <XMinimumDisplayTimeBetweenParagraphsChanged>Σύνολο γραμμών αλλαγής ελάχιστου χρόνου εμφάνισης μεταξύ υποτίτλων: {0}</XMinimumDisplayTimeBetweenParagraphsChanged>
-    <BeforeImportText>Πριν από εισαγωγή απλού κειμένου</BeforeImportText>
-    <TextImported>Εισαγωγή κειμένου</TextImported>
-    <BeforePointSynchronization>Πριν από συγχρονισμό σημείων</BeforePointSynchronization>
-    <PointSynchronizationDone>Ολοκλήρωση συγχρονισμού σημείων</PointSynchronizationDone>
-    <BeforeTimeCodeImport>Πριν από εισαγωγή κωδικών χρόνου</BeforeTimeCodeImport>
-    <TimeCodeImportedFromXY>Εισαγωγή κωδικών χρόνων από {0}: {1}</TimeCodeImportedFromXY>
-    <BeforeInsertSubtitleAtVideoPosition>Πριν από εισαγωγή υποτίτλου στη θέση βίντεο</BeforeInsertSubtitleAtVideoPosition>
-    <BeforeSetStartTimeAndOffsetTheRest>Πριν ορισμού χρόνου έναρξης και μετατόπισης</BeforeSetStartTimeAndOffsetTheRest>
-    <BeforeSetEndTimeAndOffsetTheRest>Πριν ορισμού χρόνου λήξης και μετατόπισης</BeforeSetEndTimeAndOffsetTheRest>
-    <BeforeSetEndAndVideoPosition>Πριν ορισμού χρόνου λήξης στη θέση βίντεο και αυτόματος υπολογισμός έναρξης</BeforeSetEndAndVideoPosition>
-    <ContinueWithCurrentSpellCheck>Συνέχιση τρέχοντος ορθογραφικού ελέγχου;</ContinueWithCurrentSpellCheck>
-    <CharactersPerSecond>Χαρακτήρες/δευτ.: {0:0.00}</CharactersPerSecond>
-    <GetFrameRateFromVideoFile>Λήψη ρυθμού καρέ από αρχείο βίντεο</GetFrameRateFromVideoFile>
-    <NetworkMessage>Νέο μήνυμα: {0} ({1}): {2}</NetworkMessage>
-    <NetworkUpdate>Γραμμή ενημερώθηκε: {0} ({1}): Δείκτης={2}, Κείμενο={3}</NetworkUpdate>
-    <NetworkInsert>Γραμμή εισήχθη: {0} ({1}): Δείκτης={2}, Κείμενο={3}</NetworkInsert>
-    <NetworkDelete>Γραμμή διαγράφηκε: {0} ({1}): Δείκτης={2}</NetworkDelete>
-    <NetworkNewUser>Νέος χρήστης: {0} ({1})</NetworkNewUser>
-    <NetworkByeUser>Αντίο {0} ({1})</NetworkByeUser>
-    <NetworkUnableToConnectToServer>Αδυναμία σύνδεσης στον διακομιστή: {0}</NetworkUnableToConnectToServer>
-    <UserAndAction>Χρήστης/ενέργεια</UserAndAction>
-    <NetworkMode>Λειτουργία δικτύου</NetworkMode>
-    <XStartedSessionYAtZ>{0}: Έναρξη συνεδρίας {1} στο {2}</XStartedSessionYAtZ>
-    <OpenOtherSubtitle>Άνοιγμα άλλου υποτίτλου</OpenOtherSubtitle>
-    <BeforeToggleDialogDashes>Πριν την εναλλαγή παυλών διαλόγου</BeforeToggleDialogDashes>
-    <ExportPlainTextAs>Εξαγωγή απλού αρχείου κειμένου ως</ExportPlainTextAs>
-    <TextFiles>Αρχεία κειμένου</TextFiles>
-    <SubtitleExported>Εξαγωγή υποτίτλου</SubtitleExported>
-    <LineNumberXErrorReadingFromSourceLineY>Γραμμή {0} - σφάλμα ανάγνωσης: {1}</LineNumberXErrorReadingFromSourceLineY>
-    <LineNumberXErrorReadingTimeCodeFromSourceLineY>Γραμμή {0} - σφάλμα ανάγνωσης κωδικού χρόνου: {1}</LineNumberXErrorReadingTimeCodeFromSourceLineY>
-    <LineNumberXExpectedNumberFromSourceLineY>Γραμμή {0} - αναμενόμενος αριθμός υποτίτλου: {1}</LineNumberXExpectedNumberFromSourceLineY>
-    <LineNumberXExpectedEmptyLine>Γραμμή {0} - αναμενόμενη κενή γραμμή, αλλά βρέθηκε αριθμός και κωδικός χρόνου (παραλειπόμενος αριθμός): {1}</LineNumberXExpectedEmptyLine>
-    <BeforeGuessingTimeCodes>Πριν τον υπολογισμό κωδικών χρόνου</BeforeGuessingTimeCodes>
-    <BeforeAutoDuration>Πριν την αυτόματη διάρκεια επιλεγμένων γραμμών</BeforeAutoDuration>
-    <BeforeColumnPaste>Πριν την επικόλληση στήλης</BeforeColumnPaste>
-    <BeforeColumnDelete>Πριν την διαγραφή στήλης</BeforeColumnDelete>
-    <BeforeColumnImportText>Πριν την εισαγωγή κειμένου στήλης</BeforeColumnImportText>
-    <BeforeColumnShiftCellsDown>Πριν την μετατόπιση των κελιών στήλης κάτω</BeforeColumnShiftCellsDown>
-    <BeforeX>Πριν: {0}</BeforeX>
-    <LinesUpdatedX>Γραμμές ενημερώθηκαν: {0}</LinesUpdatedX>
-    <ErrorLoadingPluginXErrorY>Σφάλμα φόρτωσης πρόσθετου: {0}: {1}</ErrorLoadingPluginXErrorY>
-    <BeforeRunningPluginXVersionY>Πριν την εκτέλεση πρόσθετου: {0}: {1}</BeforeRunningPluginXVersionY>
-    <UnableToReadPluginResult>Αδυναμία ανάγνωσης αποτελέσματος υποτίτλου από το πρόσθετο.</UnableToReadPluginResult>
-    <UnableToCreateBackupDirectory>Αδυναμία δημιουργίας φακέλου αντίγραφου ασφαλείας {0}: {1}</UnableToCreateBackupDirectory>
-    <BeforeDisplaySubtitleJoin>Πριν την ένωση υποτίτλων</BeforeDisplaySubtitleJoin>
-    <SubtitlesJoined>Υπότιτλοι ενώθηκαν</SubtitlesJoined>
-    <StatusLog>Κατάσταση αρχείου καταγραφής</StatusLog>
-    <XSceneChangesImported>Εισαγωγή {0} αλλαγών σκηνής</XSceneChangesImported>
-    <PluginXExecuted>Εκτέλεση πρόσθετου '{0}'.</PluginXExecuted>
-    <NotAValidXSubFile>Μη έγκυρο αρχείο XSub.</NotAValidXSubFile>
-    <BeforeMergeLinesWithSameText>Πριν από συγχώνευση γραμμών ίδιου κειμένου</BeforeMergeLinesWithSameText>
-    <ImportTimeCodesDifferentNumberOfLinesWarning>Ο υπότιτλος με τους κώδικες χρόνου έχει διαφορετικό αριθμό γραμμών ({0}) από τον τρέχων υπότιτλο ({1}).
-Συνέχιση;</ImportTimeCodesDifferentNumberOfLinesWarning>
-    <ParsingTransportStream>Ανάλυση αρχείου TS. Παρακαλώ, περιμένετε.</ParsingTransportStream>
-    <XPercentCompleted>Πρόοδος {0}%</XPercentCompleted>
-    <NextX>Επόμενο: {0}</NextX>
-    <PromptInsertSubtitleOverlap>Η προσθήκη υποτίτλου στη θέση κυματομορφής
-θα προκαλέσει επικάλυψη. Συνέχιση;</PromptInsertSubtitleOverlap>
-    <SubtitleContainsNegativeDurationsX>Εύρεση αρνητικής διάρκειας γραμμών: {0}</SubtitleContainsNegativeDurationsX>
-    <SetPlayRateX>Ορισμός ρυθμού αναπαραγωγής σε {0}%</SetPlayRateX>
-    <ErrorLoadIdx>Αδυναμία ανάγνωσης/επεξεργασίας αρχείων .idx. Τα αρχεία .idx είναι μέλη από τα ζεύγη idx/sub αρχείων (γνωστά ως VobSub)
-και ο Subtitle Edit δεν μπορεί να ανοίξει αρχείο .sub.</ErrorLoadIdx>
-    <ErrorLoadRar>Πιθανό συμπιεσμένο αρχείο .rar. Το Subtitle Edit δεν μπορεί να ανοίξει συμπιεσμένα αρχεία.</ErrorLoadRar>
-    <ErrorLoadZip>Πιθανό συμπιεσμένο αρχείο .zip. Το Subtitle Edit δεν μπορεί να ανοίξει συμπιεσμένα αρχεία.</ErrorLoadZip>
-    <ErrorLoad7Zip>Πιθανό συμπιεσμένο αρχείο 7-Zip. Το Subtitle Edit δεν μπορεί να ανοίξει συμπιεσμένα αρχεία.</ErrorLoad7Zip>
-    <ErrorLoadPng>Πιθανό αρχείο εικόνας PNG. Το Subtitle Edit δεν μπορεί να ανοίξει αρχεία PNG.</ErrorLoadPng>
-    <ErrorLoadJpg>Πιθανό αρχείο εικόνας JPG. Το Subtitle Edit δεν μπορεί να ανοίξει αρχεία JPG.</ErrorLoadJpg>
-    <ErrorLoadSrr>Πιθανό αρχείο .srr. Όχι αρχείο υποτίτλου.</ErrorLoadSrr>
-    <ErrorLoadTorrent>Πιθανό αρχείο BitTorrent. Όχι αρχείο υποτίτλου.</ErrorLoadTorrent>
-    <ErrorLoadBinaryZeroes>Συγγνώμη. Το αρχείο περιέχει μόνο δυαδικά μηδενικά.
-Αν είναι επεξεργασμένο με το Subtitle Edit, ίσως βρείτε αντίγραφο ασφαλείας μέσω της επιλογής Αρχείο -&gt; Επαναφορά αντίγραφου ασφαλείας.</ErrorLoadBinaryZeroes>
-    <ErrorDirectoryDropNotAllowed>Το σύρσιμο φακέλων δεν υποστηρίζεται.</ErrorDirectoryDropNotAllowed>
-    <NoSupportEncryptedVobSub>Το κρυπτογραφημένο περιεχόμενο VobSub δεν υποστηρίζεται.</NoSupportEncryptedVobSub>
-    <NoSupportHereBluRaySup>Τα αρχεία Blu-ray sup δεν υποστηρίζονται.</NoSupportHereBluRaySup>
-    <NoSupportHereDvdSup>Τα αρχεία DVD sup δεν υποστηρίζονται.</NoSupportHereDvdSup>
-    <NoSupportHereVobSub>Τα αρχεία VoSub δεν υποστηρίζονται.</NoSupportHereVobSub>
-    <NoSupportHereDivx>Τα αρχεία Divx δεν υποστηρίζονται.</NoSupportHereDivx>
-    <NoChapters>Αδυναμία εύρεσης κεφαλαίων βίντεο.</NoChapters>
-    <DarkThemeRestart>Επανεκκινήστε το Subtitle Edit για τη χρήση του σκούρου θέματος.</DarkThemeRestart>
-  </Main>
-  <MatroskaSubtitleChooser>
-    <Title>Επιλογή υποτίτλου από αρχείο Matroska</Title>
-    <TitleMp4>Επιλογή υπότιτλου από αρχείο MP4</TitleMp4>
-    <PleaseChoose>Εύρεση περισσοτέρων του ενός υποτίτλων.
-Παρακαλώ, επιλέξτε.</PleaseChoose>
-    <TrackXLanguageYTypeZ>Κομμάτι {0} - γλώσσα: {1} - τύπος: {2}</TrackXLanguageYTypeZ>
-  </MatroskaSubtitleChooser>
-  <MeasurementConverter>
-    <Title>Μετατροπέας μονάδων μέτρησης</Title>
-    <ConvertFrom>Μετατροπή από</ConvertFrom>
-    <ConvertTo>Μετατροπή σε</ConvertTo>
-    <CopyToClipboard>Αντιγραφή στο πρόχειρο</CopyToClipboard>
-    <CloseOnInsert>Κλείσιμο στην προσθήκη</CloseOnInsert>
-    <Length>Μήκος</Length>
-    <Mass>Μάζα</Mass>
-    <Volume>Όγκος</Volume>
-    <Area>Έκταση</Area>
-    <Time>Χρόνος</Time>
-    <Temperature>Θερμοκρασία</Temperature>
-    <Velocity>Ταχύτητα</Velocity>
-    <Force>Ισχύς</Force>
-    <Energy>Ενέργεια</Energy>
-    <Power>Ρεύμα</Power>
-    <Pressure>Πίεση</Pressure>
-    <Kilometers>Χιλιόμετρα</Kilometers>
-    <Meters>Μέτρα</Meters>
-    <Centimeters>Εκατοστά</Centimeters>
-    <Millimeters>Χιλιοστά</Millimeters>
-    <Micrometers>Μικρόμετρα</Micrometers>
-    <Nanometers>Νανόμετρα</Nanometers>
-    <Angstroms>Άνγκστρομα</Angstroms>
-    <MilesTerrestial>Μίλια</MilesTerrestial>
-    <MilesNautical>Ναυτικά μίλια</MilesNautical>
-    <Yards>Γιάρδες</Yards>
-    <Feet>Πόδια</Feet>
-    <Inches>Ίντσες</Inches>
-    <Chains>Τσέιν (μήκος)</Chains>
-    <Fathoms>Οργιές</Fathoms>
-    <Hands>Δείκτες</Hands>
-    <Rods>Ράβδοι</Rods>
-    <Spans>Ανοίγματα</Spans>
-    <LongTonnes>Τόνοι (ΗΒ)</LongTonnes>
-    <ShortTonnes>Τόνοι (ΗΠΑ)</ShortTonnes>
-    <Tonnes>Τόνοι</Tonnes>
-    <Kilos>Κιλά</Kilos>
-    <Grams>Γραμμάρια</Grams>
-    <Milligrams>Χιλιόγραμμα</Milligrams>
-    <Micrograms>Μικρογραμμάρια</Micrograms>
-    <Pounds>Λίβρες</Pounds>
-    <Ounces>Ουγγιές</Ounces>
-    <Carats>Καράτια</Carats>
-    <Drams>Δράμια</Drams>
-    <Grains>Κόκοι</Grains>
-    <Stones>Κιλά (βάρος σώματος)</Stones>
-    <CubicKilometers>Κυβικά χιλιόμετρα</CubicKilometers>
-    <CubicMeters>Κυβικά μέτρα</CubicMeters>
-    <Litres>Λίτρα</Litres>
-    <CubicCentimeters>Κυβικά εκατοστά</CubicCentimeters>
-    <CubicMillimeters>Κυβικά χιλιοστά</CubicMillimeters>
-    <CubicMiles>Κυβικά μίλια</CubicMiles>
-    <CubicYards>Κυβικές γιάρδες</CubicYards>
-    <CubicFTs>Κυβικά πόδια</CubicFTs>
-    <CubicInches>Κυβικές ίντσες</CubicInches>
-    <OilBarrels>Βαρέλια πετρελαίου</OilBarrels>
-    <GallonUS>Γαλόνι (ΗΠΑ)</GallonUS>
-    <QuartsUS>Λίτρα (ΗΠΑ)</QuartsUS>
-    <PintsUS>Πίντες (ΗΠΑ)</PintsUS>
-    <FluidOuncesUS>Ουγγιές υγρών (ΗΠΑ)</FluidOuncesUS>
-    <Bushels>Μόδια</Bushels>
-    <Pecks>Πεκς (μονάδα μέτρησης στερεών)</Pecks>
-    <GallonsUK>Γαλόνια (ΗΒ)</GallonsUK>
-    <QuartsUK>Λίτρα (ΗΒ)</QuartsUK>
-    <PintsUK>Πίντες (ΗΒ)</PintsUK>
-    <FluidOuncesUK>Ουγγιές υγρών (ΗΒ)</FluidOuncesUK>
-    <SquareKilometers>Τετραγωνικά χιλιόμετρα</SquareKilometers>
-    <SquareMeters>Τετραγωνικά μέτρα</SquareMeters>
-    <SquareCentimeters>Τετραγωνικά εκατοστά</SquareCentimeters>
-    <SquareMillimeters>Τετραγωνικά χιλιοστά</SquareMillimeters>
-    <SquareMiles>Τετραγωνικά μίλια</SquareMiles>
-    <SquareYards>Τετραγωνικές γιάρδες</SquareYards>
-    <SquareFTs>Τετραγωνικά πόδια</SquareFTs>
-    <SquareInches>Τετραγωνικές ίντσες</SquareInches>
-    <Hectares>Εκτάρια</Hectares>
-    <Acres>Στρέμματα</Acres>
-    <Ares>Άρια</Ares>
-    <Hours>¨Ωρες</Hours>
-    <Minutes>Λεπτά</Minutes>
-    <Seconds>Δευτερόλεπτα</Seconds>
-    <Milliseconds>Χιλιοστά δευτερολέπτου</Milliseconds>
-    <Microseconds>Μικροδευτερόλεπτα</Microseconds>
-    <Fahrenheit>Φαρενάιτ</Fahrenheit>
-    <Celsius>Κελσίου</Celsius>
-    <Kelvin>Κέλβιν</Kelvin>
-    <KilometersPerHour>Χλμ/ώρα</KilometersPerHour>
-    <MetersPerSecond>Μέτρα/δευτερόλεπτο</MetersPerSecond>
-    <MilesPerHour>Μίλια/ώρα</MilesPerHour>
-    <YardsPerMinute>Γιάρδες/λεπτό</YardsPerMinute>
-    <FTsPerSecond>Πόδια/δευτερόλεπτο</FTsPerSecond>
-    <Knots>Κόμβοι</Knots>
-    <PoundsForce>Λίβρες ισχύος</PoundsForce>
-    <Newtons>Νιούτον</Newtons>
-    <KilosForce>Κιλά ισχύος</KilosForce>
-    <Jouls>Τζάουλ</Jouls>
-    <Calories>Θερμίδες</Calories>
-    <Ergs>Έργια</Ergs>
-    <ElectronVolts>Ηλεκτρονιοβόλτ</ElectronVolts>
-    <Btus>BTU</Btus>
-    <Watts>Βατ</Watts>
-    <Horsepower>Ιπποδύναμη</Horsepower>
-    <Atmospheres>Ατμόσφαιρες</Atmospheres>
-    <Bars>Μπαρ</Bars>
-    <Pascals>Πασκάλ</Pascals>
-    <MillimetersOfMercury>Χιλιοστά υδραργύρου (πίεση)</MillimetersOfMercury>
-    <PoundPerSquareInch>Λίβρες ισχύος ανά τετραγωνική ίντσα</PoundPerSquareInch>
-    <KilogramPerSquareCentimeter>Κιλά ισχύος ανά τετραγωνικό εκατοστό</KilogramPerSquareCentimeter>
-    <KiloPascals>Κιλοπασκάλ</KiloPascals>
-  </MeasurementConverter>
-  <MergeDoubleLines>
-    <Title>Συγχώνευση γραμμών με ίδιο κείμενο</Title>
-    <MaxMillisecondsBetweenLines>Μέγιστα χιλ. δευτερολέπτου μεταξύ των γραμμών</MaxMillisecondsBetweenLines>
-    <IncludeIncrementing>Συμπερίληψη προσαυξημένων γραμμών</IncludeIncrementing>
-  </MergeDoubleLines>
-  <MergedShortLines>
-    <Title>Συγχώνευση μικρών γραμμών</Title>
-    <MaximumCharacters>Μέγιστος αριθμός χαρακτήρων ανα παράγραφο</MaximumCharacters>
-    <MaximumMillisecondsBetween>Μέγιστος αριθμός χιλ. δευτερολέπτου μεταξύ των γραμμών</MaximumMillisecondsBetween>
-    <NumberOfMergesX>Σύνολο συγχωνεύσεων: {0}</NumberOfMergesX>
-    <MergedText>Συγχωνευμένο κείμενο</MergedText>
-    <OnlyMergeContinuationLines>Συγχώνευση μόνο συνεχόμενων γραμμών</OnlyMergeContinuationLines>
-  </MergedShortLines>
-  <MergeTextWithSameTimeCodes>
-    <Title>Συγχώνευση γραμμών με ίδιους κωδικούς χρόνου</Title>
-    <MaxDifferenceMilliseconds>Μέγιστη διαφορά χιλιοστών δευτερολέπτου</MaxDifferenceMilliseconds>
-    <ReBreakLines>Επαναδιάσπαση γραμμών</ReBreakLines>
-    <NumberOfMergesX>Αριθμός συγχωνεύσεων: {0}</NumberOfMergesX>
-    <MergedText>Συγχωνευμένο κείμενο</MergedText>
-  </MergeTextWithSameTimeCodes>
-  <ModifySelection>
-    <Title>Επεξεργασία επιλογής</Title>
-    <Rule>Κανόνας</Rule>
-    <CaseSensitive>Διάκριση πεζών</CaseSensitive>
-    <DoWithMatches>Ενέργεια με τις αντιστοιχίες</DoWithMatches>
-    <MakeNewSelection>Δημιουργία νέας επιλογής</MakeNewSelection>
-    <AddToCurrentSelection>Προσθήκη στην τρέχουσα επιλογή</AddToCurrentSelection>
-    <SubtractFromCurrentSelection>Αφαίρεση από την τρέχουσα επιλογή</SubtractFromCurrentSelection>
-    <IntersectWithCurrentSelection>Διασταύρωση με την τρέχουσα επιλογή</IntersectWithCurrentSelection>
-    <MatchingLinesX>Γραμμές που ταιριάζουν: {0}</MatchingLinesX>
-    <Contains>Περιέχει</Contains>
-    <StartsWith>Ξεκινά με</StartsWith>
-    <EndsWith>Τελειώνει με</EndsWith>
-    <NoContains>Δεν περιέχει</NoContains>
-    <RegEx>Τυπική έκφραση</RegEx>
-    <OddLines>Άνισες γραμμές</OddLines>
-    <EvenLines>Ίσες γραμμές</EvenLines>
-    <DurationLessThan>Διάρκεια μικρότερη από</DurationLessThan>
-    <DurationGreaterThan>Διάρκεια μεγαλύτερη από</DurationGreaterThan>
-    <MoreThanTwoLines>Πάνω από δύο γραμμές</MoreThanTwoLines>
-    <Bookmarked>Σημειωμένο</Bookmarked>
-  </ModifySelection>
-  <MultipleReplace>
-    <Title>Πολλαπλή αντικατάσταση</Title>
-    <FindWhat>Εύρεση του</FindWhat>
-    <ReplaceWith>Αντικατάσταση με</ReplaceWith>
-    <Normal>Κανονική</Normal>
-    <CaseSensitive>Διάκριση πεζών-κεφαλαίων</CaseSensitive>
-    <RegularExpression>Τυπική έκφραση</RegularExpression>
-    <Description>Περιγραφή</Description>
-    <LinesFoundX>Γραμμές που βρέθηκαν: {0}</LinesFoundX>
-    <Remove>Αφαίρεση</Remove>
-    <Add>Προσθήκη</Add>
-    <Update>&amp;Ενημέρωση</Update>
-    <Enabled>Ενεργοποίηση</Enabled>
-    <SearchType>Τύπος αναζήτησης</SearchType>
-    <RemoveAll>Αφαίρεση όλων</RemoveAll>
-    <Import>Εισαγωγή…</Import>
-    <Export>Εξαγωγή…</Export>
-    <ImportRulesTitle>Εισαγωγή κανόνων αντικατάστασης από…</ImportRulesTitle>
-    <ExportRulesTitle>Εξαγωγή κανόνων αντικατάστασης σε…</ExportRulesTitle>
-    <ChooseGroupsToImport>Επιλογή ομάδων εισαγωγής</ChooseGroupsToImport>
-    <ChooseGroupsToExport>Επιλογή ομάδων εξαγωγής</ChooseGroupsToExport>
-    <Rules>Εξαγωγή κανόνων</Rules>
-    <MoveToTop>Νετακίνηση στην κορυφή</MoveToTop>
-    <MoveToBottom>Μετακίνηση στο τέλος</MoveToBottom>
-    <MoveSelectedRulesToGroup>Μετακίνηση επιλεγμένων κανόνων στην ομάδα</MoveSelectedRulesToGroup>
-    <Groups>Ομάδες</Groups>
-    <RulesForGroupX>Κανόνες ομάδας "{0}"</RulesForGroupX>
-    <GroupName>Όνομα ομάδας</GroupName>
-    <RenameGroup>Μετονομασία ομάδας…</RenameGroup>
-    <NewGroup>Νέα ομάδα…</NewGroup>
-    <NothingToImport>Τίποτα προς εισαγωγή</NothingToImport>
-  </MultipleReplace>
-  <NetworkChat>
-    <Title>Συνομιλία</Title>
-    <Send>Αποστολή</Send>
-  </NetworkChat>
-  <NetworkJoin>
-    <Title>Συμμετοχή σε δικτυακή συνεδρία</Title>
-    <Information>Συμμετοχή σε υπάρχουσα συνεδρία όπου πολλά άτομα
-μπορούν να επεξεργαστούν το ίδιο αρχείο υποτίτλου</Information>
-    <Join>Συμμετοχή</Join>
-  </NetworkJoin>
-  <NetworkLogAndInfo>
-    <Title>Πληροφορίες και καταγραφή συνεδρίας</Title>
-    <Log>Αρχείο καταγραφής:</Log>
-  </NetworkLogAndInfo>
-  <NetworkStart>
-    <Title>Έναρξη δικτυακής συνεδρίας</Title>
-    <ConnectionTo>Σύνδεση με {0}…</ConnectionTo>
-    <Information>Έναρξη νέας συνεδρίας όπου πολλά άτομα
-μπορούν να επεξεργαστούν το ίδιο αρχείο υπότιτλου</Information>
-    <Start>Έναρξη</Start>
-  </NetworkStart>
-  <OpenVideoDvd>
-    <Title>Άνοιγμα DVD με το VLC</Title>
-    <OpenDvdFrom>Άνοιγμα DVD με…</OpenDvdFrom>
-    <Disc>Δίσκος</Disc>
-    <Folder>Φάκελος</Folder>
-    <ChooseDrive>Επιλογή δίσκου</ChooseDrive>
-    <ChooseFolder>Επιλογή φακέλου</ChooseFolder>
-  </OpenVideoDvd>
-  <PluginsGet>
-    <Title>Πρόσθετα</Title>
-    <InstalledPlugins>Εγκαταστημένα πρόσθετα</InstalledPlugins>
-    <GetPlugins>Λήψη πρόσθετων</GetPlugins>
-    <Description>Περιγραφή</Description>
-    <Version>Έκδοση</Version>
-    <Date>Ημερομηνία</Date>
-    <Type>Τύπος</Type>
-    <OpenPluginsFolder>Άνοιγμα φακέλου 'Plugins'</OpenPluginsFolder>
-    <GetPluginsInfo1>Λήψη πρόσθετων του Subtitle Edit στον φάκελο 'Plugins'</GetPluginsInfo1>
-    <GetPluginsInfo2>Επιλογή πρόσθετου και κάντε κλικ στο 'Λήψη'</GetPluginsInfo2>
-    <PluginXDownloaded>Λήψη πρόσθετου {0}</PluginXDownloaded>
-    <Download>&amp;Λήψη</Download>
-    <Remove>&amp;Αφαίρεση</Remove>
-    <UpdateAllX>Ενημέρωση όλων ({0})</UpdateAllX>
-    <UnableToDownloadPluginListX>Αδυναμία λήψης λίστας πρόσθετων: {0}</UnableToDownloadPluginListX>
-    <NewVersionOfSubtitleEditRequired>Απαιτείται νεότερη έκδοση του Subtitle Edit.</NewVersionOfSubtitleEditRequired>
-    <UpdateAvailable>[Διαθέσιμη ενημέρωση]</UpdateAvailable>
-    <UpdateAll>Ενημέρωση όλων</UpdateAll>
-    <XPluginsUpdated>{0} πρόσθετο/α ενημερώθηκαν</XPluginsUpdated>
-  </PluginsGet>
-  <RegularExpressionContextMenu>
-    <WordBoundary>Όριο λέξης (\b)</WordBoundary>
-    <NonWordBoundary>Δίχως όριο λέξης (\B)</NonWordBoundary>
-    <NewLine>Νέα γραμμή (\r\n)</NewLine>
-    <NewLineShort>Νέα γραμμή (\n)</NewLineShort>
-    <AnyDigit>Οποιοδήποτε ψηφίο (\d)</AnyDigit>
-    <NonDigit>Μη ψηφίο (\D)</NonDigit>
-    <AnyCharacter>Οποιοσδήποτε χαρακτήρας (.)</AnyCharacter>
-    <AnyWhitespace>Οποιοδήποτε κενό (\s)</AnyWhitespace>
-    <NonSpaceCharacter>Μη χαρακτήρας κενού (\S)</NonSpaceCharacter>
-    <ZeroOrMore>Μηδέν ή περισσότερα (*)</ZeroOrMore>
-    <OneOrMore>Ένα ή περισσότερα (+)</OneOrMore>
-    <InCharacterGroup>Στο σύνολο χαρακτήρων ([δοκιμή])</InCharacterGroup>
-    <NotInCharacterGroup>Όχι στο σύνολο χαρακτήρων ([^δοκιμή])</NotInCharacterGroup>
-  </RegularExpressionContextMenu>
-  <RemoveTextFromHearImpaired>
-    <Title>Αφαίρεση κειμένου προβλήματος ακοής</Title>
-    <RemoveTextConditions>Αφαίρεση συνθηκών κειμένου</RemoveTextConditions>
-    <RemoveTextBetween>Αφαίρεση κειμένου μεταξύ</RemoveTextBetween>
-    <SquareBrackets>'[' και ']'</SquareBrackets>
-    <Brackets>'{' και '}'</Brackets>
-    <Parentheses>'(' και ')'</Parentheses>
-    <QuestionMarks>'?' και '?'</QuestionMarks>
-    <And>και</And>
-    <RemoveTextBeforeColon>Αφαίρεση κειμένου πριν άνω-κάτω τελείας (':')</RemoveTextBeforeColon>
-    <OnlyIfTextIsUppercase>Μόνο κείμενο σε κεφαλαία</OnlyIfTextIsUppercase>
-    <OnlyIfInSeparateLine>Μόνο σε ξεχωριστή γραμμή</OnlyIfInSeparateLine>
-    <LinesFoundX>Γραμμές που βρέθηκαν: {0}</LinesFoundX>
-    <RemoveTextIfContains>Αφαίρεση κειμένου, αν περιέχει:</RemoveTextIfContains>
-    <RemoveTextIfAllUppercase>Αφαίρεση γραμμής με κεφαλαία</RemoveTextIfAllUppercase>
-    <RemoveInterjections>Αφαίρεση επιφωνημάτων</RemoveInterjections>
-    <EditInterjections>Επεξεργασία…</EditInterjections>
-  </RemoveTextFromHearImpaired>
-  <ReplaceDialog>
-    <Title>Αντικατάσταση</Title>
-    <FindWhat>Εύρεση του:</FindWhat>
-    <Normal>Κανονική</Normal>
-    <CaseSensitive>Διάκριση πεζών-κεφαλαίων</CaseSensitive>
-    <RegularExpression>Τυπική έκφραση</RegularExpression>
-    <ReplaceWith>Αντικατάσταση με</ReplaceWith>
-    <Find>&amp;Εύρεση</Find>
-    <Replace>&amp;Αντικατάσταση</Replace>
-    <ReplaceAll>Αντικατάσταση ό&amp;λων</ReplaceAll>
-  </ReplaceDialog>
-  <RestoreAutoBackup>
-    <Title>Επαναφορά αντιγράφων ασφαλείας</Title>
-    <Information>Άνοιγμα αντιγράφων ασφαλείας</Information>
-    <DateAndTime>Ημερομηνία</DateAndTime>
-    <FileName>Όνομα αρχείου</FileName>
-    <Extension>Επέκταση</Extension>
-    <NoBackedUpFilesFound>Αδυναμία εύρεσης αντιγράφων ασφαλείας.</NoBackedUpFilesFound>
-  </RestoreAutoBackup>
-  <SeekSilence>
-    <Title>Αναζήτηση σιωπής</Title>
-    <SearchDirection>Κατεύθυνση αναζήτησης</SearchDirection>
-    <Forward>Εμπρός</Forward>
-    <Back>Πίσω</Back>
-    <LengthInSeconds>Ελάχιστη σιωπή (δευτερόλεπτα)</LengthInSeconds>
-    <MaxVolume>Ένταση ήχου κάτω από</MaxVolume>
-  </SeekSilence>
-  <SetMinimumDisplayTimeBetweenParagraphs>
-    <Title>Ορισμός ελάχιστου κενού υποτίτλων</Title>
-    <PreviewLinesModifiedX>Προεπισκόπηση - τροποποιημένοι υπότιτλοι: {0}</PreviewLinesModifiedX>
-    <ShowOnlyModifiedLines>Εμφάνιση μόνο τροποποιημένων γραμμών</ShowOnlyModifiedLines>
-    <MinimumMillisecondsBetweenParagraphs>Ελάχιστα χιλ. δευτερολέπτου μεταξύ γραμμών</MinimumMillisecondsBetweenParagraphs>
-    <FrameInfo>Πληροφορίες ρυθμού καρέ</FrameInfo>
-    <Frames>Καρέ</Frames>
-    <XFrameYisZMilliseconds>{0} καρέ στα {1} καρέ/δευτερόλεπτο είναι {2} χιλ. του δευτερολέπτου</XFrameYisZMilliseconds>
-  </SetMinimumDisplayTimeBetweenParagraphs>
-  <SetSyncPoint>
-    <Title>Ορισμός σημείου συγχρονισμού για τη γραμμή {0}</Title>
-    <SyncPointTimeCode>Κωδικός χρόνου σημείου συγχρονισμού</SyncPointTimeCode>
-    <ThreeSecondsBack>&lt;&lt; 3 δευτ.</ThreeSecondsBack>
-    <HalfASecondBack>&lt;&lt; ½ δευτ.</HalfASecondBack>
-    <HalfASecondForward>½ δευτ. &gt;&gt;</HalfASecondForward>
-    <ThreeSecondsForward>3 δευτ. &gt;&gt;</ThreeSecondsForward>
-  </SetSyncPoint>
-  <Settings>
-    <Title>Ρυθμίσεις</Title>
-    <General>Γενικά</General>
-    <SubtitleFormats>Μορφή υποτίτλων</SubtitleFormats>
-    <Toolbar>Γραμμή εργαλείων</Toolbar>
-    <VideoPlayer>Πρόγραμμα αναπαραγωγής</VideoPlayer>
-    <WaveformAndSpectrogram>Κυματομορφή/φασματογράφημα</WaveformAndSpectrogram>
-    <Tools>Εργαλεία</Tools>
-    <WordLists>Λίστες λέξεων</WordLists>
-    <SsaStyle>Στυλ ASS/SSA</SsaStyle>
-    <Network>Δίκτυο</Network>
-    <Rules>Κανόνες</Rules>
-    <ShowToolBarButtons>Εμφάνιση κουμπιών της γραμμής εργαλείων</ShowToolBarButtons>
-    <New>Νέο</New>
-    <Open>Άνοιγμα</Open>
-    <Save>Αποθήκευση</Save>
-    <SaveAs>Αποθήκευση ως</SaveAs>
-    <Find>Εύρεση</Find>
-    <Replace>Αντικατάσταση</Replace>
-    <VisualSync>Οπτικός συγχρονισμός</VisualSync>
-    <SpellCheck>Ορθογραφικός έλεγχος</SpellCheck>
-    <NetflixQualityCheck>Έλεγχος ποιότητας Netflix</NetflixQualityCheck>
-    <SettingsName>Ρυθμίσεις</SettingsName>
-    <ToggleBookmarks>Εναλλαγή σημειώσεων</ToggleBookmarks>
-    <ToggleBookmarksWithComment>Εναλλαγή σημειώσεων - προσθήκη σχόλιου</ToggleBookmarksWithComment>
-    <ClearBookmarks>Καθαρισμός σημειώσεων</ClearBookmarks>
-    <ExportBookmarks>Εξαγωγή σημειώσεων…</ExportBookmarks>
-    <GoToBookmark>Μετάβαση σε σημείωση…</GoToBookmark>
-    <GoToPreviousBookmark>Προηγούμενη σημείωση</GoToPreviousBookmark>
-    <GoToNextBookmark>Επόμενη σημείωση</GoToNextBookmark>
-    <ChooseProfile>Επιλογή προφίλ</ChooseProfile>
-    <OpenDataFolder>Άνοιγμα φακέλου δεδομένων χρήστη</OpenDataFolder>
-    <DuplicateLine>Αντιγραφή γραμμής</DuplicateLine>
-    <ToggleView>Εναλλαγή λίστας/πηγαίας προβολής</ToggleView>
-    <ToggleMode>Εναλλαγή λειτουργίας μετάφρασης/δημιουργίας/προσαρμογής</ToggleMode>
-    <TogglePreviewOnVideo>Εναλλαγή προεπισκόπησης σε βίντεο</TogglePreviewOnVideo>
-    <Help>Βοήθεια</Help>
-    <FontInUi>Γραμματοσειρά διεπαφής</FontInUi>
-    <Appearance>Εμφάνιση</Appearance>
-    <ShowFrameRate>Εμφάνιση ρυθμού καρέ στη γραμμή εργαλείων</ShowFrameRate>
-    <DefaultFrameRate>Προεπιλεγμένος ρυθμός καρέ</DefaultFrameRate>
-    <DefaultFileEncoding>Προεπιλεγμένη κωδικοποίηση</DefaultFileEncoding>
-    <AutoDetectAnsiEncoding>Ανίχνευση κωδικοποίησης ANSI</AutoDetectAnsiEncoding>
-    <Profile>Προφίλ</Profile>
-    <Profiles>Προφίλ</Profiles>
-    <ImportProfiles>Εισαγωγή</ImportProfiles>
-    <ExportProfiles>Εξαγωγή</ExportProfiles>
-    <SubtitleLineMaximumLength>Μέγιστο μήκος γραμμής</SubtitleLineMaximumLength>
-    <OptimalCharactersPerSecond>Βέλτιστοι χαρακτήρες/δευτ.</OptimalCharactersPerSecond>
-    <MaximumCharactersPerSecond>Μέγιστοι χαρακτήρες/δευτ.</MaximumCharactersPerSecond>
-    <MaximumWordsPerMinute>Μέγιστος αριθμός λέξεων/λεπτό</MaximumWordsPerMinute>
-    <AutoWrapWhileTyping>Αυτόματη διάσπαση</AutoWrapWhileTyping>
-    <DurationMinimumMilliseconds>Ελάχιστη διάρκεια, χιλ. δευτ.</DurationMinimumMilliseconds>
-    <DurationMaximumMilliseconds>Μέγιστη διάρκεια, χιλ. δευτ.</DurationMaximumMilliseconds>
-    <MinimumGapMilliseconds>Ελάχιστο κενό σε χιλ. δευτ.</MinimumGapMilliseconds>
-    <MaximumLines>Μέγιστος αριθμός γραμμών</MaximumLines>
-    <SubtitleFont>Γραμματοσειρά υποτίτλου</SubtitleFont>
-    <SubtitleFontSize>Μέγεθος γραμματοσειράς</SubtitleFontSize>
-    <SubtitleBold>Έντονα</SubtitleBold>
-    <VideoAutoOpen>Αυτόματο άνοιγμα βίντεο με υπότιτλο</VideoAutoOpen>
-    <AllowVolumeBoost>Ώθηση ήχου</AllowVolumeBoost>
-    <SubtitleCenter>Κέντρο</SubtitleCenter>
-    <SubtitleFontColor>Χρώμα γραμματοσειράς υποτίτλου</SubtitleFontColor>
-    <SubtitleBackgroundColor>Χρώμα φόντου υποτίτλου</SubtitleBackgroundColor>
-    <SpellChecker>Ορθογραφικός ελεγκτής</SpellChecker>
-    <RememberRecentFiles>Εμφάνιση πρόσφατων αρχείων</RememberRecentFiles>
-    <StartWithLastFileLoaded>Έναρξη με φόρτωση τελευταίου αρχείου</StartWithLastFileLoaded>
-    <RememberSelectedLine>Απομνημόνευση γραμμής</RememberSelectedLine>
-    <RememberPositionAndSize>Απομνημόνευση θέσης και μεγέθους κύριου παραθύρου</RememberPositionAndSize>
-    <StartInSourceView>Έναρξη σε προβολή πηγής</StartInSourceView>
-    <RemoveBlankLinesWhenOpening>Αφαίρεση κενών γραμμών κατά το άνοιγμα</RemoveBlankLinesWhenOpening>
-    <RemoveBlankLines>Αφαίρεση κενών γραμμών</RemoveBlankLines>
-    <ApplyAssaOverrideTags>Εφαρμογή ετικετών παράκαμψης ASSA σε επιλεγμένα</ApplyAssaOverrideTags>
-    <SetAssaPosition>Ορισμός/λήψη θέσης ASSA</SetAssaPosition>
-    <SetAssaResolution>Ορισμός ανάλυσης ASSA (διαστάσεις αναπαραγωγής Χ και Υ)</SetAssaResolution>
-    <ShowLineBreaksAs>Εμφάνιση διασπάσεων σε προβολή λίστας ως</ShowLineBreaksAs>
-    <SaveAsFileNameFrom>Η "Αποθήκευση ως…" έχει το όνομα από</SaveAsFileNameFrom>
-    <MainListViewDoubleClickAction>Ενέργεια διπλού κλικ σε γραμμή στο κύριο παράθυρο προβολής λίστας</MainListViewDoubleClickAction>
-    <MainListViewColumnsInfo>Επιλογή ορατής λίστας προβολής στηλών</MainListViewColumnsInfo>
-    <MainListViewNothing>Τίποτα</MainListViewNothing>
-    <MainListViewVideoGoToPositionAndPause>Μετάβαση σε θέση βίντεο και παύση</MainListViewVideoGoToPositionAndPause>
-    <MainListViewVideoGoToPositionAndPlay>Μετάβαση σε θέση βίντεο και αναπαραγωγή</MainListViewVideoGoToPositionAndPlay>
-    <MainListViewEditText>Μετάβαση στο πλαίσιο επεξεργασίας κειμένου</MainListViewEditText>
-    <MainListViewVideoGoToPositionMinus1SecAndPause>Πήγαινε στη θέση βίντεο - 1 δευτ. και παύση</MainListViewVideoGoToPositionMinus1SecAndPause>
-    <MainListViewVideoGoToPositionMinusHalfSecAndPause>Πήγαινε στη θέση βίντεο - 0.5 δευτ. και παύση</MainListViewVideoGoToPositionMinusHalfSecAndPause>
-    <MainListViewVideoGoToPositionMinus1SecAndPlay>Πήγαινε στη θέση βίντεο - 1 δευτ. και αναπαραγωγή</MainListViewVideoGoToPositionMinus1SecAndPlay>
-    <MainListViewEditTextAndPause>Μετάβαση σε επεξαργασία πλαίσιου κειμένου και παύση στη θέση</MainListViewEditTextAndPause>
-    <VideoFileName>Όνομα αρχείου βίντεο</VideoFileName>
-    <ExistingFileName>Υπάρχον όνομα</ExistingFileName>
-    <AutoBackup>Aντίγραφα ασφαλείας</AutoBackup>
-    <AutoBackupEveryMinute>Κάθε 1 λεπτό</AutoBackupEveryMinute>
-    <AutoBackupEveryFiveMinutes>Κάθε 5 λεπτά</AutoBackupEveryFiveMinutes>
-    <AutoBackupEveryFifteenMinutes>Κάθε 15 λεπτά</AutoBackupEveryFifteenMinutes>
-    <AutoBackupDeleteAfter>Διαγραφή σε</AutoBackupDeleteAfter>
-    <AutoBackupDeleteAfterOneMonth>1 μήνα</AutoBackupDeleteAfterOneMonth>
-    <AutoBackupDeleteAfterThreeMonths>3 μήνες</AutoBackupDeleteAfterThreeMonths>
-    <AutoBackupDeleteAfterSixMonths>6 μήνες</AutoBackupDeleteAfterSixMonths>
-    <CheckForUpdates>Έλεγχος ενημερώσεων</CheckForUpdates>
-    <AutoSave>Αυτόματη αποθήκευση</AutoSave>
-    <AllowEditOfOriginalSubtitle>Επιτροπή επεξεργασίας αρχικού υποτίτλου</AllowEditOfOriginalSubtitle>
-    <PromptDeleteLines>Ερώτηση για διαγραφή γραμμών</PromptDeleteLines>
-    <TimeCodeMode>Λειτουργία κωδικοποίησης χρόνου</TimeCodeMode>
-    <TimeCodeModeHHMMSSMS>ΩΩ:ΛΛ:ΔΔ.ΧΔ (00:00:01.500)</TimeCodeModeHHMMSSMS>
-    <TimeCodeModeHHMMSSFF>ΩΩ:ΛΛ:ΔΔ:ΚΚ (00:00:01:12)</TimeCodeModeHHMMSSFF>
-    <SplitBehavior>Συμπεριφορά διαχωρισμού</SplitBehavior>
-    <SplitBehaviorPrevious>Προσθήκη κενού αριστερά του σημείου διαχωρισμού</SplitBehaviorPrevious>
-    <SplitBehaviorHalf>Προσθήκη κενού κεντρικά του σημείου διαχωρισμού</SplitBehaviorHalf>
-    <SplitBehaviorNext>Προσθήκη κενού δεξιά του σημείου διαχωρισμού</SplitBehaviorNext>
-    <VideoEngine>Μηχανισμός απόδοσης βίντεο</VideoEngine>
-    <DirectShow>DirectShow</DirectShow>
-    <DirectShowDescription>quartz.dll στον φάκελο system32</DirectShowDescription>
-    <MpcHc>MPC-HC</MpcHc>
-    <MpcHcDescription>Media Player Classic - Home Cinema</MpcHcDescription>
-    <MpvPlayer>mpv</MpvPlayer>
-    <MpvPlayerDescription>https://mpv.io</MpvPlayerDescription>
-    <MpvHandlesPreviewText>Προεπισκόπηση κειμένου από mpv</MpvHandlesPreviewText>
-    <VlcMediaPlayer>VLC media player</VlcMediaPlayer>
-    <VlcMediaPlayerDescription>libvlc.dll από VLC media player 1.1.0 ή νεότερο</VlcMediaPlayerDescription>
-    <VlcBrowseToLabel>Διαδρομή του VLC (μόνο για τη φορητή έκδοση VLC)</VlcBrowseToLabel>
-    <ShowStopButton>Εμφάνιση κουμπιού διακοπής</ShowStopButton>
-    <ShowMuteButton>Εμφάνιση κουμπιού σίγασης</ShowMuteButton>
-    <ShowFullscreenButton>Εμφάνιση κουμπιού πλήρους οθόνης</ShowFullscreenButton>
-    <PreviewFontName>Γραμματοσειρά προεπισκόπισης</PreviewFontName>
-    <PreviewFontSize>Μέγεθος γραμματοσειράς</PreviewFontSize>
-    <MainWindowVideoControls>Στοιχεία ελέγχου βίντεο κύριου παραθύρου</MainWindowVideoControls>
-    <CustomSearchTextAndUrl>Προσαρμοσμένη αναζήτηση κειμένου και διεύθυνσης URL</CustomSearchTextAndUrl>
-    <WaveformAppearance>Εμφάνιση κυματομορφής</WaveformAppearance>
-    <WaveformGridColor>Χρώμα πλέγματος</WaveformGridColor>
-    <WaveformShowGridLines>Προβολή πλέγματος</WaveformShowGridLines>
-    <WaveformShowCps>Προβολή χαρακτήρων/δευτερόλεπτο</WaveformShowCps>
-    <WaveformShowWpm>Προβολή λέξεων/λεπτό</WaveformShowWpm>
-    <ReverseMouseWheelScrollDirection>Εναλλαγή κατεύθυνσης κύλισης με τη ρόδα του ποντικιού</ReverseMouseWheelScrollDirection>
-    <WaveformAllowOverlap>Να επιτρέπεται η επικάλυψη (κατά τη μετακίνηση/αλλαγή μεγέθους)</WaveformAllowOverlap>
-    <WaveformSetVideoPosMoveStartEnd>Καθορισμός θέσης βίντεο κατά τη μετακίνηση έναρξης/λήξης</WaveformSetVideoPosMoveStartEnd>
-    <WaveformFocusMouseEnter>Καθορισμός εστίασης δείκτη ποντικιού</WaveformFocusMouseEnter>
-    <WaveformListViewFocusMouseEnter>Καθορισμός εστίασης δείκτη ποντικιού στην προβολή λίστας</WaveformListViewFocusMouseEnter>
-    <WaveformSingleClickSelect>Μονό κλικ επιλογής υποτίτλου</WaveformSingleClickSelect>
-    <WaveformSnapToSceneChanges>Εικόνα για την αλλαγή σκηνών (κράτημα Shift για παράκαμψη)</WaveformSnapToSceneChanges>
-    <WaveformBorderHitMs1>Το χτύπημα του πλαισίου σήμανσης πρέπει να βρίσκεται μεταξύ</WaveformBorderHitMs1>
-    <WaveformBorderHitMs2>χιλιοστών του δευτερολέπτου.</WaveformBorderHitMs2>
-    <WaveformColor>Χρώμα</WaveformColor>
-    <WaveformSelectedColor>Χρώμα επιλεγμένου</WaveformSelectedColor>
-    <WaveformBackgroundColor>Χρώμα φόντου</WaveformBackgroundColor>
-    <WaveformCursorColor>Χρώμα δείκτη</WaveformCursorColor>
-    <WaveformTextColor>Χρώμα κειμένου</WaveformTextColor>
-    <WaveformTextFontSize>Μέγεθος γραμματοσειράς κειμένου</WaveformTextFontSize>
-    <WaveformAndSpectrogramsFolderEmpty>Άδειασμα φακέλων 'Spectrograms' και 'Waveforms'</WaveformAndSpectrogramsFolderEmpty>
-    <WaveformAndSpectrogramsFolderInfo>Οι φάκελοι 'Waveforms' και 'Spectrograms' περιέχουν {0} αρχεία ({1:0.00} MB)</WaveformAndSpectrogramsFolderInfo>
-    <Spectrogram>Φασματογράφημα</Spectrogram>
-    <GenerateSpectrogram>Δημιουργία φασματογράμματος</GenerateSpectrogram>
-    <SpectrogramAppearance>Όψη φασματογράμματος</SpectrogramAppearance>
-    <SpectrogramOneColorGradient>Διαβάθμιση ενός χρώματος</SpectrogramOneColorGradient>
-    <SpectrogramClassic>Κλασικό</SpectrogramClassic>
-    <WaveformUseFFmpeg>Χρήση FFmpeg για εξαγωγή κυματομορφής</WaveformUseFFmpeg>
-    <DownloadFFmpeg>Λήψη FFmpeg</DownloadFFmpeg>
-    <WaveformFFmpegPath>Διαδρομή του FFmpeg</WaveformFFmpegPath>
-    <WaveformBrowseToFFmpeg>Περιήγηση για FFmpeg</WaveformBrowseToFFmpeg>
-    <WaveformBrowseToVLC>Περιήγηση για φορητό VLC</WaveformBrowseToVLC>
-    <SubStationAlphaStyle>Στυλ Sub Station Alpha</SubStationAlphaStyle>
-    <ChooseColor>Επιλογή χρώματος</ChooseColor>
-    <SsaOutline>Περίγραμμα</SsaOutline>
-    <SsaShadow>Σκιά</SsaShadow>
-    <SsaOpaqueBox>Συμπαγές πλαίσιο</SsaOpaqueBox>
-    <Testing123>Δοκιμή 123…</Testing123>
-    <Language>Γλώσσα</Language>
-    <NamesIgnoreLists>Λίστα ονομάτων/παραλείψεων (διάκριση πεζών-κεφαλαίων)</NamesIgnoreLists>
-    <AddName>Προσθήκη ονόματος</AddName>
-    <AddWord>Προσθήκη λέξης</AddWord>
-    <Remove>Αφαίρεση</Remove>
-    <AddPair>Προσθήκη ζευγαριού</AddPair>
-    <UserWordList>Λίστα λέξεων χρήστη</UserWordList>
-    <OcrFixList>Λίστα διορθώσεων OCR</OcrFixList>
-    <Location>Τοποθεσία</Location>
-    <UseOnlineNames>Χρήση διαδικτυακού αρχείου xml ονομάτων</UseOnlineNames>
-    <WordAddedX>Λέξη προστέθηκε: {0}</WordAddedX>
-    <WordAlreadyExists>Υπάρχουσα λέξη.</WordAlreadyExists>
-    <WordNotFound>Η λέξη δεν βρέθηκε</WordNotFound>
-    <RemoveX>Αφαίρεση του {0};</RemoveX>
-    <CannotUpdateNamesOnline>Αδυναμία ενημέρωσης του διαδικτυακού xml ονομάτων.</CannotUpdateNamesOnline>
-    <ProxyServerSettings>Ρυθμίσεις διακομιστή μεσολάβησης</ProxyServerSettings>
-    <ProxyAddress>Διεύθυνση διακομιστή μεσολάβησης</ProxyAddress>
-    <ProxyAuthentication>Επικύρωση</ProxyAuthentication>
-    <ProxyUserName>Όνομα χρήστη</ProxyUserName>
-    <ProxyPassword>Κωδικός</ProxyPassword>
-    <ProxyDomain>Τομέας</ProxyDomain>
-    <NetworkSessionSettings>Ρυθμίσεις συνεδρίας δικτύου</NetworkSessionSettings>
-    <NetworkSessionNewSound>Αναπαραγωγή ήχου νέων μηνυμάτων</NetworkSessionNewSound>
-    <PlayXSecondsAndBack>Αναπαραγωγή Χ δευτερολέπτων και πίσω, το Χ είναι</PlayXSecondsAndBack>
-    <StartSceneIndex>Η αρχική παράγραφος σκηνής είναι</StartSceneIndex>
-    <EndSceneIndex>Η τελική παράγραφος σκηνής είναι</EndSceneIndex>
-    <FirstPlusX>Αρχή + {0}</FirstPlusX>
-    <LastMinusX>Τέλος - {0}</LastMinusX>
-    <FixCommonerrors>Διόρθωση σφαλμάτων</FixCommonerrors>
-    <RemoveTextForHi>Αφαίρεση κειμένου προβλήματος ακοής</RemoveTextForHi>
-    <MergeLinesShorterThan>Συνένωση γραμμών μικρότερες από</MergeLinesShorterThan>
-    <DialogStyle>Στυλ διαλόγου</DialogStyle>
-    <DialogStyleDashBothLinesWithSpace>Παύλες με κενό</DialogStyleDashBothLinesWithSpace>
-    <DialogStyleDashBothLinesWithoutSpace>Παύλες χωρίς κενό</DialogStyleDashBothLinesWithoutSpace>
-    <DialogStyleDashSecondLineWithSpace>Μία παύλα με κενό</DialogStyleDashSecondLineWithSpace>
-    <DialogStyleDashSecondLineWithoutSpace>Δεύτερη γραμμή χωρίς κενό</DialogStyleDashSecondLineWithoutSpace>
-    <ContinuationStyle>Στυλ συνέχισης</ContinuationStyle>
-    <ContinuationStyleNone>Χωρίς</ContinuationStyleNone>
-    <ContinuationStyleNoneTrailingDots>Χωρίς, αποσιωπητικά για παύσεις (μόνο συνέχιση)</ContinuationStyleNoneTrailingDots>
-    <ContinuationStyleNoneLeadingTrailingDots>Χωρίς, αποσιωπητικά για παύσεις</ContinuationStyleNoneLeadingTrailingDots>
-    <ContinuationStyleOnlyTrailingDots>Τελείες (μόνο συνέχιση)</ContinuationStyleOnlyTrailingDots>
-    <ContinuationStyleLeadingTrailingDots>Τελείες</ContinuationStyleLeadingTrailingDots>
-    <ContinuationStyleLeadingTrailingEllipsis>Αποσιωπητικά</ContinuationStyleLeadingTrailingEllipsis>
-    <ContinuationStyleNoneTrailingEllipsis>Χωρίς, αποσιωπητικά για παύσεις</ContinuationStyleNoneTrailingEllipsis>
-    <ContinuationStyleLeadingTrailingDash>Παύλα</ContinuationStyleLeadingTrailingDash>
-    <ContinuationStyleLeadingTrailingDashDots>Παύλα, αποσιωπητικά για παύσεις</ContinuationStyleLeadingTrailingDashDots>
-    <MusicSymbol>Μουσικό σύμβολο</MusicSymbol>
-    <MusicSymbolsReplace>Αντικατάσταση μουσικών συμβόλων (χωρισμένα με κόμμα)</MusicSymbolsReplace>
-    <FixCommonOcrErrorsUseHardcodedRules>Διόρθωση σφαλμάτων OCR - χρήση ενσωματωμένων κανόνων</FixCommonOcrErrorsUseHardcodedRules>
-    <FixCommonerrorsFixShortDisplayTimesAllowMoveStartTime>Διόρθωση σύντομου χρόνου εμφάνισης - αλλαγή χρόνου έναρξης</FixCommonerrorsFixShortDisplayTimesAllowMoveStartTime>
-    <FixCommonErrorsSkipStepOne>Παράβλεψη πρώτου βήματος (προεπιλεγμένα)</FixCommonErrorsSkipStepOne>
-    <DefaultFormat>Προεπιλεγμένη μορφή</DefaultFormat>
-    <DefaultSaveAsFormat>Προεπιλεγμένη μορφή αποθήκευσης ως</DefaultSaveAsFormat>
-    <Favorites>Αγαπημένες</Favorites>
-    <FavoriteFormats>Αγαπημένες μορφες</FavoriteFormats>
-    <FavoriteSubtitleFormatsNote>Σημείωση: Οι αγαπημένες μορφές εμφανίζονται πρώτες στη λίστα. Η προκαθορισμένη μορφή εμφανίζεται πάντα πρώτη.</FavoriteSubtitleFormatsNote>
-    <Shortcuts>Συντομεύσεις</Shortcuts>
-    <Shortcut>Συντόμευση</Shortcut>
-    <Control>Ctrl</Control>
-    <Alt>Alt</Alt>
-    <Shift>Shift</Shift>
-    <Key>Πλήκτρο</Key>
-    <ListViewAndTextBox>Προβολή λίστας και πλαισίου κειμένου</ListViewAndTextBox>
-    <ListView>Προβολή λίστας</ListView>
-    <TextBox>Πλαίσιο κειμένου</TextBox>
-    <UseSyntaxColoring>Χρήση χρωματισμού σύνταξης</UseSyntaxColoring>
-    <HtmlColor>Χρώμα HTML</HtmlColor>
-    <AssaColor>Χρώμα ASSA</AssaColor>
-    <DarkTheme>Σκούρο θέμα</DarkTheme>
-    <DarkThemeEnabled>Χρήση σκούρου θέματος</DarkThemeEnabled>
-    <DarkThemeShowGridViewLines>Εμφάνιση γραμμών προβολής λίστας</DarkThemeShowGridViewLines>
-    <UpdateShortcut>Ενημέρωση</UpdateShortcut>
-    <FoucsSetVideoPosition>Εστίαση ορισμού θέσης βίντεο</FoucsSetVideoPosition>
-    <ToggleDockUndockOfVideoControls>Εναλλαγή αγκύστρωσης/απαγκύστρωσης των στοιχείων ελέγχου βίντεο</ToggleDockUndockOfVideoControls>
-    <CreateSetEndAddNewAndGoToNew>Ορισμός λήξης, προσθήκη νέου και μετάβαση</CreateSetEndAddNewAndGoToNew>
-    <AdjustViaEndAutoStart>Προσαρμογή μέσω θέσης λήξης</AdjustViaEndAutoStart>
-    <AdjustViaEndAutoStartAndGoToNext>Προσαρμογή μέσω θέσης λήξης και επόμενο</AdjustViaEndAutoStartAndGoToNext>
-    <AdjustSetEndMinusGapAndStartNextHere>Ορισμός λήξης πλην κενού, μετάβαση σε επόμενο και έναρξη εδώ</AdjustSetEndMinusGapAndStartNextHere>
-    <AdjustSetEndTimeAndGoToNext>Ορισμός λήξης και επόμενο</AdjustSetEndTimeAndGoToNext>
-    <AdjustSetEndTimeAndPause>Ορισμός λήξης και παύση</AdjustSetEndTimeAndPause>
-    <AdjustSetStartAutoDurationAndGoToNext>Ορισμός έναρξης, αυτόματη διάρκεια και επόμενο</AdjustSetStartAutoDurationAndGoToNext>
-    <AdjustSetEndNextStartAndGoToNext>Ορισμός λήξης, έναρξη επόμενου και επόμενο</AdjustSetEndNextStartAndGoToNext>
-    <AdjustStartDownEndUpAndGoToNext>Κάτω βέλος = ορισμός έναρξης, Πάνω βέλος = ορισμός λήξης και μετάβαση σε επόμενο</AdjustStartDownEndUpAndGoToNext>
-    <AdjustSetStartAndEndOfPrevious>Ορισμός έναρξης και λήξης προηγούμενου (πλην ελάχιστο κενό)</AdjustSetStartAndEndOfPrevious>
-    <AdjustSetStartAndEndOfPreviousAndGoToNext>Ορισμός έναρξης και λήξης προηγούμενου και μετάβαση σε επόμενο (πλην ελάχιστο κενό)</AdjustSetStartAndEndOfPreviousAndGoToNext>
-    <AdjustSelected100MsForward>Μετακίνηση γραμμών 100 χιλ. δ. εμπρός</AdjustSelected100MsForward>
-    <AdjustSelected100MsBack>Μετακίνηση γραμμών 100 χιλ. δ. πίσω</AdjustSelected100MsBack>
-    <AdjustStartXMsBack>Μετακίνηση αρχής {0} χιλ. δ. πίσω</AdjustStartXMsBack>
-    <AdjustStartXMsForward>Μετακίνηση αρχής {0} χιλ. δ. εμπρός</AdjustStartXMsForward>
-    <AdjustEndXMsBack>Μετακίνηση λήξης {0} χιλ. δ. πίσω</AdjustEndXMsBack>
-    <AdjustEndXMsForward>Μετακίνηση λήξης {0} χιλ. δ. εμπρός</AdjustEndXMsForward>
-    <AdjustStartOneFrameBack>Μετακίνηση αρχής 1 καρέ πίσω</AdjustStartOneFrameBack>
-    <AdjustStartOneFrameForward>Μετακίνηση αρχής 1 καρέ εμπρός</AdjustStartOneFrameForward>
-    <AdjustEndOneFrameBack>Μετακίνηση λήξης 1 καρέ πίσω</AdjustEndOneFrameBack>
-    <AdjustEndOneFrameForward>Μετακίνηση λήξης 1 καρέ εμπρός</AdjustEndOneFrameForward>
-    <AdjustStartOneFrameBackKeepGapPrev>Μετακίνηση αρχής 1 καρέ πίσω (κράτημα κενού στο προηγούμενο)</AdjustStartOneFrameBackKeepGapPrev>
-    <AdjustStartOneFrameForwardKeepGapPrev>Μετακίνηση αρχής 1 καρέ εμπρός (κράτημα κενού στο προηγούμενο)</AdjustStartOneFrameForwardKeepGapPrev>
-    <AdjustEndOneFrameBackKeepGapNext>Μετακίνηση λήξης 1 καρέ  πίσω (κράτημα κενού στο επόμενο)</AdjustEndOneFrameBackKeepGapNext>
-    <AdjustEndOneFrameForwardKeepGapNext>Μετακίνηση λήξης 1 καρέ εμπρός (κράτημα κενού στο επόμενο)</AdjustEndOneFrameForwardKeepGapNext>
-    <AdjustSetStartTimeKeepDuration>Ορισμός έναρξης, διατήρηση διάρκειας</AdjustSetStartTimeKeepDuration>
-    <AdjustVideoSetStartForAppropriateLine>Ορισμός έναρξης για κατάλληλη γραμμή</AdjustVideoSetStartForAppropriateLine>
-    <AdjustVideoSetEndForAppropriateLine>Ορισμός λήξης για κατάλληλη γραμμή</AdjustVideoSetEndForAppropriateLine>
-    <AdjustSetStartAndOffsetTheWholeSubtitle>Ορισμός χρόνου έναρξης, μετατώπιση όλου του υποτίτλου</AdjustSetStartAndOffsetTheWholeSubtitle>
-    <AdjustSetEndAndOffsetTheRest>Ορισμός λήξης, μετατόπιση υπολοίπων</AdjustSetEndAndOffsetTheRest>
-    <AdjustSetEndAndOffsetTheRestAndGoToNext>Ορισμός λήξης, μετατόπιση υπολοίπων και μετάβαση σε επόμενο</AdjustSetEndAndOffsetTheRestAndGoToNext>
-    <AdjustSnapStartToNextSceneChange>Κλείδωμα έναρξης γραμμής σε επόμενη αλλαγή σκηνής</AdjustSnapStartToNextSceneChange>
-    <AdjustSnapStartToNextSceneChangeWithGap>Κλείδωμα έναρξης γραμμής σε επόμενη αλλαγή σκηνής με ελάχιστο κενό</AdjustSnapStartToNextSceneChangeWithGap>
-    <AdjustSnapEndToPreviousSceneChange>Κλείδωμα έναρξης γραμμής σε προηγούμενη αλλαγή σκηνής</AdjustSnapEndToPreviousSceneChange>
-    <AdjustSnapEndToPreviousSceneChangeWithGap>Κλείδωμα έναρξης γραμμής σε προηγούμενη αλλαγή σκηνής με ελάχιστο κενό</AdjustSnapEndToPreviousSceneChangeWithGap>
-    <AdjustExtendToNextSceneChange>Επέκταση γραμμών μέχρι την επόμενη αλλαγή σκηνής (ή επόμενο υπότιτλο)</AdjustExtendToNextSceneChange>
-    <AdjustExtendToNextSceneChangeWithGap>Επέκταση γραμμών σε επόμενη αλλαγή σκηνής με ελάχιστο κενό (ή επόμενο υπότιτλο)</AdjustExtendToNextSceneChangeWithGap>
-    <AdjustExtendToPreviousSceneChange>Επέκταση γραμμών μέχρι την προηγούμενη αλλαγή σκηνής (ή προηγούμενο υπότιτλο)</AdjustExtendToPreviousSceneChange>
-    <AdjustExtendToPreviousSceneChangeWithGap>Επέκταση γραμμών σε προηγούμενη αλλαγή σκηνής με ελάχιστο κενό (ή προηγούμενο υπότιτλο)</AdjustExtendToPreviousSceneChangeWithGap>
-    <AdjustExtendToNextSubtitle>Επέκταση γραμμών μέχρι τον επόμενο υπότιτλο</AdjustExtendToNextSubtitle>
-    <AdjustExtendToPreviousSubtitle>Επέκταση γραμμών μέχρι τον προηγούμενο υπότιλο</AdjustExtendToPreviousSubtitle>
-    <AdjustExtendCurrentSubtitle>Επέκταση γραμμής μέχρι τον επόμενο υπότιτλο ή μέγιστη διάρκεια</AdjustExtendCurrentSubtitle>
-    <AdjustExtendPreviousLineEndToCurrentStart>Επέκταση λήξης προηγούμενης γραμμής σε έναρξη τρέχουσας</AdjustExtendPreviousLineEndToCurrentStart>
-    <AdjustExtendNextLineStartToCurrentEnd>Επέκταση έναρξης επόμενης γραμμής σε λήξη τρέχουσας</AdjustExtendNextLineStartToCurrentEnd>
-    <RecalculateDurationOfCurrentSubtitle>Επαναϋπολογισμός διάρκειας υποτίτλου</RecalculateDurationOfCurrentSubtitle>
-    <MainCreateStartDownEndUp>Δημιουργία νέου στο πάτημα του κάτω βέλους, ορισμός χρόνου λήξης στο πάτημα του πάνω βέλους</MainCreateStartDownEndUp>
-    <MergeDialog>Συγχώνευση διαλόγου (εισαγωγή παυλών)</MergeDialog>
-    <GoToNext>Μετάβαση σε επόμενη γραμμή</GoToNext>
-    <GoToNextCursorAtEnd>Μετάβαση σε επόμενη γραμμή και ορισμός δείκτη στη λήξη</GoToNextCursorAtEnd>
-    <GoToPrevious>Μετάβαση σε προηγούμενη γραμμή</GoToPrevious>
-    <GoToCurrentSubtitleStart>Μετάβαση στην αρχή της τρέχουσας γραμμής</GoToCurrentSubtitleStart>
-    <GoToCurrentSubtitleEnd>Μετάβαση στη λήξη της τρέχουσας γραμμής</GoToCurrentSubtitleEnd>
-    <GoToPreviousSubtitleAndFocusVideo>Μετάβαση σε προηγούμενη γραμμή και ορισμός θέσης βίντεο</GoToPreviousSubtitleAndFocusVideo>
-    <GoToNextSubtitleAndFocusVideo>Μετάβαση σε επόμενη γραμμή και ορισμός θέσης βίντεο</GoToNextSubtitleAndFocusVideo>
-    <GoToPrevSubtitleAndPlay>Μετάβαση σε προηγούμενη γραμμή και αναπαραγωγή</GoToPrevSubtitleAndPlay>
-    <GoToNextSubtitleAndPlay>Μετάβαση σε επόμενη γραμμή και αναπαραγωγή</GoToNextSubtitleAndPlay>
-    <ToggleFocus>Εναλλαγή εστίασης μεταξύ λίστας προβολής και πλαισίου κειμένου</ToggleFocus>
-    <ToggleFocusWaveform>Εναλλαγή εστίασης μεταξύ λίστας προβολής και κυματομορφής</ToggleFocusWaveform>
-    <ToggleDialogDashes>Εναλλαγή γραμμών διαλόγου</ToggleDialogDashes>
-    <ToggleQuotes>Εναλλαγή εισαγωγικών</ToggleQuotes>
-    <ToggleHiTags>Εναλλαγή ετικετών προβλημάτων ακοής</ToggleHiTags>
-    <ToggleMusicSymbols>Εναλλαγή μουσικών συμβόλων</ToggleMusicSymbols>
-    <Alignment>Στοίχιση (επιλεγμένες γραμμές)</Alignment>
-    <AlignmentN1>Στοίχιση κάτω αριστερά - {\an1}</AlignmentN1>
-    <AlignmentN2>Στοίχιση κάτω κεντρικά - {\an2}</AlignmentN2>
-    <AlignmentN3>Στοίχιση κάτω δεξιά - {\an1}</AlignmentN3>
-    <AlignmentN4>Στοίχιση μέση αριστερά - {\an4}</AlignmentN4>
-    <AlignmentN5>Στοίχιση μέση κέντρο - {\an5}</AlignmentN5>
-    <AlignmentN6>Στοίχιση μέση δεξιά - {\an6}</AlignmentN6>
-    <AlignmentN7>Στοίχιση πάνω αριστερά - {\an7}</AlignmentN7>
-    <AlignmentN8>Στοίχιση πάνω κεντρικά - {\an8}</AlignmentN8>
-    <AlignmentN9>Στοίχιση πάνω δεξιά - {\an9}</AlignmentN9>
-    <ColorX>Χρώμα {0} ({1})</ColorX>
-    <CopyTextOnly>Αντιγραφή μόνο του κειμένου στο πρόχειρο (επιλεγμένες γραμμές)</CopyTextOnly>
-    <CopyTextOnlyFromOriginalToCurrent>Αντιγραφή κειμένου από αρχικό στον τρέχων</CopyTextOnlyFromOriginalToCurrent>
-    <AutoDurationSelectedLines>Αυτόματη διάρκεια (επιλεγμένες γραμμές)</AutoDurationSelectedLines>
-    <FixRTLViaUnicodeChars>Διόρθωση RTL μέσω χαρακτήρων ελέγχου Unicode</FixRTLViaUnicodeChars>
-    <RemoveRTLUnicodeChars>Αφαίρεση χαρακτήρων ελέγχου Unicode</RemoveRTLUnicodeChars>
-    <ReverseStartAndEndingForRtl>Αντιστροφή έναρξης/λήξης RTL</ReverseStartAndEndingForRtl>
-    <VerticalZoom>Κάθετη μεγέθυνση</VerticalZoom>
-    <VerticalZoomOut>Κάθετη σμίκρυνση</VerticalZoomOut>
-    <WaveformSeekSilenceForward>Αναζήτηση σιωπής εμπρός</WaveformSeekSilenceForward>
-    <WaveformSeekSilenceBack>Αναζήτηση σιωπής πίσω</WaveformSeekSilenceBack>
-    <WaveformAddTextHere>Προσθήκη κειμένου (για νέα επιλογή)</WaveformAddTextHere>
-    <WaveformAddTextHereFromClipboard>Προσθήκη κειμένου (για νέα επιλογή από πρόχειρο)</WaveformAddTextHereFromClipboard>
-    <SetParagraphAsSelection>Ορισμός επιλεγμένου ως νέα επιλογή</SetParagraphAsSelection>
-    <WaveformPlayNewSelection>Αναπαραγωγή επιλεγμένου</WaveformPlayNewSelection>
-    <WaveformPlayNewSelectionEnd>Αναπαραγωγή λήξης επιλεγμένου</WaveformPlayNewSelectionEnd>
-    <WaveformPlayFirstSelectedSubtitle>Αναπαραγωγή του πρώτου υποτίτλου</WaveformPlayFirstSelectedSubtitle>
-    <WaveformGoToPreviousSceneChange>Μετάβαση σε προηγούμενη αλλαγή σκηνής</WaveformGoToPreviousSceneChange>
-    <WaveformGoToNextSceneChange>Μετάβαση σε επόμενη αλλαγή σκηνής</WaveformGoToNextSceneChange>
-    <WaveformToggleSceneChange>Εναλλαγή αλλαγή σκηνής</WaveformToggleSceneChange>
-    <WaveformGuessStart>Αυτόματη προσαρμογή έναρξης μέσω έντασης/αλλαγή σκηνής</WaveformGuessStart>
-    <GoBack1Frame>Πίσω ένα καρέ</GoBack1Frame>
-    <GoForward1Frame>Μπροστά ένα καρέ</GoForward1Frame>
-    <GoBack1FrameWithPlay>Πίσω ένα καρέ (με αναπαραγωγή)</GoBack1FrameWithPlay>
-    <GoForward1FrameWithPlay>Μπροστά ένα καρέ (με αναπαραγωγή)</GoForward1FrameWithPlay>
-    <GoBack100Milliseconds>Πίσω 100 χιλ. δ.</GoBack100Milliseconds>
-    <GoForward100Milliseconds>Μπροστά 100 χιλ. δ.</GoForward100Milliseconds>
-    <GoBack500Milliseconds>Πίσω 500 χιλ. δ.</GoBack500Milliseconds>
-    <GoForward500Milliseconds>Μπροστά 500 χιλ. δ.</GoForward500Milliseconds>
-    <GoBack1Second>Πίσω 1 δευτερόλεπτο</GoBack1Second>
-    <GoForward1Second>Μπροστά 1 δευτερόλεπτο</GoForward1Second>
-    <GoBack5Seconds>Πίσω 5 δευτερόλεπτα</GoBack5Seconds>
-    <GoForward5Seconds>Μπροστά 5 δευτερόλεπτα</GoForward5Seconds>
-    <GoBackXSSeconds>Μικρή προώθηση χρόνου πίσω</GoBackXSSeconds>
-    <GoForwardXSSeconds>Μικρή προώθηση χρόνου εμπρός</GoForwardXSSeconds>
-    <GoBackXLSeconds>Μεγάλη προώθηση χρόνου πίσω</GoBackXLSeconds>
-    <GoForwardXLSeconds>Μεγάλη προώθηση χρόνου εμπρός</GoForwardXLSeconds>
-    <GoBack3Second>Πίσω 3 δευτερόλεπτα</GoBack3Second>
-    <GoToStartCurrent>Ορισμός θέσης βίντεο στην έναρξη του τρέχοντος υποτίτλου</GoToStartCurrent>
-    <ToggleStartEndCurrent>Εναλλαγή θέσης βίντεο μεταξύ έναρξης/λήξης τρέχοντος υποτίτλου</ToggleStartEndCurrent>
-    <PlaySelectedLines>Αναπαραγωγή επιλεγμένων γραμμών</PlaySelectedLines>
-    <WaveformGoToPrevSubtitle>Μετάβαση σε προηγούμενο υπότιτλο (από θέση βίντεο)</WaveformGoToPrevSubtitle>
-    <WaveformGoToNextSubtitle>Μετάβαση σε επόμενο υπότιτλο (από θέση βίντεο)</WaveformGoToNextSubtitle>
-    <WaveformGoToPrevChapter>Μετάβαση σε προηγούμενο κεφάλαιο</WaveformGoToPrevChapter>
-    <WaveformGoToNextChapter>Μετάβαση σε επόμενο κεφάλαιο</WaveformGoToNextChapter>
-    <WaveformSelectNextSubtitle>Επιλογή επόμενου υποτίτλου (από θέση βίντεο, χωρίς αλλαγή)</WaveformSelectNextSubtitle>
-    <TogglePlayPause>Εναλλαγή αναπαραγωγής/παύσης</TogglePlayPause>
-    <Pause>Παύση</Pause>
-    <Fullscreen>Πλήρη οθόνη</Fullscreen>
-    <PlayRateSlower>Πιο αργός ρυθμός αναπαραγωγής</PlayRateSlower>
-    <PlayRateFaster>Ταχύτερος ρυθμός αναπαραγωγής</PlayRateFaster>
-    <VideoResetSpeedAndZoom>Επαναφορά ταχύτητας/μεγένθυσης</VideoResetSpeedAndZoom>
-    <MainToggleVideoControls>Εναλλαγή ελέγχων βίντεο</MainToggleVideoControls>
-    <VideoToggleContrast>Εναλλαγή αντίθεσης (μόνο mpv)</VideoToggleContrast>
-    <VideoToggleBrightness>Εναλλαγή φωτεινότητας (μόνο mpv)</VideoToggleBrightness>
-    <CustomSearch1>Μετάφραση, προσαρμοσμένη αναζήτηση 1</CustomSearch1>
-    <CustomSearch2>Μετάφραση, προσαρμοσμένη αναζήτηση 2</CustomSearch2>
-    <CustomSearch3>Μετάφραση, προσαρμοσμένη αναζήτηση 3</CustomSearch3>
-    <CustomSearch4>Μετάφραση, προσαρμοσμένη αναζήτηση 4</CustomSearch4>
-    <CustomSearch5>Μετάφραση, προσαρμοσμένη αναζήτηση 5</CustomSearch5>
-    <SyntaxColoring>Χρωματισμός σύνταξης</SyntaxColoring>
-    <ListViewSyntaxColoring>Χρωματισμός σύνταξης στην προβολή λίστας</ListViewSyntaxColoring>
-    <SyntaxColorDurationIfTooSmall>Χρώμα διάρκειας εάν είναι πολύ μικρός</SyntaxColorDurationIfTooSmall>
-    <SyntaxColorDurationIfTooLarge>Χρώμα διάρκειας εάν είναι πολύ μεγάλος</SyntaxColorDurationIfTooLarge>
-    <SyntaxColorTextIfTooLong>Χρώμα κειμένου εάν είναι πολύ μακρύ</SyntaxColorTextIfTooLong>
-    <SyntaxColorTextIfTooWide>Χρώμα κειμένου αν είναι ευρύ (εικονοστοιχεία)</SyntaxColorTextIfTooWide>
-    <SyntaxColorTextMoreThanMaxLines>Χρώμα κειμένου αν είναι περισσότερες από {0} γραμμές</SyntaxColorTextMoreThanMaxLines>
-    <SyntaxColorOverlap>Χρώμα κωδικών χρόνου που επικαλύπτονται</SyntaxColorOverlap>
-    <SyntaxColorGap>Χρώμα κενού αν είναι μικρότερο</SyntaxColorGap>
-    <SyntaxErrorColor>Χρώμα σφάλματος</SyntaxErrorColor>
-    <SyntaxLineWidthSettings>Ρυθμίσεις…</SyntaxLineWidthSettings>
-    <LineWidthSettings>Ρυθμίσεις εύρους γραμμής</LineWidthSettings>
-    <MaximumLineWidth>Μέγιστο εύρος γραμμής:</MaximumLineWidth>
-    <Pixels>εικονοστοιχεία</Pixels>
-    <MeasureFont>Μέτρηση γραμματοσειράς:</MeasureFont>
-    <GoToFirstSelectedLine>Μετάβαση σε πρώτη επιλεγμένη γραμμή</GoToFirstSelectedLine>
-    <GoToNextEmptyLine>Μετάβαση σε επόμενη κενή γραμμή</GoToNextEmptyLine>
-    <MergeSelectedLines>Συγχώνευση</MergeSelectedLines>
-    <MergeSelectedLinesAndAutoBreak>Συγχώνευση και αυτόματη διάσπαση</MergeSelectedLinesAndAutoBreak>
-    <MergeSelectedLinesAndUnbreak>Συγχώνευση και συνένωση</MergeSelectedLinesAndUnbreak>
-    <MergeSelectedLinesAndUnbreakCjk>Συγχώνευση και συνένωση χωρίς κενό</MergeSelectedLinesAndUnbreakCjk>
-    <MergeSelectedLinesOnlyFirstText>Συγχώνευση, κράτημα μόνο του πρώτου κειμένου</MergeSelectedLinesOnlyFirstText>
-    <MergeSelectedLinesBilingual>Συγχώνευση γραμμών δίγλωσσα</MergeSelectedLinesBilingual>
-    <SplitSelectedLineBilingual>Διαχωρισμός γραμμής δίγλωσσα</SplitSelectedLineBilingual>
-    <ToggleTranslationMode>Εναλλαγή τρόπου μετάφρασης</ToggleTranslationMode>
-    <SwitchOriginalAndTranslation>Εναλλαγή αρχικού και μετάφρασης</SwitchOriginalAndTranslation>
-    <MergeOriginalAndTranslation>Συγχώνευση αρχικού και μετάφρασης</MergeOriginalAndTranslation>
-    <MergeWithNext>Συγχώνευση με επόμενη</MergeWithNext>
-    <MergeWithPrevious>Συγχώνευση με προηγούμενη</MergeWithPrevious>
-    <ShortcutIsAlreadyDefinedX>Ορισμένη συντόμευση: {0}</ShortcutIsAlreadyDefinedX>
-    <ToggleTranslationAndOriginalInPreviews>Εναλλαγή μετάφρασης και αρχικού στην προεπισκόπηση βίντεο/ήχου</ToggleTranslationAndOriginalInPreviews>
-    <ListViewColumnDelete>Στήλη, διαγραφή κειμένου</ListViewColumnDelete>
-    <ListViewColumnDeleteAndShiftUp>Στήλη, διαγραφή κειμένου και άνω μετατόπιση</ListViewColumnDeleteAndShiftUp>
-    <ListViewColumnInsert>Στήλη, εισαγωγή κειμένου</ListViewColumnInsert>
-    <ListViewColumnPaste>Στήλη, επικόλληση</ListViewColumnPaste>
-    <ListViewColumnTextUp>Στήλη, κείμενο προς τα πάνω</ListViewColumnTextUp>
-    <ListViewColumnTextDown>Στήλη, κείμενο προς τα κάτω</ListViewColumnTextDown>
-    <ListViewGoToNextError>Μετάβαση σε επόμενο σφάλμα</ListViewGoToNextError>
-    <ShowStyleManager>Προβολή διαχείρισης στυλ</ShowStyleManager>
-    <MainTextBoxMoveLastWordDown>Μετακίνηση τελευταίας λέξης στην επόμενη γραμμή</MainTextBoxMoveLastWordDown>
-    <MainTextBoxMoveFirstWordFromNextUp>Μετακίνηση πρώτης λέξης από την επόμενη γραμμή επάνω</MainTextBoxMoveFirstWordFromNextUp>
-    <MainTextBoxMoveFirstWordUpCurrent>Μετακίνηση πρώτης λέξης της κάτω γραμμής πάνω</MainTextBoxMoveFirstWordUpCurrent>
-    <MainTextBoxMoveFromCursorToNext>Μετακίνηση κειμένου μετά τον δείκτη στον επόμενο υπότιτλο και μετάβαση σε επόμενο</MainTextBoxMoveFromCursorToNext>
-    <MainTextBoxMoveLastWordDownCurrent>Μετακίνηση τελευταίας λέξης της άνω γραμμής κάτω</MainTextBoxMoveLastWordDownCurrent>
-    <MainTextBoxSelectionToLower>Επιλογή σε μικρά</MainTextBoxSelectionToLower>
-    <MainTextBoxSelectionToUpper>Επιλογή σε κεφαλαία</MainTextBoxSelectionToUpper>
-    <MainTextBoxSelectionToggleCasing>Εναλλαγή πεζών-κεφαλαίων επιλογής (κανονικά/κεφαλαία/πεζά)</MainTextBoxSelectionToggleCasing>
-    <MainTextBoxSelectionToRuby>Επιλογή σε Ruby (Ιαπωνικά)</MainTextBoxSelectionToRuby>
-    <MainTextBoxToggleAutoDuration>Εναλλαγή αυτόματης διάρκειας</MainTextBoxToggleAutoDuration>
-    <MainTextBoxAutoBreak>Αυτόματη διάσπαση κειμένου</MainTextBoxAutoBreak>
-    <MainTextBoxAutoBreakFromPos>Διάσπαση σε κενό από τη θέση δείκτη</MainTextBoxAutoBreakFromPos>
-    <MainTextBoxAutoBreakFromPosAndGoToNext>Διάσπαση σε κενό από τη θέση δείκτη και μετάβαση σε επόμενο</MainTextBoxAutoBreakFromPosAndGoToNext>
-    <MainTextBoxUnbreak>Συνένωση κειμένου</MainTextBoxUnbreak>
-    <MainTextBoxUnbreakNoSpace>Συνένωση χωρίς κενό (CJK)</MainTextBoxUnbreakNoSpace>
-    <MainTextBoxAssaIntellisense>Προβολή ευφυΐας ολοκλήρωσης ASSA</MainTextBoxAssaIntellisense>
-    <MainTextBoxAssaRemoveTag>Αφαίρεση ετικέτας ASSA στον δείκτη</MainTextBoxAssaRemoveTag>
-    <MainFileSaveAll>Αποθήκευση όλων</MainFileSaveAll>
-    <Miscellaneous>Διάφορα</Miscellaneous>
-    <CpsIncludesSpace>Συμπερίληψη κενών στους χαρακτήρες/δευτερόλεπτο</CpsIncludesSpace>
-    <UseDoNotBreakAfterList>Χρήση της λίστας μη διάσπασης μετά από</UseDoNotBreakAfterList>
-    <BreakEarlyForLineEnding>Διάσπαση σε σημεία στίξης</BreakEarlyForLineEnding>
-    <BreakByPixelWidth>Διάσπαση βάσει εύρους εικονοστοιχείων</BreakByPixelWidth>
-    <BreakPreferBottomHeavy>Προτίμηση μεγαλύτερης κάτω γραμμής</BreakPreferBottomHeavy>
-    <BreakEarlyForDashDialog>Διάσπαση σε παύλα διάλογου</BreakEarlyForDashDialog>
-    <BreakEarlyForComma>Διάσπαση σε κόμμα</BreakEarlyForComma>
-    <GoogleTranslate>Μετάφραση Google</GoogleTranslate>
-    <GoogleTranslateApiKey>Κλειδί API</GoogleTranslateApiKey>
-    <MicrosoftBingTranslator>Μετάφραση Bing</MicrosoftBingTranslator>
-    <HowToSignUp>Βοήθεια εγγραφής</HowToSignUp>
-    <MicrosoftTranslateApiKey>Κλειδί</MicrosoftTranslateApiKey>
-    <MicrosoftTranslateTokenEndpoint>Δείγμα τελειώματος</MicrosoftTranslateTokenEndpoint>
-    <FontNote>Σημείωση: Οι ρυθμίσεις γραμματοσειράς αφορούν μόνο τη διεπαφή του Subtitle Edit.</FontNote>
-    <RestoreDefaultSettings>Επαναφορά ρυθμίσεων</RestoreDefaultSettings>
-    <RestoreDefaultSettingsMsg>Επαναφορά ρυθμίσεων σε προεπιλεγμένες τιμές.
-Συνέχιση;</RestoreDefaultSettingsMsg>
-    <RemoveTimeCodes>Αφαίρεση κωδικών χρόνου</RemoveTimeCodes>
-    <EditFixContinuationStyleSettings>Επεξεργασία ρυθμίσεων για διόρθωση στυλ συνέχισης…</EditFixContinuationStyleSettings>
-    <FixContinuationStyleSettings>Ρυθμίσεις διόρθωσης στυλ συνέχισης</FixContinuationStyleSettings>
-    <UncheckInsertsAllCaps>Εντοπισμός και αποεπιλογή κεφαλαίων τίτλων μίας γραμμής</UncheckInsertsAllCaps>
-    <UncheckInsertsItalic>Εντοπισμός και αποεπιλογή τίτλων ή στίχων σε πλαγιαστά</UncheckInsertsItalic>
-    <UncheckInsertsLowercase>Εντοπισμός και αποεπιλογή πεζών τίτλων ή στίχων μίας γραμμής</UncheckInsertsLowercase>
-    <HideContinuationCandidatesWithoutName>Απόκρυψη απίθανων προτάσεων συνέχισης</HideContinuationCandidatesWithoutName>
-    <IgnoreLyrics>Αγνόηση στίχων μεταξύ μουσικών συμβόλων</IgnoreLyrics>
-    <MinFrameGap>Ελάχιστο κενό σε καρέ</MinFrameGap>
-    <XFramesAtYFrameRateGivesZMs>{0} καρέ ανά {1} καρέ είναι {2} χιλ. δευτερολέπτου.</XFramesAtYFrameRateGivesZMs>
-    <UseXAsNewGap>Χρήση "{0}" χιλ. δευτερολέπτου ως ελάχιστο κενό;</UseXAsNewGap>
-  </Settings>
-  <SettingsMpv>
-    <DownloadMpv>Λήψη mpv lib</DownloadMpv>
-    <DownloadMpvFailed>Αδυναμία λήψης mpv. Παρακαλώ, προσπαθήστε αργότερα.</DownloadMpvFailed>
-    <DownloadMpvOk>Ολοκλήρωση λήψης mpv lib και έτοιμο προς χρήση.</DownloadMpvOk>
-  </SettingsMpv>
-  <SettingsFfmpeg>
-    <Title>Λήψη FFmpeg</Title>
-    <XDownloadFailed>Αδυναμία λήψης {0}. Παρακαλώ, προσπαθήστε αργότερα.</XDownloadFailed>
-    <XDownloadOk>Λήψη {0} και έτοιμο προς χρήση.</XDownloadOk>
-  </SettingsFfmpeg>
-  <SetVideoOffset>
-    <Title>Ορισμός μετατόπισης βίντεο</Title>
-    <Description>Ορισμός μετατόπισης βίντεο (μη ακουλούθηση πραγματικού χρόνου βίντεο)</Description>
-    <RelativeToCurrentVideoPosition>Σχετικά με την τρέχουσα θέση βίντεο</RelativeToCurrentVideoPosition>
-    <KeepTimeCodes>Κράτημα υπαρχόντων κωδικών χρόνου (μη προσθήκη μετατόπισης βίντεο)</KeepTimeCodes>
-    <Reset>Επαναφορά</Reset>
-  </SetVideoOffset>
-  <ShowEarlierLater>
-    <Title>Εμφάνιση γραμμών νωρίτερα/αργότερα</Title>
-    <TitleAll>Εμφάνιση όλων των γραμμών νωρίτερα/αργότερα</TitleAll>
-    <ShowEarlier>Εμφάνιση νωρίτερα</ShowEarlier>
-    <ShowLater>Εμφάνιση αργότερα</ShowLater>
-    <TotalAdjustmentX>Συνολική προσαρμογή: {0}</TotalAdjustmentX>
-    <AllLines>Όλες οι γραμμές</AllLines>
-    <SelectedLinesOnly>Μόνο επιλεγμένες γραμμές</SelectedLinesOnly>
-    <SelectedLinesAndForward>Επιλογή από τις γραμμές και εμπρός</SelectedLinesAndForward>
-  </ShowEarlierLater>
-  <ShowHistory>
-    <Title>Ιστορικό (για αναίρεση)</Title>
-    <SelectRollbackPoint>Επιλέξτε χρόνο/περιγραφή για επαναφορά</SelectRollbackPoint>
-    <Time>Χρόνος</Time>
-    <Description>Περιγραφή</Description>
-    <CompareHistoryItems>Σύγκριση στοιχείων ιστορικού</CompareHistoryItems>
-    <CompareWithCurrent>Σύγκριση με τρέχον</CompareWithCurrent>
-    <Rollback>Επαναφορά</Rollback>
-  </ShowHistory>
-  <SpellCheck>
-    <Title>Ορθογραφικός έλεγχος</Title>
-    <FullText>Πλήρους κειμένου</FullText>
-    <WordNotFound>Λέξη δεν βρέθηκε</WordNotFound>
-    <Language>Γλώσσα</Language>
-    <Change>Αλλαγή</Change>
-    <ChangeAll>Αλλαγή όλων</ChangeAll>
-    <SkipOnce>Παράλειψη &amp;ενός</SkipOnce>
-    <SkipAll>&amp;Παράλειψη όλων</SkipAll>
-    <AddToUserDictionary>Προσθήκη στο λεξικό του χρήστη</AddToUserDictionary>
-    <AddToNamesAndIgnoreList>Προσθήκη στη λίστα ονομάτων/παραλείψεων (διάκριση πεζών-κεφαλαίων)</AddToNamesAndIgnoreList>
-    <AddToOcrReplaceList>Προσθήκη ζεύγους στη λίστα αντικατάστασης του OCR</AddToOcrReplaceList>
-    <Abort>Ματαίωση</Abort>
-    <Use>Χρήση</Use>
-    <UseAlways>&amp;Χρήση πάντα</UseAlways>
-    <Suggestions>Προτάσεις</Suggestions>
-    <SpellCheckProgress>Ορθογραφικός έλεγχος [{0}] - {1}</SpellCheckProgress>
-    <EditWholeText>Επεξεργασία ολόκληρου κειμένου</EditWholeText>
-    <EditWordOnly>Επεξεργασία λέξης</EditWordOnly>
-    <AddXToNames>Προσθήκη '{0}' στη λίστα ονομάτων</AddXToNames>
-    <AddXToUserDictionary>Προσθήκη {0} στο λεξικό χρήστη</AddXToUserDictionary>
-    <AutoFixNames>Αυτόματη διόρθωση ονομάτων μόνο για διαφορά πεζών-κεφαλαίων</AutoFixNames>
-    <AutoFixNamesViaSuggestions>Διόρθωση ονομάτων μέσω 'προτάσεων ορθογραφικού ελέγχου'</AutoFixNamesViaSuggestions>
-    <CheckOneLetterWords>Ερώτηση για άγνωστες λέξεις ένός γράμματος</CheckOneLetterWords>
-    <TreatINQuoteAsING>Αντιμετώπιση κατάληξης " in' " ως " ing " (Μόνο Αγγλικά)</TreatINQuoteAsING>
-    <RememberUseAlwaysList>Απομνημόνευση λίστας "Χρήση πάντα"</RememberUseAlwaysList>
-    <LiveSpellCheck>Απευθείας ορθογραφικός έλεγχος</LiveSpellCheck>
-    <LiveSpellCheckLanguage>Απευθείας ορθογραφικός έλεγχος - Χρήση με τη γλώσσα {0}</LiveSpellCheckLanguage>
-    <NoDictionaryForLiveSpellCheck>Απευθείας ορθογραφικός έλεγχος - Αδυναμία εύρεσης λεξικού γλώσσας [{0}]</NoDictionaryForLiveSpellCheck>
-    <ImageText>Κείμενο εικόνας</ImageText>
-    <SpellCheckCompleted>Ολοκλήρωση ορθογραφικού ελέγχου</SpellCheckCompleted>
-    <SpellCheckAborted>Ματαίωση ορθογραφικού ελέγχου</SpellCheckAborted>
-    <SpacesNotAllowed>Απαγορεύονται τα κενά σε λέξη.</SpacesNotAllowed>
-    <UndoX>Αναιρέθηκαν: {0}</UndoX>
-  </SpellCheck>
-  <NetflixQualityCheck>
-    <GlyphCheckReport>Μη έγκυρος χαρακτήρας {0} στη στήλη {1}</GlyphCheckReport>
-    <WhiteSpaceCheckReport>Μη έγκυρο κενό στη στήλη {0}</WhiteSpaceCheckReport>
-    <ReportPrompt>Προβολή αναφοράς εδώ: {0}.</ReportPrompt>
-    <OpenReportInFolder>Άνοιγμα φακέλου αναφοράς</OpenReportInFolder>
-    <FoundXIssues>Ο έλεγχος ποιότητας Netflix εντόπισε {0:#,###} προβλήματα.</FoundXIssues>
-    <CheckOk>Χωρίς προβλήματα</CheckOk>
-    <MaximumXCharsPerSecond>Μέγιστοι {0} χαρακτήρες/ δευτ (εξαίρεση κενών)</MaximumXCharsPerSecond>
-    <MaximumLineLength>Μέγιστο μήκος γραμμής ({0})</MaximumLineLength>
-    <MinimumDuration>Ελάχιστη διάρκεια: 5/6 δευτερολέπτου (833 χ.δ.)</MinimumDuration>
-  </NetflixQualityCheck>
-  <Split>
-    <Title>Διαχωρισμός</Title>
-    <SplitOptions>Επιλογές διαχωρισμού</SplitOptions>
-    <Lines>Γραμμές</Lines>
-    <Characters>Χαρακτήρες</Characters>
-    <NumberOfEqualParts>Αριθμός ίσων κομματιών</NumberOfEqualParts>
-    <SubtitleInfo>Πληροφορίες υποτίτλου</SubtitleInfo>
-    <NumberOfLinesX>Αριθμός γραμμών: {0:#,###}</NumberOfLinesX>
-    <NumberOfCharactersX>Αριθμός χαρακτήρων: {0:#,###,###}</NumberOfCharactersX>
-    <Output>Εξαγωγή</Output>
-    <FileName>Όνομα αρχείου</FileName>
-    <OutputFolder>Φάκελος εξαγωγής</OutputFolder>
-    <DoSplit>Διαχωρισμός</DoSplit>
-    <Basic>Βασικός</Basic>
-  </Split>
-  <SplitLongLines>
-    <Title>Διάσπαση/διαχωρισμός μεγάλων γραμμών</Title>
-    <SingleLineMaximumLength>Μέγιστο μήκος μονής γραμμής</SingleLineMaximumLength>
-    <LineMaximumLength>Μέγιστο μήκος γραμμής</LineMaximumLength>
-    <LineContinuationBeginEndStrings>Συμβολοσειρές έναρξης/λήξης συνέχισης της γραμμής</LineContinuationBeginEndStrings>
-    <NumberOfSplits>Σύνολο διαχωρισμών: {0}</NumberOfSplits>
-    <LongestSingleLineIsXAtY>Το μεγαλύτερο μήκος μονής γραμμής είναι {0} στη γραμμή {1}</LongestSingleLineIsXAtY>
-    <LongestLineIsXAtY>Το μεγαλύτερο μήκος μήκος ολικής γραμμής είναι {0} στη γραμμή {1}</LongestLineIsXAtY>
-  </SplitLongLines>
-  <SplitSubtitle>
-    <Title>Διαχωρισμός υποτίτλου</Title>
-    <Description1>Εισαγωγή μήκους πρώτου μέρους βίντεο ή περιήγηση</Description1>
-    <Description2>και πάρτε το μήκος από αρχείο βίντεο:</Description2>
-    <Split>&amp;Διαχωρισμός</Split>
-    <Done>&amp;Ολοκληρώθηκε</Done>
-    <NothingToSplit>Τίποτα για διαχωρισμό.</NothingToSplit>
-    <SavePartOneAs>Αποθήκευση 1ου μέρους ως…</SavePartOneAs>
-    <SavePartTwoAs>Αποθήκευση 2ου μέρους ως…</SavePartTwoAs>
-    <Part1>Μέρος 1ο</Part1>
-    <Part2>Μέρος 2ο</Part2>
-    <UnableToSaveFileX>Αδυναμία αποθήκευσης {0}</UnableToSaveFileX>
-    <OverwriteExistingFiles>Αντικατάσταση υπάρχοντων αρχείων;</OverwriteExistingFiles>
-    <FolderNotFoundX>Αδυναμία εύρεσης φακέλου: {0}</FolderNotFoundX>
-    <Untitled>Χωρίς τίτλο</Untitled>
-  </SplitSubtitle>
-  <StartNumberingFrom>
-    <Title>Επαναρίθμηση από...</Title>
-    <StartFromNumber>Έναρξη από τον αριθμό:</StartFromNumber>
-    <PleaseEnterAValidNumber>Εισάγετε έγκυρο αριθμό.</PleaseEnterAValidNumber>
-  </StartNumberingFrom>
-  <Statistics>
-    <Title>Στατιστικά</Title>
-    <TitleWithFileName>Στατιστικά - {0}</TitleWithFileName>
-    <GeneralStatistics>Γενικά στατιστικά</GeneralStatistics>
-    <MostUsed>Περισσότερη χρήση…</MostUsed>
-    <MostUsedLines>Οι περισσότερες χρησιμοποιούμενες γραμμές</MostUsedLines>
-    <MostUsedWords>Οι περισσότερες χρησιμοποιούμενες λέξεις</MostUsedWords>
-    <NothingFound>Δεν βρέθηκε τίποτα</NothingFound>
-    <NumberOfLinesX>Αριθμός γραμμών υποτίτλου: {0:#,###}</NumberOfLinesX>
-    <LengthInFormatXinCharactersY>Αριθμός χαρακτήρων όπως {0}: {1:#,###,##0}</LengthInFormatXinCharactersY>
-    <NumberOfCharactersInTextOnly>Αριθμός χαρακτήρων μόνο στο κείμενο: {0:#,###,##0}</NumberOfCharactersInTextOnly>
-    <TotalDuration>Συνολική διάρκεια των υποτίτλων: {0:#,##0}</TotalDuration>
-    <TotalCharsPerSecond>Σύνολο χαρακτήρων/δευτερόλεπτο: {0:0.0} δευτερόλεπτα</TotalCharsPerSecond>
-    <TotalWords>Σύνολο λέξεων: {0:#,##0}</TotalWords>
-    <NumberOfItalicTags>Αριθμός ετικετών πλάγιας γραφής: {0}</NumberOfItalicTags>
-    <NumberOfBoldTags>Αριθμός ετικετών έντονης γραφής: {0}</NumberOfBoldTags>
-    <NumberOfUnderlineTags>Αριθμός ετικετών υπογραμμισμένης γραφής: {0}</NumberOfUnderlineTags>
-    <NumberOfFontTags>Αριθμός ετικετών γραμματοσειράς: {0}</NumberOfFontTags>
-    <NumberOfAlignmentTags>Αριθμός ετικετών στοίχισης: {0}</NumberOfAlignmentTags>
-    <LineLengthMinimum>Μήκος υποτίτλου - ελάχιστο: {0}</LineLengthMinimum>
-    <LineLengthMaximum>Μήκος υποτίτλου - μέγιστο: {0}</LineLengthMaximum>
-    <LineLengthAverage>Μήκος υποτίτλου - μέσο: {0}</LineLengthAverage>
-    <LinesPerSubtitleAverage>Αριθμός γραμμών υποτίτλων - μέσος: {0:0.0}</LinesPerSubtitleAverage>
-    <SingleLineLengthMinimum>Μήκος μονής γραμμής - ελάχιστο: {0}</SingleLineLengthMinimum>
-    <SingleLineLengthMaximum>Μήκος μονής γραμμής - μέγιστο: {0}</SingleLineLengthMaximum>
-    <SingleLineLengthAverage>Μήκος μονής γραμμής - μέσο: {0}</SingleLineLengthAverage>
-    <SingleLineWidthMinimum>Εύρος μονής γραμμής - ελάχιστο: {0} εικονοστοιχεία</SingleLineWidthMinimum>
-    <SingleLineWidthMaximum>Εύρος μονής γραμμής - μέγιστο: {0} εικονοστοιχεία</SingleLineWidthMaximum>
-    <SingleLineWidthAverage>Εύρος μονής γραμμής - μέσο: {0} εικονοστοιχεία</SingleLineWidthAverage>
-    <DurationMinimum>Διάρκεια - ελάχιστη: {0:0.000} δευτερόλεπτα</DurationMinimum>
-    <DurationMaximum>Διάρκεια - μέγιστη: {0:0.000} δευτερόλεπτα</DurationMaximum>
-    <DurationAverage>Διάρκεια - μέση: {0:0.000} δευτερόλεπτα</DurationAverage>
-    <CharactersPerSecondMinimum>Χαρακτήρες/ δευτ - ελάχιστοι: {0:0.000}</CharactersPerSecondMinimum>
-    <CharactersPerSecondMaximum>Χαρακτήρες/ δευτ - μέγιστοι: {0:0.000}</CharactersPerSecondMaximum>
-    <CharactersPerSecondAverage>Χαρακτήρες/ δευτ - μέσοι: {0:0.000}</CharactersPerSecondAverage>
-    <Export>Εξαγωγή…</Export>
-  </Statistics>
-  <SubStationAlphaProperties>
-    <Title>Προχωρημένες ιδιότητες Sub Station Alpha</Title>
-    <TitleSubstationAlpha>Ιδιότητες Sub Station Alpha</TitleSubstationAlpha>
-    <Script>Σενάριο</Script>
-    <ScriptTitle>Τίτλος</ScriptTitle>
-    <OriginalScript>Αρχικό σενάριο</OriginalScript>
-    <Translation>Μετάφραση</Translation>
-    <Editing>Επεξεργασία</Editing>
-    <Timing>Χρονισμός</Timing>
-    <SyncPoint>Σημείο συγχρονισμού</SyncPoint>
-    <UpdatedBy>Ενημερωμένο από</UpdatedBy>
-    <UpdateDetails>Λεπτομέρειες ενημέρωσης</UpdateDetails>
-    <Resolution>Ανάλυση</Resolution>
-    <VideoResolution>Ανάλυση βίντεοVideo resolution</VideoResolution>
-    <FromCurrentVideo>Από το τρέχων βίντεο</FromCurrentVideo>
-    <Options>Επιλογές</Options>
-    <WrapStyle>Στυλ αναδίπλωσης</WrapStyle>
-    <Collision>Σύγκρουση</Collision>
-    <ScaleBorderAndShadow>Κλίμακα ορίων και σκιάς</ScaleBorderAndShadow>
-  </SubStationAlphaProperties>
-  <SubStationAlphaStyles>
-    <Title>Προχωρημένα στυλ Sub Station Alpha</Title>
-    <TitleSubstationAlpha>Στυλ Sub Station Alpha</TitleSubstationAlpha>
-    <Styles>Στυλ</Styles>
-    <Properties>Ιδιότητες</Properties>
-    <Name>Όνομα</Name>
-    <Font>Γραμματοσειρά</Font>
-    <FontName>Όνομα</FontName>
-    <FontSize>Μέγεθος</FontSize>
-    <UseCount>Χρησιμοποιημένα</UseCount>
-    <Primary>Πρωτογενής</Primary>
-    <Secondary>Δευτερογενής</Secondary>
-    <Tertiary>Τριτογενής</Tertiary>
-    <Outline>Περίγραμμα</Outline>
-    <Shadow>Σκιά</Shadow>
-    <Back>Πίσω</Back>
-    <Alignment>Στοίχιση</Alignment>
-    <TopLeft>Επάνω/αριστερά</TopLeft>
-    <TopCenter>Επάνω/κέντρο</TopCenter>
-    <TopRight>Επάνω/δεξιά</TopRight>
-    <MiddleLeft>Μέση/αριστερά</MiddleLeft>
-    <MiddleCenter>Μέση/κέντρο</MiddleCenter>
-    <MiddleRight>Μέση/δεξιά</MiddleRight>
-    <BottomLeft>Κάτω/αριστερά</BottomLeft>
-    <BottomCenter>Κάτω/κέντρο</BottomCenter>
-    <BottomRight>Κάτω/δεξιά</BottomRight>
-    <Colors>Χρώματα</Colors>
-    <Margins>Περιθώρια</Margins>
-    <MarginLeft>Αριστερά</MarginLeft>
-    <MarginRight>Δεξιά</MarginRight>
-    <MarginVertical>Κάθετα</MarginVertical>
-    <Vertical>Κάθετο</Vertical>
-    <Border>Όριο</Border>
-    <PlusShadow>+ Σκιά</PlusShadow>
-    <OpaqueBox>Συμπαγές πλαίσιο</OpaqueBox>
-    <Import>Εισαγωγή…</Import>
-    <Export>Εξαγωγή…</Export>
-    <Copy>Αντιγραφή</Copy>
-    <CopyOfY>Αντιγραφή από {0}</CopyOfY>
-    <CopyXOfY>Αντιγραφή {0} από {1}</CopyXOfY>
-    <New>Νέο</New>
-    <Remove>Αφαίρεση</Remove>
-    <RemoveAll>Αφ. όλων</RemoveAll>
-    <ImportStyleFromFile>Εισαγωγή στυλ από αρχείο…</ImportStyleFromFile>
-    <ExportStyleToFile>Εξαγωγή στυλ σε αρχείο… (προσθήκη σε περίπτωση υπάρχοντος στυλ)</ExportStyleToFile>
-    <ChooseStyle>Επιλογή στυλ για εισαγωγή</ChooseStyle>
-    <StyleAlreadyExits>Υπάρχον στυλ: {0}</StyleAlreadyExits>
-    <StyleXExportedToFileY>Το στυλ '{0}' έχει εξαχθεί στο αρχείο '{1}'</StyleXExportedToFileY>
-    <StyleXImportedFromFileY>Το στυλ '{0}' έχει εισαχθεί από το αρχείο '{1}'</StyleXImportedFromFileY>
-    <SetPreviewText>Ορισμός προεπισκόπησης κειμένου…</SetPreviewText>
-    <AddToFile>Προσθήκη σε αρχείο</AddToFile>
-    <AddToStorage>Προσθήκη σε μνήμη</AddToStorage>
-    <StyleStorage>Στυλ μνήμης</StyleStorage>
-    <StyleCurrentFile>Στυλ σε τρέχον αρχείο</StyleCurrentFile>
-    <OverwriteX>Αντικατάσταση {0};</OverwriteX>
-    <CategoryNote>Σημείωση: Τα προεπιλεγμένα στυλ εφαρμόζονται σε νέα αρχεία ASSA.</CategoryNote>
-    <CategoriesManage>Διαχείριση</CategoriesManage>
-    <MoveToCategory>Αλλαγή κατηγορίας επιλεγμένων στυλ…</MoveToCategory>
-    <ScaleX>ΚλίμακαΧ</ScaleX>
-    <ScaleY>ΚλίμακαY</ScaleY>
-    <Spacing>Διάταξη</Spacing>
-    <Angle>Κλίση</Angle>
-    <BoxPerLine>Πλαίσιο ανά γραμμή (χρήση χρώματος περιγράμματος)</BoxPerLine>
-    <BoxMultiLine>Ένα πλαίσιο (χρήση χρώματος σκιάς)</BoxMultiLine>
-  </SubStationAlphaStyles>
-  <SubStationAlphaStylesCategoriesManager>
-    <Category>Κατηγορία</Category>
-    <Categories>Κατηγορίες</Categories>
-    <CategoryName>Όνομα κατηγορίας</CategoryName>
-    <CategoryDelete>Διαγραφή των επιλεγμένων κατηγοριών;</CategoryDelete>
-    <NewCategory>Νέα κατηγορία</NewCategory>
-    <CategoryRename>Μετονομασία κατηγορίας</CategoryRename>
-    <CategorySetDefault>Ορισμός προεπιλεγμένης</CategorySetDefault>
-    <NumberOfStyles>Αριθμός στυλ</NumberOfStyles>
-    <CategoryDefault>Προεπιλεγμένη</CategoryDefault>
-    <ChooseCategories>Επιλογή κατηγοριών σε {0}</ChooseCategories>
-    <ImportCategoriesTitle>Εισαγωγή κατηγοριών…</ImportCategoriesTitle>
-    <ExportCategoriesTitle>Εξαγωγή κατηγοριών…</ExportCategoriesTitle>
-  </SubStationAlphaStylesCategoriesManager>
-  <PointSync>
-    <Title>Συγχρονισμός σημείων</Title>
-    <TitleViaOtherSubtitle>Συγχρονισμός σημείων μέσω άλλου υποτίτλου</TitleViaOtherSubtitle>
-    <SyncHelp>Ορισμός δύο σημείων συγχρονισμού για πρόχειρο συγχρονισμό</SyncHelp>
-    <SetSyncPoint>Ορισμός σημείου συγχρονισμού</SetSyncPoint>
-    <RemoveSyncPoint>Αφαίρεση σημείου συγχρονισμού</RemoveSyncPoint>
-    <SyncPointsX>Σημείο συγχρονισμού: {0}</SyncPointsX>
-    <Info>Ένα σημείο συγχρονισμού θα προσαρμόσει τη θέση, δύο ή περισσότερα θα προσαρμόσουν τη θέση και την ταχύτητα</Info>
-    <ApplySync>Εφαρμογή</ApplySync>
-  </PointSync>
-  <TransportStreamSubtitleChooser>
-    <Title>Επιλογέας ροής μεταφοράς υποτίτλου - {0}</Title>
-    <PidLineImage>Εικόνες - Αναγνωριστικό πακέτου μεταφοράς = {0}, γλώσσα = {1}, αριθμός υποτίτλων = {2}</PidLineImage>
-    <PidLineTeletext>Τηλεκείμενο - Αναγνωριστικό πακέτου μεταφοράς = {1}, σελίδα = {0}, γλώσσα = {2}, αριθμός υποτίτλων = {3}</PidLineTeletext>
-    <SubLine>{0}: {1} -&gt; {2}, {3} εικόνα(ες)</SubLine>
-  </TransportStreamSubtitleChooser>
-  <UnknownSubtitle>
-    <Title>Άγνωστος τύπος υποτίτλου</Title>
-    <Message>Αν θέλετε να διορθωθεί, παρακαλώ, στείλτε e-mail στο mailto:niksedk@gmail.com
-και συμπεριλάβετε αντίγραφο του υποτίτλου.</Message>
-    <ImportAsPlainText>Εισαγωγή ως απλό κείμενο…</ImportAsPlainText>
-  </UnknownSubtitle>
-  <VisualSync>
-    <Title>Οπτικός συγχρονισμός</Title>
-    <StartScene>Αρχική σκηνή</StartScene>
-    <EndScene>Τελική σκηνή</EndScene>
-    <Synchronize>Συγχρονισμός</Synchronize>
-    <HalfASecondBack>&lt; ½ δευτ.</HalfASecondBack>
-    <ThreeSecondsBack>&lt; 3 δευτ.</ThreeSecondsBack>
-    <PlayXSecondsAndBack>Αναπαραγωγή {0} δευτ. και πίσω</PlayXSecondsAndBack>
-    <FindText>Εύρεση κειμένου</FindText>
-    <GoToSubPosition>Μετάβαση στη θέση του υπότιτλου</GoToSubPosition>
-    <KeepChangesTitle>Διατήρηση αλλαγών;</KeepChangesTitle>
-    <KeepChangesMessage>Έχουν γίνει αλλαγές στον υπότιτλο μέσω 'Οπτικού συγχρονισμού'.
-Διατήρηση αλλαγών;</KeepChangesMessage>
-    <SynchronizationDone>Ο συγχρονισμός ολοκληρώθηκε.</SynchronizationDone>
-    <StartSceneMustComeBeforeEndScene>Η αρχική σκηνή πρέπει να είναι πριν από την τελική.</StartSceneMustComeBeforeEndScene>
-    <Tip>Συμβουλή: Χρησιμοποιήστε &lt;ctrl+βέλη αριστερά/δεξιά&gt; για να μετακινηθείτε 100 χιλ. δευτ. πίσω/εμπρός</Tip>
-  </VisualSync>
-  <VobSubEditCharacters>
-    <Title>Επεξεργασία βάσης δεδομένων σύγκρισης εικόνων</Title>
-    <ChooseCharacter>Επιλογή χαρακτήρα(ων)</ChooseCharacter>
-    <ImageCompareFiles>Αρχεία σύγκρισης εικόνων</ImageCompareFiles>
-    <CurrentCompareImage>Τρέχουσα εικόνα σύγκρισης</CurrentCompareImage>
-    <TextAssociatedWithImage>Κείμενο που σχετίζεται με την εικόνα</TextAssociatedWithImage>
-    <IsItalic>Είναι &amp;πλαγιαστό</IsItalic>
-    <Update>&amp;Ενημέρωση</Update>
-    <Delete>&amp;Διαγραφή</Delete>
-    <ImageDoubleSize>Διπλό μέγεθος εικόνας</ImageDoubleSize>
-    <ImageFileNotFound>Το αρχείο εικόνας δεν βρέθηκε</ImageFileNotFound>
-    <Image>Εικόνα</Image>
-  </VobSubEditCharacters>
-  <VobSubOcr>
-    <Title>Εισαγωγή/OCR υποτίτλου VobSub (sub/idx)</Title>
-    <TitleBluRay>Εισαγωγή/OCR υποτίτλου Blu-ray (.sup)</TitleBluRay>
-    <OcrMethod>Μέθοδος OCR</OcrMethod>
-    <OcrViaTesseractVersionX>Tesseract {0}</OcrViaTesseractVersionX>
-    <OcrViaImageCompare>OCR μέσω σύγκρισης εικόνων</OcrViaImageCompare>
-    <OcrViaModi>OCR μέσω Microsoft Office Document Imaging (MODI). Προϋποθέτει Microsoft Office</OcrViaModi>
-    <OcrViaNOCR>OCR μέσω nOCR</OcrViaNOCR>
-    <TesseractEngineMode>Λειτουργία μηχανής</TesseractEngineMode>
-    <TesseractEngineModeLegacy>Αρχικό Tesseract (ανίχνευση πλαγιαστών)</TesseractEngineModeLegacy>
-    <TesseractEngineModeNeural>Δίκτυα LSTM</TesseractEngineModeNeural>
-    <TesseractEngineModeBoth>Tesseract + LSTM</TesseractEngineModeBoth>
-    <TesseractEngineModeDefault>Προεπιλεγμένο, βάσει διαθέσιμων</TesseractEngineModeDefault>
-    <Language>Γλώσσα</Language>
-    <ImageDatabase>Βάση δεδομένων εικόνων</ImageDatabase>
-    <NoOfPixelsIsSpace>Σύνολο εικονοστοιχείων διαστημάτων</NoOfPixelsIsSpace>
-    <MaxErrorPercent>Μέγιστο σφάλμα%</MaxErrorPercent>
-    <New>Νέο</New>
-    <Edit>Επεξεργασία</Edit>
-    <StartOcr>Έναρξη OCR</StartOcr>
-    <Stop>Διακοπή</Stop>
-    <StartOcrFrom>Έναρξη OCR από τον αριθμό υποτίτλου:</StartOcrFrom>
-    <LoadingVobSubImages>Φόρτωση εικόνων VobSub…</LoadingVobSubImages>
-    <LoadingImageCompareDatabase>Φόρτωση βάσης δεδομένων εικόνων σύγκρισης…</LoadingImageCompareDatabase>
-    <ConvertingImageCompareDatabase>Μετατροπή βάσης δεδομένων εικόνων σύγκρισης σε νέο τύπο (images.db/images.xml)…</ConvertingImageCompareDatabase>
-    <SubtitleImage>Εικόνα υποτίτλου</SubtitleImage>
-    <SubtitleText>Κείμενο υποτίτλου</SubtitleText>
-    <UnableToCreateCharacterDatabaseFolder>Αδυναμία δημιουργίας φακέλου 'Character Database Folder': {0}</UnableToCreateCharacterDatabaseFolder>
-    <SubtitleImageXofY>Εικόνα υποτίτλου {0} από {1}</SubtitleImageXofY>
-    <ImagePalette>Παλέτα εικόνας</ImagePalette>
-    <UseCustomColors>Χρήση προσαρμοσμένων χρωμάτων</UseCustomColors>
-    <Transparent>Χωρίς φόντο</Transparent>
-    <TransparentMinAlpha>Ελάχιστη τιμή άλφα (0 = διαφανές, 255 = πλήρως ορατό)</TransparentMinAlpha>
-    <TransportStream>Ροή μεταφοράς</TransportStream>
-    <TransportStreamGrayscale>Κλίμακα του γκρι</TransportStreamGrayscale>
-    <TransportStreamGetColor>Χρήση χρώματος (πιθανή διάσπαση γραμμών)</TransportStreamGetColor>
-    <PromptForUnknownWords>Ερώτηση για άγνωστες λέξεις</PromptForUnknownWords>
-    <TryToGuessUnkownWords>Προσπάθεια μαντέματος άγνωστων λέξεων</TryToGuessUnkownWords>
-    <AutoBreakSubtitleIfMoreThanTwoLines>Αυτόματος διαχωρισμός παραγράφου, εάν έχει περισσότερες από δύο γραμμές</AutoBreakSubtitleIfMoreThanTwoLines>
-    <AllFixes>Όλες οι διορθώσεις</AllFixes>
-    <GuessesUsed>Μαντεψιές</GuessesUsed>
-    <UnknownWords>Άγνωστες λέξεις</UnknownWords>
-    <UnknownWordToGuessInLine>{0} {1} μέσω λίστας διόρθωσης/αντικατάστασης OCR στη γραμμή: {2}</UnknownWordToGuessInLine>
-    <OcrAutoCorrectionSpellChecking>Αυτόματη διόρθωση/ορθογραφικός έλεγχος OCR</OcrAutoCorrectionSpellChecking>
-    <FixOcrErrors>Διόρθωση σφαλμάτων OCR</FixOcrErrors>
-    <ImportTextWithMatchingTimeCodes>Εισαγωγή κειμένου με αντιστοιχία κωδικών χρόνου…</ImportTextWithMatchingTimeCodes>
-    <ImportNewTimeCodes>Εισαγωγή νέων κωδικών χρόνου</ImportNewTimeCodes>
-    <SaveSubtitleImageAs>Αποθήκευση εικόνας υποτίτλου ως…</SaveSubtitleImageAs>
-    <SaveAllSubtitleImagesAsBdnXml>Αποθήκευση όλων των εικόνων (png/bdn xml)…</SaveAllSubtitleImagesAsBdnXml>
-    <SaveAllSubtitleImagesWithHtml>Αποθήκευση των εικόνων με δείκτη HTML…</SaveAllSubtitleImagesWithHtml>
-    <XImagesSavedInY>{0} εικόνες αποθηκεύτηκαν στο {1}</XImagesSavedInY>
-    <DictionaryX>Λεξικό: {0}</DictionaryX>
-    <RightToLeft>Δεξιά προς αριστερά</RightToLeft>
-    <ShowOnlyForcedSubtitles>Εμφάνιση μόνο αναγκαστικών υποτίτλων</ShowOnlyForcedSubtitles>
-    <UseTimeCodesFromIdx>Χρήση κωδικών χρόνου από αρχείο .idx</UseTimeCodesFromIdx>
-    <NoMatch>&lt;Καμία αντιστοιχία&gt;</NoMatch>
-    <AutoTransparentBackground>Αυτόματη διαφάνεια φόντου</AutoTransparentBackground>
-    <CaptureTopAlign>Λήψη άνω στοίχισης</CaptureTopAlign>
-    <InspectCompareMatchesForCurrentImage>Έλεγχος αντιστοιχιών σύγκρισης για την τρέχουσα εικόνα…</InspectCompareMatchesForCurrentImage>
-    <EditLastAdditions>Επεξεργασία προσθηκών της τελευταίας σύγκρισης εικόνας…</EditLastAdditions>
-    <SetItalicAngle>Ορισμός κλίσης πλαγιαστών…</SetItalicAngle>
-    <ItalicAngle>Κλίση πλαγιαστών</ItalicAngle>
-    <DiscardTitle>Απόρριψη αλλαγών του OCR;</DiscardTitle>
-    <DiscardText>Απόρριψη αλλαγών του OCR στην τρέχουσα συνεδρία;</DiscardText>
-    <MinLineSplitHeight>Ελάχιστο ύψος γραμμής (διαχωρισμός)</MinLineSplitHeight>
-    <FallbackToX>Επαναφορά σε {0}</FallbackToX>
-    <ImagePreProcessing>Προεπεξεργασία εικόνας…</ImagePreProcessing>
-    <EditImageDb>Επεξεργασία βάσης δεδομένων εικόνας</EditImageDb>
-    <OcrTraining>Εκμάθηση OCR…</OcrTraining>
-    <SubtitleTrainingFile>Εκμάθηση με αρχείο υποτίτλου</SubtitleTrainingFile>
-    <LetterCombinations>Συνδυασμοί γράμματος που είναι χωρισμένο ως μία εικόνα</LetterCombinations>
-    <TrainingOptions>Επιλογές εκμάθησης</TrainingOptions>
-    <NumberOfSegments>Αριθμός τμημάτων ανά γράμμα</NumberOfSegments>
-    <AlsoTrainItalic>Εκμάθηση πλαγιαστών</AlsoTrainItalic>
-    <AlsoTrainBold>Εκμάθηση έντονων</AlsoTrainBold>
-    <StartTraining>Έναρξη εκμάθησης</StartTraining>
-    <NowTraining>Εκμάθηση γραμματοσειράς '{1}. Σύνολο χαρακτήρων που μαθεύτηκαν: {0:#,###,##0}, {2:#,###,##0} γνωστά</NowTraining>
-  </VobSubOcr>
-  <VobSubOcrCharacter>
-    <Title>OCR - Εικόνα σε κείμενο χειροκίνητα</Title>
-    <ShrinkSelection>Σμίκρυνση επιλογής</ShrinkSelection>
-    <ExpandSelection>Επέκταση επιλογής</ExpandSelection>
-    <SubtitleImage>Εικόνα υποτίτλου</SubtitleImage>
-    <Characters>Χαρακτήρας(ες)</Characters>
-    <CharactersAsText>Χαρακτήρας(ες) ως κείμενο</CharactersAsText>
-    <Italic>&amp;Πλαγιστά</Italic>
-    <Abort>&amp;Ματαίωση</Abort>
-    <Skip>Π&amp;αράβλεψη</Skip>
-    <Nordic>Σκανδιναβικά</Nordic>
-    <Spanish>Ισπανικά</Spanish>
-    <German>Γερμανικά</German>
-    <AutoSubmitOnFirstChar>Αυτόματη αποστολή στον &amp;πρώτο χαρακτήρα</AutoSubmitOnFirstChar>
-    <EditLastX>Επεξεργασία τελευταίου: {0}</EditLastX>
-  </VobSubOcrCharacter>
-  <VobSubOcrCharacterInspect>
-    <Title>Έλεγχος αντιστοιχιών σύγκρισης για την τρέχουσα εικόνα</Title>
-    <InspectItems>Έλεγχος στοιχείων</InspectItems>
-    <AddBetterMatch>Προσθήκη καλύτερης αντιστοιχίας</AddBetterMatch>
-    <Add>Προσθήκη</Add>
-  </VobSubOcrCharacterInspect>
-  <VobSubOcrNewFolder>
-    <Title>Νέος φάκελος</Title>
-    <Message>Όνομα νέου φακέλου βάσης δεδομένων χαρακτήρων</Message>
-  </VobSubOcrNewFolder>
-  <VobSubOcrSetItalicAngle>
-    <Title>Ορισμός κλίσης πλαγιαστών</Title>
-    <Description>Προσαρμογή τιμής μέχρι το στυλ κειμένου να είναι κανονικό. Το αρχικό κείμενο έχει πλαγιαστό στυλ.</Description>
-  </VobSubOcrSetItalicAngle>
-  <OcrPreprocessing>
-    <Title>Προ-επεξεργασία εικόνας με OCR</Title>
-    <Colors>Χρώματα</Colors>
-    <AdjustAlpha>Προσαρμογή τιμής μέχρι το κείμενο να είναι ορατό (εύρος τιμών μεταξύ 200 έως 300)</AdjustAlpha>
-    <OriginalImage>Αρχική εικόνα</OriginalImage>
-    <PostImage>Εικόνα μετά την προ-επεξεργασία</PostImage>
-    <BinaryThreshold>Όριο σύγκρισης δυαδικής εικόνας</BinaryThreshold>
-    <InvertColors>Αντιστροφή χρωμάτων</InvertColors>
-    <YellowToWhite>Κίτρινο σε άσπρο</YellowToWhite>
-    <ColorToWhite>Χρώμα σε άσπρο</ColorToWhite>
-    <ColorToRemove>Αφαίρεση χρώματος</ColorToRemove>
-    <Cropping>Κόψιμο</Cropping>
-    <CropTransparentColors>Κόψιμο διαφανών χρωμάτων</CropTransparentColors>
-  </OcrPreprocessing>
-  <Watermark>
-    <Title>Υδατόσημο</Title>
-    <WatermarkX>Υδατόσημο: {0}</WatermarkX>
-    <GenerateWatermarkTitle>Δημιουργία υδατόσημου</GenerateWatermarkTitle>
-    <SpreadOverEntireSubtitle>Γέμισμα όλου του υποτίτλου</SpreadOverEntireSubtitle>
-    <CurrentLineOnlyX>Μόνο σε τρέχουσα γραμμή: {0}</CurrentLineOnlyX>
-    <Generate>Δημιουργία</Generate>
-    <Remove>Αφαίρεση</Remove>
-    <BeforeWatermark>Πριν του υδατόσημου</BeforeWatermark>
-    <ErrorUnicodeEncodingOnly>Το υδατόσημο λειτουργεί μόνο με κωδικοποίηση αρχείου Unicode.</ErrorUnicodeEncodingOnly>
-  </Watermark>
-  <Waveform>
-    <AddWaveformAndSpectrogram>Προσθήκη κυματομορφής/φασματογράμματος</AddWaveformAndSpectrogram>
-    <ClickToAddWaveform>Προσθήκη κυματομορφής</ClickToAddWaveform>
-    <ClickToAddWaveformAndSpectrogram>Προσθήκη κυματομορφής/φασματογράμματος</ClickToAddWaveformAndSpectrogram>
-    <Seconds>δευτ.</Seconds>
-    <ZoomIn>Μεγέθυνση</ZoomIn>
-    <ZoomOut>Σμίκρυνση</ZoomOut>
-    <AddParagraphHere>Προσθήκη κειμένου</AddParagraphHere>
-    <AddParagraphHereAndPasteText>Προσθήκη κειμένου από το πρόχειρο</AddParagraphHereAndPasteText>
-    <SetParagraphAsSelection>Καθορισμός ως νέας επιλογής</SetParagraphAsSelection>
-    <FocusTextBox>Εστίαση πλαισίου κειμένου</FocusTextBox>
-    <GoToPrevious>Μετάβαση στον προηγούμενο υπότιτλο</GoToPrevious>
-    <GoToNext>Μετάβαση στον επόμενο υπότιτλο</GoToNext>
-    <DeleteParagraph>Διαγραφή κειμένου</DeleteParagraph>
-    <Split>Διαχωρισμός</Split>
-    <SplitAtCursor>Διαχωρισμός στη θέση του δείκτη</SplitAtCursor>
-    <MergeWithPrevious>Συγχώνευση με προηγούμενο</MergeWithPrevious>
-    <MergeWithNext>Συγχώνευση με επόμενο</MergeWithNext>
-    <ExtendToPrevious>Επέκταση μέχρι το προηγούμενο</ExtendToPrevious>
-    <ExtendToNext>Επέκταση μέχρι το επόμενο</ExtendToNext>
-    <PlaySelection>Αναπαραγωγή επιλογής</PlaySelection>
-    <ShowWaveformAndSpectrogram>Εμφάνιση κυματομορφής και φασματογράμματος</ShowWaveformAndSpectrogram>
-    <ShowWaveformOnly>Εμφάνιση μόνο κυματομορφής</ShowWaveformOnly>
-    <ShowSpectrogramOnly>Εμφάνιση μόνο φασματογράμματος</ShowSpectrogramOnly>
-    <AddSceneChange>Προσθήκη αλλαγής σκηνής</AddSceneChange>
-    <RemoveSceneChange>Αφαίρεση αλλαγής σκηνής</RemoveSceneChange>
-    <RemoveSceneChangesFromSelection>Αφαίρεση αλλαγής σκηνών από επιλογή</RemoveSceneChangesFromSelection>
-    <GuessTimeCodes>Εικασία κωδικών χρόνου…</GuessTimeCodes>
-    <SeekSilence>Αναζήτηση σιωπής…</SeekSilence>
-    <InsertSubtitleHere>Εισαγωγή υποτίτλου εδώ…</InsertSubtitleHere>
-    <CharsSecX>Χαρ/δευτ: {0:0.00}</CharsSecX>
-    <WordsMinX>Λέξεις/λεπτό: {0:0.00}</WordsMinX>
-  </Waveform>
-  <WaveformGenerateTimeCodes>
-    <Title>Εικασία κωδικών χρόνου</Title>
-    <StartFrom>Έναρξη από</StartFrom>
-    <CurrentVideoPosition>Τρέχουσα θέση βίντεο</CurrentVideoPosition>
-    <Beginning>Έναρξη</Beginning>
-    <DeleteLines>Διαγραφή γραμμών</DeleteLines>
-    <FromCurrentVideoPosition>Από την τρέχουσα θέση βίντεο</FromCurrentVideoPosition>
-    <DetectOptions>Εντοπισμός επιλογών</DetectOptions>
-    <ScanBlocksOfMs>Σάρωση των μπλοκ χιλιοστών δευτερολέπτου</ScanBlocksOfMs>
-    <BlockAverageVolMin1>Η μέση τιμή των μπλοκ έντασης πρέπει να είναι πάνω από</BlockAverageVolMin1>
-    <BlockAverageVolMin2>% από τη μέση συνολική ένταση</BlockAverageVolMin2>
-    <BlockAverageVolMax1>Η μέση τιμή των μπλοκ έντασης πρέπει να είναι κάτω από</BlockAverageVolMax1>
-    <BlockAverageVolMax2>% από την μέγιστη συνολική ένταση</BlockAverageVolMax2>
-    <SplitLongLinesAt1>Διαχωρισμός μεγάλων υποτίτλων σε</SplitLongLinesAt1>
-    <SplitLongLinesAt2>χιλιοστά δευτερολέπτου</SplitLongLinesAt2>
-    <Other>Άλλο</Other>
-  </WaveformGenerateTimeCodes>
-  <WebVttNewVoice>
-    <Title>WebVTT - ορισμός νέας φωνής</Title>
-    <VoiceName>Όνομα φωνής</VoiceName>
-  </WebVttNewVoice>
+﻿<?xml version="1.0" encoding="utf-8"?>
+<Language Name="Ελληνικά">
+  <General>
+    <Title>Subtitle Edit</Title>
+    <Version>3.6.1</Version>
+    <TranslatedBy>Μετάφραση: Παναγιώτης Μητσάκης</TranslatedBy>
+    <CultureName>el-GR</CultureName>
+    <HelpFile />
+    <Ok>&amp;Εντάξει</Ok>
+    <Cancel>&amp;Ακύρωση</Cancel>
+    <Apply>Εφαρμογή</Apply>
+    <None>Κανένα</None>
+    <All>Όλα</All>
+    <Preview>Προεπισκόπηση</Preview>
+    <SubtitleFiles>Αρχεία υποτίτλου</SubtitleFiles>
+    <AllFiles>Όλα τα αρχεία</AllFiles>
+    <VideoFiles>Αρχεία βίντεο</VideoFiles>
+    <Images>Εικόνες</Images>
+    <Fonts>Γραμματοσειρές</Fonts>
+    <AudioFiles>Αρχεία ήχου</AudioFiles>
+    <OpenSubtitle>Άνοιγμα υποτίτλου…</OpenSubtitle>
+    <OpenVideoFile>Άνοιγμα αρχείου βίντεο…</OpenVideoFile>
+    <OpenVideoFileTitle>Άνοιγμα αρχείου βίντεο…</OpenVideoFileTitle>
+    <NoVideoLoaded>Μη φορτωμένο βίντεο</NoVideoLoaded>
+    <VideoInformation>Πληροφορίες βίντεο</VideoInformation>
+    <StartTime>Έναρξη</StartTime>
+    <EndTime>Λήξη</EndTime>
+    <Duration>Διάρκεια</Duration>
+    <CharsPerSec>Χαρακτήρες/δευτερόλεπτο</CharsPerSec>
+    <WordsPerMin>Λέξεις/λεπτό</WordsPerMin>
+    <Actor>Ηθοποιός</Actor>
+    <Gap>Κενό</Gap>
+    <Region>Περιοχή</Region>
+    <NumberSymbol>#</NumberSymbol>
+    <Number>Αριθμός</Number>
+    <Text>Κείμενο</Text>
+    <HourMinutesSecondsDecimalSeparatorMilliseconds>Ώρες:λεπτά:δευτ{0}χ.δ.</HourMinutesSecondsDecimalSeparatorMilliseconds>
+    <HourMinutesSecondsFrames>Ώρες:λεπτά:δευτ:καρέ</HourMinutesSecondsFrames>
+    <XSeconds>{0:0.0##} δευτερόλεπτα</XSeconds>
+    <Bold>Έντονα</Bold>
+    <Italic>Πλαγιαστά</Italic>
+    <Underline>Υπογραμμισμένα</Underline>
+    <Strikeout>Διαγραμμένα</Strikeout>
+    <Visible>Ορατό</Visible>
+    <FrameRate>Ρυθμός καρέ</FrameRate>
+    <Name>Όνομα</Name>
+    <FileNameXAndSize>Όνομα αρχείου: {0} ({1})</FileNameXAndSize>
+    <ResolutionX>Ανάλυση: {0}</ResolutionX>
+    <FrameRateX>Ρυθμός καρέ: {0:0.0###}</FrameRateX>
+    <TotalFramesX>Σύνολο καρέ: {0:#,##0.##}</TotalFramesX>
+    <VideoEncodingX>Κωδικοποίηση βίντεο: {0}</VideoEncodingX>
+    <SingleLineLengths>Μήκος μονής γραμμής:</SingleLineLengths>
+    <TotalLengthX>Συνολικό μήκος: {0}</TotalLengthX>
+    <TotalLengthXSplitLine>Συνολικό μήκος: {0} (Διαχωρισμός)</TotalLengthXSplitLine>
+    <SplitLine>Διαχωρισμός</SplitLine>
+    <NotAvailable>Μη διαθέσιμο</NotAvailable>
+    <OverlapPreviousLineX>Επικάλυψη προηγούμενης ({0:#,##0.###})</OverlapPreviousLineX>
+    <OverlapX>Επικάλυψη ({0:#,##0.###})</OverlapX>
+    <OverlapNextX>Επικάλυψη επόμενης ({0:#,##0.###})</OverlapNextX>
+    <Negative>Αρνητικό</Negative>
+    <RegularExpressionIsNotValid>Η τυπική έκφραση δεν είναι έγκυρη.</RegularExpressionIsNotValid>
+    <CurrentSubtitle>Τρέχων υπότιτλος</CurrentSubtitle>
+    <OriginalText>Αρχικό κείμενο</OriginalText>
+    <OpenOriginalSubtitleFile>Άνοιγμα αρχικού αρχείου υποτίτλου…</OpenOriginalSubtitleFile>
+    <PleaseWait>Παρακαλώ, περιμένετε.</PleaseWait>
+    <SessionKey>Κλειδί συνεδρίας</SessionKey>
+    <SessionKeyGenerate>Δημιουργία νένου κλειδιού</SessionKeyGenerate>
+    <UserName>Όνομα χρήστη</UserName>
+    <UserNameAlreadyInUse>Μη διαθέσιμο όνομα</UserNameAlreadyInUse>
+    <WebServiceUrl>Διεύθυνση ιστοσελίδας</WebServiceUrl>
+    <IP>Διεύθυνση IP</IP>
+    <VideoWindowTitle>Βίντεο - {0}</VideoWindowTitle>
+    <AudioWindowTitle>Ήχος - {0}</AudioWindowTitle>
+    <ControlsWindowTitle>Στοιχεία ελέγχου - {0}</ControlsWindowTitle>
+    <Advanced>Προηγμένες</Advanced>
+    <Style>Στυλ</Style>
+    <StyleLanguage>Στυλ/Γλώσσα</StyleLanguage>
+    <Character>Χαρακτήρας</Character>
+    <Class>Κατηγορία</Class>
+    <GeneralText>Γενικά</GeneralText>
+    <LineNumber>Γραμμή</LineNumber>
+    <Before>Πριν</Before>
+    <After>Μετά</After>
+    <Size>Μέγεθος</Size>
+    <Search>Αναζήτηση</Search>
+    <DeleteCurrentLine>Διαγραφή γραμμής</DeleteCurrentLine>
+    <Width>Πλάτος</Width>
+    <Height>Ύψος</Height>
+    <Collapse>Κατάρρευση</Collapse>
+    <ShortcutX>Συντόμευση: {0}</ShortcutX>
+    <ExampleX>Παράδειγμα: {0}</ExampleX>
+  </General>
+  <About>
+    <Title>Πληροφορίες του Subtitle Edit</Title>
+    <AboutText1>Το Subtitle Edit είναι ένα δωρεάν λογισμικό
+υπό την άδεια δημόσιας χρήσης GNU.
+Μπορείτε να το διανείμετε, να το τροποποιείτε
+και να το χρησιμοποιείτε ελεύθερα.
+
+Ο κώδικας C# είναι διαθέσιμος στο https://github.com/SubtitleEdit/subtitleedit
+
+Επισκεφτείτε το www.nikse.dk για την τελευταία έκδοση.
+
+Οι προτάσεις σας είναι ευπρόσδεκτες.
+
+Email: mailto:nikse.dk@gmail.com</AboutText1>
+  </About>
+  <AddToNames>
+    <Title>Προσθήκη στη λίστα ονομάτων</Title>
+    <Description>Προσθήκη στη λίστα ονομάτων (διάκριση πεζών-κεφαλαίων)</Description>
+  </AddToNames>
+  <AddToOcrReplaceList>
+    <Title>Προσθήκη στη λίστα αντικατάστασης του OCR</Title>
+    <Description>Προσθήκη ζεύγους στη λίστα αντικατάστασης του OCR (ευαίσθητο στα πεζά)</Description>
+  </AddToOcrReplaceList>
+  <AddToUserDictionary>
+    <Title>Προσθήκη στο λεξικό του χρήστη</Title>
+    <Description>Προσθήκη λέξης στο λεξικό του χρήστη (όχι ευαίσθητο στα πεζά)</Description>
+  </AddToUserDictionary>
+  <AddWaveform>
+    <Title>Δημιουργία δεδομένων κυματομορφής</Title>
+    <SourceVideoFile>Πηγαίο αρχείο βίντεο:</SourceVideoFile>
+    <GenerateWaveformData>Δημιουργία δεδομένων κυματομορφής</GenerateWaveformData>
+    <PleaseWait>Χρειάζεται λίγος χρόνος. Παρακαλώ, περιμένετε.</PleaseWait>
+    <VlcMediaPlayerNotFoundTitle>Δεν βρέθηκε το πρόγραμμα VLC media player</VlcMediaPlayerNotFoundTitle>
+    <VlcMediaPlayerNotFound>Χρήση του VLC media player 1.1.χ ή νεότερο για την εξαγωγή δεδομένων ήχου.</VlcMediaPlayerNotFound>
+    <GoToVlcMediaPlayerHomePage>Μετάβαση στην αρχική σελίδα του VLC media player;</GoToVlcMediaPlayerHomePage>
+    <GeneratingPeakFile>Δημιουργία αρχείου αιχμής…</GeneratingPeakFile>
+    <GeneratingSpectrogram>Δημιουργία φασματογραφήματος…</GeneratingSpectrogram>
+    <ExtractingSeconds>Εξαγωγή ήχου: {0:0.0} δευτερόλεπτα</ExtractingSeconds>
+    <ExtractingMinutes>Εξαγωγή ήχου: {0}.{1:00} λεπτά</ExtractingMinutes>
+    <WaveFileNotFound>Αδυναμία εύρεσης αρχείου κυματομορφής.
+Αυτή η λειτουργία απαιτεί VLC media player 1.1.x ή νεότερο ({0}-bit).
+Γραμμή εντολών: {1} {2}</WaveFileNotFound>
+    <WaveFileMalformed>Το {0} δεν εξήγαγε δεδομένα ήχου στο αρχείο κυματομορφής.
+Γραμμή εντολών: {1} {2}
+Σημείωση: Ελέγξτε τον ελεύθερο χώρο δίσκου.</WaveFileMalformed>
+    <LowDiskSpace>Μικρός χώρος δίσκου.</LowDiskSpace>
+    <FreeDiskSpace>{0} ελεύθερου χώρου</FreeDiskSpace>
+    <NoAudioTracksFoundGenerateEmptyWaveform>Αδυναμία εύρεσης κομματιών ήχου. Δημιουργία κενής κυματομορφής;</NoAudioTracksFoundGenerateEmptyWaveform>
+  </AddWaveform>
+  <AddWaveformBatch>
+    <Title>Ομαδική δημιουργία δεδομένων κυματομορφής</Title>
+    <ExtractingAudio>Εξαγωγή ήχου…</ExtractingAudio>
+    <Calculating>Υπολογισμός…</Calculating>
+    <Done>Έτοιμο</Done>
+    <Error>Σφάλμα</Error>
+  </AddWaveformBatch>
+  <AdjustDisplayDuration>
+    <Title>Προσαρμογή διαρκειών</Title>
+    <AdjustVia>Προσαρμογή μέσω</AdjustVia>
+    <Seconds>Δευτερόλεπτα</Seconds>
+    <Percent>Ποσοστό</Percent>
+    <Recalculate>Επαναϋπολογισμός</Recalculate>
+    <AddSeconds>Προσθήκη δευτ.</AddSeconds>
+    <SetAsPercent>Ορισμός ως ποσοστό διάρκειας</SetAsPercent>
+    <Note>Σημείωση: Ο χρόνος εμφάνισης δεν θα επικαλύπτει την ώρα έναρξης του επόμενου κειμένου</Note>
+    <Fixed>Διορθωμένα</Fixed>
+    <Milliseconds>Χιλ. δευτερολέπτου</Milliseconds>
+    <ExtendOnly>Μόνο επέκταση</ExtendOnly>
+  </AdjustDisplayDuration>
+  <ApplyDurationLimits>
+    <Title>Εφαρμογή ορίων διάρκειας</Title>
+    <FixesAvailable>Διαθέσιμες διορθώσεις: {0}</FixesAvailable>
+    <UnableToFix>Αδυναμία διόρθωσης: {0}</UnableToFix>
+  </ApplyDurationLimits>
+  <AssaAttachments>
+    <Title>Προσαρτήσεις Advanced Sub Station Alpha</Title>
+    <AttachFiles>Προσάρτηση αρχείων…</AttachFiles>
+    <FontsAndImages>Γραμματοσειρές και εικόνες</FontsAndImages>
+    <Graphics>Γραφικά</Graphics>
+    <Font>Γραμματοσειρά</Font>
+    <ImageName>Όνομα εικόνας ({0}χ{1}):</ImageName>
+    <IconName>Όνομα εικονίδιου:</IconName>
+    <FontName>Όνομα γραμματοσειράς</FontName>
+    <ImageResized>Η εικόνα άλλαξε διαστάσεις, για να ταιριάζει με το τρέχον παράθυρο.</ImageResized>
+    <FilesSkippedX>Αρχεία που παραλείφθηκαν: {0}</FilesSkippedX>
+    <RemoveOneAttachment>Αφαίρεση προσάρτησης;</RemoveOneAttachment>
+    <RemoveXAttachments>Αφαίρεση {0} προσαρτήσεων;</RemoveXAttachments>
+  </AssaAttachments>
+  <AssaOverrideTags>
+    <ApplyCustomTags>Εφαρμογή προσαρμοσμένων ετικετών</ApplyCustomTags>
+    <History>Ιστορικό</History>
+    <TagsToApply>Ετικέτες προς εφαρμογή</TagsToApply>
+    <ApplyTo>Εφαρμογή σε</ApplyTo>
+    <SelectedLinesX>Επιλεγμένες γραμμές: {0}</SelectedLinesX>
+    <AdvancedSelection>Προχωρημένη επιλογή</AdvancedSelection>
+  </AssaOverrideTags>
+  <AssaProgressBarGenerator>
+    <Title>Δημιουργία γραμμής προόδου</Title>
+    <Progressbar>Γραμμή προόδου</Progressbar>
+    <Chapters>Κεφάλαια</Chapters>
+    <SplitterWidth>Διαίρεση πλάτους</SplitterWidth>
+    <SplitterHeight>Διαίρεση ύψους</SplitterHeight>
+    <XAdjustment>Προσαρμογή Χ</XAdjustment>
+    <YAdjustment>Προσαρμογή Υ</YAdjustment>
+    <Position>Θέση</Position>
+    <TextAlignment>Στοίχιση κειμένου</TextAlignment>
+    <SquareCorners>Τετραγωνισμένες γωνίες</SquareCorners>
+    <RoundedCorners>Καμπυλωτές γωνίες</RoundedCorners>
+    <Top>Πάνω</Top>
+    <Bottom>Κάτω</Bottom>
+    <TakePosFromVideo>Λήψη θέσης βίντεο</TakePosFromVideo>
+  </AssaProgressBarGenerator>
+  <AssaSetPosition>
+    <SetPosition>Ορισμός/λήψη θέσης</SetPosition>
+    <VideoResolutionX>Ανάλυση βίντεο: {0}</VideoResolutionX>
+    <StyleAlignmentX>Στοίχιση στυλ: {0}</StyleAlignmentX>
+    <CurrentMousePositionX>Θέση δείκτη: {0}</CurrentMousePositionX>
+    <CurrentTextPositionX>Θέση κειμένου: {0}</CurrentTextPositionX>
+    <SetPosInfo>Κλικ στο βίντεο για εναλλαγή ορισμού/μετακίνησης θέσης</SetPosInfo>
+    <Clipboard>Πρόχειρο</Clipboard>
+    <ResolutionMissing>Μη ορισμένες διαστάσεις αναπαραγωγής Χ και Υ. Ορισμός τώρα;</ResolutionMissing>
+  </AssaSetPosition>
+  <AudioToText>
+    <Title>Ήχος σε κείμενο</Title>
+    <ExtractingAudioUsingX>Εξαγωγή ήχου χρησιμοποιώντας {0}…</ExtractingAudioUsingX>
+    <ExtractingTextUsingX>Εξαγωγή κειμένου από ήχο χρησιμοποιώντας {0}…</ExtractingTextUsingX>
+    <ProgessViaXy>Εξαγωγή κειμένου μέσω {0} πρόοδος: {1}%</ProgessViaXy>
+    <ShowLess>Λιγότερα ▲</ShowLess>
+    <ShowMore>Περισσότερα ▼</ShowMore>
+  </AudioToText>
+  <AutoBreakUnbreakLines>
+    <TitleAutoBreak>Αυτόματη ισορροπία γραμμών</TitleAutoBreak>
+    <TitleUnbreak>Αφαίρεση διάσπασης γραμμών</TitleUnbreak>
+    <LinesFoundX>Εύρεση γραμμών: {0}</LinesFoundX>
+    <OnlyBreakLinesLongerThan>Διάσπαση γραμμών μεγαλύτερες από</OnlyBreakLinesLongerThan>
+    <OnlyUnbreakLinesLongerThan>Συνένωση γραμμών μεγαλύτερες από</OnlyUnbreakLinesLongerThan>
+  </AutoBreakUnbreakLines>
+  <BatchConvert>
+    <Title>Ομαδική μετατροπή</Title>
+    <Input>Εισαγωγή</Input>
+    <InputDescription>Εισαγωγή αρχείων (περιήγηση ή σύρσιμο)</InputDescription>
+    <Status>Κατάσταση</Status>
+    <Output>Εξαγωγή</Output>
+    <SaveInSourceFolder>Αποθήκευση στον αρχικό φάκελο</SaveInSourceFolder>
+    <SaveInOutputFolder>Αποθήκευση στον φάκελο εξαγωγής</SaveInOutputFolder>
+    <OverwriteFiles>Αντικατάσταση αρχείων</OverwriteFiles>
+    <Style>Στυλ…</Style>
+    <UseStyleFromSource>Χρήση αρχικού στυλ</UseStyleFromSource>
+    <ConvertOptions>Επιλογές μετατροπής</ConvertOptions>
+    <RemoveFormatting>Αφαίρεση ετικετών μορφοποίησης</RemoveFormatting>
+    <RemoveStyleActor>Αφαίρεση στυλ/ηθοποιού</RemoveStyleActor>
+    <RemoveTextForHI>Αφαίρεση κειμένου προβλήματος ακοής</RemoveTextForHI>
+    <OverwriteOriginalFiles>Αντικατάσταση αρχικών αρχείων (νέα επέκταση, για αλλαγμένη μορφή)</OverwriteOriginalFiles>
+    <RedoCasing>Επανάληψη αρχικού γράμματος</RedoCasing>
+    <Convert>Μετατροπή</Convert>
+    <NothingToConvert>Τίποτα για μετατροπή.</NothingToConvert>
+    <PleaseChooseOutputFolder>Παρακαλώ, επιλέξτε τον φάκελο εξαγωγής</PleaseChooseOutputFolder>
+    <NotConverted>Αποτυχία</NotConverted>
+    <Converted>Μετατράπηκαν</Converted>
+    <Settings>Ρυθμίσεις</Settings>
+    <FixRtl>Διόρθωση RTL</FixRtl>
+    <FixRtlAddUnicode>Διόρθωση RTL μέσω ετικετών Unicode</FixRtlAddUnicode>
+    <FixRtlRemoveUnicode>Αφαίρεση ετικετών Unicode RTL</FixRtlRemoveUnicode>
+    <FixRtlReverseStartEnd>Αντιστροφή έναρξης/λήξης RTL</FixRtlReverseStartEnd>
+    <SplitLongLines>Διαχωρισμός μεγάλων γραμμών</SplitLongLines>
+    <AutoBalance>Αυτόματη ισορροπία γραμμών</AutoBalance>
+    <ScanFolder>Σάρωση φακέλου…</ScanFolder>
+    <Recursive>Συμπερίληψη υποφακέλων</Recursive>
+    <BridgeGaps>Ένωση κενών</BridgeGaps>
+    <PlainText>Καθαρό κείμενο</PlainText>
+    <Ocr>OCR…</Ocr>
+    <Filter>Φίλτρο</Filter>
+    <FilterSkipped>Παραλείφτηκαν μέσω φίλτρου</FilterSkipped>
+    <FilterSrtNoUtf8BOM>Αρχεία SubRip (.srt) χωρίς UTF-8 BOM</FilterSrtNoUtf8BOM>
+    <FilterMoreThanTwoLines>Περισσότερες από δύο γραμμές</FilterMoreThanTwoLines>
+    <FilterContains>Το κείμενο περιέχει…</FilterContains>
+    <FilterFileNameContains>Το όνομα αρχείου περιέχει…</FilterFileNameContains>
+    <MkvLanguageCodeContains>Ο κωδικός γλώσσας Matroska (.mkv) περιέχει…</MkvLanguageCodeContains>
+    <FixCommonErrorsErrorX>Διόρθωση σφαλμάτων: {0}</FixCommonErrorsErrorX>
+    <MultipleReplaceErrorX>Πολλαπλή αντικατάσταση: {0}</MultipleReplaceErrorX>
+    <AutoBalanceErrorX>Αυτόματη ισορρόπηση: {0}</AutoBalanceErrorX>
+    <OffsetTimeCodes>Μετατόπιση κωδικών χρόνου</OffsetTimeCodes>
+    <TransportStreamSettings>Μεταφορά ρυθμίσεων ροής</TransportStreamSettings>
+    <TransportStreamOverrideXPosition>Παράκαμψη αρχικής θέσης Χ</TransportStreamOverrideXPosition>
+    <TransportStreamOverrideYPosition>Παράκαμψη αρχικής θέσης Υ</TransportStreamOverrideYPosition>
+    <TransportStreamOverrideVideoSize>Παράκαμψη αρχικού μεγέθους βίντεο</TransportStreamOverrideVideoSize>
+    <TransportStreamFileNameEnding>Κατάληξη ονόματος αρχείου</TransportStreamFileNameEnding>
+    <TransportStreamSettingsButton>Ρυθμίσεις TS…</TransportStreamSettingsButton>
+    <RemoveLineBreaks>Αφαίρεση διάσπασης γραμμών</RemoveLineBreaks>
+    <DeleteLines>Διαγραφή γραμμών</DeleteLines>
+    <TryToUseSourceEncoding>Προσπάθεια χρήσης αρχικής κωδικοποίησης</TryToUseSourceEncoding>
+    <DeleteFirstLines>Διαγραφή πρώτων γραμμών</DeleteFirstLines>
+    <DeleteLastLines>Διαγραφή τελευταίων γραμμών</DeleteLastLines>
+    <DeleteContaining>Διαγραφή γραμμών που περιέχουν</DeleteContaining>
+    <MkvLanguageInOutputFileName>"Γλώσσα" στην εξαγωγή ονόματος αρχείου</MkvLanguageInOutputFileName>
+    <MkvLanguageInOutputFileNameX>Matroska (.mkv) "Γλώσσα" στην εξαγωγή ονόματος αρχείου: {0}</MkvLanguageInOutputFileNameX>
+    <MkvLanguageStyleTwoLetter>Κώδικες γλωσσών δύο γραμμάτων</MkvLanguageStyleTwoLetter>
+    <MkvLanguageStyleThreeLetter>Κώδικες γλωσσών τριών γραμμάτων</MkvLanguageStyleThreeLetter>
+    <MkvLanguageStyleEmpty>Χωρίς κώδικα γλώσσας</MkvLanguageStyleEmpty>
+  </BatchConvert>
+  <BinEdit>
+    <ImportImage>Εισαγωγή εικόνας…</ImportImage>
+    <ExportImage>Εξαγωγή εικόνας…</ExportImage>
+    <SetText>Ορισμός κειμένου…</SetText>
+    <QuickOcr>Γρήγορο OCR κειμένων (επισκόπηση μόνο)</QuickOcr>
+    <ResizeBitmaps>Αλλαγή μεγέθους εικόνων…</ResizeBitmaps>
+    <ChangeBrightness>Προσαρμογή φωτεινότητας…</ChangeBrightness>
+    <ChangeAlpha>Προσαρμογή αδιαφάνειας…</ChangeAlpha>
+    <ResizeBitmapsForSelectedLines>Αλλαγή μεγέθους εικόνων επιλεγμένων γραμμών…</ResizeBitmapsForSelectedLines>
+    <ChangeColorForSelectedLines>Αλλαγή χρώματος επιλεγμένων γραμμών…</ChangeColorForSelectedLines>
+    <ChangeBrightnessForSelectedLines>Προσαρμογή φωτεινότητας γραμμών…</ChangeBrightnessForSelectedLines>
+    <ChangeAlphaForSelectedLines>Προσαρμογή άλφα επιλεγμένων γραμμών…</ChangeAlphaForSelectedLines>
+    <AlignSelectedLines>Στοίχιση επιλεγμένων γραμμών</AlignSelectedLines>
+    <CenterSelectedLines>Κεντράρισμα επιλεγμένων γραμμών (οριζόντια, κράτηση κάθετης θέσης)</CenterSelectedLines>
+    <TopAlignSelectedLines>Άνω στοίχιση επιλεγμένων γραμμών (κράτηση οριζόντιας θέσης)</TopAlignSelectedLines>
+    <BottomAlignSelectedLines>Κάτω στοίχιση επιλεγμένων γραμμών (κράτηση οριζόντιας θέσης)</BottomAlignSelectedLines>
+    <ToggleForcedSelectedLines>Εναλλαγή "Αναγκαστικοί" επιλεγμένων γραμμών</ToggleForcedSelectedLines>
+    <SelectForcedLines>Επιλογή αναγκαστικών γραμμών</SelectForcedLines>
+    <SizeXY>Μέγεθος: {0}χ{1}</SizeXY>
+    <SetAspectRatio11>Ορισμός λόγου διαστάσεων 1:1</SetAspectRatio11>
+    <ChangeBrightnessTitle>Προσαρμογή φωτεινότητας</ChangeBrightnessTitle>
+    <BrightnessX>Φωτεινότητα: {0}%</BrightnessX>
+    <ResizeTitle>Αλλαγή μεγέθους εικόνων</ResizeTitle>
+    <ResizeX>Αλλαγή μεγέθους: {0}%</ResizeX>
+    <ChangeAlphaTitle>Προσαρμογή άλφα</ChangeAlphaTitle>
+    <AlphaX>Άλφα: {0}%</AlphaX>
+  </BinEdit>
+  <Bookmarks>
+    <EditBookmark>Επεξεργασία σημείωσης</EditBookmark>
+    <AddBookmark>Προσθήκη σημείωσης</AddBookmark>
+    <GoToBookmark>Μετάβαση σε σημείωση</GoToBookmark>
+  </Bookmarks>
+  <ChangeCasing>
+    <Title>Αλλαγή πεζών-κεφαλαίων</Title>
+    <ChangeCasingTo>Αλλαγή πεζών-κεφαλαίων σε</ChangeCasingTo>
+    <NormalCasing>Κανονική. Οι προτάσεις ξεκινούν με κεφαλαίο γράμμα.</NormalCasing>
+    <FixNamesCasing>Διόρθωση ονομάτων (μέσω Dictionaries\NamesEtc.xml)</FixNamesCasing>
+    <FixOnlyNamesCasing>Διόρθωση μόνο ονομάτων (μέσω Dictionaries\NamesEtc.xml)</FixOnlyNamesCasing>
+    <OnlyChangeAllUppercaseLines>Αλλαγή μόνο των γραμμών με κεφαλαία.</OnlyChangeAllUppercaseLines>
+    <AllUppercase>Όλα κεφαλαία</AllUppercase>
+    <AllLowercase>Όλα πεζά</AllLowercase>
+  </ChangeCasing>
+  <ChangeCasingNames>
+    <Title>Αλλαγή πεζών-κεφαλαίων - Ονόματα</Title>
+    <NamesFoundInSubtitleX>Εύρεση ονομάτων στον υπότιτλο: {0}</NamesFoundInSubtitleX>
+    <Enabled>Ενεργοποιημένο</Enabled>
+    <Name>Όνομα</Name>
+    <LinesFoundX>Εύρεση γραμμών: {0}</LinesFoundX>
+  </ChangeCasingNames>
+  <ChangeFrameRate>
+    <Title>Αλλαγή ρυθμού καρέ</Title>
+    <ConvertFrameRateOfSubtitle>Μετατροπή ρυθμού καρέ του υποτίτλου</ConvertFrameRateOfSubtitle>
+    <FromFrameRate>Από ρυθμό καρέ</FromFrameRate>
+    <ToFrameRate>Σε ρυθμό καρέ</ToFrameRate>
+    <FrameRateNotCorrect>Λανθασμένος ρυθμός καρέ</FrameRateNotCorrect>
+    <FrameRateNotChanged>Ο Ρυθμός καρέ είναι ίδιος - τίποτα για μετατροπή</FrameRateNotChanged>
+  </ChangeFrameRate>
+  <ChangeSpeedInPercent>
+    <Title>Προσαρμογή ταχύτητας σε ποσοστό</Title>
+    <TitleShort>Προσαρμογή ταχύτητας</TitleShort>
+    <Info>Αλλαγή ταχύτητας των υποτίτλων σε ποσοστό</Info>
+    <Custom>Προσαρμοσμένη</Custom>
+    <ToDropFrame>Ρήξη καρέ</ToDropFrame>
+    <FromDropFrame>Από ρήξη καρέ</FromDropFrame>
+  </ChangeSpeedInPercent>
+  <CheckForUpdates>
+    <Title>Έλεγχος ενημερώσεων</Title>
+    <CheckingForUpdates>Έλεγχος για ενημερώσεις…</CheckingForUpdates>
+    <CheckingForUpdatesFailedX>Αποτυχία ελέγχου ενημέρωσης: {0}</CheckingForUpdatesFailedX>
+    <CheckingForUpdatesNoneAvailable>Χρήση της τελευταία έκδοσης Subtitle Edit</CheckingForUpdatesNoneAvailable>
+    <CheckingForUpdatesNewVersion>Νέα έκδοση διαθέσιμη.</CheckingForUpdatesNewVersion>
+    <InstallUpdate>Μετάβαση στην ιστοσελίδα λήψης</InstallUpdate>
+    <NoUpdates>Ακύρωση ενημέρωσης</NoUpdates>
+  </CheckForUpdates>
+  <ChooseAudioTrack>
+    <Title>Επιλογή κομματιού ήχου</Title>
+  </ChooseAudioTrack>
+  <ChooseEncoding>
+    <Title>Επιλογή κωδικοποίησης</Title>
+    <CodePage>Σελίδα κώδικα</CodePage>
+    <DisplayName>Εμφάνιση ονόματος</DisplayName>
+    <PleaseSelectAnEncoding>Παρακαλώ, επιλέξτε μια κωδικοποίηση</PleaseSelectAnEncoding>
+  </ChooseEncoding>
+  <ChooseLanguage>
+    <Title>Επιλογή γλώσσας</Title>
+    <Language>Γλώσσα</Language>
+  </ChooseLanguage>
+  <ColorChooser>
+    <Title>Επιλογή χρώματος</Title>
+    <Red>Κόκκινο</Red>
+    <Green>Πράσινο</Green>
+    <Blue>Μπλε</Blue>
+    <Alpha>Άλφα</Alpha>
+  </ColorChooser>
+  <ColumnPaste>
+    <Title>Επικόλληση στηλών</Title>
+    <ChooseColumn>Επιλογή στήλης</ChooseColumn>
+    <OverwriteShiftCellsDown>Αντικατάσταση/μετατόπιση κελιών κάτω</OverwriteShiftCellsDown>
+    <Overwrite>Αντικατάσταση</Overwrite>
+    <ShiftCellsDown>Μετατόπιση κελιών κάτω</ShiftCellsDown>
+    <TimeCodesOnly>Μόνο την κωδικοποίηση χρόνων</TimeCodesOnly>
+    <TextOnly>Μόνο το κείμενο</TextOnly>
+    <OriginalTextOnly>Μόνο το αρχικό κείμενο</OriginalTextOnly>
+  </ColumnPaste>
+  <CompareSubtitles>
+    <Title>Σύγκριση υποτίτλων</Title>
+    <Reload>Ανανέωση</Reload>
+    <PreviousDifference>&amp;Προηγούμενη διαφορά</PreviousDifference>
+    <NextDifference>&amp;Επόμενη διαφορά</NextDifference>
+    <SubtitlesNotAlike>Οι υπότιτλοι δεν έχουν ομοιότητες</SubtitlesNotAlike>
+    <XNumberOfDifference>Σύνολο διαφορών: {0}</XNumberOfDifference>
+    <XNumberOfDifferenceAndPercentChanged>Αριθμός διαφορών: {0} ({1:0.##}% αλλαγή λέξεων)</XNumberOfDifferenceAndPercentChanged>
+    <XNumberOfDifferenceAndPercentLettersChanged>Αριθμός διαφορών: {0} ({1:0.##}% αλλαγή γραμμάτων)</XNumberOfDifferenceAndPercentLettersChanged>
+    <ShowOnlyDifferences>Εμφάνιση μόνο διαφορών</ShowOnlyDifferences>
+    <IgnoreLineBreaks>Αγνόηση διάσπασης γραμμών</IgnoreLineBreaks>
+    <IgnoreFormatting>Αγνόηση μορφοποίησης</IgnoreFormatting>
+    <OnlyLookForDifferencesInText>Αναζήτηση μόνο διαφορών στο κείμενο</OnlyLookForDifferencesInText>
+    <CannotCompareWithImageBasedSubtitles>Δεν γίνεται σύγκριση με υποτίτλους από εικόνα</CannotCompareWithImageBasedSubtitles>
+  </CompareSubtitles>
+  <DCinemaProperties>
+    <Title>Ιδιότητες D-Cinema (interop)</Title>
+    <TitleSmpte>Ιδιότητες D-Cinema (SMPTE)</TitleSmpte>
+    <SubtitleId>Αναγνωριστικό υποτίτλου</SubtitleId>
+    <GenerateId>Δημιουργία αναγνωριστικού</GenerateId>
+    <MovieTitle>Τίτλος ταινίας</MovieTitle>
+    <ReelNumber>Αριθμός μπομπίνας</ReelNumber>
+    <Language>Γλώσσα</Language>
+    <IssueDate>Ημερομηνία έκδοσης</IssueDate>
+    <EditRate>Επεξεργασία ρυθμού</EditRate>
+    <TimeCodeRate>Ρυθμός κώδικα χρόνου</TimeCodeRate>
+    <StartTime>Έναρξη</StartTime>
+    <Font>Γραμματοσειρά</Font>
+    <FontId>Αναγνωριστικό</FontId>
+    <FontUri>URI</FontUri>
+    <FontColor>Χρώμα</FontColor>
+    <FontEffect>Εφέ</FontEffect>
+    <FontEffectColor>Χρώμα εφέ</FontEffectColor>
+    <FontSize>Μέγεθος</FontSize>
+    <TopBottomMargin>Περιθώριο πάνω/κάτω</TopBottomMargin>
+    <FadeUpTime>Χρόνος εμφάνισης εφέ</FadeUpTime>
+    <FadeDownTime>Χρόνος εξαφάνισης εφέ</FadeDownTime>
+    <ZPosition>Κάθετη θέση</ZPosition>
+    <ZPositionHelp>Θετικοί αριθμοί μετακινούν το κείμενο μακριά, αρνητικοί αριθμοί μετακινούν το κείμενο κοντά.
+Εάν η κάθετη θέση είναι μηδέν, τότε είναι 2D.</ZPositionHelp>
+    <ChooseColor>Επιλογή χρώματος…</ChooseColor>
+    <Generate>Δημιουργία</Generate>
+  </DCinemaProperties>
+  <DurationsBridgeGaps>
+    <Title>Ένωση μικρών κενών μεταξύ γραμμών</Title>
+    <GapsBridgedX>Αριθμός ενωμένων μικρών κενών: {0}</GapsBridgedX>
+    <GapToNext>Κενό ως το επόμενο σε δευτερόλεπτα</GapToNext>
+    <GapToNextFrames>Κενό ως το επόμενο σε καρέ</GapToNextFrames>
+    <BridgeGapsSmallerThanXPart1>Ένωση κενών μικρότερων από</BridgeGapsSmallerThanXPart1>
+    <BridgeGapsSmallerThanXPart2>χιλιοστά δευτερολέπτου</BridgeGapsSmallerThanXPart2>
+    <BridgeGapsSmallerThanXPart1Frames>Ένωση κενών μικρότερων από</BridgeGapsSmallerThanXPart1Frames>
+    <BridgeGapsSmallerThanXPart2Frames>καρέ</BridgeGapsSmallerThanXPart2Frames>
+    <MinMillisecondsBetweenLines>Ελάχιστα χιλ. δευτ. μεταξύ γραμμών</MinMillisecondsBetweenLines>
+    <MinFramesBetweenLines>Ελάχιστα καρέ μεταξύ γραμμών</MinFramesBetweenLines>
+    <ProlongEndTime>Μεταφορά χρόνου κενών σε προηγούμενο κείμενο</ProlongEndTime>
+    <DivideEven>Χωρισμός κενών χρόνου από κείμενο</DivideEven>
+  </DurationsBridgeGaps>
+  <DvdSubRip>
+    <Title>Αντιγραφή υποτίτλων από IFO/VOB (DVD)</Title>
+    <DvdGroupTitle>Αρχεία/Πληροφορίες DVD</DvdGroupTitle>
+    <IfoFile>Αρχείο IFO</IfoFile>
+    <IfoFiles>Αρχεία IFO</IfoFiles>
+    <VobFiles>Αρχεία VOB</VobFiles>
+    <Add>Προσθήκη…</Add>
+    <Remove>Αφαίρεση</Remove>
+    <Clear>Καθαρισμός</Clear>
+    <MoveUp>Μετακίνηση επάνω</MoveUp>
+    <MoveDown>Μετακίνηση κάτω</MoveDown>
+    <Languages>Γλώσσες</Languages>
+    <PalNtsc>PAL/NTSC</PalNtsc>
+    <Pal>PAL (25 fps)</Pal>
+    <Ntsc>NTSC (29.9 fps)</Ntsc>
+    <StartRipping>Εκκίνηση αντιγραφής</StartRipping>
+    <Abort>Ματαίωση</Abort>
+    <AbortedByUser>Ματαιώθηκε από τον χρήστη</AbortedByUser>
+    <ReadingSubtitleData>Ανάγνωση δεδομένων υποτίτλου…</ReadingSubtitleData>
+    <RippingVobFileXofYZ>Αντιγραφή αρχείων vob {1} από {2}: {0}</RippingVobFileXofYZ>
+    <WrongIfoType>Ο τύπος IFO είναι '{0}' και όχι 'DVDVIDEO-VTS'.{1}Προσπαθείστε με ένα άλλο αρχείο εκτός του {2}</WrongIfoType>
+  </DvdSubRip>
+  <DvdSubRipChooseLanguage>
+    <Title>Επιλογή γλώσσας</Title>
+    <ChooseLanguageStreamId>Επιλογή γλώσσας (id ροής)</ChooseLanguageStreamId>
+    <UnknownLanguage>Άγνωστη γλώσσα</UnknownLanguage>
+    <SubtitleImageXofYAndWidthXHeight>Εικόνα υποτίτλου {0}/{1} - {2}x{3}</SubtitleImageXofYAndWidthXHeight>
+    <SubtitleImage>Εικόνα υποτίτλου</SubtitleImage>
+  </DvdSubRipChooseLanguage>
+  <EbuSaveOptions>
+    <Title>Επιλογές αποθήκευσης τύπου EBU</Title>
+    <GeneralSubtitleInformation>Γενικές πληροφορίες υποτίτλου</GeneralSubtitleInformation>
+    <CodePageNumber>Αριθμός σελίδας κώδικα</CodePageNumber>
+    <DiskFormatCode>Κωδικός μορφής δίσκου</DiskFormatCode>
+    <DisplayStandardCode>Προβολή τυπικού κώδικα</DisplayStandardCode>
+    <ColorRequiresTeletext>Τα χρώματα απαιτούν τηλεκείμενο.</ColorRequiresTeletext>
+    <AlignmentRequiresTeletext>Η στοίχιση απαιτεί τηλεκείμενο.</AlignmentRequiresTeletext>
+    <TeletextCharsShouldBe38>Οι μέγιστοι χαρακτήρες τηλεκειμένου ανά σειρά θα πρέπει να είναι 38.</TeletextCharsShouldBe38>
+    <CharacterCodeTable>Πίνακας χαρακτήρων</CharacterCodeTable>
+    <LanguageCode>Κωδικός γλώσσας</LanguageCode>
+    <OriginalProgramTitle>Πρωτότυπος τίτλος προγράμματος</OriginalProgramTitle>
+    <OriginalEpisodeTitle>Πρωτότυπος τίτλος επεισόδιου</OriginalEpisodeTitle>
+    <TranslatedProgramTitle>Μεταφρασμένος τίτλος προγράμματος</TranslatedProgramTitle>
+    <TranslatedEpisodeTitle>Μεταφρασμένος τίτλος επεισοδίου</TranslatedEpisodeTitle>
+    <TranslatorsName>Όνομα του μεταφραστή</TranslatorsName>
+    <SubtitleListReferenceCode>Κωδικός αναφοράς της λίστας υποτίτλων</SubtitleListReferenceCode>
+    <CountryOfOrigin>Χώρα καταγωγής</CountryOfOrigin>
+    <TimeCodeStatus>Κατάσταση χρόνου κώδικα</TimeCodeStatus>
+    <TimeCodeStartOfProgramme>Χρόνος κώδικα: Έναρξη προγράμματος</TimeCodeStartOfProgramme>
+    <RevisionNumber>Αριθμός αναθεώρησης</RevisionNumber>
+    <MaxNoOfDisplayableChars>Μέγιστος αριθμός χαρακτήρων ανά σειρά</MaxNoOfDisplayableChars>
+    <MaxNumberOfDisplayableRows>Μέγιστος αριθμός γραμμών</MaxNumberOfDisplayableRows>
+    <DiskSequenceNumber>Αύξων αριθμός δίσκου</DiskSequenceNumber>
+    <TotalNumberOfDisks>Συνολικός αριθμός δίσκων</TotalNumberOfDisks>
+    <Import>Εισαγωγή…</Import>
+    <TextAndTimingInformation>Πληροφορίες κειμένου και χρονισμού</TextAndTimingInformation>
+    <JustificationCode>Κωδικός αιτιολόγησης</JustificationCode>
+    <VerticalPosition>Κάθετη θέση</VerticalPosition>
+    <MarginTop>Άνω περιθώριο (για άνω στοιχισμένους υποτίτλους)</MarginTop>
+    <MarginBottom>Κάτω περιθώριο (για κάτω στοιχισμένους υποτίτλους)</MarginBottom>
+    <NewLineRows>Αριθμός προσθήκης σειρών μετά από νέα γραμμή</NewLineRows>
+    <Teletext>Τηλεκείμενο</Teletext>
+    <UseBox>Χρήση πλαισίου για το κείμενο</UseBox>
+    <DoubleHeight>Χρήση διπλού ύψους για το κείμενο</DoubleHeight>
+    <Errors>Σφάλματα</Errors>
+    <ErrorsX>Σφάλματα: {0}</ErrorsX>
+    <MaxLengthError>Η γραμμή {0} υπερβαίνει το μέγιστο μήκος ({1}) κατά {2}: {3}</MaxLengthError>
+    <TextUnchangedPresentation>Αμετάβλητη παρουσίαση</TextUnchangedPresentation>
+    <TextLeftJustifiedText>Αριστερά στοιχισμένο κείμενο</TextLeftJustifiedText>
+    <TextCenteredText>Κεντραρισμένο κείμενο</TextCenteredText>
+    <TextRightJustifiedText>Δεξιά στοιχισμένο κείμενο</TextRightJustifiedText>
+    <UseBoxForOneNewLine>Επιλογή 'Χρήση πλαισίου κειμένου' μόνο για νέα γραμμή</UseBoxForOneNewLine>
+  </EbuSaveOptions>
+  <EffectKaraoke>
+    <Title>Εφέ καραόκε</Title>
+    <ChooseColor>Επιλογή χρώματος:</ChooseColor>
+    <TotalSeconds>Συνολικά δευτερόλεπτα:</TotalSeconds>
+    <EndDelayInSeconds>Καθυστέρηση λήξης:</EndDelayInSeconds>
+  </EffectKaraoke>
+  <EffectTypewriter>
+    <Title>Εφέ γραφομηχανής</Title>
+    <TotalSeconds>Συνολικά δευτερόλεπτα:</TotalSeconds>
+    <EndDelayInSeconds>Καθυστέρηση λήξης:</EndDelayInSeconds>
+  </EffectTypewriter>
+  <ExportCustomText>
+    <Title>Εξαγωγή προσαρμοσμένης μορφής κειμένου</Title>
+    <Formats>Μορφές</Formats>
+    <New>Νέο</New>
+    <Edit>Επεξεργασία</Edit>
+    <Delete>Διαγραφή</Delete>
+    <SaveAs>Α&amp;ποθήκευση ως…</SaveAs>
+    <SaveSubtitleAs>Αποθήκευση υποτίτλου ως…</SaveSubtitleAs>
+    <SubtitleExportedInCustomFormatToX>Οι υπότιτλοι εξάγωνται σε προσαρμοσμένη μορφή στο: {0}</SubtitleExportedInCustomFormatToX>
+  </ExportCustomText>
+  <ExportCustomTextFormat>
+    <Title>Πρότυπο προσαρμοσμένης μορφής κειμένου</Title>
+    <Template>Πρότυπο</Template>
+    <Header>Επικεφαλίδα</Header>
+    <TextLine>Γραμμή κειμένου (παράγραφος)</TextLine>
+    <TimeCode>Κωδικός χρόνου</TimeCode>
+    <NewLine>Νέα γραμμή</NewLine>
+    <Footer>Υποσέλιδο</Footer>
+    <DoNotModify>[Χωρίς επεξεργασία]</DoNotModify>
+  </ExportCustomTextFormat>
+  <ExportFcpXmlAdvanced>
+    <Title>Εξαγωγή Final Cut Pro XML advanced</Title>
+    <FontName>Όνομα γραμματοσειράς</FontName>
+    <FontSize>Μέγεθος γραμματοσειράς</FontSize>
+    <FontFace>Όψη γραμματοσειράς</FontFace>
+    <FontFaceRegular>Κλασική</FontFaceRegular>
+    <Alignment>Ευθυγράμμιση</Alignment>
+    <Baseline>Κανονική</Baseline>
+  </ExportFcpXmlAdvanced>
+  <ExportPngXml>
+    <Title>Εξαγωγή XML/PNG</Title>
+    <ImageSettings>Ρυθμίσεις εικόνας</ImageSettings>
+    <FontFamily>Οικογένεια γραμματοσειράς</FontFamily>
+    <FontSize>Μέγεθος γραμματοσειράς</FontSize>
+    <FontColor>Χρώμα γραμματοσειράς</FontColor>
+    <BorderColor>Χρώμα περιγράμματος</BorderColor>
+    <BorderWidth>Πλάτος περιγράμματος</BorderWidth>
+    <BorderStyle>Στυλ περιγράμματος</BorderStyle>
+    <BorderStyleOneBox>Ένα πλαίσιο</BorderStyleOneBox>
+    <BorderStyleBoxForEachLine>Πλαίσιο για κάθε γραμμή</BorderStyleBoxForEachLine>
+    <BorderStyleNormalWidthX>Κανονικό, πάχος={0}</BorderStyleNormalWidthX>
+    <ShadowColor>Χρώμα σκιάς</ShadowColor>
+    <ShadowWidth>Πάχος σκιάς</ShadowWidth>
+    <Transparency>Αρχική</Transparency>
+    <ImageFormat>Μορφή εικόνας</ImageFormat>
+    <FullFrameImage>Εικόνα πλήρης απεικόνισης</FullFrameImage>
+    <SimpleRendering>Απλή απεικόνιση</SimpleRendering>
+    <AntiAliasingWithTransparency>Διαφανής εξομάλυνση</AntiAliasingWithTransparency>
+    <Text3D>3D</Text3D>
+    <SideBySide3D>Κάθετος διαχωρισμός</SideBySide3D>
+    <HalfTopBottom3D>Οριζόντιος διαχωρισμός</HalfTopBottom3D>
+    <Depth>Βάθος</Depth>
+    <ExportAllLines>Εξαγωγή όλων των γραμμών…</ExportAllLines>
+    <XImagesSavedInY>{0} εικόνες αποθηκεύτηκαν στον φάκελο {1}</XImagesSavedInY>
+    <VideoResolution>Ανάλυση βίντεο</VideoResolution>
+    <Align>Στοίχιση</Align>
+    <Left>Αριστερά</Left>
+    <Right>Δεξιά</Right>
+    <Center>Κέντρο</Center>
+    <CenterLeftJustify>Κέντρο, στοίχιση αριστερά</CenterLeftJustify>
+    <CenterLeftJustifyDialogs>Κέντρο, αριστερή στοίχιση διαλόγου</CenterLeftJustifyDialogs>
+    <CenterTopJustify>Κέντρο, άνω στοίχιση</CenterTopJustify>
+    <CenterRightJustify>Κέντρο, δεξιά στοίχιση</CenterRightJustify>
+    <BottomMargin>Κάτω περιθώριο</BottomMargin>
+    <LeftRightMargin>Αριστερό/δεξί περιθώριο</LeftRightMargin>
+    <SaveBluRaySupAs>Επιλογή ονόματος αρχείου Blu-ray sup</SaveBluRaySupAs>
+    <SaveVobSubAs>Επιλογή ονόματος αρχείου VobSub</SaveVobSubAs>
+    <SaveFabImageScriptAs>Επιλογή ονόματος αρχείου Blu-ray sup</SaveFabImageScriptAs>
+    <SaveDvdStudioProStlAs>Επιλογή ονόματος αρχείου DVD Studio Pro STL</SaveDvdStudioProStlAs>
+    <SaveDigitalCinemaInteropAs>Επιλογή ονόματος αρχείου Digital Cinema Interop</SaveDigitalCinemaInteropAs>
+    <SaveDigitalCinemaSmpte2014>Επιλογή ονόματος αρχείου Digital SMPTE 2014</SaveDigitalCinemaSmpte2014>
+    <SavePremiereEdlAs>Επιλογή ονόματος αρχείου Premiere EDL</SavePremiereEdlAs>
+    <SaveFcpAs>Επιλογή ονόματος αρχείου Final Cut Pro xml</SaveFcpAs>
+    <SaveDostAs>Επιλογή ονόματος αρχείου DoStudio dost</SaveDostAs>
+    <SomeLinesWereTooLongX>Μερικές πολύ μεγάλες γραμμές: {0}</SomeLinesWereTooLongX>
+    <LineHeight>Ύψος γραμμής</LineHeight>
+    <BoxSingleLine>Πλαίσιο - μονή γραμμή</BoxSingleLine>
+    <BoxMultiLine>Πλαίσιο - πολλαπλή γραμμή</BoxMultiLine>
+    <Forced>Αναγκαστικοί</Forced>
+    <ChooseBackgroundColor>Επιλογή χρώματος φόντου</ChooseBackgroundColor>
+    <SaveImageAs>Αποθήκευση εικόνας ως…</SaveImageAs>
+    <FcpUseFullPathUrl>Χρήση πλήρης διεύθυνσης url εικόνας για FCP xml</FcpUseFullPathUrl>
+  </ExportPngXml>
+  <ExportText>
+    <Title>Εξαγωγή κειμένου</Title>
+    <Preview>Προεπισκόπηση</Preview>
+    <ExportOptions>Εξαγωγή επιλογών</ExportOptions>
+    <FormatText>Μορφοποίηση κειμένου</FormatText>
+    <None>Κανένα</None>
+    <MergeAllLines>Συγχώνευση όλων των γραμμών</MergeAllLines>
+    <UnbreakLines>Συνένωση γραμμών</UnbreakLines>
+    <RemoveStyling>Αφαίρεση στυλ</RemoveStyling>
+    <ShowLineNumbers>Προβολή αριθμών γραμμής</ShowLineNumbers>
+    <AddNewLineAfterLineNumber>Προσθήκη νέας γραμμής μετά του αριθμού</AddNewLineAfterLineNumber>
+    <ShowTimeCode>Εμφάνιση κωδικοποίησης χρόνου</ShowTimeCode>
+    <AddNewLineAfterTimeCode>Προσθήκη νέας γραμμής μετά την κωδικοποίηση χρόνου</AddNewLineAfterTimeCode>
+    <AddNewLineAfterTexts>Προσθήκη νέας γραμμής μετά το κείμενο</AddNewLineAfterTexts>
+    <AddNewLineBetweenSubtitles>Προσθήκη νέας γραμμής μεταξύ των υποτίτλων</AddNewLineBetweenSubtitles>
+    <TimeCodeFormat>Μορφή κώδικοποίησης χρόνου</TimeCodeFormat>
+    <Srt>.srt</Srt>
+    <Milliseconds>Χιλιοστά δευτερολέπτου</Milliseconds>
+    <HHMMSSFF>ΩΩ:ΛΛ:ΔΔ:ΚΚ</HHMMSSFF>
+    <TimeCodeSeparator>Διαχωρισμός κωδικοποίησης χρόνου</TimeCodeSeparator>
+  </ExportText>
+  <ExtractDateTimeInfo>
+    <Title>Δημιουργία χρόνου ως κείμενο</Title>
+    <OpenVideoFile>Επιλογή αρχείου βίντεο από όπου θα εξαχθούν οι πληροφορίες ημέρας/χρόνου</OpenVideoFile>
+    <StartFrom>Έναρξη από</StartFrom>
+    <DateTimeFormat>Μορφή ημέρας/χρόνου</DateTimeFormat>
+    <Example>Παράδειγμα</Example>
+    <GenerateSubtitle>&amp;Δημιουργία υποτίτλων</GenerateSubtitle>
+  </ExtractDateTimeInfo>
+  <FindDialog>
+    <Title>Εύρεση</Title>
+    <Find>Εύρεση</Find>
+    <Normal>&amp;Κανονική</Normal>
+    <CaseSensitive>&amp;Διάκριση πεζών-κεφαλαίων</CaseSensitive>
+    <RegularExpression>Τυπική έκφραση</RegularExpression>
+    <WholeWord>Ολόκληρη τη λέξη</WholeWord>
+    <Count>Μέτρηση</Count>
+    <XNumberOfMatches>{0:#,##0} αντιστοιχίες</XNumberOfMatches>
+    <OneMatch>Μία αντιστοιχία</OneMatch>
+  </FindDialog>
+  <FindSubtitleLine>
+    <Title>Εύρεση γραμμής υποτίτλου</Title>
+    <Find>&amp;Εύρεση</Find>
+    <FindNext>Εύρεση ε&amp;πόμενου</FindNext>
+  </FindSubtitleLine>
+  <FixCommonErrors>
+    <Title>Διόρθωση σφαλμάτων</Title>
+    <Step1>Βήμα 1/2 - Επιλογή σφαλμάτων</Step1>
+    <WhatToFix>Προς διόρθωση</WhatToFix>
+    <Example>Παράδειγμα</Example>
+    <SelectAll>Όλα</SelectAll>
+    <InverseSelection>Αντιστροφή</InverseSelection>
+    <Back>&lt; &amp;Πίσω</Back>
+    <Next>&amp;Επόμενο &gt;</Next>
+    <Step2>Βήμα 2/2 - Επαλήθευση διορθώσεων</Step2>
+    <Fixes>Διορθώσεις</Fixes>
+    <Log>Αρχείο καταγραφής</Log>
+    <Function>Λειτουργία</Function>
+    <RemovedEmptyLine>Αφαίρεση κενής γραμμής</RemovedEmptyLine>
+    <RemovedEmptyLineAtTop>Αφαίρεση κενής γραμμής στην αρχή</RemovedEmptyLineAtTop>
+    <RemovedEmptyLineAtBottom>Αφαίρεση κενής γραμμής στο τέλος</RemovedEmptyLineAtBottom>
+    <RemovedEmptyLineInMiddle>Αφαίρεση κενής γραμμής στο κέντρο</RemovedEmptyLineInMiddle>
+    <RemovedEmptyLinesUnsedLineBreaks>Αφαίρεση κενών γραμμών/περιττών αλλαγών γραμμής</RemovedEmptyLinesUnsedLineBreaks>
+    <FixOverlappingDisplayTimes>Διόρθωση επικαλυπτόμενων χρόνων εμφάνισης</FixOverlappingDisplayTimes>
+    <FixShortDisplayTimes>Διόρθωση σύντομων χρόνων εμφάνισης</FixShortDisplayTimes>
+    <FixLongDisplayTimes>Διόρθωση μεγάλων χρόνων εμφάνισης</FixLongDisplayTimes>
+    <FixShortGaps>Διόρθωση μικρών κενών</FixShortGaps>
+    <FixInvalidItalicTags>Διόρθωση λανθασμένων ετικετών πλαγιαστής γραφής</FixInvalidItalicTags>
+    <RemoveUnneededSpaces>Αφαίρεση περιττών διαστημάτων</RemoveUnneededSpaces>
+    <RemoveUnneededPeriods>Αφαίρεση περιττών τελειών</RemoveUnneededPeriods>
+    <FixCommas>Διόρθωση κομμάτων</FixCommas>
+    <FixMissingSpaces>Διόρθωση διαστημάτων</FixMissingSpaces>
+    <BreakLongLines>Διάσπαση μεγάλων γραμμών</BreakLongLines>
+    <RemoveLineBreaks>Αφαίρεση αλλαγών γραμμής σε μικρά κείμενα με μία πρόταση</RemoveLineBreaks>
+    <RemoveLineBreaksAll>Αφαίρεση αλλαγών γραμμής σε μικρά κείμενα (εκτός διαλόγου)</RemoveLineBreaksAll>
+    <FixUppercaseIInsideLowercaseWords>Διόρθωση κεφαλαίου 'i' σε πεζές λέξεις (σφάλμα OCR)</FixUppercaseIInsideLowercaseWords>
+    <FixDoubleApostrophes>Διόρθωση διπλής αποστρόφου ('') σε εισαγωγικό (")</FixDoubleApostrophes>
+    <AddPeriods>Προσθήκη τελείας</AddPeriods>
+    <StartWithUppercaseLetterAfterParagraph>Έναρξη με κεφαλαίο γράμμα μετά από παράγραφο</StartWithUppercaseLetterAfterParagraph>
+    <StartWithUppercaseLetterAfterPeriodInsideParagraph>Έναρξη με κεφαλαίο γράμμα μετά από τελεία</StartWithUppercaseLetterAfterPeriodInsideParagraph>
+    <StartWithUppercaseLetterAfterColon>Έναρξη με κεφαλαίο γράμμα μετά από άνω-κάτω τελεία</StartWithUppercaseLetterAfterColon>
+    <FixLowercaseIToUppercaseI>Διόρθωση πεζού 'i' σε 'Ι' (Αγγλικά)</FixLowercaseIToUppercaseI>
+    <FixCommonOcrErrors>Διόρθωση σφαλμάτων OCR (χρήση καταλόγου αντικατάστασης OCR)</FixCommonOcrErrors>
+    <CommonOcrErrorsFixed>Διορθώσεις σφαλμάτων OCR (χρήση του αρχείου OcrReplaceList): {0}</CommonOcrErrorsFixed>
+    <RemoveSpaceBetweenNumber>Αφαίρεση διαστήματος μεταξύ αριθμών</RemoveSpaceBetweenNumber>
+    <FixDialogsOnOneLine>Διόρθωση διαλόγων</FixDialogsOnOneLine>
+    <RemoveDialogFirstInNonDialogs>Αφαίρεση παύλας πρώτης γραμμής για μη διαλόγους</RemoveDialogFirstInNonDialogs>
+    <NormalizeStrings>Κανονικοποίηση συμβολοσειρών</NormalizeStrings>
+    <FixTurkishAnsi>Διόρθωση Τουρκικών ANSI (Ισλανδικών) γραμμάτων σε Unicode</FixTurkishAnsi>
+    <FixDanishLetterI>Διόρθωση δανικού γράμματος 'i'</FixDanishLetterI>
+    <FixSpanishInvertedQuestionAndExclamationMarks>Διόρθωση ισπανικών αντεστραμμένων σημείων στίξης</FixSpanishInvertedQuestionAndExclamationMarks>
+    <AddMissingQuote>Προσθήκη εισαγωγικού (")</AddMissingQuote>
+    <AddMissingQuotes>Προσθήκη εισαγωγικών (")</AddMissingQuotes>
+    <RemoveHyphensSingleLine>Αφαίρεση παύλας</RemoveHyphensSingleLine>
+    <FixHyphensInDialogs>Διόρθωση παυλών μέσω στυλ διαλόγου: {0}</FixHyphensInDialogs>
+    <AddMissingQuotesExample>"Πώς είσαι; -&gt; "Πώς είσαι;"</AddMissingQuotesExample>
+    <XMissingQuotesAdded>Προσθήκη εισαγωγικών: {0}</XMissingQuotesAdded>
+    <Fix3PlusLine>Διόρθωση υποτίτλου περισσοτέρων των δύο γραμμών</Fix3PlusLine>
+    <Fix3PlusLines>Διόρθωση υποτίτλων περισσοτέρων των δύο γραμμών</Fix3PlusLines>
+    <Analysing>Ανάλυση…</Analysing>
+    <NothingToFix>Τίποτα για διόρθωση</NothingToFix>
+    <FixesFoundX>Εύρεση διορθώσεων: {0}</FixesFoundX>
+    <XFixesApplied>Εφαρμοσμένες διορθώσεις: {0}</XFixesApplied>
+    <NothingFixableBut>Τίποτα για αυτόματη διόρθωση. Ο υπότιτλος περιέχει σφάλματα. Προβολή αρχείου καταγραφής.</NothingFixableBut>
+    <XFixedBut>Διόρθωση {0} θεμάτων, αλλά υπάρχουν ακόμη σφάλματα. Προβολή αρχείου καταγραφής.</XFixedBut>
+    <XCouldBeFixedBut>Διόρθωση {0} θεμάτων, αλλά θα υπάρχουν ακόμη σφάλματα. Προβολή αρχείου καταγραφής.</XCouldBeFixedBut>
+    <FixFirstLetterToUppercaseAfterParagraph>Διόρθωση αρχικού γράμματος σε κεφαλαίο μετά από παράγραφο</FixFirstLetterToUppercaseAfterParagraph>
+    <MergeShortLine>Συγχώνευση γραμμών</MergeShortLine>
+    <MergeShortLineAll>Συγχώνευση γραμμών (εκτός διαλόγου)</MergeShortLineAll>
+    <BreakLongLine>Διάσπαση γραμμής</BreakLongLine>
+    <FixLongDisplayTime>Διόρθωση μεγάλου χρόνου</FixLongDisplayTime>
+    <FixInvalidItalicTag>Διόρθωση ετικέτας πλαγιαστής γραφής</FixInvalidItalicTag>
+    <FixShortDisplayTime>Διόρθωση σύντομου χρόνου</FixShortDisplayTime>
+    <FixOverlappingDisplayTime>Διόρθωση επικαλυπτόμενου χρόνου</FixOverlappingDisplayTime>
+    <FixShortGap>Διόρθωση μικρών κενών</FixShortGap>
+    <FixInvalidItalicTagsExample>&lt;i&gt;Δεν με ενδιαφέρει.&lt;i&gt; -&gt; &lt;i&gt;Δεν με ενδιαφέρει.&lt;/i&gt;</FixInvalidItalicTagsExample>
+    <RemoveUnneededSpacesExample>Εσύ , εκεί. -&gt; Εσύ, εκεί.</RemoveUnneededSpacesExample>
+    <RemoveUnneededPeriodsExample>Εσύ!. -&gt; Εσύ!</RemoveUnneededPeriodsExample>
+    <FixMissingSpacesExample>Έι.Εσύ. -&gt; Έι. Εσύ.</FixMissingSpacesExample>
+    <FixUppercaseIInsideLowercaseWordsExample>The Earth is fIat. -&gt; The Earth is flat.</FixUppercaseIInsideLowercaseWordsExample>
+    <FixLowercaseIToUppercaseIExample>What do i care. -&gt; What do I care.</FixLowercaseIToUppercaseIExample>
+    <StartTimeLaterThanEndTime>Κείμενο με αριθμό {0}: Έναρξη αργότερα από λήξη: {4}{1} -&gt; {2} {3}</StartTimeLaterThanEndTime>
+    <UnableToFixStartTimeLaterThanEndTime>Αδυναμία διόρθωσης του κειμένου με αριθμό {0}: Έναρξη αργότερα από λήξη: {1}</UnableToFixStartTimeLaterThanEndTime>
+    <XFixedToYZ>Διόρθωση {0} σε: {1}{2}</XFixedToYZ>
+    <UnableToFixTextXY>Αδυναμία διόρθωσης του κειμένου με αριθμό {0}: {1}</UnableToFixTextXY>
+    <UnneededSpace>Αχρείαστο διάστημα</UnneededSpace>
+    <UnneededPeriod>Αχρείαστη τελεία</UnneededPeriod>
+    <FixMissingSpace>Διόρθωση διαστήματος</FixMissingSpace>
+    <FixUppercaseIInsideLowercaseWord>Διόρθωση κεφαλαίου 'i' μέσα σε λέξη</FixUppercaseIInsideLowercaseWord>
+    <FixMissingPeriodAtEndOfLine>Προσθήκη τελείας</FixMissingPeriodAtEndOfLine>
+    <RefreshFixes>Ανανέωση</RefreshFixes>
+    <ApplyFixes>Εφαρμογή</ApplyFixes>
+    <AutoBreak>&amp;Διάσπαση</AutoBreak>
+    <Unbreak>&amp;Συνένωση</Unbreak>
+    <FixDoubleDash>Διόρθωση '--' -&gt; '…'</FixDoubleDash>
+    <FixDoubleGreaterThan>Αφαίρεση '&gt;&gt;'</FixDoubleGreaterThan>
+    <FixEllipsesStart>Αφαίρεση αρχικών '…'</FixEllipsesStart>
+    <FixMissingOpenBracket>Διόρθωση ελλιπής [</FixMissingOpenBracket>
+    <FixMusicNotation>Αντικατάσταση μουσικού συμβόλου (π.χ. âTª)</FixMusicNotation>
+    <FixDoubleDashExample>'Τι-- αα ναι!' -&gt; 'Τι… αα ναι!'</FixDoubleDashExample>
+    <FixDoubleGreaterThanExample>'&gt;&gt; Ρόμπερτ: Τι τρέχει;' -&gt; 'Ρόμπερτ: Τι τρέχει;'</FixDoubleGreaterThanExample>
+    <FixEllipsesStartExample>'…και τότε εμείς' -&gt; 'και τότε εμείς'</FixEllipsesStartExample>
+    <FixMissingOpenBracketExample>'κλανκ] Πρόσεξε!' -&gt; '[κλανκ] Πρόσεξε!'</FixMissingOpenBracketExample>
+    <FixMusicNotationExample>'âTª sweet dreams are' -&gt; '♫ sweet dreams are'</FixMusicNotationExample>
+    <NumberOfImportantLogMessages>{0} σημαντικά μηνύματα του αρχείου καταγραφής.</NumberOfImportantLogMessages>
+    <FixedOkXY>Διορθωμένα και εντάξει - '{0}': {1}</FixedOkXY>
+    <FixOcrErrorExample>D0n't -&gt; Don't</FixOcrErrorExample>
+    <FixSpaceBetweenNumbersExample>1 100 -&gt; 1100</FixSpaceBetweenNumbersExample>
+    <FixDialogsOneLineExample>Γεια, Τζον. - Γεια, Άιντα. -&gt; Γεια, Τζον.&lt;br/&gt; - Γεια, Άιντα.</FixDialogsOneLineExample>
+    <RemoveDialogFirstInNonDialogsExample>- Πώς είσαι; -&gt; Πώς είσαι;</RemoveDialogFirstInNonDialogsExample>
+    <SelectDefault>Προεπιλεγμένα</SelectDefault>
+    <SetDefault>Ορισμός προεπιλεγμένων</SetDefault>
+    <FixContinuationStyleX>Διόρθωση στυλ συνέχισης: {0}</FixContinuationStyleX>
+    <FixUnnecessaryLeadingDots>Αφαίρεση αρχικών αποσιωπητικών</FixUnnecessaryLeadingDots>
+  </FixCommonErrors>
+  <GenerateBlankVideo>
+    <Title>Δημιουργία κενού αρχείου βίντεο</Title>
+    <CheckeredImage>Καρό εικόνα</CheckeredImage>
+    <SolidColor>Συμπαγές χρώμα</SolidColor>
+    <DurationInMinutes>Διάρκεια σε λεπτά</DurationInMinutes>
+  </GenerateBlankVideo>
+  <GenerateVideoWithBurnedInSubs>
+    <Title>Δημιουργία βίντεο με ενσωματωμένους υπότιτλους</Title>
+    <Info>Θα δημιουργηθεί βίντεο με ενσωματωμένους υποτιτλους. Σημείωση: υποστηρίζεται Advanced Substatio Alpha.</Info>
+    <XGeneratedWithBurnedInSubs>"{0}" δημιουργήθηκε με ενσωματωμένους υπότιτλους.</XGeneratedWithBurnedInSubs>
+  </GenerateVideoWithBurnedInSubs>
+  <GetDictionaries>
+    <Title>Χρειάζεστε λεξικά;</Title>
+    <DescriptionLine1>Ο ορθογραφικός έλεγχος του Subtitle Edit βασίζεται στη μηχανή NHunspell</DescriptionLine1>
+    <DescriptionLine2>που χρησιμοποιεί τα λεξικά ορθογραφικού ελέγχου του LibreOffice.</DescriptionLine2>
+    <ChooseLanguageAndClickDownload>Επιλογή γλώσσας και πατήστε λήψη</ChooseLanguageAndClickDownload>
+    <OpenDictionariesFolder>Άνοιγμα του φακέλου 'Dictionaries'</OpenDictionariesFolder>
+    <Download>Λήψη</Download>
+    <XDownloaded>Λήψη και εγκατάσταση {0}</XDownloaded>
+  </GetDictionaries>
+  <GetTesseractDictionaries>
+    <Title>Χρήση λεξικών;</Title>
+    <DescriptionLine1>Εύρεση λεξικών Tesseract OCR μέσω διαδικτύου</DescriptionLine1>
+    <DownloadFailed>Αποτυχία λήψης.</DownloadFailed>
+    <GetDictionariesHere>Εύρεση λεξικών εδώ:</GetDictionariesHere>
+    <ChooseLanguageAndClickDownload>Επιλογή γλώσσας και λήψη</ChooseLanguageAndClickDownload>
+    <OpenDictionariesFolder>Άνοιγμα φακέλου 'Dictionaries'</OpenDictionariesFolder>
+    <Download>Λήψη</Download>
+    <XDownloaded>Λήψη και εγκατάσταση {0}</XDownloaded>
+  </GetTesseractDictionaries>
+  <GoogleTranslate>
+    <Title>Μετάφραση</Title>
+    <From>Από:</From>
+    <To>Σε:</To>
+    <Translate>Μετάφραση</Translate>
+    <PleaseWait>Παρακαλώ, περιμένετε. Χρειάζεται λίγος χρόνος.</PleaseWait>
+    <PoweredByGoogleTranslate>Τροφοδοσία Google</PoweredByGoogleTranslate>
+    <PoweredByMicrosoftTranslate>Τροφοδοσία Bing</PoweredByMicrosoftTranslate>
+    <MsClientSecretNeeded>Συγγνώμη, χρειάζεστε ένα γνωστικό κλειδί εξυπηρέτησης 'μετάφρασης κειμένου' από τη Microsoft για τη χρήση του.
+Μετάβαση σε "Επιλογές -&gt; Ρυθμίσεις -&gt; Εργαλεία" για την εισαγωγή κλειδιού.</MsClientSecretNeeded>
+    <GoogleNoApiKeyWarning>Μετάφραση χωρίς κλειδί API (αργά και περιορισμένα δεδομένα). Εισάγετε ένα στο "Επιλογές -&gt; Ρυθμίσεις -&gt; Εργαλεία".</GoogleNoApiKeyWarning>
+    <Service>Υπηρεσία:</Service>
+    <LineMergeHandling>Συγχώνευση γραμμής:</LineMergeHandling>
+    <ProcessorMergeNext>Συγχώνευση εώς δύο γραμμές</ProcessorMergeNext>
+    <ProcessorSentence>Συγχώνευση προτάσεων</ProcessorSentence>
+    <ProcessorSingle>Χωρίς συγχώνευση</ProcessorSingle>
+    <AutoTranslateViaCopyPaste>Αυτόματη μετάφραση μέσω πρόχειρου</AutoTranslateViaCopyPaste>
+    <CopyPasteMaxSize>Μέγεθος</CopyPasteMaxSize>
+    <AutoCopyToClipboard>Αυτόματη αντιγραφή στο πρόχειρο</AutoCopyToClipboard>
+    <AutoCopyLineSeparator>Διαχώριση γραμμής</AutoCopyLineSeparator>
+    <TranslateBlockXOfY>Μετάφραση {0} από {1}</TranslateBlockXOfY>
+    <TranslateBlockInfo>Επικολλήστε κείμενο στον μεταφραστή, αντιγράψτε το στο πρόχειρο και πατήστε από κάτω</TranslateBlockInfo>
+    <TranslateBlockGetFromClipboard>Λήψη μετάφρασης από πρόχειρο (Ctrl + V)</TranslateBlockGetFromClipboard>
+    <TranslateBlockCopySourceText>Αντιγραφή κειμένου πρόχειρου</TranslateBlockCopySourceText>
+    <TranslateBlockClipboardError1>Το πρόχειρο περιέχει αρχικό κείμενο.</TranslateBlockClipboardError1>
+    <TranslateBlockClipboardError2>Μεταφράστε στον μεταφραστή, αντιγράψτε στο πρόχειρο και ξαναπατήστε αυτό το κουμπί.</TranslateBlockClipboardError2>
+  </GoogleTranslate>
+  <GoogleOrMicrosoftTranslate>
+    <Title>Μετάφραση Google vs Bing</Title>
+    <From>Από:</From>
+    <To>Έως:</To>
+    <Translate>Μετάφραση</Translate>
+    <SourceText>Αρχικό κείμενο</SourceText>
+    <GoogleTranslate>Μετάφραση Google</GoogleTranslate>
+    <MicrosoftTranslate>Μετάφραση Bing</MicrosoftTranslate>
+  </GoogleOrMicrosoftTranslate>
+  <GoToLine>
+    <Title>Μετάβαση σε υπότιτλο με αριθμό</Title>
+    <XIsNotAValidNumber>Το {0} δεν είναι έγκυρος αριθμός</XIsNotAValidNumber>
+  </GoToLine>
+  <ImportImages>
+    <Title>Εισαγωγή εικόνων</Title>
+    <ImageFiles>Αρχεία εικόνας</ImageFiles>
+    <Input>Εισαγωγή</Input>
+    <InputDescription>Επιλογή αρχείων για εισαγωγή (περιήγηση ή σύρσιμο)</InputDescription>
+    <Remove>Αφαίρεση</Remove>
+    <RemoveAll>Αφαίρεση όλων</RemoveAll>
+  </ImportImages>
+  <ImportSceneChanges>
+    <Title>Δημιουργία/εισαγωγή αλλαγών σκηνών</Title>
+    <OpenTextFile>Άνοιγμα αρχείου κειμένου…</OpenTextFile>
+    <Generate>Δημιουργία αλλαγών σκηνών</Generate>
+    <Import>Εισαγωγή αλλαγών σκηνών</Import>
+    <TextFiles>Αρχεία κειμένου</TextFiles>
+    <TimeCodes>Κώδικες χρόνων</TimeCodes>
+    <Frames>Καρέ</Frames>
+    <Seconds>Δευτερόλεπτα</Seconds>
+    <Milliseconds>Χιλιοστά δευτερολέπτου</Milliseconds>
+    <GetSceneChangesWithFfmpeg>Δημιουργία αλλαγών σκηνής με FFmpeg</GetSceneChangesWithFfmpeg>
+    <Sensitivity>Ευαισθησία</Sensitivity>
+    <SensitivityDescription>Μικρότερη τιμή δίνει περισσότερες αλλαγές σκηνών</SensitivityDescription>
+    <NoSceneChangesFound>Αδυναμία εύρεσης αλλαγών σκηνών.</NoSceneChangesFound>
+  </ImportSceneChanges>
+  <ImportText>
+    <Title>Εισαγωγή απλού κειμένου</Title>
+    <OneSubtitleIsOneFile>Πολλαπλά αρχεία - κάθε αρχείο είναι ένας υπότιτλος</OneSubtitleIsOneFile>
+    <OpenTextFile>Άνοιγμα αρχείου κειμένου…</OpenTextFile>
+    <OpenTextFiles>Άνοιγμα αρχείων κειμένου…</OpenTextFiles>
+    <ImportOptions>Επιλογές εισαγωγής</ImportOptions>
+    <Splitting>Διαχωρισμός</Splitting>
+    <AutoSplitText>Αυτόματος διαχωρισμός κειμένου</AutoSplitText>
+    <OneLineIsOneSubtitle>Μία γραμμή είναι ένας υπότιτλος</OneLineIsOneSubtitle>
+    <TwoLinesAreOneSubtitle>Δύο γραμμές είναι ένας υπότιτλος</TwoLinesAreOneSubtitle>
+    <LineBreak>Αλλαγή γραμμής</LineBreak>
+    <SplitAtBlankLines>Διαχωρισμός σε κενές γραμμές</SplitAtBlankLines>
+    <MergeShortLines>Συγχώνευση σύντομων γραμμών με συνέχιση</MergeShortLines>
+    <RemoveEmptyLines>Αφαίρεση κενών γραμμών</RemoveEmptyLines>
+    <RemoveLinesWithoutLetters>Αφαίρεση γραμμών χωρίς γράμματα</RemoveLinesWithoutLetters>
+    <GenerateTimeCodes>Δημιουργία κωδικών χρόνου</GenerateTimeCodes>
+    <TakeTimeFromCurrentFile>Μεταφορά χρόνου από τρέχον αρχείο</TakeTimeFromCurrentFile>
+    <TakeTimeFromFileName>Μεταφορά χρόνου από όνομα αρχείου</TakeTimeFromFileName>
+    <GapBetweenSubtitles>Κενό υποτίτλων (χιλ. δευτερολέπτου)</GapBetweenSubtitles>
+    <Auto>Αυτόματο</Auto>
+    <Fixed>Σταθερό</Fixed>
+    <Refresh>&amp;Ανανέωση</Refresh>
+    <TextFiles>Αρχεία κειμένου</TextFiles>
+    <PreviewLinesModifiedX>Προεπισκόπηση - τροποποιημένοι υπότιτλοι: {0}</PreviewLinesModifiedX>
+    <TimeCodes>Κώδικες χρόνων</TimeCodes>
+    <SplitAtEndChars>Διαχωρισμός στη λήξη χαρακτήρων</SplitAtEndChars>
+  </ImportText>
+  <Interjections>
+    <Title>Παρεμβολές</Title>
+  </Interjections>
+  <JoinSubtitles>
+    <Title>Ένωση υποτίτλων</Title>
+    <Information>Προσθήκη υποτίτλων για ένωση (η απόθεση υποστηρίζεται)</Information>
+    <NumberOfLines>#Γραμμές</NumberOfLines>
+    <StartTime>Έναρξη</StartTime>
+    <EndTime>Λήξη</EndTime>
+    <FileName>Όνομα αρχείου</FileName>
+    <Join>Ένωση</Join>
+    <TotalNumberOfLinesX>Συνολικός αριθμός γραμμών: {0:#,###,###}</TotalNumberOfLinesX>
+    <AlreadyCorrectTimeCodes>Τα αρχεία έχουν σωστούς κώδικες χρόνων</AlreadyCorrectTimeCodes>
+    <AppendTimeCodes>Προσθήκη χρόνου λήξης από προηγούμενο αρχείο</AppendTimeCodes>
+    <AddMs>Προσθήκη χιλ. δευτερολέπτου μετά από κάθε αρχείο</AddMs>
+  </JoinSubtitles>
+  <LanguageNames>
+    <NotSpecified>Αόριστο</NotSpecified>
+    <UnknownCodeX>Άγνωστο ({0})</UnknownCodeX>
+    <aaName>Αφάρ</aaName>
+    <abName>Αμπχαζικά</abName>
+    <afName>Αφρικάανς</afName>
+    <amName>Αμαρικά</amName>
+    <arName>Αραβικά</arName>
+    <asName>Ασαμεζικά</asName>
+    <ayName>Αϊμάρα</ayName>
+    <azName>Αζερμπαϊτζανικά</azName>
+    <baName>Μπασκίρ</baName>
+    <beName>Λευκορωσικά</beName>
+    <bgName>Βουλγαρικά</bgName>
+    <bhName>Ινδικά Μπιχάρ</bhName>
+    <biName>Μπισλάμα</biName>
+    <bnName>Μπενγκάλι</bnName>
+    <boName>Θιβετιανά</boName>
+    <brName>Βρετονικά</brName>
+    <caName>Καταλανικά</caName>
+    <coName>Κορσικανικά</coName>
+    <csName>Τσεχικά</csName>
+    <cyName>Ουαλικά</cyName>
+    <daName>Δανικά</daName>
+    <deName>Γερμανικά</deName>
+    <dzName>Ντζόνγκχα</dzName>
+    <elName>Ελληνικά</elName>
+    <enName>Αγγλικά</enName>
+    <eoName>Εσπεράντο</eoName>
+    <esName>Ισπανικά</esName>
+    <etName>Εσθονικά</etName>
+    <euName>Βασκικά</euName>
+    <faName>Περσικά</faName>
+    <fiName>Φινλανδικά</fiName>
+    <fjName>Φίτζι</fjName>
+    <foName>Φαρόε</foName>
+    <frName>Γαλλικά</frName>
+    <fyName>Δυτικά Φριζιανά</fyName>
+    <gaName>Ιρλανδικά</gaName>
+    <gdName>Σκωτικά Κελτικά</gdName>
+    <glName>Γαλικιακά</glName>
+    <gnName>Γκουαρανί</gnName>
+    <guName>Γκουγιαράτι</guName>
+    <haName>Χάουσα</haName>
+    <heName>Εβραϊκά</heName>
+    <hiName>Χίντι</hiName>
+    <hrName>Κροατικά</hrName>
+    <huName>Ουγγρικά</huName>
+    <hyName>Αρμενικά</hyName>
+    <iaName>Ιντερλίνγκουα</iaName>
+    <idName>Ινδονησιακά</idName>
+    <ieName>Ιντερλίνγκουε</ieName>
+    <ikName>Ινουπιάκ</ikName>
+    <isName>Ισλανδικά</isName>
+    <itName>Ιταλικά</itName>
+    <iuName>Ινουκτιτούτ</iuName>
+    <jaName>Ιαπωνικά</jaName>
+    <jvName>Ιαβανεζικά</jvName>
+    <kaName>Γεωργιανά</kaName>
+    <kkName>Καζακικά</kkName>
+    <klName>Καλαάλισουτ</klName>
+    <kmName>Καμποτζιανά</kmName>
+    <knName>Κανάντα</knName>
+    <koName>Κορεατικά</koName>
+    <ksName>Κασμίρι</ksName>
+    <kuName>Κουρδικά</kuName>
+    <kyName>Κυργιζικά</kyName>
+    <laName>Λατινικά</laName>
+    <lbName>Λουξεμβουργιανά</lbName>
+    <lnName>Λινγκάλα</lnName>
+    <loName>Λαοθιανά</loName>
+    <ltName>Λιθουανικά</ltName>
+    <lvName>Λετονικά</lvName>
+    <mgName>Μαλαγάσι</mgName>
+    <miName>Μάορι</miName>
+    <mkName>Σλαβομακεδονικά</mkName>
+    <mlName>Μαλαγιαλάμ</mlName>
+    <mnName>Μογγολικά</mnName>
+    <moName>Ρουμανικά Μολδαβίας</moName>
+    <mrName>Μαράθι</mrName>
+    <msName>Μαλάι</msName>
+    <mtName>Μαλτεζικά</mtName>
+    <myName>Βιρμανικά</myName>
+    <naName>Ναούρου</naName>
+    <neName>Νεπάλι</neName>
+    <nlName>Ολλανδικά</nlName>
+    <noName>Νορβηγικά</noName>
+    <ocName>Οκσιτανικά</ocName>
+    <omName>Ορόμο</omName>
+    <orName>Ορίγια</orName>
+    <paName>Παντζαπικά</paName>
+    <plName>Πολωνικά</plName>
+    <psName>Πάστο</psName>
+    <ptName>Πορτογαλικά</ptName>
+    <quName>Κετσούα</quName>
+    <rmName>Ρομανικά</rmName>
+    <rnName>Ρούντι</rnName>
+    <roName>Ρουμανικά</roName>
+    <ruName>Ρωσικά</ruName>
+    <rwName>Κινιαρβάντα</rwName>
+    <saName>Σανσκριτικά</saName>
+    <sdName>Σίντι</sdName>
+    <sgName>Σάνγκο</sgName>
+    <shName>Σερβοκροατικά</shName>
+    <siName>Σινχαλεζικά</siName>
+    <skName>Σλοβακικά</skName>
+    <slName>Σλοβενικά</slName>
+    <smName>Σαμόαν</smName>
+    <snName>Σχόνα</snName>
+    <soName>Σομάλι</soName>
+    <sqName>Αλβανικά</sqName>
+    <srName>Σερβικά</srName>
+    <ssName>Σουάτι</ssName>
+    <stName>Νότια Σόθο</stName>
+    <suName>Σουνδανικά</suName>
+    <svName>Σουηδικά</svName>
+    <swName>Σουαχίλι</swName>
+    <taName>Ταμίλ</taName>
+    <teName>Τελούγκου</teName>
+    <tgName>Τατζίκ</tgName>
+    <thName>Ταϊλανδικά</thName>
+    <tiName>Τιγκρίνυα</tiName>
+    <tkName>Τουρκμενικά</tkName>
+    <tlName>Ταγκαλόγκ</tlName>
+    <tnName>Τσιγουάνα</tnName>
+    <toName>Τονγκανικά</toName>
+    <trName>Τουρκικά</trName>
+    <tsName>Τσόνγκα</tsName>
+    <ttName>Τατάρ</ttName>
+    <twName>Τούι</twName>
+    <ugName>Ουιγουρικά</ugName>
+    <ukName>Ουκρανικά</ukName>
+    <urName>Ουρντού</urName>
+    <uzName>Ουζμπεκικά</uzName>
+    <viName>Βιετναμικά</viName>
+    <voName>Βόλαπικ</voName>
+    <woName>Γουόλοφ</woName>
+    <xhName>Ζόσα</xhName>
+    <yiName>Γίντις</yiName>
+    <yoName>Γιορούμπα</yoName>
+    <zaName>Ζουάνγκ</zaName>
+    <zhName>Κινεζικά</zhName>
+    <zuName>Ζουλού</zuName>
+  </LanguageNames>
+  <Main>
+    <Menu>
+      <File>
+        <Title>&amp;Αρχείο</Title>
+        <New>&amp;Νέο</New>
+        <Open>Ά&amp;νοιγμα</Open>
+        <OpenKeepVideo>Άνοιγμα (κράτηση βίντεο)</OpenKeepVideo>
+        <Reopen>Άνοιγμα &amp;ξανά</Reopen>
+        <Save>Α&amp;ποθήκευση</Save>
+        <SaveAs>Αποθήκευση &amp;ως…</SaveAs>
+        <RestoreAutoBackup>Επαναφορά αυτόματου αντίγραφου ασφαλείας</RestoreAutoBackup>
+        <FormatXProperties>{0} ιδιότητες…</FormatXProperties>
+        <OpenOriginal>Άνοιγμα αρχικού υποτίτλου (λειτουργία μετάφρασης)…</OpenOriginal>
+        <SaveOriginal>Αποθήκευση αρχικού υποτίτλου</SaveOriginal>
+        <CloseOriginal>Κλείσιμο αρχικού υποτίτλου</CloseOriginal>
+        <OpenContainingFolder>Άνοιγμα περιέχοντα φακέλου</OpenContainingFolder>
+        <Compare>&amp;Σύγκριση…</Compare>
+        <Statistics>Στατιστι&amp;κά…</Statistics>
+        <Plugins>Πρόσθετα…</Plugins>
+        <ImportSubtitleFromVideoFile>Εισαγωγή υποτίτλου από βίντεο…</ImportSubtitleFromVideoFile>
+        <ImportOcrFromDvd>Εισαγωγή/OCR υποτίτλου από VOB/IFO (DVD)…</ImportOcrFromDvd>
+        <ImportOcrVobSubSubtitle>Εισαγωγή/OCR υποτίτλου VobSub (sub/idx)…</ImportOcrVobSubSubtitle>
+        <ImportBluRaySupFile>Εισαγωγή/OCR υποτίτλου Blu-ray sup…</ImportBluRaySupFile>
+        <ImportBluRaySupFileEdit>Αρχείο υποτίτλου Blu-ray (.sup) για επεξεργασία…</ImportBluRaySupFileEdit>
+        <ImportSubtitleWithManualChosenEncoding>Εισαγωγή υποτίτλου με επιλογή κωδικοποίησης…</ImportSubtitleWithManualChosenEncoding>
+        <ImportText>Εισαγωγή απλού κειμένου…</ImportText>
+        <ImportImages>Εισαγωγή εικόνων…</ImportImages>
+        <ImportTimecodes>Εισαγωγή κωδικών χρόνου…</ImportTimecodes>
+        <Import>Εισαγωγή</Import>
+        <Export>Εξαγωγή</Export>
+        <ExportBdnXml>BDN xml/png…</ExportBdnXml>
+        <ExportBluRaySup>Blu-ray sup…</ExportBluRaySup>
+        <ExportVobSub>VobSub (sub/idx)…</ExportVobSub>
+        <ExportCavena890>Cavena 890…</ExportCavena890>
+        <ExportEbu>EBU STL…</ExportEbu>
+        <ExportPac>PAC (Ηλεκτρονικά οθόνης)…</ExportPac>
+        <ExportPlainText>Απλό κείμενο…</ExportPlainText>
+        <ExportAdobeEncoreFabImageScript>Εικόνα κειμένου Adobe Encore FAB…</ExportAdobeEncoreFabImageScript>
+        <ExportKoreanAtsFilePair>Ζεύγος αρχείων Korean ATS…</ExportKoreanAtsFilePair>
+        <ExportAvidStl>Avid STL…</ExportAvidStl>
+        <ExportDvdStudioProStl>DVD Studio Pro STL…</ExportDvdStudioProStl>
+        <ExportCapMakerPlus>CapMaker Plus…</ExportCapMakerPlus>
+        <ExportCaptionsInc>Captions Inc…</ExportCaptionsInc>
+        <ExportCheetahCap>Cheetah CAP…</ExportCheetahCap>
+        <ExportUltech130>Λεζάντα Ultech…</ExportUltech130>
+        <ExportCustomTextFormat>Εξαγωγή προσαρμοσμένης μορφής κειμένου…</ExportCustomTextFormat>
+        <Exit>Έ&amp;ξοδος</Exit>
+      </File>
+      <Edit>
+        <Title>Επεξεργασία</Title>
+        <Undo>Αναίρεση</Undo>
+        <Redo>Επανάληψη</Redo>
+        <ShowUndoHistory>Εμφάνιση ιστορικού</ShowUndoHistory>
+        <InsertUnicodeSymbol>Εισαγωγή συμβόλου Unicode</InsertUnicodeSymbol>
+        <InsertUnicodeControlCharacters>Εισαγωγή χαρακτήρων ελέγχου Unicode</InsertUnicodeControlCharacters>
+        <InsertUnicodeControlCharactersLRM>Σημείο αριστερά προς δεξιά</InsertUnicodeControlCharactersLRM>
+        <InsertUnicodeControlCharactersRLM>Σημείο δεξιά προς αριστερά</InsertUnicodeControlCharactersRLM>
+        <InsertUnicodeControlCharactersLRE>Έναρξη ενσωμάτωσης από αριστερά προς δεξιά</InsertUnicodeControlCharactersLRE>
+        <InsertUnicodeControlCharactersRLE>Έναρξη ενσωμάτωσης από δεξιά προς αριστερά</InsertUnicodeControlCharactersRLE>
+        <InsertUnicodeControlCharactersLRO>Έναρξη παράκαμψης από αριστερά προς δεξιά</InsertUnicodeControlCharactersLRO>
+        <InsertUnicodeControlCharactersRLO>Έναρξη παράκαμψης από δεξιά προς αριστερά</InsertUnicodeControlCharactersRLO>
+        <Find>Εύ&amp;ρεση</Find>
+        <FindNext>Εύρεση &amp;επόμενου</FindNext>
+        <Replace>Α&amp;ντικατάσταση</Replace>
+        <MultipleReplace>&amp;Πολλαπλή αντικατάσταση…</MultipleReplace>
+        <GoToSubtitleNumber>&amp;Μετάβαση σε αριθμό υποτίτλου…</GoToSubtitleNumber>
+        <RightToLeftMode>Λειτουργία από δεξιά προς αριστερά</RightToLeftMode>
+        <FixRtlViaUnicodeControlCharacters>Διόρθωση RTL μέσω χαρακτήρων ελέγχου Unicode</FixRtlViaUnicodeControlCharacters>
+        <RemoveUnicodeControlCharacters>Αφαίρεση χαρακτήρων ελέγχου Unicode</RemoveUnicodeControlCharacters>
+        <ReverseRightToLeftStartEnd>Αντιστροφή έναρξης/λήξης του RTL</ReverseRightToLeftStartEnd>
+        <ShowOriginalTextInAudioAndVideoPreview>Προβολή αρχικού κειμένου στις προεπισκοπήσεις ήχου/βίντεο</ShowOriginalTextInAudioAndVideoPreview>
+        <ModifySelection>Επεξεργασία επιλογής…</ModifySelection>
+        <InverseSelection>Αντιστροφή</InverseSelection>
+      </Edit>
+      <Tools>
+        <Title>Εργαλεία</Title>
+        <AdjustDisplayDuration>&amp;Προσαρμογή διαρκειών…</AdjustDisplayDuration>
+        <ApplyDurationLimits>Εφαρμογή ορίων διάρκειας…</ApplyDurationLimits>
+        <SubtitlesBridgeGaps>Ένωση κενών στις διάρκειες…</SubtitlesBridgeGaps>
+        <FixCommonErrors>&amp;Διόρθωση σφαλμάτων…</FixCommonErrors>
+        <StartNumberingFrom>Επαναρίθμηση…</StartNumberingFrom>
+        <RemoveTextForHearingImpaired>Αφαίρεση κειμένου προβλήματος ακοής…</RemoveTextForHearingImpaired>
+        <ChangeCasing>Αλλαγή πεζών-κεφαλαίων…</ChangeCasing>
+        <ChangeFrameRate>Αλλαγή ρυθμού καρέ…</ChangeFrameRate>
+        <ChangeSpeedInPercent>Αλλαγή ταχύτητας (επί τοις εκατό)…</ChangeSpeedInPercent>
+        <MergeShortLines>Συγχώνευση μικρών γραμμών…</MergeShortLines>
+        <MergeDuplicateText>Συγχώνευση γραμμών με ίδιο κείμενο…</MergeDuplicateText>
+        <MergeSameTimeCodes>Συγχώνευση γραμμών με ίδιο χρόνο…</MergeSameTimeCodes>
+        <SplitLongLines>Διαχωρισμός μεγάλων γραμμών…</SplitLongLines>
+        <MinimumDisplayTimeBetweenParagraphs>Ελάχιστος χρόνος εμφάνισης μεταξύ παραγράφων…</MinimumDisplayTimeBetweenParagraphs>
+        <SortBy>Ταξινόμηση</SortBy>
+        <NetflixQualityCheck>Έλεγχος ποιότητας Netflix…</NetflixQualityCheck>
+        <Number>Αριθμός</Number>
+        <StartTime>Έναρξη</StartTime>
+        <EndTime>Λήξη</EndTime>
+        <Duration>Διάρκεια</Duration>
+        <TextAlphabetically>Κείμενο - αλφαβητικά</TextAlphabetically>
+        <TextSingleLineMaximumLength>Κείμενο - μέγιστο μήκος γραμμής</TextSingleLineMaximumLength>
+        <TextTotalLength>Κείμενο - συνολικό μήκος</TextTotalLength>
+        <TextNumberOfLines>Κείμενο - σύνολο γραμμών</TextNumberOfLines>
+        <TextNumberOfCharactersPerSeconds>Κείμενο - σύνολο χαρακτήρων/δευτ.</TextNumberOfCharactersPerSeconds>
+        <WordsPerMinute>Κείμενο - λέξεις ανά λεπτό</WordsPerMinute>
+        <Style>Στυλ</Style>
+        <Ascending>Αύξουσα</Ascending>
+        <Descending>Φθίνουσα</Descending>
+        <MakeNewEmptyTranslationFromCurrentSubtitle>Δημιουργία κενού υποτίτλου</MakeNewEmptyTranslationFromCurrentSubtitle>
+        <BatchConvert>Ομαδική μετατροπή…</BatchConvert>
+        <GenerateTimeAsText>Δημιουργία χρόνου ως κείμενο…</GenerateTimeAsText>
+        <MeasurementConverter>Μετατροπέας μονάδων μέτρησης…</MeasurementConverter>
+        <SplitSubtitle>Διάσπαση υποτίτλου…</SplitSubtitle>
+        <AppendSubtitle>Προσάρτηση υποτίτλου…</AppendSubtitle>
+        <JoinSubtitles>Ένωση υποτίτλων…</JoinSubtitles>
+      </Tools>
+      <Video>
+        <Title>Βίντεο</Title>
+        <OpenVideo>Άνοιγμα αρχείου βίντεο…</OpenVideo>
+        <OpenVideoFromUrl>Άνοιγμα βίντεο από διεύθυνση url…</OpenVideoFromUrl>
+        <OpenDvd>Άνοιγμα DVD…</OpenDvd>
+        <ChooseAudioTrack>Επιλέξτε κομματιού ήχου</ChooseAudioTrack>
+        <CloseVideo>Κλείσιμο βίντεο</CloseVideo>
+        <OpenSecondSubtitle>Άνοιγμα δεύτερου υποτίτλου…</OpenSecondSubtitle>
+        <SetVideoOffset>Μετατόπιση έναρξης βίντεο…</SetVideoOffset>
+        <SmptTimeMode>Χρονισμός SMPTE (ρήξη καρέ)</SmptTimeMode>
+        <GenerateTextFromVideo>Δημιουργία κειμένου από βίντεο…</GenerateTextFromVideo>
+        <GenerateBlankVideo>Δημιουργία κενού αρχείου βίντεο…</GenerateBlankVideo>
+        <GenerateVideoWithBurnedInSub>Δημιουργία βίντεο με ενσωματωμένους υπότιτλους…</GenerateVideoWithBurnedInSub>
+        <ImportChaptersFromVideo>Εισαγωγή κεφαλαίων από βίντεο</ImportChaptersFromVideo>
+        <GenerateImportSceneChanges>Δημιουργία/εισαγωγή αλλαγών σκηνών…</GenerateImportSceneChanges>
+        <RemoveSceneChanges>Αφαίρεση σκηνών αλλαγής</RemoveSceneChanges>
+        <WaveformBatchGenerate>Ομαδική δημιουργία κυματομορφών…</WaveformBatchGenerate>
+        <ShowHideVideo>Εμφάνιση/απόκρυψη βίντεο</ShowHideVideo>
+        <ShowHideWaveform>Εμφάνιση/απόκρυψη κυματομορφής</ShowHideWaveform>
+        <ShowHideWaveformAndSpectrogram>Εμφάνιση/απόκρυψη κυματομορφής και φασματογράμματος</ShowHideWaveformAndSpectrogram>
+        <UnDockVideoControls>Απαγκύρωση στοιχείων ελέγχου βίντεο</UnDockVideoControls>
+        <ReDockVideoControls>Επαναγκύρωση στοιχείων ελέγχου βίντεο</ReDockVideoControls>
+      </Video>
+      <SpellCheck>
+        <Title>Ορθογραφικός έλεγχος</Title>
+        <SpellCheck>&amp;Ορθογραφικός έλεγχος…</SpellCheck>
+        <SpellCheckFromCurrentLine>Ορθογραφικός έλεγχος από τρέχουσα γραμμή…</SpellCheckFromCurrentLine>
+        <FindDoubleWords>Εύρεση διπλών λέξεων</FindDoubleWords>
+        <FindDoubleLines>Εύρεση διπλών γραμμών</FindDoubleLines>
+        <GetDictionaries>Λήψη λεξικών…</GetDictionaries>
+        <AddToNameList>Προσθήκη λέξης στη λίστα ονομάτων</AddToNameList>
+      </SpellCheck>
+      <Synchronization>
+        <Title>Συγχρονισμός</Title>
+        <AdjustAllTimes>Προσαρμογή όλων των χρόνων…</AdjustAllTimes>
+        <VisualSync>&amp;Οπτικός συγχρονισμός…</VisualSync>
+        <PointSync>Συγχρονισμός σημείων…</PointSync>
+        <PointSyncViaOtherSubtitle>Συγχρονισμός σημείων μέσω υποτίτλου…</PointSyncViaOtherSubtitle>
+      </Synchronization>
+      <AutoTranslate>
+        <Title>Αυτόματη μετάφραση</Title>
+        <AutoTranslate>Αυτόματη μετάφραση…</AutoTranslate>
+        <AutoTranslateViaCopyPaste>Αυτόματη μετάφραση μέσω αντιγραφής-επικόλλησης…</AutoTranslateViaCopyPaste>
+      </AutoTranslate>
+      <Options>
+        <Title>Επιλογές</Title>
+        <Settings>&amp;Ρυθμίσεις…</Settings>
+        <ChooseLanguage>&amp;Επιλογή γλώσσας…</ChooseLanguage>
+      </Options>
+      <Networking>
+        <Title>Δίκτυο</Title>
+        <StartNewSession>Έναρξη νέας συνεδρίας</StartNewSession>
+        <JoinSession>Συμμετοχή</JoinSession>
+        <ShowSessionInfoAndLog>Προβολή πληροφοριών και αρχείου καταγραφής</ShowSessionInfoAndLog>
+        <Chat>Συνομιλία</Chat>
+        <LeaveSession>Έξοδος</LeaveSession>
+      </Networking>
+      <Help>
+        <CheckForUpdates>Έλεγχος ενημερώσεων…</CheckForUpdates>
+        <Title>Βοήθεια</Title>
+        <Help>&amp;Βοήθεια</Help>
+        <About>&amp;Πληροφορίες</About>
+      </Help>
+      <ToolBar>
+        <New>Νέο</New>
+        <Open>Άνοιγμα</Open>
+        <Save>Αποθήκευση</Save>
+        <SaveAs>Αποθήκευση ως</SaveAs>
+        <Find>Εύρεση</Find>
+        <Replace>Αντικατάσταση</Replace>
+        <FixCommonErrors>Διόρθωση σφαλμάτων</FixCommonErrors>
+        <RemoveTextForHi>Αφαίρεση κειμένου προβλήματος ακοής</RemoveTextForHi>
+        <VisualSync>Οπτικός συγχρονισμός</VisualSync>
+        <SpellCheck>Ορθογραφικός έλεγχος</SpellCheck>
+        <NetflixQualityCheck>Έλεγχος ποιότητας Netflix</NetflixQualityCheck>
+        <Settings>Ρυθμίσεις</Settings>
+        <Help>Βοήθεια</Help>
+        <ShowHideWaveform>Εμφάνιση/απόκρυψη κυματομορφής</ShowHideWaveform>
+        <ShowHideVideo>Εμφάνιση/απόκρυψη βίντεο</ShowHideVideo>
+      </ToolBar>
+      <ContextMenu>
+        <SizeAllColumnsToFit>Αλλαγή μεγέθους στηλών για να χωρούν</SizeAllColumnsToFit>
+        <SetStyle>Ορισμός στυλ</SetStyle>
+        <SetActor>Ορισμός ηθοποιού</SetActor>
+        <SubStationAlphaStyles>Στυλ Sub Station Alpha…</SubStationAlphaStyles>
+        <AdvancedSubStationAlphaStyles>Προηγμένο στυλ Sub Station Alpha…</AdvancedSubStationAlphaStyles>
+        <TimedTextSetRegion>Timed Text - ορισμός περιοχής</TimedTextSetRegion>
+        <TimedTextSetStyle>Timed Text - ορισμός στυλ</TimedTextSetStyle>
+        <TimedTextStyles>Στυλ Timed Text…</TimedTextStyles>
+        <TimedTextSetLanguage>Timed Text - ορισμός γλώσσας</TimedTextSetLanguage>
+        <SamiSetStyle>Sami - ορισμός κλάσης</SamiSetStyle>
+        <NuendoSetStyle>Nuendo - ορισμός χαρακτήρα</NuendoSetStyle>
+        <Cut>Αποκοπή</Cut>
+        <Copy>Αντιγραφή</Copy>
+        <Paste>Επικόλληση</Paste>
+        <Delete>Διαγραφή</Delete>
+        <SplitLineAtCursorPosition>Διαχωρισμός γραμμής στην θέση του δείκτη</SplitLineAtCursorPosition>
+        <SplitLineAtCursorAndWaveformPosition>Διαχωρισμός γραμμής στη θέση δείκτη/βίντεο</SplitLineAtCursorAndWaveformPosition>
+        <AutoDurationCurrentLine>Αυτόματη διάρκεια (τρέχουσα γραμμή)</AutoDurationCurrentLine>
+        <SelectAll>Επιλογή όλων</SelectAll>
+        <InsertFirstLine>Εισαγωγή γραμμής</InsertFirstLine>
+        <InsertBefore>Πριν</InsertBefore>
+        <InsertAfter>Μετά</InsertAfter>
+        <InsertSubtitleAfter>Υποτίτλου μετά τη γραμμή…</InsertSubtitleAfter>
+        <CopyToClipboard>Αντιγραφή κειμένου στο πρόχειρο</CopyToClipboard>
+        <Column>Στήλη</Column>
+        <ColumnDeleteText>Διαγραφή κειμένου</ColumnDeleteText>
+        <ColumnDeleteTextAndShiftCellsUp>Διαγραφή κειμένου και ανέβασμα κελιών</ColumnDeleteTextAndShiftCellsUp>
+        <ColumnInsertEmptyTextAndShiftCellsDown>Εισαγωγή κενού κειμένου και κατέβασμα κελιών</ColumnInsertEmptyTextAndShiftCellsDown>
+        <ColumnInsertTextFromSubtitle>Εισαγωγή κειμένου από υπότιτλο…</ColumnInsertTextFromSubtitle>
+        <ColumnImportTextAndShiftCellsDown>Εισαγωγή κειμένου και κατέβασμα κελιών</ColumnImportTextAndShiftCellsDown>
+        <ColumnPasteFromClipboard>Επικόλληση από το πρόχειρο…</ColumnPasteFromClipboard>
+        <ColumnTextUp>Κείμενο πάνω</ColumnTextUp>
+        <ColumnTextDown>Κείμενο κάτω</ColumnTextDown>
+        <ColumnCopyOriginalTextToCurrent>Αντιγραφή κειμένου από το αρχικό στο τρέχων</ColumnCopyOriginalTextToCurrent>
+        <Split>Διαχωρισμός</Split>
+        <MergeSelectedLines>Συγχώνευση γραμμών</MergeSelectedLines>
+        <MergeSelectedLinesAsDialog>Συγχώνευση γραμμών ως διάλογο</MergeSelectedLinesAsDialog>
+        <MergeWithLineBefore>Συγχώνευση με τη γραμμή πριν</MergeWithLineBefore>
+        <MergeWithLineAfter>Συγχώνευση με τη γραμμή μετά</MergeWithLineAfter>
+        <ExtendToLineBefore>Επέκταση στην προηγούμενη γραμμή</ExtendToLineBefore>
+        <ExtendToLineAfter>Επέκταση στην επόμενη γραμμή</ExtendToLineAfter>
+        <RemoveFormatting>Αφαίρεση μορφοποίησης</RemoveFormatting>
+        <RemoveFormattingAll>Αφαίρεση όλης της μορφοποίησης</RemoveFormattingAll>
+        <RemoveFormattingBold>Αφαίρεση έντονων</RemoveFormattingBold>
+        <RemoveFormattingItalic>Αφαίρεση πλαγιαστών</RemoveFormattingItalic>
+        <RemoveFormattingUnderline>Αφαίρεση υπογράμμισης</RemoveFormattingUnderline>
+        <RemoveFormattingColor>Αφαίρεση χρώματος</RemoveFormattingColor>
+        <RemoveFormattingFontName>Αφαίρεση ονόματος γραμματοσειράς</RemoveFormattingFontName>
+        <RemoveFormattingAlignment>Αφαίρεση στοίχισης</RemoveFormattingAlignment>
+        <Underline>Υπογράμμιση</Underline>
+        <Box>Πλαίσιο</Box>
+        <Color>Χρώμα…</Color>
+        <FontName>Όνομα γραμματοσειράς…</FontName>
+        <Superscript>Εκθέτης</Superscript>
+        <Subscript>Δείκτης</Subscript>
+        <Alignment>Στοίχιση…</Alignment>
+        <AutoBalanceSelectedLines>Αυτόματη ισορρόπηση γραμμών…</AutoBalanceSelectedLines>
+        <RemoveLineBreaksFromSelectedLines>Αφαίρεση διάσπασης των γραμμών…</RemoveLineBreaksFromSelectedLines>
+        <TypewriterEffect>Εφέ γραφομηχανής…</TypewriterEffect>
+        <KaraokeEffect>Εφέ καραόκε…</KaraokeEffect>
+        <ShowSelectedLinesEarlierLater>Εμφάνιση γραμμών νωρίτερα/αργότερα…</ShowSelectedLinesEarlierLater>
+        <VisualSyncSelectedLines>Οπτικός συγχρονισμός γραμμών…</VisualSyncSelectedLines>
+        <GoogleAndMicrosoftTranslateSelectedLine>Μετάφραση αρχικής γραμμής μέσω Google/Bing</GoogleAndMicrosoftTranslateSelectedLine>
+        <TranslateSelectedLines>Μετάφραση γραμμών…</TranslateSelectedLines>
+        <AdjustDisplayDurationForSelectedLines>Προσαρμογή διαρκειών γραμμών…</AdjustDisplayDurationForSelectedLines>
+        <ApplyDurationLimitsForSelectedLines>Εφαρμογή ορίων διάρκειας επιλεγμένων γραμμών…</ApplyDurationLimitsForSelectedLines>
+        <ApplyCustomOverrideTag>Εφαρμογή προσαρμοσμένων ετικετών παράκαμψης…</ApplyCustomOverrideTag>
+        <FixCommonErrorsInSelectedLines>Διόρθωση σφαλμάτων των γραμμών…</FixCommonErrorsInSelectedLines>
+        <ChangeCasingForSelectedLines>Αλλαγή πεζών-κεφαλαίων στις γραμμές…</ChangeCasingForSelectedLines>
+        <SaveSelectedLines>Αποθήκευση γραμμών ως…</SaveSelectedLines>
+        <WebVTTSetNewVoice>Καθορισμός νέας φωνής…</WebVTTSetNewVoice>
+        <WebVTTRemoveVoices>Αφαίρεση φωνών</WebVTTRemoveVoices>
+        <NewActor>Νέος ηθοποιός…</NewActor>
+        <RemoveActors>Αφαίρεση ηθοποιών</RemoveActors>
+        <EditBookmark>Επεξεργασία σημείωσης…</EditBookmark>
+        <RemoveBookmark>Αφαίρεση σημείωσης</RemoveBookmark>
+        <GoToSourceView>Μετάβαση σε πηγαία προβολή</GoToSourceView>
+        <GoToListView>Μετάβαση σε προβολή λίστας</GoToListView>
+      </ContextMenu>
+    </Menu>
+    <Controls>
+      <SubtitleFormat>Μορφή</SubtitleFormat>
+      <FileEncoding>Κωδικοποίηση</FileEncoding>
+      <UndoChangesInEditPanel>Αναίρεση αλλαγών στον πίνακα επεξεργασίας</UndoChangesInEditPanel>
+      <Previous>&lt; Προηγούμενο</Previous>
+      <Next>Επόμενο &gt;</Next>
+      <AutoBreak>&amp;Διάσπαση</AutoBreak>
+      <Unbreak>Συνένωση</Unbreak>
+    </Controls>
+    <VideoControls>
+      <Translate>Μετάφραση</Translate>
+      <CreateAndAdjust>Δημιουργία/προσαρμογή</CreateAndAdjust>
+      <Create>Δημιουργία</Create>
+      <Adjust>Προσαρμογή</Adjust>
+      <SelectCurrentElementWhilePlaying>Επιλογή τρέχοντος υποτίτλου κατά την αναπαραγωγή</SelectCurrentElementWhilePlaying>
+      <AutoRepeat>Αυτόματη επανάληψη</AutoRepeat>
+      <AutoRepeatOn>Ενεργοποίηση</AutoRepeatOn>
+      <AutoRepeatCount>Μετρητής επαναλήψεων</AutoRepeatCount>
+      <AutoContinue>Αυτόματη συνέχιση</AutoContinue>
+      <AutoContinueOn>Ενεργοποίηση</AutoContinueOn>
+      <DelayInSeconds>Καθυστέρηση (δευτ.)</DelayInSeconds>
+      <OriginalText>Αρχικό κείμενο</OriginalText>
+      <Previous>&lt; &amp;Προηγούμενο</Previous>
+      <Stop>&amp;Διακοπή</Stop>
+      <PlayCurrent>&amp;Αναπαραγωγή τρέχοντος</PlayCurrent>
+      <Next>&amp;Επόμενο &gt;</Next>
+      <Playing>Σε αναπαραγωγή…</Playing>
+      <RepeatingLastTime>Επανάληψη… τελευταία φορά</RepeatingLastTime>
+      <RepeatingXTimesLeft>Επανάληψη… {0} φορές που απέμειναν</RepeatingXTimesLeft>
+      <AutoContinueInOneSecond>Αυτόματη συνέχιση σε ένα δευτ.</AutoContinueInOneSecond>
+      <AutoContinueInXSeconds>Αυτόματη συνέχιση σε {0} δευτ.</AutoContinueInXSeconds>
+      <StillTypingAutoContinueStopped>Πληκτρολόγηση σε εξέλιξη… διακοπή αυτόματης συνέχισης</StillTypingAutoContinueStopped>
+      <InsertNewSubtitleAtVideoPosition>&amp;Εισαγωγή νέου υποτίτλου</InsertNewSubtitleAtVideoPosition>
+      <InsertNewSubtitleAtVideoPositionNoTextBoxFocus>Εισαγωγή υποτίτλου στη θέση βίντεο (μη εστίαση πλαισίου)</InsertNewSubtitleAtVideoPositionNoTextBoxFocus>
+      <Auto>Αυτόματη</Auto>
+      <PlayFromJustBeforeText>Αναπαραγωγή &amp;πριν από</PlayFromJustBeforeText>
+      <PlayFromBeginning>Αναπαραγωγή από έναρξη</PlayFromBeginning>
+      <Pause>Παύση</Pause>
+      <GoToSubtitlePositionAndPause>Μετάβαση και παύση</GoToSubtitlePositionAndPause>
+      <SetStartTime>Ορισμός έ&amp;ναρξης</SetStartTime>
+      <SetEndTimeAndGoToNext>Ο&amp;ρισμός λήξης &amp;&amp; μετάβαση</SetEndTimeAndGoToNext>
+      <AdjustedViaEndTime>Προσαρμογή μέσω χρόνου λήξης {0}</AdjustedViaEndTime>
+      <SetEndTime>Ορισμός λή&amp;ξης</SetEndTime>
+      <SetStartTimeAndOffsetTheRest>Ορισμός έναρξ&amp;ης και μετατώπιση των υπολοίπων</SetStartTimeAndOffsetTheRest>
+      <SearchTextOnline>Διαδικτυακή αναζήτηση κειμένου</SearchTextOnline>
+      <GoogleTranslate>Μετάφραση Google</GoogleTranslate>
+      <AutoTranslate>Αυτόματη μετάφραση</AutoTranslate>
+      <GoogleIt>Αναζήτηση</GoogleIt>
+      <SecondsBackShort>&lt;&lt;</SecondsBackShort>
+      <SecondsForwardShort>&gt;&gt;</SecondsForwardShort>
+      <VideoPosition>Θέση βίντεο:</VideoPosition>
+      <TranslateTip>Συμβουλή: Χρησιμοποιήστε &lt;alt+βέλη πάνω/κάτω&gt; για μετάβαση σε προηγούμενο/επόμενο υπότιτλο</TranslateTip>
+      <BeforeChangingTimeInWaveformX>Πριν την αλλαγή χρόνου στην κυματομορφή: {0}</BeforeChangingTimeInWaveformX>
+      <NewTextInsertAtX>Νέο κείμενο εισήχθει στο {0}</NewTextInsertAtX>
+      <Center>Κέντρο</Center>
+      <PlayRate>Ρυθμός αναπαραγωγής (ταχύτητα)</PlayRate>
+    </VideoControls>
+    <SaveChangesToUntitled>Αποθήκευση αλλαγών στο άτιτλο;</SaveChangesToUntitled>
+    <SaveChangesToX>Αποθήκευση αλλαγών στο {0};</SaveChangesToX>
+    <SaveChangesToUntitledOriginal>Αποθήκευση αλλαγών στον αρχικό άτιτλο;</SaveChangesToUntitledOriginal>
+    <SaveChangesToOriginalX>Αποθήκευση αλλαγών στον αρχικό {0};</SaveChangesToOriginalX>
+    <SaveSubtitleAs>Αποθήκευση υποτίτλου ως…</SaveSubtitleAs>
+    <SaveOriginalSubtitleAs>Αποθήκευση αρχικού υποτίτλου ως…</SaveOriginalSubtitleAs>
+    <CannotSaveEmptySubtitle>Αδυναμία αποθήκευσης κενού υποτίτλου</CannotSaveEmptySubtitle>
+    <NoSubtitleLoaded>Μη φορτωμένος υπότιτλος</NoSubtitleLoaded>
+    <VisualSyncSelectedLines>Οπτικός συγχρονισμός - επιλεγμένες γραμμές</VisualSyncSelectedLines>
+    <VisualSyncTitle>Οπτικός συγχρονισμός</VisualSyncTitle>
+    <BeforeVisualSync>Πριν οπτικού συγχρονισμού</BeforeVisualSync>
+    <VisualSyncPerformedOnSelectedLines>Εφαρμόστηκε οπτικός συγχρονισμός στις επιλεγμένες γραμμές</VisualSyncPerformedOnSelectedLines>
+    <VisualSyncPerformed>Εφαρμόστηκε οπτικός συγχρονισμός</VisualSyncPerformed>
+    <FileXIsLargerThan10MB>Το αρχείο {0} είναι μεγαλύτερο από 10 MB</FileXIsLargerThan10MB>
+    <ContinueAnyway>Συνέχιση;</ContinueAnyway>
+    <BeforeLoadOf>Πριν τη φόρτωση του {0}</BeforeLoadOf>
+    <LoadedSubtitleX>Φόρτωση υποτίτλου {0}</LoadedSubtitleX>
+    <LoadedEmptyOrShort>Φόρτωση κενού ή μικρού υποτίτλου {0}</LoadedEmptyOrShort>
+    <FileIsEmptyOrShort>Το αρχείο είναι κενό ή μικρό.</FileIsEmptyOrShort>
+    <FileNotFound>Αδυναμία εύρεσης αρχείου: {0}</FileNotFound>
+    <SavedSubtitleX>Αποθήκευση υποτίτλου {0}</SavedSubtitleX>
+    <SavedOriginalSubtitleX>Αποθήκευση αρχικού υποτίτλου {0}</SavedOriginalSubtitleX>
+    <FileOnDiskModified>Τροποποίηση αρχείου δίσκου</FileOnDiskModified>
+    <OverwriteModifiedFile>Αντικατάσταση του αρχείου {0} που τροποποιήθηκε στο {1} {2}{3}
+με το τρέχον αρχείο που φορτώθηκε από το δίσκο στο {4} {5};</OverwriteModifiedFile>
+    <FileXIsReadOnly>Αδυναμία αποθήκευσης {0}.
+Το αρχείο είναι μόνο για ανάγνωση.</FileXIsReadOnly>
+    <UnableToSaveSubtitleX>Αδυναμία αποθήκευσης του αρχείου υποτίτλου {0}.
+Ο υπότιτλος μοιάζει να είναι άδειος. Προσπαθήστε να τον ξανασώσεται, εάν δουλεύεται σε έγκυρο αρχείο.</UnableToSaveSubtitleX>
+    <FormatXShouldUseUft8>Να χρησιμοποιείται η κωδικοποίηση UTF-8 κατά την αποθήκευση {0} αρχείων.</FormatXShouldUseUft8>
+    <BeforeNew>Πριν από νέο</BeforeNew>
+    <New>Νέο</New>
+    <BeforeConvertingToX>Πριν από μετατροπή σε {0}</BeforeConvertingToX>
+    <ConvertedToX>Μετατράπηκε σε {0}</ConvertedToX>
+    <BeforeShowEarlier>Πριν από εμφάνιση νωρίτερα</BeforeShowEarlier>
+    <BeforeShowLater>Πριν από εμφάνιση αργότερα</BeforeShowLater>
+    <LineNumberX>Γραμμή με αριθμό: {0:#,##0.##}</LineNumberX>
+    <OpenVideoFile>Άνοιγμα βίντεο…</OpenVideoFile>
+    <NewFrameRateUsedToCalculateTimeCodes>Ο νέος ρυθμός καρέ ({0}) χρησιμοποιήθηκε για τον υπολογισμό των κωδικών χρόνου έναρξης/λήξης</NewFrameRateUsedToCalculateTimeCodes>
+    <NewFrameRateUsedToCalculateFrameNumbers>Ο νέος ρυθμός καρέ ({0}) χρησιμοποιήθηκε για τον υπολογισμό των αριθμών καρέ έναρξης/λήξης</NewFrameRateUsedToCalculateFrameNumbers>
+    <FindContinue>Αδυναμία εύρεσης στοιχείου.
+Επανάληψη αναζήτησης από την αρχή;</FindContinue>
+    <FindContinueTitle>Συνέχιση εύρεσης;</FindContinueTitle>
+    <ReplaceContinueNotFound>Αδυναμία εύρεσης στοιχείου.
+Επανάληψη αναζήτησης και αντικατάστασης από την αρχή;</ReplaceContinueNotFound>
+    <ReplaceXContinue>Εύρεση και αντικατάσταση στοιχείου {0} φορά(ες).
+Επανάληψη αναζήτησης και αντικατάστασης από την αρχή;</ReplaceXContinue>
+    <ReplaceContinueTitle>Συνέχιση 'αντικατάστασης';</ReplaceContinueTitle>
+    <SearchingForXFromLineY>Αναζήτηση για '{0}' από αριθμό γραμμής {1}…</SearchingForXFromLineY>
+    <XFoundAtLineNumberY>Εύρεση '{0}' στη γραμμή με αριθμό {1}</XFoundAtLineNumberY>
+    <XNotFound>Αδυναμία εύρεσης '{0}'</XNotFound>
+    <BeforeReplace>Πριν από αντικατάσταση: {0}</BeforeReplace>
+    <MatchFoundX>Εύρεση αντιστοιχίας: {0}</MatchFoundX>
+    <NoMatchFoundX>Αδυναμία εύρεσης αντιστοιχίας: {0}</NoMatchFoundX>
+    <FoundNothingToReplace>Αδυναμία εύρεσης για αντικατάσταση</FoundNothingToReplace>
+    <ReplaceCountX>Αριθμός αντικαταστάσεων: {0}</ReplaceCountX>
+    <NoXFoundAtLineY>Εύρεση αντιστοιχίας στη γραμμή {0}: {1}</NoXFoundAtLineY>
+    <OneReplacementMade>Αντικατάσταση ενός.</OneReplacementMade>
+    <BeforeChangesMadeInSourceView>Πριν των αλλαγν στην προβολή πηγής</BeforeChangesMadeInSourceView>
+    <UnableToParseSourceView>Αδυναμία ανάλυσης κειμένου στην προβολή πηγής.</UnableToParseSourceView>
+    <GoToLineNumberX>Μετάβαση στη γραμμή με αριθμό {0}</GoToLineNumberX>
+    <CreateAdjustChangesApplied>Δημιουργία/προσαρμογή γραμμών εφαρμοσμένων αλλαγών</CreateAdjustChangesApplied>
+    <SelectedLines>επιλεγμένες γραμμές</SelectedLines>
+    <BeforeDisplayTimeAdjustment>Πριν από προσαρμογή χρόνου εμφάνισης</BeforeDisplayTimeAdjustment>
+    <DisplayTimeAdjustedX>Χρόνος εμφάνισης προσαρμόστηκε: {0}</DisplayTimeAdjustedX>
+    <DisplayTimesAdjustedX>Χρόνοι εμφάνισης προσαρμόστηκαν: {0}</DisplayTimesAdjustedX>
+    <StarTimeAdjustedX>Χρόνος έναρξης προσαρμόστηκε: {0}</StarTimeAdjustedX>
+    <BeforeCommonErrorFixes>Πριν από διορθώσεις σφαλμάτων</BeforeCommonErrorFixes>
+    <CommonErrorsFixedInSelectedLines>Διορθώσεις σφαλμάτων επιλεγμένων γραμμών</CommonErrorsFixedInSelectedLines>
+    <CommonErrorsFixed>Σφάλματα διορθώθηκαν</CommonErrorsFixed>
+    <BeforeRenumbering>Πριν επαναρίθμησης</BeforeRenumbering>
+    <RenumberedStartingFromX>Έναρξη επαναρίθμησης από: {0}</RenumberedStartingFromX>
+    <BeforeRemovalOfTextingForHearingImpaired>Πριν από αφαίρεση κειμένου για κωφούς</BeforeRemovalOfTextingForHearingImpaired>
+    <TextingForHearingImpairedRemovedOneLine>Αφαίρεση κειμένου για ανθρώπους με πρόβλημα ακοής: Μία γραμμή</TextingForHearingImpairedRemovedOneLine>
+    <TextingForHearingImpairedRemovedXLines>Αφαίρεση κειμένου για ανθρώπους με πρόβλημα ακοής: {0} γραμμές</TextingForHearingImpairedRemovedXLines>
+    <SubtitleSplitted>Διαχώριση υποτίτλου</SubtitleSplitted>
+    <SubtitleAppendPrompt>Προσάρτηση υποτίτλου στον φορτωμένο υπότιτλο που ίσως
+είναι ήδη συγχρονισμένος με το αρχείο βίντεο. Συνέχιση;</SubtitleAppendPrompt>
+    <SubtitleAppendPromptTitle>Προσάρτηση υποτίτλου</SubtitleAppendPromptTitle>
+    <OpenSubtitleToAppend>Άνοιγμα υποτίτλου για προσάρτηση…</OpenSubtitleToAppend>
+    <AppendViaVisualSyncTitle>Οπτικός συγχρονισμός - προσάρτηση δεύτερου μέρους υποτίτλου</AppendViaVisualSyncTitle>
+    <AppendSynchronizedSubtitlePrompt>Προσάρτηση του συγχρονισμένου υποτίτλου;</AppendSynchronizedSubtitlePrompt>
+    <BeforeAppend>Πριν από προσάρτηση</BeforeAppend>
+    <SubtitleAppendedX>Προσάρτηση υποτίτλου: {0}</SubtitleAppendedX>
+    <SubtitleNotAppended>Ο υπότιτλος δεν προσαρτήστηκε.</SubtitleNotAppended>
+    <GoogleTranslate>Μετάφραση Google</GoogleTranslate>
+    <MicrosoftTranslate>Μετάφραση Bing</MicrosoftTranslate>
+    <BeforeGoogleTranslation>Πριν από μετάφραση Google</BeforeGoogleTranslation>
+    <SelectedLinesTranslated>Μετάφραση επιλεγμένων γρραμμών</SelectedLinesTranslated>
+    <SubtitleTranslated>Μετάφραση υποτίτλου</SubtitleTranslated>
+    <TranslateSwedishToDanish>Μετάφραση φορτωμένου υποτίτλου Σουηδικών σε Δανικά</TranslateSwedishToDanish>
+    <TranslateSwedishToDanishWarning>Μετάφραση φορτωμένου υποτίτλου Σουηδικών σε Δανικά;</TranslateSwedishToDanishWarning>
+    <TranslatingViaNikseDkMt>Μετάφραση μέσω www.nikse.dk/mt…</TranslatingViaNikseDkMt>
+    <BeforeSwedishToDanishTranslation>Πριν από μετάφραση Σουηδικών σε Δανικά</BeforeSwedishToDanishTranslation>
+    <TranslationFromSwedishToDanishComplete>Ολοκλήρωση μετάφρασης Σουηδικών σε Δανικά</TranslationFromSwedishToDanishComplete>
+    <TranslationFromSwedishToDanishFailed>Αποτυχία μετάφρασης Σουηδικών σε Δανικά</TranslationFromSwedishToDanishFailed>
+    <UndoPerformed>Εκτέλεση αναίρεσης</UndoPerformed>
+    <RedoPerformed>Εκτέλεση επανάληψης</RedoPerformed>
+    <NothingToUndo>Τίποτα για αναίρεση</NothingToUndo>
+    <InvalidLanguageNameX>Μη έγκυρο όνομα γλώσσας: {0}</InvalidLanguageNameX>
+    <DoNotDisplayMessageAgain>Απόκρυψη μηνύματος</DoNotDisplayMessageAgain>
+    <NumberOfCorrectedWords>Σύνολο διορθωμένων λέξεων: {0}</NumberOfCorrectedWords>
+    <NumberOfSkippedWords>Σύνολο παραλειπόμενων λέξεων: {0}</NumberOfSkippedWords>
+    <NumberOfCorrectWords>Σύνολο σωστών λέξεων: {0}</NumberOfCorrectWords>
+    <NumberOfWordsAddedToDictionary>Σύνολο πρόσθετων λέξεων στο λεξικό: {0}</NumberOfWordsAddedToDictionary>
+    <NumberOfNameHits>Σύνολο ευρέσεων ονομάτων: {0}</NumberOfNameHits>
+    <SpellCheck>Ορθογραφικός έλεγχος</SpellCheck>
+    <BeforeSpellCheck>Πριν από ορθογραφικό έλεγχο</BeforeSpellCheck>
+    <SpellCheckChangedXToY>Ορθογραφικός έλεγχος: Αλλαγή του '{0}' σε '{1}'</SpellCheckChangedXToY>
+    <BeforeAddingTagX>Πριν από προσθήκη ετικετών '{0}'</BeforeAddingTagX>
+    <TagXAdded>Προσθήκη '{0}' ετικετών</TagXAdded>
+    <LineXOfY>Γραμμή {0} από {1}</LineXOfY>
+    <XLinesSavedAsY>Αποθήκευση {0} γραμμών ως {1}</XLinesSavedAsY>
+    <XLinesDeleted>Διαγραφή {0} γραμμών</XLinesDeleted>
+    <BeforeDeletingXLines>Πριν από διαγραφή {0} γραμμών</BeforeDeletingXLines>
+    <DeleteXLinesPrompt>Διαγραφή {0:#,##0} γραμμών;</DeleteXLinesPrompt>
+    <OneLineDeleted>Γραμμή διαγράφηκε</OneLineDeleted>
+    <BeforeDeletingOneLine>Πριν από διαγραφή μίας γραμμής</BeforeDeletingOneLine>
+    <DeleteOneLinePrompt>Διαγραφή μίας γραμμής;</DeleteOneLinePrompt>
+    <BeforeInsertLine>Πριν από εισαγωγή γραμμής</BeforeInsertLine>
+    <LineInserted>Γραμμή εισήχθη</LineInserted>
+    <BeforeLineUpdatedInListView>Πριν από ενημέρωση γραμμής σε προβολή λίστας</BeforeLineUpdatedInListView>
+    <BeforeSplitLine>Πριν από διαχωρισμό γραμμής</BeforeSplitLine>
+    <LineSplitted>Γραμμή διαχωρίστηκε</LineSplitted>
+    <BeforeMergeLines>Πριν από συγχώνευση γραμμών</BeforeMergeLines>
+    <LinesMerged>Γραμμές συγχωνεύτηκαν</LinesMerged>
+    <MergeSentences>Συγχώνευση προτάσεων…</MergeSentences>
+    <MergeSentencesXLines>Συγχώνευση προτάσεων - συγχωνευμένες γραμμές: {0}</MergeSentencesXLines>
+    <BeforeSettingColor>Πριν από ρύθμιση χρώματος</BeforeSettingColor>
+    <BeforeSettingFontName>Πριν από ρύθμιση ονόματος γραμματοσειράς</BeforeSettingFontName>
+    <BeforeTypeWriterEffect>Πριν από εφέ γραφομηχανής</BeforeTypeWriterEffect>
+    <BeforeKaraokeEffect>Πριν από εφέ καραόκε</BeforeKaraokeEffect>
+    <BeforeImportingDvdSubtitle>Πριν από εισαγωγή υποτίτλων από DVD</BeforeImportingDvdSubtitle>
+    <OpenSubtitleVideoFile>Άνοιγμα υποτίτλου από βίντεο…</OpenSubtitleVideoFile>
+    <VideoFiles>Αρχεία βίντεο</VideoFiles>
+    <NoSubtitlesFound>Αδυναμία εύρεσης υποτίτλων</NoSubtitlesFound>
+    <NotAValidMatroskaFileX>Μη έγκυρο αρχείο Matroska: {0}</NotAValidMatroskaFileX>
+    <BlurayNotSubtitlesFound>Το αρχείο Blu-ray .sup δεν περιέχει υποτίτλους ή περιέχει σφάλματα. Προσπαθήστε ξανά.</BlurayNotSubtitlesFound>
+    <ImportingChapters>Εισαγωγή κεφαλαίων…</ImportingChapters>
+    <XChaptersImported>{0} κεφάλαια εισήχθησαν</XChaptersImported>
+    <ParsingMatroskaFile>Ανάλυση αρχείου Matroska. Παρακαλώ, περιμένετε.</ParsingMatroskaFile>
+    <ParsingTransportStreamFile>Ανάλυση αρχείου Trasport Stream. Παρακαλώ, περιμένετε.</ParsingTransportStreamFile>
+    <BeforeImportFromMatroskaFile>Πριν από εισαγωγή υποτίτλου από αρχείο Matroska</BeforeImportFromMatroskaFile>
+    <SubtitleImportedFromMatroskaFile>Εισαγωγή υποτίτλου από αρχείο Matroska</SubtitleImportedFromMatroskaFile>
+    <DropFileXNotAccepted>Απόρριψη συρμένου αρχείου '{0}' - το αρχείο είναι πολύ μεγάλο</DropFileXNotAccepted>
+    <DropOnlyOneFile>Μπορείτε να σύρετε μόνο ένα αρχείο</DropOnlyOneFile>
+    <OpenAnsiSubtitle>Άνοιγμα υποτίτλου…</OpenAnsiSubtitle>
+    <BeforeChangeCasing>Πριν από αλλαγή πεζών-κεφαλαίων</BeforeChangeCasing>
+    <CasingCompleteMessageNoNames>Σύνολο γραμμών με αλλαγή πεζών-κεφαλαίων: {0}/{1}</CasingCompleteMessageNoNames>
+    <CasingCompleteMessageOnlyNames>Σύνολο γραμμών με αλλαγή πεζών-κεφαλαίων με ονόματα: {0}/{1}</CasingCompleteMessageOnlyNames>
+    <CasingCompleteMessage>Σύνολο γραμμών με αλλαγή πεζών-κεφαλαίων: {0}/{1}, αλλαγή πεζών-κεφαλαίων με ονόματα: {2}</CasingCompleteMessage>
+    <BeforeChangeFrameRate>Πριν από αλλαγή ρυθμού καρέ</BeforeChangeFrameRate>
+    <BeforeAdjustSpeedInPercent>Πριν από προσαρμογή ταχύτητας σε ποσοστό</BeforeAdjustSpeedInPercent>
+    <FrameRateChangedFromXToY>Αλλαγή ρυθμού καρέ από {0} σε {1}</FrameRateChangedFromXToY>
+    <IdxFileNotFoundWarning>Αδυναμία εύρεσης {0}. Εισαγωγή αρχείου VobSub;</IdxFileNotFoundWarning>
+    <InvalidVobSubHeader>Μη έγκυρη κεφαλίδα του αρχείου VobSub: {0}</InvalidVobSubHeader>
+    <OpenVobSubFile>Άνοιγμα υποτίτλου VobSub (sub/idx)…</OpenVobSubFile>
+    <VobSubFiles>Αρχεία υποτίτλων VobSub</VobSubFiles>
+    <OpenBluRaySupFile>Άνοιγμα αρχείου Blu-ray .sup…</OpenBluRaySupFile>
+    <BluRaySupFiles>Αρχεία Blu-ray .sup</BluRaySupFiles>
+    <BeforeImportingVobSubFile>Πριν από εισαγωγή υποτίτλου VobSub</BeforeImportingVobSubFile>
+    <BeforeImportingBluRaySupFile>Πριν από εισαγωγή αρχείου Blu-ray sup</BeforeImportingBluRaySupFile>
+    <BeforeImportingBdnXml>Πριν από εισαγωγή αρχείου BDN xml</BeforeImportingBdnXml>
+    <BeforeShowSelectedLinesEarlierLater>Πριν από εμφάνιση γραμμών νωρίτερα/αργότερα</BeforeShowSelectedLinesEarlierLater>
+    <ShowAllLinesXSecondsLinesEarlier>Εμφάνιση όλων των γραμμών {0:0.0##} δευτερόλεπτα νωρίτερα</ShowAllLinesXSecondsLinesEarlier>
+    <ShowAllLinesXSecondsLinesLater>Εμφάνιση όλων των γραμμών {0:0.0##} δευτερόλεπτα αργότερα</ShowAllLinesXSecondsLinesLater>
+    <ShowSelectedLinesXSecondsLinesEarlier>Εμφάνιση γραμμών {0:0.0##} δευτερόλεπτα νωρίτερα</ShowSelectedLinesXSecondsLinesEarlier>
+    <ShowSelectedLinesXSecondsLinesLater>Εμφάνιση γραμμών {0:0.0##} δευτερόλεπτα αργότερα</ShowSelectedLinesXSecondsLinesLater>
+    <ShowSelectionAndForwardXSecondsLinesEarlier>Εμφάνιση επιλογής και προώθηση {0:0.0##} δευτερόλεπτα νωρίτερα</ShowSelectionAndForwardXSecondsLinesEarlier>
+    <ShowSelectionAndForwardXSecondsLinesLater>Εμφάνιση επιλογής και προώθηση {0:0.0##} δευτερόλεπτα αργότερα</ShowSelectionAndForwardXSecondsLinesLater>
+    <DoubleWordsViaRegEx>Διπλές λέξεις μέσω τυπικής έκφρασης {0}</DoubleWordsViaRegEx>
+    <BeforeSortX>Πριν από ταξινόμηση: {0}</BeforeSortX>
+    <SortedByX>Ταξινόμηση κατά: {0}</SortedByX>
+    <BeforeAutoBalanceSelectedLines>Πριν από αυτόματη ισορρόπηση γραμμών</BeforeAutoBalanceSelectedLines>
+    <NumberOfLinesAutoBalancedX>Σύνολο αυτόματων ισορροπημένων γραμμών: {0}</NumberOfLinesAutoBalancedX>
+    <BeforeRemoveLineBreaksInSelectedLines>Πριν από αφαίρεση διάσπασης επιλεγμένων γραμμών</BeforeRemoveLineBreaksInSelectedLines>
+    <NumberOfWithRemovedLineBreakX>Σύνολο γραμμών που αφαιρέθηκαν διασπάσεις γραμμής: {0}</NumberOfWithRemovedLineBreakX>
+    <BeforeMultipleReplace>Πριν από πολλαπλή αντικατάσταση</BeforeMultipleReplace>
+    <NumberOfLinesReplacedX>Σύνολο γραμμών αντικαταστημένου κειμένου: {0}</NumberOfLinesReplacedX>
+    <NameXAddedToNameList>Προσθήκη ονόματος '{0}' στη λίστα ονομάτων</NameXAddedToNameList>
+    <NameXNotAddedToNameList>Μη προσθήκη ονόματος '{0}' στη λίστα ονομάτων</NameXNotAddedToNameList>
+    <WordXAddedToUserDic>Προσθήκη λέξης '{0}' στο λεξικό χρήστη</WordXAddedToUserDic>
+    <WordXNotAddedToUserDic>Μη προσθήκη λέξης '{0}' στο λεξικό χρήστη</WordXNotAddedToUserDic>
+    <OcrReplacePairXAdded>Τα ζεύγη των λιστών αντικατάστασης του OCR '{0} -&gt; {1}' προστέθηκαν στις λίστες αντικατάστασης του OCR</OcrReplacePairXAdded>
+    <OcrReplacePairXNotAdded>Τα ζεύγη των λιστών αντικατάστασης του OCR '{0} -&gt; {1}' δεν προστέθηκαν στις λίστες αντικατάστασης του OCR</OcrReplacePairXNotAdded>
+    <XLinesSelected>Επιλογή {0} γραμμών</XLinesSelected>
+    <UnicodeMusicSymbolsAnsiWarning>Ο υπότιτλος περιέχει Unicode μουσικές νότες.
+Αν αποθηκευτεί χρησιμοποιώντας κωδικοποίηση ANSI θα χαθούν. Συνέχιση αποθήκευσης;</UnicodeMusicSymbolsAnsiWarning>
+    <NegativeTimeWarning>Ο υπότιτλος περιέχει αρνητικούς κωδικούς χρόνου. Συνέχιση αποθήκευσης;</NegativeTimeWarning>
+    <BeforeMergeShortLines>Πριν από συγχώνευση μικρών γραμμών</BeforeMergeShortLines>
+    <MergedShortLinesX>Σύνολο συγχωνευμένων γραμμών: {0}</MergedShortLinesX>
+    <BeforeSplitLongLines>Πριν από διαχωρισμό μεγάλων γραμμών</BeforeSplitLongLines>
+    <LongLinesSplitX>Σύνολο διαχωρισμένων γραμμών: {0}</LongLinesSplitX>
+    <BeforeDurationsBridgeGap>Πριν την ένωση μικρών κενών</BeforeDurationsBridgeGap>
+    <BeforeSetMinimumDisplayTimeBetweenParagraphs>Πριν από ορισμό ελάχιστου χρόνου εμφάνισης μεταξύ υποτίτλων</BeforeSetMinimumDisplayTimeBetweenParagraphs>
+    <XMinimumDisplayTimeBetweenParagraphsChanged>Σύνολο γραμμών αλλαγής ελάχιστου χρόνου εμφάνισης μεταξύ υποτίτλων: {0}</XMinimumDisplayTimeBetweenParagraphsChanged>
+    <BeforeImportText>Πριν από εισαγωγή απλού κειμένου</BeforeImportText>
+    <TextImported>Εισαγωγή κειμένου</TextImported>
+    <BeforePointSynchronization>Πριν από συγχρονισμό σημείων</BeforePointSynchronization>
+    <PointSynchronizationDone>Ολοκλήρωση συγχρονισμού σημείων</PointSynchronizationDone>
+    <BeforeTimeCodeImport>Πριν από εισαγωγή κωδικών χρόνου</BeforeTimeCodeImport>
+    <TimeCodeImportedFromXY>Εισαγωγή κωδικών χρόνων από {0}: {1}</TimeCodeImportedFromXY>
+    <BeforeInsertSubtitleAtVideoPosition>Πριν από εισαγωγή υποτίτλου στη θέση βίντεο</BeforeInsertSubtitleAtVideoPosition>
+    <BeforeSetStartTimeAndOffsetTheRest>Πριν ορισμού χρόνου έναρξης και μετατόπισης</BeforeSetStartTimeAndOffsetTheRest>
+    <BeforeSetEndTimeAndOffsetTheRest>Πριν ορισμού χρόνου λήξης και μετατόπισης</BeforeSetEndTimeAndOffsetTheRest>
+    <BeforeSetEndAndVideoPosition>Πριν ορισμού χρόνου λήξης στη θέση βίντεο και αυτόματος υπολογισμός έναρξης</BeforeSetEndAndVideoPosition>
+    <ContinueWithCurrentSpellCheck>Συνέχιση τρέχοντος ορθογραφικού ελέγχου;</ContinueWithCurrentSpellCheck>
+    <CharactersPerSecond>Χαρακτήρες/δευτ.: {0:0.00}</CharactersPerSecond>
+    <GetFrameRateFromVideoFile>Λήψη ρυθμού καρέ από αρχείο βίντεο</GetFrameRateFromVideoFile>
+    <NetworkMessage>Νέο μήνυμα: {0} ({1}): {2}</NetworkMessage>
+    <NetworkUpdate>Γραμμή ενημερώθηκε: {0} ({1}): Δείκτης={2}, Κείμενο={3}</NetworkUpdate>
+    <NetworkInsert>Γραμμή εισήχθη: {0} ({1}): Δείκτης={2}, Κείμενο={3}</NetworkInsert>
+    <NetworkDelete>Γραμμή διαγράφηκε: {0} ({1}): Δείκτης={2}</NetworkDelete>
+    <NetworkNewUser>Νέος χρήστης: {0} ({1})</NetworkNewUser>
+    <NetworkByeUser>Αντίο {0} ({1})</NetworkByeUser>
+    <NetworkUnableToConnectToServer>Αδυναμία σύνδεσης στον διακομιστή: {0}</NetworkUnableToConnectToServer>
+    <UserAndAction>Χρήστης/ενέργεια</UserAndAction>
+    <NetworkMode>Λειτουργία δικτύου</NetworkMode>
+    <XStartedSessionYAtZ>{0}: Έναρξη συνεδρίας {1} στο {2}</XStartedSessionYAtZ>
+    <OpenOtherSubtitle>Άνοιγμα άλλου υποτίτλου</OpenOtherSubtitle>
+    <BeforeToggleDialogDashes>Πριν την εναλλαγή παυλών διαλόγου</BeforeToggleDialogDashes>
+    <ExportPlainTextAs>Εξαγωγή απλού αρχείου κειμένου ως</ExportPlainTextAs>
+    <TextFiles>Αρχεία κειμένου</TextFiles>
+    <SubtitleExported>Εξαγωγή υποτίτλου</SubtitleExported>
+    <LineNumberXErrorReadingFromSourceLineY>Γραμμή {0} - σφάλμα ανάγνωσης: {1}</LineNumberXErrorReadingFromSourceLineY>
+    <LineNumberXErrorReadingTimeCodeFromSourceLineY>Γραμμή {0} - σφάλμα ανάγνωσης κωδικού χρόνου: {1}</LineNumberXErrorReadingTimeCodeFromSourceLineY>
+    <LineNumberXExpectedNumberFromSourceLineY>Γραμμή {0} - αναμενόμενος αριθμός υποτίτλου: {1}</LineNumberXExpectedNumberFromSourceLineY>
+    <LineNumberXExpectedEmptyLine>Γραμμή {0} - αναμενόμενη κενή γραμμή, αλλά βρέθηκε αριθμός και κωδικός χρόνου (παραλειπόμενος αριθμός): {1}</LineNumberXExpectedEmptyLine>
+    <BeforeGuessingTimeCodes>Πριν τον υπολογισμό κωδικών χρόνου</BeforeGuessingTimeCodes>
+    <BeforeAutoDuration>Πριν την αυτόματη διάρκεια επιλεγμένων γραμμών</BeforeAutoDuration>
+    <BeforeColumnPaste>Πριν την επικόλληση στήλης</BeforeColumnPaste>
+    <BeforeColumnDelete>Πριν την διαγραφή στήλης</BeforeColumnDelete>
+    <BeforeColumnImportText>Πριν την εισαγωγή κειμένου στήλης</BeforeColumnImportText>
+    <BeforeColumnShiftCellsDown>Πριν την μετατόπιση των κελιών στήλης κάτω</BeforeColumnShiftCellsDown>
+    <BeforeX>Πριν: {0}</BeforeX>
+    <LinesUpdatedX>Γραμμές ενημερώθηκαν: {0}</LinesUpdatedX>
+    <ErrorLoadingPluginXErrorY>Σφάλμα φόρτωσης πρόσθετου: {0}: {1}</ErrorLoadingPluginXErrorY>
+    <BeforeRunningPluginXVersionY>Πριν την εκτέλεση πρόσθετου: {0}: {1}</BeforeRunningPluginXVersionY>
+    <UnableToReadPluginResult>Αδυναμία ανάγνωσης αποτελέσματος υποτίτλου από το πρόσθετο.</UnableToReadPluginResult>
+    <UnableToCreateBackupDirectory>Αδυναμία δημιουργίας φακέλου αντίγραφου ασφαλείας {0}: {1}</UnableToCreateBackupDirectory>
+    <BeforeDisplaySubtitleJoin>Πριν την ένωση υποτίτλων</BeforeDisplaySubtitleJoin>
+    <SubtitlesJoined>Υπότιτλοι ενώθηκαν</SubtitlesJoined>
+    <StatusLog>Κατάσταση αρχείου καταγραφής</StatusLog>
+    <XSceneChangesImported>Εισαγωγή {0} αλλαγών σκηνής</XSceneChangesImported>
+    <PluginXExecuted>Εκτέλεση πρόσθετου '{0}'.</PluginXExecuted>
+    <NotAValidXSubFile>Μη έγκυρο αρχείο XSub.</NotAValidXSubFile>
+    <BeforeMergeLinesWithSameText>Πριν από συγχώνευση γραμμών ίδιου κειμένου</BeforeMergeLinesWithSameText>
+    <ImportTimeCodesDifferentNumberOfLinesWarning>Ο υπότιτλος με τους κώδικες χρόνου έχει διαφορετικό αριθμό γραμμών ({0}) από τον τρέχων υπότιτλο ({1}).
+Συνέχιση;</ImportTimeCodesDifferentNumberOfLinesWarning>
+    <ParsingTransportStream>Ανάλυση αρχείου TS. Παρακαλώ, περιμένετε.</ParsingTransportStream>
+    <XPercentCompleted>Πρόοδος {0}%</XPercentCompleted>
+    <NextX>Επόμενο: {0}</NextX>
+    <PromptInsertSubtitleOverlap>Η προσθήκη υποτίτλου στη θέση κυματομορφής
+θα προκαλέσει επικάλυψη. Συνέχιση;</PromptInsertSubtitleOverlap>
+    <SubtitleContainsNegativeDurationsX>Εύρεση αρνητικής διάρκειας γραμμών: {0}</SubtitleContainsNegativeDurationsX>
+    <SetPlayRateX>Ορισμός ρυθμού αναπαραγωγής σε {0}%</SetPlayRateX>
+    <ErrorLoadIdx>Αδυναμία ανάγνωσης/επεξεργασίας αρχείων .idx. Τα αρχεία .idx είναι μέλη από τα ζεύγη idx/sub αρχείων (γνωστά ως VobSub)
+και ο Subtitle Edit δεν μπορεί να ανοίξει αρχείο .sub.</ErrorLoadIdx>
+    <ErrorLoadRar>Πιθανό συμπιεσμένο αρχείο .rar. Το Subtitle Edit δεν μπορεί να ανοίξει συμπιεσμένα αρχεία.</ErrorLoadRar>
+    <ErrorLoadZip>Πιθανό συμπιεσμένο αρχείο .zip. Το Subtitle Edit δεν μπορεί να ανοίξει συμπιεσμένα αρχεία.</ErrorLoadZip>
+    <ErrorLoad7Zip>Πιθανό συμπιεσμένο αρχείο 7-Zip. Το Subtitle Edit δεν μπορεί να ανοίξει συμπιεσμένα αρχεία.</ErrorLoad7Zip>
+    <ErrorLoadPng>Πιθανό αρχείο εικόνας PNG. Το Subtitle Edit δεν μπορεί να ανοίξει αρχεία PNG.</ErrorLoadPng>
+    <ErrorLoadJpg>Πιθανό αρχείο εικόνας JPG. Το Subtitle Edit δεν μπορεί να ανοίξει αρχεία JPG.</ErrorLoadJpg>
+    <ErrorLoadSrr>Πιθανό αρχείο .srr. Όχι αρχείο υποτίτλου.</ErrorLoadSrr>
+    <ErrorLoadTorrent>Πιθανό αρχείο BitTorrent. Όχι αρχείο υποτίτλου.</ErrorLoadTorrent>
+    <ErrorLoadBinaryZeroes>Συγγνώμη. Το αρχείο περιέχει μόνο δυαδικά μηδενικά.
+Αν είναι επεξεργασμένο με το Subtitle Edit, ίσως βρείτε αντίγραφο ασφαλείας μέσω της επιλογής Αρχείο -&gt; Επαναφορά αντίγραφου ασφαλείας.</ErrorLoadBinaryZeroes>
+    <ErrorDirectoryDropNotAllowed>Το σύρσιμο φακέλων δεν υποστηρίζεται.</ErrorDirectoryDropNotAllowed>
+    <NoSupportEncryptedVobSub>Το κρυπτογραφημένο περιεχόμενο VobSub δεν υποστηρίζεται.</NoSupportEncryptedVobSub>
+    <NoSupportHereBluRaySup>Τα αρχεία Blu-ray sup δεν υποστηρίζονται.</NoSupportHereBluRaySup>
+    <NoSupportHereDvdSup>Τα αρχεία DVD sup δεν υποστηρίζονται.</NoSupportHereDvdSup>
+    <NoSupportHereVobSub>Τα αρχεία VoSub δεν υποστηρίζονται.</NoSupportHereVobSub>
+    <NoSupportHereDivx>Τα αρχεία Divx δεν υποστηρίζονται.</NoSupportHereDivx>
+    <NoChapters>Αδυναμία εύρεσης κεφαλαίων βίντεο.</NoChapters>
+    <DarkThemeRestart>Επανεκκινήστε το Subtitle Edit για τη χρήση του σκούρου θέματος.</DarkThemeRestart>
+  </Main>
+  <MatroskaSubtitleChooser>
+    <Title>Επιλογή υποτίτλου από αρχείο Matroska</Title>
+    <TitleMp4>Επιλογή υπότιτλου από αρχείο MP4</TitleMp4>
+    <PleaseChoose>Εύρεση περισσοτέρων του ενός υποτίτλων.
+Παρακαλώ, επιλέξτε.</PleaseChoose>
+    <TrackXLanguageYTypeZ>Κομμάτι {0} - γλώσσα: {1} - τύπος: {2}</TrackXLanguageYTypeZ>
+  </MatroskaSubtitleChooser>
+  <MeasurementConverter>
+    <Title>Μετατροπέας μονάδων μέτρησης</Title>
+    <ConvertFrom>Μετατροπή από</ConvertFrom>
+    <ConvertTo>Μετατροπή σε</ConvertTo>
+    <CopyToClipboard>Αντιγραφή στο πρόχειρο</CopyToClipboard>
+    <CloseOnInsert>Κλείσιμο στην προσθήκη</CloseOnInsert>
+    <Length>Μήκος</Length>
+    <Mass>Μάζα</Mass>
+    <Volume>Όγκος</Volume>
+    <Area>Έκταση</Area>
+    <Time>Χρόνος</Time>
+    <Temperature>Θερμοκρασία</Temperature>
+    <Velocity>Ταχύτητα</Velocity>
+    <Force>Ισχύς</Force>
+    <Energy>Ενέργεια</Energy>
+    <Power>Ρεύμα</Power>
+    <Pressure>Πίεση</Pressure>
+    <Kilometers>Χιλιόμετρα</Kilometers>
+    <Meters>Μέτρα</Meters>
+    <Centimeters>Εκατοστά</Centimeters>
+    <Millimeters>Χιλιοστά</Millimeters>
+    <Micrometers>Μικρόμετρα</Micrometers>
+    <Nanometers>Νανόμετρα</Nanometers>
+    <Angstroms>Άνγκστρομα</Angstroms>
+    <MilesTerrestial>Μίλια</MilesTerrestial>
+    <MilesNautical>Ναυτικά μίλια</MilesNautical>
+    <Yards>Γιάρδες</Yards>
+    <Feet>Πόδια</Feet>
+    <Inches>Ίντσες</Inches>
+    <Chains>Τσέιν (μήκος)</Chains>
+    <Fathoms>Οργιές</Fathoms>
+    <Hands>Δείκτες</Hands>
+    <Rods>Ράβδοι</Rods>
+    <Spans>Ανοίγματα</Spans>
+    <LongTonnes>Τόνοι (ΗΒ)</LongTonnes>
+    <ShortTonnes>Τόνοι (ΗΠΑ)</ShortTonnes>
+    <Tonnes>Τόνοι</Tonnes>
+    <Kilos>Κιλά</Kilos>
+    <Grams>Γραμμάρια</Grams>
+    <Milligrams>Χιλιόγραμμα</Milligrams>
+    <Micrograms>Μικρογραμμάρια</Micrograms>
+    <Pounds>Λίβρες</Pounds>
+    <Ounces>Ουγγιές</Ounces>
+    <Carats>Καράτια</Carats>
+    <Drams>Δράμια</Drams>
+    <Grains>Κόκοι</Grains>
+    <Stones>Κιλά (βάρος σώματος)</Stones>
+    <CubicKilometers>Κυβικά χιλιόμετρα</CubicKilometers>
+    <CubicMeters>Κυβικά μέτρα</CubicMeters>
+    <Litres>Λίτρα</Litres>
+    <CubicCentimeters>Κυβικά εκατοστά</CubicCentimeters>
+    <CubicMillimeters>Κυβικά χιλιοστά</CubicMillimeters>
+    <CubicMiles>Κυβικά μίλια</CubicMiles>
+    <CubicYards>Κυβικές γιάρδες</CubicYards>
+    <CubicFTs>Κυβικά πόδια</CubicFTs>
+    <CubicInches>Κυβικές ίντσες</CubicInches>
+    <OilBarrels>Βαρέλια πετρελαίου</OilBarrels>
+    <GallonUS>Γαλόνι (ΗΠΑ)</GallonUS>
+    <QuartsUS>Λίτρα (ΗΠΑ)</QuartsUS>
+    <PintsUS>Πίντες (ΗΠΑ)</PintsUS>
+    <FluidOuncesUS>Ουγγιές υγρών (ΗΠΑ)</FluidOuncesUS>
+    <Bushels>Μόδια</Bushels>
+    <Pecks>Πεκς (μονάδα μέτρησης στερεών)</Pecks>
+    <GallonsUK>Γαλόνια (ΗΒ)</GallonsUK>
+    <QuartsUK>Λίτρα (ΗΒ)</QuartsUK>
+    <PintsUK>Πίντες (ΗΒ)</PintsUK>
+    <FluidOuncesUK>Ουγγιές υγρών (ΗΒ)</FluidOuncesUK>
+    <SquareKilometers>Τετραγωνικά χιλιόμετρα</SquareKilometers>
+    <SquareMeters>Τετραγωνικά μέτρα</SquareMeters>
+    <SquareCentimeters>Τετραγωνικά εκατοστά</SquareCentimeters>
+    <SquareMillimeters>Τετραγωνικά χιλιοστά</SquareMillimeters>
+    <SquareMiles>Τετραγωνικά μίλια</SquareMiles>
+    <SquareYards>Τετραγωνικές γιάρδες</SquareYards>
+    <SquareFTs>Τετραγωνικά πόδια</SquareFTs>
+    <SquareInches>Τετραγωνικές ίντσες</SquareInches>
+    <Hectares>Εκτάρια</Hectares>
+    <Acres>Στρέμματα</Acres>
+    <Ares>Άρια</Ares>
+    <Hours>¨Ωρες</Hours>
+    <Minutes>Λεπτά</Minutes>
+    <Seconds>Δευτερόλεπτα</Seconds>
+    <Milliseconds>Χιλιοστά δευτερολέπτου</Milliseconds>
+    <Microseconds>Μικροδευτερόλεπτα</Microseconds>
+    <Fahrenheit>Φαρενάιτ</Fahrenheit>
+    <Celsius>Κελσίου</Celsius>
+    <Kelvin>Κέλβιν</Kelvin>
+    <KilometersPerHour>Χλμ/ώρα</KilometersPerHour>
+    <MetersPerSecond>Μέτρα/δευτερόλεπτο</MetersPerSecond>
+    <MilesPerHour>Μίλια/ώρα</MilesPerHour>
+    <YardsPerMinute>Γιάρδες/λεπτό</YardsPerMinute>
+    <FTsPerSecond>Πόδια/δευτερόλεπτο</FTsPerSecond>
+    <Knots>Κόμβοι</Knots>
+    <PoundsForce>Λίβρες ισχύος</PoundsForce>
+    <Newtons>Νιούτον</Newtons>
+    <KilosForce>Κιλά ισχύος</KilosForce>
+    <Jouls>Τζάουλ</Jouls>
+    <Calories>Θερμίδες</Calories>
+    <Ergs>Έργια</Ergs>
+    <ElectronVolts>Ηλεκτρονιοβόλτ</ElectronVolts>
+    <Btus>BTU</Btus>
+    <Watts>Βατ</Watts>
+    <Horsepower>Ιπποδύναμη</Horsepower>
+    <Atmospheres>Ατμόσφαιρες</Atmospheres>
+    <Bars>Μπαρ</Bars>
+    <Pascals>Πασκάλ</Pascals>
+    <MillimetersOfMercury>Χιλιοστά υδραργύρου (πίεση)</MillimetersOfMercury>
+    <PoundPerSquareInch>Λίβρες ισχύος ανά τετραγωνική ίντσα</PoundPerSquareInch>
+    <KilogramPerSquareCentimeter>Κιλά ισχύος ανά τετραγωνικό εκατοστό</KilogramPerSquareCentimeter>
+    <KiloPascals>Κιλοπασκάλ</KiloPascals>
+  </MeasurementConverter>
+  <MergeDoubleLines>
+    <Title>Συγχώνευση γραμμών με ίδιο κείμενο</Title>
+    <MaxMillisecondsBetweenLines>Μέγιστα χιλ. δευτερολέπτου μεταξύ των γραμμών</MaxMillisecondsBetweenLines>
+    <IncludeIncrementing>Συμπερίληψη προσαυξημένων γραμμών</IncludeIncrementing>
+  </MergeDoubleLines>
+  <MergedShortLines>
+    <Title>Συγχώνευση μικρών γραμμών</Title>
+    <MaximumCharacters>Μέγιστος αριθμός χαρακτήρων ανα παράγραφο</MaximumCharacters>
+    <MaximumMillisecondsBetween>Μέγιστος αριθμός χιλ. δευτερολέπτου μεταξύ των γραμμών</MaximumMillisecondsBetween>
+    <NumberOfMergesX>Σύνολο συγχωνεύσεων: {0}</NumberOfMergesX>
+    <MergedText>Συγχωνευμένο κείμενο</MergedText>
+    <OnlyMergeContinuationLines>Συγχώνευση μόνο συνεχόμενων γραμμών</OnlyMergeContinuationLines>
+  </MergedShortLines>
+  <MergeTextWithSameTimeCodes>
+    <Title>Συγχώνευση γραμμών με ίδιους κωδικούς χρόνου</Title>
+    <MaxDifferenceMilliseconds>Μέγιστη διαφορά χιλιοστών δευτερολέπτου</MaxDifferenceMilliseconds>
+    <ReBreakLines>Επαναδιάσπαση γραμμών</ReBreakLines>
+    <NumberOfMergesX>Αριθμός συγχωνεύσεων: {0}</NumberOfMergesX>
+    <MergedText>Συγχωνευμένο κείμενο</MergedText>
+  </MergeTextWithSameTimeCodes>
+  <ModifySelection>
+    <Title>Επεξεργασία επιλογής</Title>
+    <Rule>Κανόνας</Rule>
+    <CaseSensitive>Διάκριση πεζών</CaseSensitive>
+    <DoWithMatches>Ενέργεια με τις αντιστοιχίες</DoWithMatches>
+    <MakeNewSelection>Δημιουργία νέας επιλογής</MakeNewSelection>
+    <AddToCurrentSelection>Προσθήκη στην τρέχουσα επιλογή</AddToCurrentSelection>
+    <SubtractFromCurrentSelection>Αφαίρεση από την τρέχουσα επιλογή</SubtractFromCurrentSelection>
+    <IntersectWithCurrentSelection>Διασταύρωση με την τρέχουσα επιλογή</IntersectWithCurrentSelection>
+    <MatchingLinesX>Γραμμές που ταιριάζουν: {0}</MatchingLinesX>
+    <Contains>Περιέχει</Contains>
+    <StartsWith>Ξεκινά με</StartsWith>
+    <EndsWith>Τελειώνει με</EndsWith>
+    <NoContains>Δεν περιέχει</NoContains>
+    <RegEx>Τυπική έκφραση</RegEx>
+    <OddLines>Άνισες γραμμές</OddLines>
+    <EvenLines>Ίσες γραμμές</EvenLines>
+    <DurationLessThan>Διάρκεια μικρότερη από</DurationLessThan>
+    <DurationGreaterThan>Διάρκεια μεγαλύτερη από</DurationGreaterThan>
+    <MoreThanTwoLines>Πάνω από δύο γραμμές</MoreThanTwoLines>
+    <Bookmarked>Σημειωμένο</Bookmarked>
+  </ModifySelection>
+  <MultipleReplace>
+    <Title>Πολλαπλή αντικατάσταση</Title>
+    <FindWhat>Εύρεση του</FindWhat>
+    <ReplaceWith>Αντικατάσταση με</ReplaceWith>
+    <Normal>Κανονική</Normal>
+    <CaseSensitive>Διάκριση πεζών-κεφαλαίων</CaseSensitive>
+    <RegularExpression>Τυπική έκφραση</RegularExpression>
+    <Description>Περιγραφή</Description>
+    <LinesFoundX>Γραμμές που βρέθηκαν: {0}</LinesFoundX>
+    <Remove>Αφαίρεση</Remove>
+    <Add>Προσθήκη</Add>
+    <Update>&amp;Ενημέρωση</Update>
+    <Enabled>Ενεργοποίηση</Enabled>
+    <SearchType>Τύπος αναζήτησης</SearchType>
+    <RemoveAll>Αφαίρεση όλων</RemoveAll>
+    <Import>Εισαγωγή…</Import>
+    <Export>Εξαγωγή…</Export>
+    <ImportRulesTitle>Εισαγωγή κανόνων αντικατάστασης από…</ImportRulesTitle>
+    <ExportRulesTitle>Εξαγωγή κανόνων αντικατάστασης σε…</ExportRulesTitle>
+    <ChooseGroupsToImport>Επιλογή ομάδων εισαγωγής</ChooseGroupsToImport>
+    <ChooseGroupsToExport>Επιλογή ομάδων εξαγωγής</ChooseGroupsToExport>
+    <Rules>Εξαγωγή κανόνων</Rules>
+    <MoveToTop>Νετακίνηση στην κορυφή</MoveToTop>
+    <MoveToBottom>Μετακίνηση στο τέλος</MoveToBottom>
+    <MoveSelectedRulesToGroup>Μετακίνηση επιλεγμένων κανόνων στην ομάδα</MoveSelectedRulesToGroup>
+    <Groups>Ομάδες</Groups>
+    <RulesForGroupX>Κανόνες ομάδας "{0}"</RulesForGroupX>
+    <GroupName>Όνομα ομάδας</GroupName>
+    <RenameGroup>Μετονομασία ομάδας…</RenameGroup>
+    <NewGroup>Νέα ομάδα…</NewGroup>
+    <NothingToImport>Τίποτα προς εισαγωγή</NothingToImport>
+  </MultipleReplace>
+  <NetworkChat>
+    <Title>Συνομιλία</Title>
+    <Send>Αποστολή</Send>
+  </NetworkChat>
+  <NetworkJoin>
+    <Title>Συμμετοχή σε δικτυακή συνεδρία</Title>
+    <Information>Συμμετοχή σε υπάρχουσα συνεδρία όπου πολλά άτομα
+μπορούν να επεξεργαστούν το ίδιο αρχείο υποτίτλου</Information>
+    <Join>Συμμετοχή</Join>
+  </NetworkJoin>
+  <NetworkLogAndInfo>
+    <Title>Πληροφορίες και καταγραφή συνεδρίας</Title>
+    <Log>Αρχείο καταγραφής:</Log>
+  </NetworkLogAndInfo>
+  <NetworkStart>
+    <Title>Έναρξη δικτυακής συνεδρίας</Title>
+    <ConnectionTo>Σύνδεση με {0}…</ConnectionTo>
+    <Information>Έναρξη νέας συνεδρίας όπου πολλά άτομα
+μπορούν να επεξεργαστούν το ίδιο αρχείο υπότιτλου</Information>
+    <Start>Έναρξη</Start>
+  </NetworkStart>
+  <OpenVideoDvd>
+    <Title>Άνοιγμα DVD με το VLC</Title>
+    <OpenDvdFrom>Άνοιγμα DVD με…</OpenDvdFrom>
+    <Disc>Δίσκος</Disc>
+    <Folder>Φάκελος</Folder>
+    <ChooseDrive>Επιλογή δίσκου</ChooseDrive>
+    <ChooseFolder>Επιλογή φακέλου</ChooseFolder>
+  </OpenVideoDvd>
+  <PluginsGet>
+    <Title>Πρόσθετα</Title>
+    <InstalledPlugins>Εγκαταστημένα πρόσθετα</InstalledPlugins>
+    <GetPlugins>Λήψη πρόσθετων</GetPlugins>
+    <Description>Περιγραφή</Description>
+    <Version>Έκδοση</Version>
+    <Date>Ημερομηνία</Date>
+    <Type>Τύπος</Type>
+    <OpenPluginsFolder>Άνοιγμα φακέλου 'Plugins'</OpenPluginsFolder>
+    <GetPluginsInfo1>Λήψη πρόσθετων του Subtitle Edit στον φάκελο 'Plugins'</GetPluginsInfo1>
+    <GetPluginsInfo2>Επιλογή πρόσθετου και κάντε κλικ στο 'Λήψη'</GetPluginsInfo2>
+    <PluginXDownloaded>Λήψη πρόσθετου {0}</PluginXDownloaded>
+    <Download>&amp;Λήψη</Download>
+    <Remove>&amp;Αφαίρεση</Remove>
+    <UpdateAllX>Ενημέρωση όλων ({0})</UpdateAllX>
+    <UnableToDownloadPluginListX>Αδυναμία λήψης λίστας πρόσθετων: {0}</UnableToDownloadPluginListX>
+    <NewVersionOfSubtitleEditRequired>Απαιτείται νεότερη έκδοση του Subtitle Edit.</NewVersionOfSubtitleEditRequired>
+    <UpdateAvailable>[Διαθέσιμη ενημέρωση]</UpdateAvailable>
+    <UpdateAll>Ενημέρωση όλων</UpdateAll>
+    <XPluginsUpdated>{0} πρόσθετο/α ενημερώθηκαν</XPluginsUpdated>
+  </PluginsGet>
+  <RegularExpressionContextMenu>
+    <WordBoundary>Όριο λέξης (\b)</WordBoundary>
+    <NonWordBoundary>Δίχως όριο λέξης (\B)</NonWordBoundary>
+    <NewLine>Νέα γραμμή (\r\n)</NewLine>
+    <NewLineShort>Νέα γραμμή (\n)</NewLineShort>
+    <AnyDigit>Οποιοδήποτε ψηφίο (\d)</AnyDigit>
+    <NonDigit>Μη ψηφίο (\D)</NonDigit>
+    <AnyCharacter>Οποιοσδήποτε χαρακτήρας (.)</AnyCharacter>
+    <AnyWhitespace>Οποιοδήποτε κενό (\s)</AnyWhitespace>
+    <NonSpaceCharacter>Μη χαρακτήρας κενού (\S)</NonSpaceCharacter>
+    <ZeroOrMore>Μηδέν ή περισσότερα (*)</ZeroOrMore>
+    <OneOrMore>Ένα ή περισσότερα (+)</OneOrMore>
+    <InCharacterGroup>Στο σύνολο χαρακτήρων ([δοκιμή])</InCharacterGroup>
+    <NotInCharacterGroup>Όχι στο σύνολο χαρακτήρων ([^δοκιμή])</NotInCharacterGroup>
+  </RegularExpressionContextMenu>
+  <RemoveTextFromHearImpaired>
+    <Title>Αφαίρεση κειμένου προβλήματος ακοής</Title>
+    <RemoveTextConditions>Αφαίρεση συνθηκών κειμένου</RemoveTextConditions>
+    <RemoveTextBetween>Αφαίρεση κειμένου μεταξύ</RemoveTextBetween>
+    <SquareBrackets>'[' και ']'</SquareBrackets>
+    <Brackets>'{' και '}'</Brackets>
+    <Parentheses>'(' και ')'</Parentheses>
+    <QuestionMarks>'?' και '?'</QuestionMarks>
+    <And>και</And>
+    <RemoveTextBeforeColon>Αφαίρεση κειμένου πριν άνω-κάτω τελείας (':')</RemoveTextBeforeColon>
+    <OnlyIfTextIsUppercase>Μόνο κείμενο σε κεφαλαία</OnlyIfTextIsUppercase>
+    <OnlyIfInSeparateLine>Μόνο σε ξεχωριστή γραμμή</OnlyIfInSeparateLine>
+    <LinesFoundX>Γραμμές που βρέθηκαν: {0}</LinesFoundX>
+    <RemoveTextIfContains>Αφαίρεση κειμένου, αν περιέχει:</RemoveTextIfContains>
+    <RemoveTextIfAllUppercase>Αφαίρεση γραμμής με κεφαλαία</RemoveTextIfAllUppercase>
+    <RemoveInterjections>Αφαίρεση επιφωνημάτων</RemoveInterjections>
+    <EditInterjections>Επεξεργασία…</EditInterjections>
+  </RemoveTextFromHearImpaired>
+  <ReplaceDialog>
+    <Title>Αντικατάσταση</Title>
+    <FindWhat>Εύρεση του:</FindWhat>
+    <Normal>Κανονική</Normal>
+    <CaseSensitive>Διάκριση πεζών-κεφαλαίων</CaseSensitive>
+    <RegularExpression>Τυπική έκφραση</RegularExpression>
+    <ReplaceWith>Αντικατάσταση με</ReplaceWith>
+    <Find>&amp;Εύρεση</Find>
+    <Replace>&amp;Αντικατάσταση</Replace>
+    <ReplaceAll>Αντικατάσταση ό&amp;λων</ReplaceAll>
+  </ReplaceDialog>
+  <RestoreAutoBackup>
+    <Title>Επαναφορά αντιγράφων ασφαλείας</Title>
+    <Information>Άνοιγμα αντιγράφων ασφαλείας</Information>
+    <DateAndTime>Ημερομηνία</DateAndTime>
+    <FileName>Όνομα αρχείου</FileName>
+    <Extension>Επέκταση</Extension>
+    <NoBackedUpFilesFound>Αδυναμία εύρεσης αντιγράφων ασφαλείας.</NoBackedUpFilesFound>
+  </RestoreAutoBackup>
+  <SeekSilence>
+    <Title>Αναζήτηση σιωπής</Title>
+    <SearchDirection>Κατεύθυνση αναζήτησης</SearchDirection>
+    <Forward>Εμπρός</Forward>
+    <Back>Πίσω</Back>
+    <LengthInSeconds>Ελάχιστη σιωπή (δευτερόλεπτα)</LengthInSeconds>
+    <MaxVolume>Ένταση ήχου κάτω από</MaxVolume>
+  </SeekSilence>
+  <SetMinimumDisplayTimeBetweenParagraphs>
+    <Title>Ορισμός ελάχιστου κενού υποτίτλων</Title>
+    <PreviewLinesModifiedX>Προεπισκόπηση - τροποποιημένοι υπότιτλοι: {0}</PreviewLinesModifiedX>
+    <ShowOnlyModifiedLines>Εμφάνιση μόνο τροποποιημένων γραμμών</ShowOnlyModifiedLines>
+    <MinimumMillisecondsBetweenParagraphs>Ελάχιστα χιλ. δευτερολέπτου μεταξύ γραμμών</MinimumMillisecondsBetweenParagraphs>
+    <FrameInfo>Πληροφορίες ρυθμού καρέ</FrameInfo>
+    <Frames>Καρέ</Frames>
+    <XFrameYisZMilliseconds>{0} καρέ στα {1} καρέ/δευτερόλεπτο είναι {2} χιλ. του δευτερολέπτου</XFrameYisZMilliseconds>
+  </SetMinimumDisplayTimeBetweenParagraphs>
+  <SetSyncPoint>
+    <Title>Ορισμός σημείου συγχρονισμού για τη γραμμή {0}</Title>
+    <SyncPointTimeCode>Κωδικός χρόνου σημείου συγχρονισμού</SyncPointTimeCode>
+    <ThreeSecondsBack>&lt;&lt; 3 δευτ.</ThreeSecondsBack>
+    <HalfASecondBack>&lt;&lt; ½ δευτ.</HalfASecondBack>
+    <HalfASecondForward>½ δευτ. &gt;&gt;</HalfASecondForward>
+    <ThreeSecondsForward>3 δευτ. &gt;&gt;</ThreeSecondsForward>
+  </SetSyncPoint>
+  <Settings>
+    <Title>Ρυθμίσεις</Title>
+    <General>Γενικά</General>
+    <SubtitleFormats>Μορφή υποτίτλων</SubtitleFormats>
+    <Toolbar>Γραμμή εργαλείων</Toolbar>
+    <VideoPlayer>Πρόγραμμα αναπαραγωγής</VideoPlayer>
+    <WaveformAndSpectrogram>Κυματομορφή/φασματογράφημα</WaveformAndSpectrogram>
+    <Tools>Εργαλεία</Tools>
+    <WordLists>Λίστες λέξεων</WordLists>
+    <SsaStyle>Στυλ ASS/SSA</SsaStyle>
+    <Network>Δίκτυο</Network>
+    <Rules>Κανόνες</Rules>
+    <ShowToolBarButtons>Εμφάνιση κουμπιών της γραμμής εργαλείων</ShowToolBarButtons>
+    <New>Νέο</New>
+    <Open>Άνοιγμα</Open>
+    <Save>Αποθήκευση</Save>
+    <SaveAs>Αποθήκευση ως</SaveAs>
+    <Find>Εύρεση</Find>
+    <Replace>Αντικατάσταση</Replace>
+    <VisualSync>Οπτικός συγχρονισμός</VisualSync>
+    <SpellCheck>Ορθογραφικός έλεγχος</SpellCheck>
+    <NetflixQualityCheck>Έλεγχος ποιότητας Netflix</NetflixQualityCheck>
+    <SettingsName>Ρυθμίσεις</SettingsName>
+    <ToggleBookmarks>Εναλλαγή σημειώσεων</ToggleBookmarks>
+    <ToggleBookmarksWithComment>Εναλλαγή σημειώσεων - προσθήκη σχόλιου</ToggleBookmarksWithComment>
+    <ClearBookmarks>Καθαρισμός σημειώσεων</ClearBookmarks>
+    <ExportBookmarks>Εξαγωγή σημειώσεων…</ExportBookmarks>
+    <GoToBookmark>Μετάβαση σε σημείωση…</GoToBookmark>
+    <GoToPreviousBookmark>Προηγούμενη σημείωση</GoToPreviousBookmark>
+    <GoToNextBookmark>Επόμενη σημείωση</GoToNextBookmark>
+    <ChooseProfile>Επιλογή προφίλ</ChooseProfile>
+    <OpenDataFolder>Άνοιγμα φακέλου δεδομένων χρήστη</OpenDataFolder>
+    <DuplicateLine>Αντιγραφή γραμμής</DuplicateLine>
+    <ToggleView>Εναλλαγή λίστας/πηγαίας προβολής</ToggleView>
+    <ToggleMode>Εναλλαγή λειτουργίας μετάφρασης/δημιουργίας/προσαρμογής</ToggleMode>
+    <TogglePreviewOnVideo>Εναλλαγή προεπισκόπησης σε βίντεο</TogglePreviewOnVideo>
+    <Help>Βοήθεια</Help>
+    <FontInUi>Γραμματοσειρά διεπαφής</FontInUi>
+    <Appearance>Εμφάνιση</Appearance>
+    <ShowFrameRate>Εμφάνιση ρυθμού καρέ στη γραμμή εργαλείων</ShowFrameRate>
+    <DefaultFrameRate>Προεπιλεγμένος ρυθμός καρέ</DefaultFrameRate>
+    <DefaultFileEncoding>Προεπιλεγμένη κωδικοποίηση</DefaultFileEncoding>
+    <AutoDetectAnsiEncoding>Ανίχνευση κωδικοποίησης ANSI</AutoDetectAnsiEncoding>
+    <Profile>Προφίλ</Profile>
+    <Profiles>Προφίλ</Profiles>
+    <ImportProfiles>Εισαγωγή</ImportProfiles>
+    <ExportProfiles>Εξαγωγή</ExportProfiles>
+    <SubtitleLineMaximumLength>Μέγιστο μήκος γραμμής</SubtitleLineMaximumLength>
+    <OptimalCharactersPerSecond>Βέλτιστοι χαρακτήρες/δευτ.</OptimalCharactersPerSecond>
+    <MaximumCharactersPerSecond>Μέγιστοι χαρακτήρες/δευτ.</MaximumCharactersPerSecond>
+    <MaximumWordsPerMinute>Μέγιστος αριθμός λέξεων/λεπτό</MaximumWordsPerMinute>
+    <AutoWrapWhileTyping>Αυτόματη διάσπαση</AutoWrapWhileTyping>
+    <DurationMinimumMilliseconds>Ελάχιστη διάρκεια, χιλ. δευτ.</DurationMinimumMilliseconds>
+    <DurationMaximumMilliseconds>Μέγιστη διάρκεια, χιλ. δευτ.</DurationMaximumMilliseconds>
+    <MinimumGapMilliseconds>Ελάχιστο κενό σε χιλ. δευτ.</MinimumGapMilliseconds>
+    <MaximumLines>Μέγιστος αριθμός γραμμών</MaximumLines>
+    <SubtitleFont>Γραμματοσειρά υποτίτλου</SubtitleFont>
+    <SubtitleFontSize>Μέγεθος γραμματοσειράς</SubtitleFontSize>
+    <SubtitleBold>Έντονα</SubtitleBold>
+    <VideoAutoOpen>Αυτόματο άνοιγμα βίντεο με υπότιτλο</VideoAutoOpen>
+    <AllowVolumeBoost>Ώθηση ήχου</AllowVolumeBoost>
+    <SubtitleCenter>Κέντρο</SubtitleCenter>
+    <SubtitleFontColor>Χρώμα γραμματοσειράς υποτίτλου</SubtitleFontColor>
+    <SubtitleBackgroundColor>Χρώμα φόντου υποτίτλου</SubtitleBackgroundColor>
+    <SpellChecker>Ορθογραφικός ελεγκτής</SpellChecker>
+    <RememberRecentFiles>Εμφάνιση πρόσφατων αρχείων</RememberRecentFiles>
+    <StartWithLastFileLoaded>Έναρξη με φόρτωση τελευταίου αρχείου</StartWithLastFileLoaded>
+    <RememberSelectedLine>Απομνημόνευση γραμμής</RememberSelectedLine>
+    <RememberPositionAndSize>Απομνημόνευση θέσης και μεγέθους κύριου παραθύρου</RememberPositionAndSize>
+    <StartInSourceView>Έναρξη σε προβολή πηγής</StartInSourceView>
+    <RemoveBlankLinesWhenOpening>Αφαίρεση κενών γραμμών κατά το άνοιγμα</RemoveBlankLinesWhenOpening>
+    <RemoveBlankLines>Αφαίρεση κενών γραμμών</RemoveBlankLines>
+    <ApplyAssaOverrideTags>Εφαρμογή ετικετών παράκαμψης ASSA σε επιλεγμένα</ApplyAssaOverrideTags>
+    <SetAssaPosition>Ορισμός/λήψη θέσης ASSA</SetAssaPosition>
+    <SetAssaResolution>Ορισμός ανάλυσης ASSA (διαστάσεις αναπαραγωγής Χ και Υ)</SetAssaResolution>
+    <ShowLineBreaksAs>Εμφάνιση διασπάσεων σε προβολή λίστας ως</ShowLineBreaksAs>
+    <SaveAsFileNameFrom>Η "Αποθήκευση ως…" έχει το όνομα από</SaveAsFileNameFrom>
+    <MainListViewDoubleClickAction>Ενέργεια διπλού κλικ σε γραμμή στο κύριο παράθυρο προβολής λίστας</MainListViewDoubleClickAction>
+    <MainListViewColumnsInfo>Επιλογή ορατής λίστας προβολής στηλών</MainListViewColumnsInfo>
+    <MainListViewNothing>Τίποτα</MainListViewNothing>
+    <MainListViewVideoGoToPositionAndPause>Μετάβαση σε θέση βίντεο και παύση</MainListViewVideoGoToPositionAndPause>
+    <MainListViewVideoGoToPositionAndPlay>Μετάβαση σε θέση βίντεο και αναπαραγωγή</MainListViewVideoGoToPositionAndPlay>
+    <MainListViewEditText>Μετάβαση στο πλαίσιο επεξεργασίας κειμένου</MainListViewEditText>
+    <MainListViewVideoGoToPositionMinus1SecAndPause>Πήγαινε στη θέση βίντεο - 1 δευτ. και παύση</MainListViewVideoGoToPositionMinus1SecAndPause>
+    <MainListViewVideoGoToPositionMinusHalfSecAndPause>Πήγαινε στη θέση βίντεο - 0.5 δευτ. και παύση</MainListViewVideoGoToPositionMinusHalfSecAndPause>
+    <MainListViewVideoGoToPositionMinus1SecAndPlay>Πήγαινε στη θέση βίντεο - 1 δευτ. και αναπαραγωγή</MainListViewVideoGoToPositionMinus1SecAndPlay>
+    <MainListViewEditTextAndPause>Μετάβαση σε επεξαργασία πλαίσιου κειμένου και παύση στη θέση</MainListViewEditTextAndPause>
+    <VideoFileName>Όνομα αρχείου βίντεο</VideoFileName>
+    <ExistingFileName>Υπάρχον όνομα</ExistingFileName>
+    <AutoBackup>Aντίγραφα ασφαλείας</AutoBackup>
+    <AutoBackupEveryMinute>Κάθε 1 λεπτό</AutoBackupEveryMinute>
+    <AutoBackupEveryFiveMinutes>Κάθε 5 λεπτά</AutoBackupEveryFiveMinutes>
+    <AutoBackupEveryFifteenMinutes>Κάθε 15 λεπτά</AutoBackupEveryFifteenMinutes>
+    <AutoBackupDeleteAfter>Διαγραφή σε</AutoBackupDeleteAfter>
+    <AutoBackupDeleteAfterOneMonth>1 μήνα</AutoBackupDeleteAfterOneMonth>
+    <AutoBackupDeleteAfterThreeMonths>3 μήνες</AutoBackupDeleteAfterThreeMonths>
+    <AutoBackupDeleteAfterSixMonths>6 μήνες</AutoBackupDeleteAfterSixMonths>
+    <CheckForUpdates>Έλεγχος ενημερώσεων</CheckForUpdates>
+    <AutoSave>Αυτόματη αποθήκευση</AutoSave>
+    <AllowEditOfOriginalSubtitle>Επιτροπή επεξεργασίας αρχικού υποτίτλου</AllowEditOfOriginalSubtitle>
+    <PromptDeleteLines>Ερώτηση για διαγραφή γραμμών</PromptDeleteLines>
+    <TimeCodeMode>Λειτουργία κωδικοποίησης χρόνου</TimeCodeMode>
+    <TimeCodeModeHHMMSSMS>ΩΩ:ΛΛ:ΔΔ.ΧΔ (00:00:01.500)</TimeCodeModeHHMMSSMS>
+    <TimeCodeModeHHMMSSFF>ΩΩ:ΛΛ:ΔΔ:ΚΚ (00:00:01:12)</TimeCodeModeHHMMSSFF>
+    <SplitBehavior>Συμπεριφορά διαχωρισμού</SplitBehavior>
+    <SplitBehaviorPrevious>Προσθήκη κενού αριστερά του σημείου διαχωρισμού</SplitBehaviorPrevious>
+    <SplitBehaviorHalf>Προσθήκη κενού κεντρικά του σημείου διαχωρισμού</SplitBehaviorHalf>
+    <SplitBehaviorNext>Προσθήκη κενού δεξιά του σημείου διαχωρισμού</SplitBehaviorNext>
+    <VideoEngine>Μηχανισμός απόδοσης βίντεο</VideoEngine>
+    <DirectShow>DirectShow</DirectShow>
+    <DirectShowDescription>quartz.dll στον φάκελο system32</DirectShowDescription>
+    <MpcHc>MPC-HC</MpcHc>
+    <MpcHcDescription>Media Player Classic - Home Cinema</MpcHcDescription>
+    <MpvPlayer>mpv</MpvPlayer>
+    <MpvPlayerDescription>https://mpv.io</MpvPlayerDescription>
+    <MpvHandlesPreviewText>Προεπισκόπηση κειμένου από mpv</MpvHandlesPreviewText>
+    <VlcMediaPlayer>VLC media player</VlcMediaPlayer>
+    <VlcMediaPlayerDescription>libvlc.dll από VLC media player 1.1.0 ή νεότερο</VlcMediaPlayerDescription>
+    <VlcBrowseToLabel>Διαδρομή του VLC (μόνο για τη φορητή έκδοση VLC)</VlcBrowseToLabel>
+    <ShowStopButton>Εμφάνιση κουμπιού διακοπής</ShowStopButton>
+    <ShowMuteButton>Εμφάνιση κουμπιού σίγασης</ShowMuteButton>
+    <ShowFullscreenButton>Εμφάνιση κουμπιού πλήρους οθόνης</ShowFullscreenButton>
+    <PreviewFontName>Γραμματοσειρά προεπισκόπισης</PreviewFontName>
+    <PreviewFontSize>Μέγεθος γραμματοσειράς</PreviewFontSize>
+    <MainWindowVideoControls>Στοιχεία ελέγχου βίντεο κύριου παραθύρου</MainWindowVideoControls>
+    <CustomSearchTextAndUrl>Προσαρμοσμένη αναζήτηση κειμένου και διεύθυνσης URL</CustomSearchTextAndUrl>
+    <WaveformAppearance>Εμφάνιση κυματομορφής</WaveformAppearance>
+    <WaveformGridColor>Χρώμα πλέγματος</WaveformGridColor>
+    <WaveformShowGridLines>Προβολή πλέγματος</WaveformShowGridLines>
+    <WaveformShowCps>Προβολή χαρακτήρων/δευτερόλεπτο</WaveformShowCps>
+    <WaveformShowWpm>Προβολή λέξεων/λεπτό</WaveformShowWpm>
+    <ReverseMouseWheelScrollDirection>Εναλλαγή κατεύθυνσης κύλισης με τη ρόδα του ποντικιού</ReverseMouseWheelScrollDirection>
+    <WaveformAllowOverlap>Να επιτρέπεται η επικάλυψη (κατά τη μετακίνηση/αλλαγή μεγέθους)</WaveformAllowOverlap>
+    <WaveformSetVideoPosMoveStartEnd>Καθορισμός θέσης βίντεο κατά τη μετακίνηση έναρξης/λήξης</WaveformSetVideoPosMoveStartEnd>
+    <WaveformFocusMouseEnter>Καθορισμός εστίασης δείκτη ποντικιού</WaveformFocusMouseEnter>
+    <WaveformListViewFocusMouseEnter>Καθορισμός εστίασης δείκτη ποντικιού στην προβολή λίστας</WaveformListViewFocusMouseEnter>
+    <WaveformSingleClickSelect>Μονό κλικ επιλογής υποτίτλου</WaveformSingleClickSelect>
+    <WaveformSnapToSceneChanges>Εικόνα για την αλλαγή σκηνών (κράτημα Shift για παράκαμψη)</WaveformSnapToSceneChanges>
+    <WaveformBorderHitMs1>Το χτύπημα του πλαισίου σήμανσης πρέπει να βρίσκεται μεταξύ</WaveformBorderHitMs1>
+    <WaveformBorderHitMs2>χιλιοστών του δευτερολέπτου.</WaveformBorderHitMs2>
+    <WaveformColor>Χρώμα</WaveformColor>
+    <WaveformSelectedColor>Χρώμα επιλεγμένου</WaveformSelectedColor>
+    <WaveformBackgroundColor>Χρώμα φόντου</WaveformBackgroundColor>
+    <WaveformCursorColor>Χρώμα δείκτη</WaveformCursorColor>
+    <WaveformTextColor>Χρώμα κειμένου</WaveformTextColor>
+    <WaveformTextFontSize>Μέγεθος γραμματοσειράς κειμένου</WaveformTextFontSize>
+    <WaveformAndSpectrogramsFolderEmpty>Άδειασμα φακέλων 'Spectrograms' και 'Waveforms'</WaveformAndSpectrogramsFolderEmpty>
+    <WaveformAndSpectrogramsFolderInfo>Οι φάκελοι 'Waveforms' και 'Spectrograms' περιέχουν {0} αρχεία ({1:0.00} MB)</WaveformAndSpectrogramsFolderInfo>
+    <Spectrogram>Φασματογράφημα</Spectrogram>
+    <GenerateSpectrogram>Δημιουργία φασματογράμματος</GenerateSpectrogram>
+    <SpectrogramAppearance>Όψη φασματογράμματος</SpectrogramAppearance>
+    <SpectrogramOneColorGradient>Διαβάθμιση ενός χρώματος</SpectrogramOneColorGradient>
+    <SpectrogramClassic>Κλασικό</SpectrogramClassic>
+    <WaveformUseFFmpeg>Χρήση FFmpeg για εξαγωγή κυματομορφής</WaveformUseFFmpeg>
+    <DownloadFFmpeg>Λήψη FFmpeg</DownloadFFmpeg>
+    <WaveformFFmpegPath>Διαδρομή του FFmpeg</WaveformFFmpegPath>
+    <WaveformBrowseToFFmpeg>Περιήγηση για FFmpeg</WaveformBrowseToFFmpeg>
+    <WaveformBrowseToVLC>Περιήγηση για φορητό VLC</WaveformBrowseToVLC>
+    <SubStationAlphaStyle>Στυλ Sub Station Alpha</SubStationAlphaStyle>
+    <ChooseColor>Επιλογή χρώματος</ChooseColor>
+    <SsaOutline>Περίγραμμα</SsaOutline>
+    <SsaShadow>Σκιά</SsaShadow>
+    <SsaOpaqueBox>Συμπαγές πλαίσιο</SsaOpaqueBox>
+    <Testing123>Δοκιμή 123…</Testing123>
+    <Language>Γλώσσα</Language>
+    <NamesIgnoreLists>Λίστα ονομάτων/παραλείψεων (διάκριση πεζών-κεφαλαίων)</NamesIgnoreLists>
+    <AddName>Προσθήκη ονόματος</AddName>
+    <AddWord>Προσθήκη λέξης</AddWord>
+    <Remove>Αφαίρεση</Remove>
+    <AddPair>Προσθήκη ζευγαριού</AddPair>
+    <UserWordList>Λίστα λέξεων χρήστη</UserWordList>
+    <OcrFixList>Λίστα διορθώσεων OCR</OcrFixList>
+    <Location>Τοποθεσία</Location>
+    <UseOnlineNames>Χρήση διαδικτυακού αρχείου xml ονομάτων</UseOnlineNames>
+    <WordAddedX>Λέξη προστέθηκε: {0}</WordAddedX>
+    <WordAlreadyExists>Υπάρχουσα λέξη.</WordAlreadyExists>
+    <WordNotFound>Η λέξη δεν βρέθηκε</WordNotFound>
+    <RemoveX>Αφαίρεση του {0};</RemoveX>
+    <CannotUpdateNamesOnline>Αδυναμία ενημέρωσης του διαδικτυακού xml ονομάτων.</CannotUpdateNamesOnline>
+    <ProxyServerSettings>Ρυθμίσεις διακομιστή μεσολάβησης</ProxyServerSettings>
+    <ProxyAddress>Διεύθυνση διακομιστή μεσολάβησης</ProxyAddress>
+    <ProxyAuthentication>Επικύρωση</ProxyAuthentication>
+    <ProxyUserName>Όνομα χρήστη</ProxyUserName>
+    <ProxyPassword>Κωδικός</ProxyPassword>
+    <ProxyDomain>Τομέας</ProxyDomain>
+    <NetworkSessionSettings>Ρυθμίσεις συνεδρίας δικτύου</NetworkSessionSettings>
+    <NetworkSessionNewSound>Αναπαραγωγή ήχου νέων μηνυμάτων</NetworkSessionNewSound>
+    <PlayXSecondsAndBack>Αναπαραγωγή Χ δευτερολέπτων και πίσω, το Χ είναι</PlayXSecondsAndBack>
+    <StartSceneIndex>Η αρχική παράγραφος σκηνής είναι</StartSceneIndex>
+    <EndSceneIndex>Η τελική παράγραφος σκηνής είναι</EndSceneIndex>
+    <FirstPlusX>Αρχή + {0}</FirstPlusX>
+    <LastMinusX>Τέλος - {0}</LastMinusX>
+    <FixCommonerrors>Διόρθωση σφαλμάτων</FixCommonerrors>
+    <RemoveTextForHi>Αφαίρεση κειμένου προβλήματος ακοής</RemoveTextForHi>
+    <MergeLinesShorterThan>Συνένωση γραμμών μικρότερες από</MergeLinesShorterThan>
+    <DialogStyle>Στυλ διαλόγου</DialogStyle>
+    <DialogStyleDashBothLinesWithSpace>Παύλες με κενό</DialogStyleDashBothLinesWithSpace>
+    <DialogStyleDashBothLinesWithoutSpace>Παύλες χωρίς κενό</DialogStyleDashBothLinesWithoutSpace>
+    <DialogStyleDashSecondLineWithSpace>Μία παύλα με κενό</DialogStyleDashSecondLineWithSpace>
+    <DialogStyleDashSecondLineWithoutSpace>Δεύτερη γραμμή χωρίς κενό</DialogStyleDashSecondLineWithoutSpace>
+    <ContinuationStyle>Στυλ συνέχισης</ContinuationStyle>
+    <ContinuationStyleNone>Χωρίς</ContinuationStyleNone>
+    <ContinuationStyleNoneTrailingDots>Χωρίς, αποσιωπητικά για παύσεις (μόνο συνέχιση)</ContinuationStyleNoneTrailingDots>
+    <ContinuationStyleNoneLeadingTrailingDots>Χωρίς, αποσιωπητικά για παύσεις</ContinuationStyleNoneLeadingTrailingDots>
+    <ContinuationStyleOnlyTrailingDots>Τελείες (μόνο συνέχιση)</ContinuationStyleOnlyTrailingDots>
+    <ContinuationStyleLeadingTrailingDots>Τελείες</ContinuationStyleLeadingTrailingDots>
+    <ContinuationStyleLeadingTrailingEllipsis>Αποσιωπητικά</ContinuationStyleLeadingTrailingEllipsis>
+    <ContinuationStyleNoneTrailingEllipsis>Χωρίς, αποσιωπητικά για παύσεις</ContinuationStyleNoneTrailingEllipsis>
+    <ContinuationStyleLeadingTrailingDash>Παύλα</ContinuationStyleLeadingTrailingDash>
+    <ContinuationStyleLeadingTrailingDashDots>Παύλα, αποσιωπητικά για παύσεις</ContinuationStyleLeadingTrailingDashDots>
+    <MusicSymbol>Μουσικό σύμβολο</MusicSymbol>
+    <MusicSymbolsReplace>Αντικατάσταση μουσικών συμβόλων (χωρισμένα με κόμμα)</MusicSymbolsReplace>
+    <FixCommonOcrErrorsUseHardcodedRules>Διόρθωση σφαλμάτων OCR - χρήση ενσωματωμένων κανόνων</FixCommonOcrErrorsUseHardcodedRules>
+    <FixCommonerrorsFixShortDisplayTimesAllowMoveStartTime>Διόρθωση σύντομου χρόνου εμφάνισης - αλλαγή χρόνου έναρξης</FixCommonerrorsFixShortDisplayTimesAllowMoveStartTime>
+    <FixCommonErrorsSkipStepOne>Παράβλεψη πρώτου βήματος (προεπιλεγμένα)</FixCommonErrorsSkipStepOne>
+    <DefaultFormat>Προεπιλεγμένη μορφή</DefaultFormat>
+    <DefaultSaveAsFormat>Προεπιλεγμένη μορφή αποθήκευσης ως</DefaultSaveAsFormat>
+    <Favorites>Αγαπημένες</Favorites>
+    <FavoriteFormats>Αγαπημένες μορφες</FavoriteFormats>
+    <FavoriteSubtitleFormatsNote>Σημείωση: Οι αγαπημένες μορφές εμφανίζονται πρώτες στη λίστα. Η προκαθορισμένη μορφή εμφανίζεται πάντα πρώτη.</FavoriteSubtitleFormatsNote>
+    <Shortcuts>Συντομεύσεις</Shortcuts>
+    <Shortcut>Συντόμευση</Shortcut>
+    <Control>Ctrl</Control>
+    <Alt>Alt</Alt>
+    <Shift>Shift</Shift>
+    <Key>Πλήκτρο</Key>
+    <ListViewAndTextBox>Προβολή λίστας και πλαισίου κειμένου</ListViewAndTextBox>
+    <ListView>Προβολή λίστας</ListView>
+    <TextBox>Πλαίσιο κειμένου</TextBox>
+    <UseSyntaxColoring>Χρήση χρωματισμού σύνταξης</UseSyntaxColoring>
+    <HtmlColor>Χρώμα HTML</HtmlColor>
+    <AssaColor>Χρώμα ASSA</AssaColor>
+    <DarkTheme>Σκούρο θέμα</DarkTheme>
+    <DarkThemeEnabled>Χρήση σκούρου θέματος</DarkThemeEnabled>
+    <DarkThemeShowGridViewLines>Εμφάνιση γραμμών προβολής λίστας</DarkThemeShowGridViewLines>
+    <UpdateShortcut>Ενημέρωση</UpdateShortcut>
+    <FoucsSetVideoPosition>Εστίαση ορισμού θέσης βίντεο</FoucsSetVideoPosition>
+    <ToggleDockUndockOfVideoControls>Εναλλαγή αγκύστρωσης/απαγκύστρωσης των στοιχείων ελέγχου βίντεο</ToggleDockUndockOfVideoControls>
+    <CreateSetEndAddNewAndGoToNew>Ορισμός λήξης, προσθήκη νέου και μετάβαση</CreateSetEndAddNewAndGoToNew>
+    <AdjustViaEndAutoStart>Προσαρμογή μέσω θέσης λήξης</AdjustViaEndAutoStart>
+    <AdjustViaEndAutoStartAndGoToNext>Προσαρμογή μέσω θέσης λήξης και επόμενο</AdjustViaEndAutoStartAndGoToNext>
+    <AdjustSetEndMinusGapAndStartNextHere>Ορισμός λήξης πλην κενού, μετάβαση σε επόμενο και έναρξη εδώ</AdjustSetEndMinusGapAndStartNextHere>
+    <AdjustSetEndTimeAndGoToNext>Ορισμός λήξης και επόμενο</AdjustSetEndTimeAndGoToNext>
+    <AdjustSetEndTimeAndPause>Ορισμός λήξης και παύση</AdjustSetEndTimeAndPause>
+    <AdjustSetStartAutoDurationAndGoToNext>Ορισμός έναρξης, αυτόματη διάρκεια και επόμενο</AdjustSetStartAutoDurationAndGoToNext>
+    <AdjustSetEndNextStartAndGoToNext>Ορισμός λήξης, έναρξη επόμενου και επόμενο</AdjustSetEndNextStartAndGoToNext>
+    <AdjustStartDownEndUpAndGoToNext>Κάτω βέλος = ορισμός έναρξης, Πάνω βέλος = ορισμός λήξης και μετάβαση σε επόμενο</AdjustStartDownEndUpAndGoToNext>
+    <AdjustSetStartAndEndOfPrevious>Ορισμός έναρξης και λήξης προηγούμενου (πλην ελάχιστο κενό)</AdjustSetStartAndEndOfPrevious>
+    <AdjustSetStartAndEndOfPreviousAndGoToNext>Ορισμός έναρξης και λήξης προηγούμενου και μετάβαση σε επόμενο (πλην ελάχιστο κενό)</AdjustSetStartAndEndOfPreviousAndGoToNext>
+    <AdjustSelected100MsForward>Μετακίνηση γραμμών 100 χιλ. δ. εμπρός</AdjustSelected100MsForward>
+    <AdjustSelected100MsBack>Μετακίνηση γραμμών 100 χιλ. δ. πίσω</AdjustSelected100MsBack>
+    <AdjustStartXMsBack>Μετακίνηση αρχής {0} χιλ. δ. πίσω</AdjustStartXMsBack>
+    <AdjustStartXMsForward>Μετακίνηση αρχής {0} χιλ. δ. εμπρός</AdjustStartXMsForward>
+    <AdjustEndXMsBack>Μετακίνηση λήξης {0} χιλ. δ. πίσω</AdjustEndXMsBack>
+    <AdjustEndXMsForward>Μετακίνηση λήξης {0} χιλ. δ. εμπρός</AdjustEndXMsForward>
+    <AdjustStartOneFrameBack>Μετακίνηση αρχής 1 καρέ πίσω</AdjustStartOneFrameBack>
+    <AdjustStartOneFrameForward>Μετακίνηση αρχής 1 καρέ εμπρός</AdjustStartOneFrameForward>
+    <AdjustEndOneFrameBack>Μετακίνηση λήξης 1 καρέ πίσω</AdjustEndOneFrameBack>
+    <AdjustEndOneFrameForward>Μετακίνηση λήξης 1 καρέ εμπρός</AdjustEndOneFrameForward>
+    <AdjustStartOneFrameBackKeepGapPrev>Μετακίνηση αρχής 1 καρέ πίσω (κράτημα κενού στο προηγούμενο)</AdjustStartOneFrameBackKeepGapPrev>
+    <AdjustStartOneFrameForwardKeepGapPrev>Μετακίνηση αρχής 1 καρέ εμπρός (κράτημα κενού στο προηγούμενο)</AdjustStartOneFrameForwardKeepGapPrev>
+    <AdjustEndOneFrameBackKeepGapNext>Μετακίνηση λήξης 1 καρέ  πίσω (κράτημα κενού στο επόμενο)</AdjustEndOneFrameBackKeepGapNext>
+    <AdjustEndOneFrameForwardKeepGapNext>Μετακίνηση λήξης 1 καρέ εμπρός (κράτημα κενού στο επόμενο)</AdjustEndOneFrameForwardKeepGapNext>
+    <AdjustSetStartTimeKeepDuration>Ορισμός έναρξης, διατήρηση διάρκειας</AdjustSetStartTimeKeepDuration>
+    <AdjustVideoSetStartForAppropriateLine>Ορισμός έναρξης για κατάλληλη γραμμή</AdjustVideoSetStartForAppropriateLine>
+    <AdjustVideoSetEndForAppropriateLine>Ορισμός λήξης για κατάλληλη γραμμή</AdjustVideoSetEndForAppropriateLine>
+    <AdjustSetStartAndOffsetTheWholeSubtitle>Ορισμός χρόνου έναρξης, μετατώπιση όλου του υποτίτλου</AdjustSetStartAndOffsetTheWholeSubtitle>
+    <AdjustSetEndAndOffsetTheRest>Ορισμός λήξης, μετατόπιση υπολοίπων</AdjustSetEndAndOffsetTheRest>
+    <AdjustSetEndAndOffsetTheRestAndGoToNext>Ορισμός λήξης, μετατόπιση υπολοίπων και μετάβαση σε επόμενο</AdjustSetEndAndOffsetTheRestAndGoToNext>
+    <AdjustSnapStartToNextSceneChange>Κλείδωμα έναρξης γραμμής σε επόμενη αλλαγή σκηνής</AdjustSnapStartToNextSceneChange>
+    <AdjustSnapStartToNextSceneChangeWithGap>Κλείδωμα έναρξης γραμμής σε επόμενη αλλαγή σκηνής με ελάχιστο κενό</AdjustSnapStartToNextSceneChangeWithGap>
+    <AdjustSnapEndToPreviousSceneChange>Κλείδωμα έναρξης γραμμής σε προηγούμενη αλλαγή σκηνής</AdjustSnapEndToPreviousSceneChange>
+    <AdjustSnapEndToPreviousSceneChangeWithGap>Κλείδωμα έναρξης γραμμής σε προηγούμενη αλλαγή σκηνής με ελάχιστο κενό</AdjustSnapEndToPreviousSceneChangeWithGap>
+    <AdjustExtendToNextSceneChange>Επέκταση γραμμών μέχρι την επόμενη αλλαγή σκηνής (ή επόμενο υπότιτλο)</AdjustExtendToNextSceneChange>
+    <AdjustExtendToNextSceneChangeWithGap>Επέκταση γραμμών σε επόμενη αλλαγή σκηνής με ελάχιστο κενό (ή επόμενο υπότιτλο)</AdjustExtendToNextSceneChangeWithGap>
+    <AdjustExtendToPreviousSceneChange>Επέκταση γραμμών μέχρι την προηγούμενη αλλαγή σκηνής (ή προηγούμενο υπότιτλο)</AdjustExtendToPreviousSceneChange>
+    <AdjustExtendToPreviousSceneChangeWithGap>Επέκταση γραμμών σε προηγούμενη αλλαγή σκηνής με ελάχιστο κενό (ή προηγούμενο υπότιτλο)</AdjustExtendToPreviousSceneChangeWithGap>
+    <AdjustExtendToNextSubtitle>Επέκταση γραμμών μέχρι τον επόμενο υπότιτλο</AdjustExtendToNextSubtitle>
+    <AdjustExtendToPreviousSubtitle>Επέκταση γραμμών μέχρι τον προηγούμενο υπότιλο</AdjustExtendToPreviousSubtitle>
+    <AdjustExtendCurrentSubtitle>Επέκταση γραμμής μέχρι τον επόμενο υπότιτλο ή μέγιστη διάρκεια</AdjustExtendCurrentSubtitle>
+    <AdjustExtendPreviousLineEndToCurrentStart>Επέκταση λήξης προηγούμενης γραμμής σε έναρξη τρέχουσας</AdjustExtendPreviousLineEndToCurrentStart>
+    <AdjustExtendNextLineStartToCurrentEnd>Επέκταση έναρξης επόμενης γραμμής σε λήξη τρέχουσας</AdjustExtendNextLineStartToCurrentEnd>
+    <RecalculateDurationOfCurrentSubtitle>Επαναϋπολογισμός διάρκειας υποτίτλου</RecalculateDurationOfCurrentSubtitle>
+    <MainCreateStartDownEndUp>Δημιουργία νέου στο πάτημα του κάτω βέλους, ορισμός χρόνου λήξης στο πάτημα του πάνω βέλους</MainCreateStartDownEndUp>
+    <MergeDialog>Συγχώνευση διαλόγου (εισαγωγή παυλών)</MergeDialog>
+    <GoToNext>Μετάβαση σε επόμενη γραμμή</GoToNext>
+    <GoToNextCursorAtEnd>Μετάβαση σε επόμενη γραμμή και ορισμός δείκτη στη λήξη</GoToNextCursorAtEnd>
+    <GoToPrevious>Μετάβαση σε προηγούμενη γραμμή</GoToPrevious>
+    <GoToCurrentSubtitleStart>Μετάβαση στην αρχή της τρέχουσας γραμμής</GoToCurrentSubtitleStart>
+    <GoToCurrentSubtitleEnd>Μετάβαση στη λήξη της τρέχουσας γραμμής</GoToCurrentSubtitleEnd>
+    <GoToPreviousSubtitleAndFocusVideo>Μετάβαση σε προηγούμενη γραμμή και ορισμός θέσης βίντεο</GoToPreviousSubtitleAndFocusVideo>
+    <GoToNextSubtitleAndFocusVideo>Μετάβαση σε επόμενη γραμμή και ορισμός θέσης βίντεο</GoToNextSubtitleAndFocusVideo>
+    <GoToPrevSubtitleAndPlay>Μετάβαση σε προηγούμενη γραμμή και αναπαραγωγή</GoToPrevSubtitleAndPlay>
+    <GoToNextSubtitleAndPlay>Μετάβαση σε επόμενη γραμμή και αναπαραγωγή</GoToNextSubtitleAndPlay>
+    <ToggleFocus>Εναλλαγή εστίασης μεταξύ λίστας προβολής και πλαισίου κειμένου</ToggleFocus>
+    <ToggleFocusWaveform>Εναλλαγή εστίασης μεταξύ λίστας προβολής και κυματομορφής</ToggleFocusWaveform>
+    <ToggleDialogDashes>Εναλλαγή γραμμών διαλόγου</ToggleDialogDashes>
+    <ToggleQuotes>Εναλλαγή εισαγωγικών</ToggleQuotes>
+    <ToggleHiTags>Εναλλαγή ετικετών προβλημάτων ακοής</ToggleHiTags>
+    <ToggleMusicSymbols>Εναλλαγή μουσικών συμβόλων</ToggleMusicSymbols>
+    <Alignment>Στοίχιση (επιλεγμένες γραμμές)</Alignment>
+    <AlignmentN1>Στοίχιση κάτω αριστερά - {\an1}</AlignmentN1>
+    <AlignmentN2>Στοίχιση κάτω κεντρικά - {\an2}</AlignmentN2>
+    <AlignmentN3>Στοίχιση κάτω δεξιά - {\an1}</AlignmentN3>
+    <AlignmentN4>Στοίχιση μέση αριστερά - {\an4}</AlignmentN4>
+    <AlignmentN5>Στοίχιση μέση κέντρο - {\an5}</AlignmentN5>
+    <AlignmentN6>Στοίχιση μέση δεξιά - {\an6}</AlignmentN6>
+    <AlignmentN7>Στοίχιση πάνω αριστερά - {\an7}</AlignmentN7>
+    <AlignmentN8>Στοίχιση πάνω κεντρικά - {\an8}</AlignmentN8>
+    <AlignmentN9>Στοίχιση πάνω δεξιά - {\an9}</AlignmentN9>
+    <ColorX>Χρώμα {0} ({1})</ColorX>
+    <CopyTextOnly>Αντιγραφή μόνο του κειμένου στο πρόχειρο (επιλεγμένες γραμμές)</CopyTextOnly>
+    <CopyTextOnlyFromOriginalToCurrent>Αντιγραφή κειμένου από αρχικό στον τρέχων</CopyTextOnlyFromOriginalToCurrent>
+    <AutoDurationSelectedLines>Αυτόματη διάρκεια (επιλεγμένες γραμμές)</AutoDurationSelectedLines>
+    <FixRTLViaUnicodeChars>Διόρθωση RTL μέσω χαρακτήρων ελέγχου Unicode</FixRTLViaUnicodeChars>
+    <RemoveRTLUnicodeChars>Αφαίρεση χαρακτήρων ελέγχου Unicode</RemoveRTLUnicodeChars>
+    <ReverseStartAndEndingForRtl>Αντιστροφή έναρξης/λήξης RTL</ReverseStartAndEndingForRtl>
+    <VerticalZoom>Κάθετη μεγέθυνση</VerticalZoom>
+    <VerticalZoomOut>Κάθετη σμίκρυνση</VerticalZoomOut>
+    <WaveformSeekSilenceForward>Αναζήτηση σιωπής εμπρός</WaveformSeekSilenceForward>
+    <WaveformSeekSilenceBack>Αναζήτηση σιωπής πίσω</WaveformSeekSilenceBack>
+    <WaveformAddTextHere>Προσθήκη κειμένου (για νέα επιλογή)</WaveformAddTextHere>
+    <WaveformAddTextHereFromClipboard>Προσθήκη κειμένου (για νέα επιλογή από πρόχειρο)</WaveformAddTextHereFromClipboard>
+    <SetParagraphAsSelection>Ορισμός επιλεγμένου ως νέα επιλογή</SetParagraphAsSelection>
+    <WaveformPlayNewSelection>Αναπαραγωγή επιλεγμένου</WaveformPlayNewSelection>
+    <WaveformPlayNewSelectionEnd>Αναπαραγωγή λήξης επιλεγμένου</WaveformPlayNewSelectionEnd>
+    <WaveformPlayFirstSelectedSubtitle>Αναπαραγωγή του πρώτου υποτίτλου</WaveformPlayFirstSelectedSubtitle>
+    <WaveformGoToPreviousSceneChange>Μετάβαση σε προηγούμενη αλλαγή σκηνής</WaveformGoToPreviousSceneChange>
+    <WaveformGoToNextSceneChange>Μετάβαση σε επόμενη αλλαγή σκηνής</WaveformGoToNextSceneChange>
+    <WaveformToggleSceneChange>Εναλλαγή αλλαγή σκηνής</WaveformToggleSceneChange>
+    <WaveformGuessStart>Αυτόματη προσαρμογή έναρξης μέσω έντασης/αλλαγή σκηνής</WaveformGuessStart>
+    <GoBack1Frame>Πίσω ένα καρέ</GoBack1Frame>
+    <GoForward1Frame>Μπροστά ένα καρέ</GoForward1Frame>
+    <GoBack1FrameWithPlay>Πίσω ένα καρέ (με αναπαραγωγή)</GoBack1FrameWithPlay>
+    <GoForward1FrameWithPlay>Μπροστά ένα καρέ (με αναπαραγωγή)</GoForward1FrameWithPlay>
+    <GoBack100Milliseconds>Πίσω 100 χιλ. δ.</GoBack100Milliseconds>
+    <GoForward100Milliseconds>Μπροστά 100 χιλ. δ.</GoForward100Milliseconds>
+    <GoBack500Milliseconds>Πίσω 500 χιλ. δ.</GoBack500Milliseconds>
+    <GoForward500Milliseconds>Μπροστά 500 χιλ. δ.</GoForward500Milliseconds>
+    <GoBack1Second>Πίσω 1 δευτερόλεπτο</GoBack1Second>
+    <GoForward1Second>Μπροστά 1 δευτερόλεπτο</GoForward1Second>
+    <GoBack5Seconds>Πίσω 5 δευτερόλεπτα</GoBack5Seconds>
+    <GoForward5Seconds>Μπροστά 5 δευτερόλεπτα</GoForward5Seconds>
+    <GoBackXSSeconds>Μικρή προώθηση χρόνου πίσω</GoBackXSSeconds>
+    <GoForwardXSSeconds>Μικρή προώθηση χρόνου εμπρός</GoForwardXSSeconds>
+    <GoBackXLSeconds>Μεγάλη προώθηση χρόνου πίσω</GoBackXLSeconds>
+    <GoForwardXLSeconds>Μεγάλη προώθηση χρόνου εμπρός</GoForwardXLSeconds>
+    <GoBack3Second>Πίσω 3 δευτερόλεπτα</GoBack3Second>
+    <GoToStartCurrent>Ορισμός θέσης βίντεο στην έναρξη του τρέχοντος υποτίτλου</GoToStartCurrent>
+    <ToggleStartEndCurrent>Εναλλαγή θέσης βίντεο μεταξύ έναρξης/λήξης τρέχοντος υποτίτλου</ToggleStartEndCurrent>
+    <PlaySelectedLines>Αναπαραγωγή επιλεγμένων γραμμών</PlaySelectedLines>
+    <WaveformGoToPrevSubtitle>Μετάβαση σε προηγούμενο υπότιτλο (από θέση βίντεο)</WaveformGoToPrevSubtitle>
+    <WaveformGoToNextSubtitle>Μετάβαση σε επόμενο υπότιτλο (από θέση βίντεο)</WaveformGoToNextSubtitle>
+    <WaveformGoToPrevChapter>Μετάβαση σε προηγούμενο κεφάλαιο</WaveformGoToPrevChapter>
+    <WaveformGoToNextChapter>Μετάβαση σε επόμενο κεφάλαιο</WaveformGoToNextChapter>
+    <WaveformSelectNextSubtitle>Επιλογή επόμενου υποτίτλου (από θέση βίντεο, χωρίς αλλαγή)</WaveformSelectNextSubtitle>
+    <TogglePlayPause>Εναλλαγή αναπαραγωγής/παύσης</TogglePlayPause>
+    <Pause>Παύση</Pause>
+    <Fullscreen>Πλήρη οθόνη</Fullscreen>
+    <PlayRateSlower>Πιο αργός ρυθμός αναπαραγωγής</PlayRateSlower>
+    <PlayRateFaster>Ταχύτερος ρυθμός αναπαραγωγής</PlayRateFaster>
+    <VideoResetSpeedAndZoom>Επαναφορά ταχύτητας/μεγένθυσης</VideoResetSpeedAndZoom>
+    <MainToggleVideoControls>Εναλλαγή ελέγχων βίντεο</MainToggleVideoControls>
+    <VideoToggleContrast>Εναλλαγή αντίθεσης (μόνο mpv)</VideoToggleContrast>
+    <VideoToggleBrightness>Εναλλαγή φωτεινότητας (μόνο mpv)</VideoToggleBrightness>
+    <CustomSearch1>Μετάφραση, προσαρμοσμένη αναζήτηση 1</CustomSearch1>
+    <CustomSearch2>Μετάφραση, προσαρμοσμένη αναζήτηση 2</CustomSearch2>
+    <CustomSearch3>Μετάφραση, προσαρμοσμένη αναζήτηση 3</CustomSearch3>
+    <CustomSearch4>Μετάφραση, προσαρμοσμένη αναζήτηση 4</CustomSearch4>
+    <CustomSearch5>Μετάφραση, προσαρμοσμένη αναζήτηση 5</CustomSearch5>
+    <SyntaxColoring>Χρωματισμός σύνταξης</SyntaxColoring>
+    <ListViewSyntaxColoring>Χρωματισμός σύνταξης στην προβολή λίστας</ListViewSyntaxColoring>
+    <SyntaxColorDurationIfTooSmall>Χρώμα διάρκειας εάν είναι πολύ μικρός</SyntaxColorDurationIfTooSmall>
+    <SyntaxColorDurationIfTooLarge>Χρώμα διάρκειας εάν είναι πολύ μεγάλος</SyntaxColorDurationIfTooLarge>
+    <SyntaxColorTextIfTooLong>Χρώμα κειμένου εάν είναι πολύ μακρύ</SyntaxColorTextIfTooLong>
+    <SyntaxColorTextIfTooWide>Χρώμα κειμένου αν είναι ευρύ (εικονοστοιχεία)</SyntaxColorTextIfTooWide>
+    <SyntaxColorTextMoreThanMaxLines>Χρώμα κειμένου αν είναι περισσότερες από {0} γραμμές</SyntaxColorTextMoreThanMaxLines>
+    <SyntaxColorOverlap>Χρώμα κωδικών χρόνου που επικαλύπτονται</SyntaxColorOverlap>
+    <SyntaxColorGap>Χρώμα κενού αν είναι μικρότερο</SyntaxColorGap>
+    <SyntaxErrorColor>Χρώμα σφάλματος</SyntaxErrorColor>
+    <SyntaxLineWidthSettings>Ρυθμίσεις…</SyntaxLineWidthSettings>
+    <LineWidthSettings>Ρυθμίσεις εύρους γραμμής</LineWidthSettings>
+    <MaximumLineWidth>Μέγιστο εύρος γραμμής:</MaximumLineWidth>
+    <Pixels>εικονοστοιχεία</Pixels>
+    <MeasureFont>Μέτρηση γραμματοσειράς:</MeasureFont>
+    <GoToFirstSelectedLine>Μετάβαση σε πρώτη επιλεγμένη γραμμή</GoToFirstSelectedLine>
+    <GoToNextEmptyLine>Μετάβαση σε επόμενη κενή γραμμή</GoToNextEmptyLine>
+    <MergeSelectedLines>Συγχώνευση</MergeSelectedLines>
+    <MergeSelectedLinesAndAutoBreak>Συγχώνευση και αυτόματη διάσπαση</MergeSelectedLinesAndAutoBreak>
+    <MergeSelectedLinesAndUnbreak>Συγχώνευση και συνένωση</MergeSelectedLinesAndUnbreak>
+    <MergeSelectedLinesAndUnbreakCjk>Συγχώνευση και συνένωση χωρίς κενό</MergeSelectedLinesAndUnbreakCjk>
+    <MergeSelectedLinesOnlyFirstText>Συγχώνευση, κράτημα μόνο του πρώτου κειμένου</MergeSelectedLinesOnlyFirstText>
+    <MergeSelectedLinesBilingual>Συγχώνευση γραμμών δίγλωσσα</MergeSelectedLinesBilingual>
+    <SplitSelectedLineBilingual>Διαχωρισμός γραμμής δίγλωσσα</SplitSelectedLineBilingual>
+    <ToggleTranslationMode>Εναλλαγή τρόπου μετάφρασης</ToggleTranslationMode>
+    <SwitchOriginalAndTranslation>Εναλλαγή αρχικού και μετάφρασης</SwitchOriginalAndTranslation>
+    <MergeOriginalAndTranslation>Συγχώνευση αρχικού και μετάφρασης</MergeOriginalAndTranslation>
+    <MergeWithNext>Συγχώνευση με επόμενη</MergeWithNext>
+    <MergeWithPrevious>Συγχώνευση με προηγούμενη</MergeWithPrevious>
+    <ShortcutIsAlreadyDefinedX>Ορισμένη συντόμευση: {0}</ShortcutIsAlreadyDefinedX>
+    <ToggleTranslationAndOriginalInPreviews>Εναλλαγή μετάφρασης και αρχικού στην προεπισκόπηση βίντεο/ήχου</ToggleTranslationAndOriginalInPreviews>
+    <ListViewColumnDelete>Στήλη, διαγραφή κειμένου</ListViewColumnDelete>
+    <ListViewColumnDeleteAndShiftUp>Στήλη, διαγραφή κειμένου και άνω μετατόπιση</ListViewColumnDeleteAndShiftUp>
+    <ListViewColumnInsert>Στήλη, εισαγωγή κειμένου</ListViewColumnInsert>
+    <ListViewColumnPaste>Στήλη, επικόλληση</ListViewColumnPaste>
+    <ListViewColumnTextUp>Στήλη, κείμενο προς τα πάνω</ListViewColumnTextUp>
+    <ListViewColumnTextDown>Στήλη, κείμενο προς τα κάτω</ListViewColumnTextDown>
+    <ListViewGoToNextError>Μετάβαση σε επόμενο σφάλμα</ListViewGoToNextError>
+    <ShowStyleManager>Προβολή διαχείρισης στυλ</ShowStyleManager>
+    <MainTextBoxMoveLastWordDown>Μετακίνηση τελευταίας λέξης στην επόμενη γραμμή</MainTextBoxMoveLastWordDown>
+    <MainTextBoxMoveFirstWordFromNextUp>Μετακίνηση πρώτης λέξης από την επόμενη γραμμή επάνω</MainTextBoxMoveFirstWordFromNextUp>
+    <MainTextBoxMoveFirstWordUpCurrent>Μετακίνηση πρώτης λέξης της κάτω γραμμής πάνω</MainTextBoxMoveFirstWordUpCurrent>
+    <MainTextBoxMoveFromCursorToNext>Μετακίνηση κειμένου μετά τον δείκτη στον επόμενο υπότιτλο και μετάβαση σε επόμενο</MainTextBoxMoveFromCursorToNext>
+    <MainTextBoxMoveLastWordDownCurrent>Μετακίνηση τελευταίας λέξης της άνω γραμμής κάτω</MainTextBoxMoveLastWordDownCurrent>
+    <MainTextBoxSelectionToLower>Επιλογή σε μικρά</MainTextBoxSelectionToLower>
+    <MainTextBoxSelectionToUpper>Επιλογή σε κεφαλαία</MainTextBoxSelectionToUpper>
+    <MainTextBoxSelectionToggleCasing>Εναλλαγή πεζών-κεφαλαίων επιλογής (κανονικά/κεφαλαία/πεζά)</MainTextBoxSelectionToggleCasing>
+    <MainTextBoxSelectionToRuby>Επιλογή σε Ruby (Ιαπωνικά)</MainTextBoxSelectionToRuby>
+    <MainTextBoxToggleAutoDuration>Εναλλαγή αυτόματης διάρκειας</MainTextBoxToggleAutoDuration>
+    <MainTextBoxAutoBreak>Αυτόματη διάσπαση κειμένου</MainTextBoxAutoBreak>
+    <MainTextBoxAutoBreakFromPos>Διάσπαση σε κενό από τη θέση δείκτη</MainTextBoxAutoBreakFromPos>
+    <MainTextBoxAutoBreakFromPosAndGoToNext>Διάσπαση σε κενό από τη θέση δείκτη και μετάβαση σε επόμενο</MainTextBoxAutoBreakFromPosAndGoToNext>
+    <MainTextBoxUnbreak>Συνένωση κειμένου</MainTextBoxUnbreak>
+    <MainTextBoxUnbreakNoSpace>Συνένωση χωρίς κενό (CJK)</MainTextBoxUnbreakNoSpace>
+    <MainTextBoxAssaIntellisense>Προβολή ευφυΐας ολοκλήρωσης ASSA</MainTextBoxAssaIntellisense>
+    <MainTextBoxAssaRemoveTag>Αφαίρεση ετικέτας ASSA στον δείκτη</MainTextBoxAssaRemoveTag>
+    <MainFileSaveAll>Αποθήκευση όλων</MainFileSaveAll>
+    <Miscellaneous>Διάφορα</Miscellaneous>
+    <CpsIncludesSpace>Συμπερίληψη κενών στους χαρακτήρες/δευτερόλεπτο</CpsIncludesSpace>
+    <UseDoNotBreakAfterList>Χρήση της λίστας μη διάσπασης μετά από</UseDoNotBreakAfterList>
+    <BreakEarlyForLineEnding>Διάσπαση σε σημεία στίξης</BreakEarlyForLineEnding>
+    <BreakByPixelWidth>Διάσπαση βάσει εύρους εικονοστοιχείων</BreakByPixelWidth>
+    <BreakPreferBottomHeavy>Προτίμηση μεγαλύτερης κάτω γραμμής</BreakPreferBottomHeavy>
+    <BreakEarlyForDashDialog>Διάσπαση σε παύλα διάλογου</BreakEarlyForDashDialog>
+    <BreakEarlyForComma>Διάσπαση σε κόμμα</BreakEarlyForComma>
+    <GoogleTranslate>Μετάφραση Google</GoogleTranslate>
+    <GoogleTranslateApiKey>Κλειδί API</GoogleTranslateApiKey>
+    <MicrosoftBingTranslator>Μετάφραση Bing</MicrosoftBingTranslator>
+    <HowToSignUp>Βοήθεια εγγραφής</HowToSignUp>
+    <MicrosoftTranslateApiKey>Κλειδί</MicrosoftTranslateApiKey>
+    <MicrosoftTranslateTokenEndpoint>Δείγμα τελειώματος</MicrosoftTranslateTokenEndpoint>
+    <FontNote>Σημείωση: Οι ρυθμίσεις γραμματοσειράς αφορούν μόνο τη διεπαφή του Subtitle Edit.</FontNote>
+    <RestoreDefaultSettings>Επαναφορά ρυθμίσεων</RestoreDefaultSettings>
+    <RestoreDefaultSettingsMsg>Επαναφορά ρυθμίσεων σε προεπιλεγμένες τιμές.
+Συνέχιση;</RestoreDefaultSettingsMsg>
+    <RemoveTimeCodes>Αφαίρεση κωδικών χρόνου</RemoveTimeCodes>
+    <EditFixContinuationStyleSettings>Επεξεργασία ρυθμίσεων για διόρθωση στυλ συνέχισης…</EditFixContinuationStyleSettings>
+    <FixContinuationStyleSettings>Ρυθμίσεις διόρθωσης στυλ συνέχισης</FixContinuationStyleSettings>
+    <UncheckInsertsAllCaps>Εντοπισμός και αποεπιλογή κεφαλαίων τίτλων μίας γραμμής</UncheckInsertsAllCaps>
+    <UncheckInsertsItalic>Εντοπισμός και αποεπιλογή τίτλων ή στίχων σε πλαγιαστά</UncheckInsertsItalic>
+    <UncheckInsertsLowercase>Εντοπισμός και αποεπιλογή πεζών τίτλων ή στίχων μίας γραμμής</UncheckInsertsLowercase>
+    <HideContinuationCandidatesWithoutName>Απόκρυψη απίθανων προτάσεων συνέχισης</HideContinuationCandidatesWithoutName>
+    <IgnoreLyrics>Αγνόηση στίχων μεταξύ μουσικών συμβόλων</IgnoreLyrics>
+    <MinFrameGap>Ελάχιστο κενό σε καρέ</MinFrameGap>
+    <XFramesAtYFrameRateGivesZMs>{0} καρέ ανά {1} καρέ είναι {2} χιλ. δευτερολέπτου.</XFramesAtYFrameRateGivesZMs>
+    <UseXAsNewGap>Χρήση "{0}" χιλ. δευτερολέπτου ως ελάχιστο κενό;</UseXAsNewGap>
+  </Settings>
+  <SettingsMpv>
+    <DownloadMpv>Λήψη mpv lib</DownloadMpv>
+    <DownloadMpvFailed>Αδυναμία λήψης mpv. Παρακαλώ, προσπαθήστε αργότερα.</DownloadMpvFailed>
+    <DownloadMpvOk>Ολοκλήρωση λήψης mpv lib και έτοιμο προς χρήση.</DownloadMpvOk>
+  </SettingsMpv>
+  <SettingsFfmpeg>
+    <Title>Λήψη FFmpeg</Title>
+    <XDownloadFailed>Αδυναμία λήψης {0}. Παρακαλώ, προσπαθήστε αργότερα.</XDownloadFailed>
+    <XDownloadOk>Λήψη {0} και έτοιμο προς χρήση.</XDownloadOk>
+  </SettingsFfmpeg>
+  <SetVideoOffset>
+    <Title>Ορισμός μετατόπισης βίντεο</Title>
+    <Description>Ορισμός μετατόπισης βίντεο (μη ακουλούθηση πραγματικού χρόνου βίντεο)</Description>
+    <RelativeToCurrentVideoPosition>Σχετικά με την τρέχουσα θέση βίντεο</RelativeToCurrentVideoPosition>
+    <KeepTimeCodes>Κράτημα υπαρχόντων κωδικών χρόνου (μη προσθήκη μετατόπισης βίντεο)</KeepTimeCodes>
+    <Reset>Επαναφορά</Reset>
+  </SetVideoOffset>
+  <ShowEarlierLater>
+    <Title>Εμφάνιση γραμμών νωρίτερα/αργότερα</Title>
+    <TitleAll>Εμφάνιση όλων των γραμμών νωρίτερα/αργότερα</TitleAll>
+    <ShowEarlier>Εμφάνιση νωρίτερα</ShowEarlier>
+    <ShowLater>Εμφάνιση αργότερα</ShowLater>
+    <TotalAdjustmentX>Συνολική προσαρμογή: {0}</TotalAdjustmentX>
+    <AllLines>Όλες οι γραμμές</AllLines>
+    <SelectedLinesOnly>Μόνο επιλεγμένες γραμμές</SelectedLinesOnly>
+    <SelectedLinesAndForward>Επιλογή από τις γραμμές και εμπρός</SelectedLinesAndForward>
+  </ShowEarlierLater>
+  <ShowHistory>
+    <Title>Ιστορικό (για αναίρεση)</Title>
+    <SelectRollbackPoint>Επιλέξτε χρόνο/περιγραφή για επαναφορά</SelectRollbackPoint>
+    <Time>Χρόνος</Time>
+    <Description>Περιγραφή</Description>
+    <CompareHistoryItems>Σύγκριση στοιχείων ιστορικού</CompareHistoryItems>
+    <CompareWithCurrent>Σύγκριση με τρέχον</CompareWithCurrent>
+    <Rollback>Επαναφορά</Rollback>
+  </ShowHistory>
+  <SpellCheck>
+    <Title>Ορθογραφικός έλεγχος</Title>
+    <FullText>Πλήρους κειμένου</FullText>
+    <WordNotFound>Λέξη δεν βρέθηκε</WordNotFound>
+    <Language>Γλώσσα</Language>
+    <Change>Αλλαγή</Change>
+    <ChangeAll>Αλλαγή όλων</ChangeAll>
+    <SkipOnce>Παράλειψη &amp;ενός</SkipOnce>
+    <SkipAll>&amp;Παράλειψη όλων</SkipAll>
+    <AddToUserDictionary>Προσθήκη στο λεξικό του χρήστη</AddToUserDictionary>
+    <AddToNamesAndIgnoreList>Προσθήκη στη λίστα ονομάτων/παραλείψεων (διάκριση πεζών-κεφαλαίων)</AddToNamesAndIgnoreList>
+    <AddToOcrReplaceList>Προσθήκη ζεύγους στη λίστα αντικατάστασης του OCR</AddToOcrReplaceList>
+    <Abort>Ματαίωση</Abort>
+    <Use>Χρήση</Use>
+    <UseAlways>&amp;Χρήση πάντα</UseAlways>
+    <Suggestions>Προτάσεις</Suggestions>
+    <SpellCheckProgress>Ορθογραφικός έλεγχος [{0}] - {1}</SpellCheckProgress>
+    <EditWholeText>Επεξεργασία ολόκληρου κειμένου</EditWholeText>
+    <EditWordOnly>Επεξεργασία λέξης</EditWordOnly>
+    <AddXToNames>Προσθήκη '{0}' στη λίστα ονομάτων</AddXToNames>
+    <AddXToUserDictionary>Προσθήκη {0} στο λεξικό χρήστη</AddXToUserDictionary>
+    <AutoFixNames>Αυτόματη διόρθωση ονομάτων μόνο για διαφορά πεζών-κεφαλαίων</AutoFixNames>
+    <AutoFixNamesViaSuggestions>Διόρθωση ονομάτων μέσω 'προτάσεων ορθογραφικού ελέγχου'</AutoFixNamesViaSuggestions>
+    <CheckOneLetterWords>Ερώτηση για άγνωστες λέξεις ένός γράμματος</CheckOneLetterWords>
+    <TreatINQuoteAsING>Αντιμετώπιση κατάληξης " in' " ως " ing " (Μόνο Αγγλικά)</TreatINQuoteAsING>
+    <RememberUseAlwaysList>Απομνημόνευση λίστας "Χρήση πάντα"</RememberUseAlwaysList>
+    <LiveSpellCheck>Απευθείας ορθογραφικός έλεγχος</LiveSpellCheck>
+    <LiveSpellCheckLanguage>Απευθείας ορθογραφικός έλεγχος - Χρήση με τη γλώσσα {0}</LiveSpellCheckLanguage>
+    <NoDictionaryForLiveSpellCheck>Απευθείας ορθογραφικός έλεγχος - Αδυναμία εύρεσης λεξικού γλώσσας [{0}]</NoDictionaryForLiveSpellCheck>
+    <ImageText>Κείμενο εικόνας</ImageText>
+    <SpellCheckCompleted>Ολοκλήρωση ορθογραφικού ελέγχου</SpellCheckCompleted>
+    <SpellCheckAborted>Ματαίωση ορθογραφικού ελέγχου</SpellCheckAborted>
+    <SpacesNotAllowed>Απαγορεύονται τα κενά σε λέξη.</SpacesNotAllowed>
+    <UndoX>Αναιρέθηκαν: {0}</UndoX>
+  </SpellCheck>
+  <NetflixQualityCheck>
+    <GlyphCheckReport>Μη έγκυρος χαρακτήρας {0} στη στήλη {1}</GlyphCheckReport>
+    <WhiteSpaceCheckReport>Μη έγκυρο κενό στη στήλη {0}</WhiteSpaceCheckReport>
+    <ReportPrompt>Προβολή αναφοράς εδώ: {0}.</ReportPrompt>
+    <OpenReportInFolder>Άνοιγμα φακέλου αναφοράς</OpenReportInFolder>
+    <FoundXIssues>Ο έλεγχος ποιότητας Netflix εντόπισε {0:#,###} προβλήματα.</FoundXIssues>
+    <CheckOk>Χωρίς προβλήματα</CheckOk>
+    <MaximumXCharsPerSecond>Μέγιστοι {0} χαρακτήρες/ δευτ (εξαίρεση κενών)</MaximumXCharsPerSecond>
+    <MaximumLineLength>Μέγιστο μήκος γραμμής ({0})</MaximumLineLength>
+    <MinimumDuration>Ελάχιστη διάρκεια: 5/6 δευτερολέπτου (833 χ.δ.)</MinimumDuration>
+  </NetflixQualityCheck>
+  <Split>
+    <Title>Διαχωρισμός</Title>
+    <SplitOptions>Επιλογές διαχωρισμού</SplitOptions>
+    <Lines>Γραμμές</Lines>
+    <Characters>Χαρακτήρες</Characters>
+    <NumberOfEqualParts>Αριθμός ίσων κομματιών</NumberOfEqualParts>
+    <SubtitleInfo>Πληροφορίες υποτίτλου</SubtitleInfo>
+    <NumberOfLinesX>Αριθμός γραμμών: {0:#,###}</NumberOfLinesX>
+    <NumberOfCharactersX>Αριθμός χαρακτήρων: {0:#,###,###}</NumberOfCharactersX>
+    <Output>Εξαγωγή</Output>
+    <FileName>Όνομα αρχείου</FileName>
+    <OutputFolder>Φάκελος εξαγωγής</OutputFolder>
+    <DoSplit>Διαχωρισμός</DoSplit>
+    <Basic>Βασικός</Basic>
+  </Split>
+  <SplitLongLines>
+    <Title>Διάσπαση/διαχωρισμός μεγάλων γραμμών</Title>
+    <SingleLineMaximumLength>Μέγιστο μήκος μονής γραμμής</SingleLineMaximumLength>
+    <LineMaximumLength>Μέγιστο μήκος γραμμής</LineMaximumLength>
+    <LineContinuationBeginEndStrings>Συμβολοσειρές έναρξης/λήξης συνέχισης της γραμμής</LineContinuationBeginEndStrings>
+    <NumberOfSplits>Σύνολο διαχωρισμών: {0}</NumberOfSplits>
+    <LongestSingleLineIsXAtY>Το μεγαλύτερο μήκος μονής γραμμής είναι {0} στη γραμμή {1}</LongestSingleLineIsXAtY>
+    <LongestLineIsXAtY>Το μεγαλύτερο μήκος μήκος ολικής γραμμής είναι {0} στη γραμμή {1}</LongestLineIsXAtY>
+  </SplitLongLines>
+  <SplitSubtitle>
+    <Title>Διαχωρισμός υποτίτλου</Title>
+    <Description1>Εισαγωγή μήκους πρώτου μέρους βίντεο ή περιήγηση</Description1>
+    <Description2>και πάρτε το μήκος από αρχείο βίντεο:</Description2>
+    <Split>&amp;Διαχωρισμός</Split>
+    <Done>&amp;Ολοκληρώθηκε</Done>
+    <NothingToSplit>Τίποτα για διαχωρισμό.</NothingToSplit>
+    <SavePartOneAs>Αποθήκευση 1ου μέρους ως…</SavePartOneAs>
+    <SavePartTwoAs>Αποθήκευση 2ου μέρους ως…</SavePartTwoAs>
+    <Part1>Μέρος 1ο</Part1>
+    <Part2>Μέρος 2ο</Part2>
+    <UnableToSaveFileX>Αδυναμία αποθήκευσης {0}</UnableToSaveFileX>
+    <OverwriteExistingFiles>Αντικατάσταση υπάρχοντων αρχείων;</OverwriteExistingFiles>
+    <FolderNotFoundX>Αδυναμία εύρεσης φακέλου: {0}</FolderNotFoundX>
+    <Untitled>Χωρίς τίτλο</Untitled>
+  </SplitSubtitle>
+  <StartNumberingFrom>
+    <Title>Επαναρίθμηση από...</Title>
+    <StartFromNumber>Έναρξη από τον αριθμό:</StartFromNumber>
+    <PleaseEnterAValidNumber>Εισάγετε έγκυρο αριθμό.</PleaseEnterAValidNumber>
+  </StartNumberingFrom>
+  <Statistics>
+    <Title>Στατιστικά</Title>
+    <TitleWithFileName>Στατιστικά - {0}</TitleWithFileName>
+    <GeneralStatistics>Γενικά στατιστικά</GeneralStatistics>
+    <MostUsed>Περισσότερη χρήση…</MostUsed>
+    <MostUsedLines>Οι περισσότερες χρησιμοποιούμενες γραμμές</MostUsedLines>
+    <MostUsedWords>Οι περισσότερες χρησιμοποιούμενες λέξεις</MostUsedWords>
+    <NothingFound>Δεν βρέθηκε τίποτα</NothingFound>
+    <NumberOfLinesX>Αριθμός γραμμών υποτίτλου: {0:#,###}</NumberOfLinesX>
+    <LengthInFormatXinCharactersY>Αριθμός χαρακτήρων όπως {0}: {1:#,###,##0}</LengthInFormatXinCharactersY>
+    <NumberOfCharactersInTextOnly>Αριθμός χαρακτήρων μόνο στο κείμενο: {0:#,###,##0}</NumberOfCharactersInTextOnly>
+    <TotalDuration>Συνολική διάρκεια των υποτίτλων: {0:#,##0}</TotalDuration>
+    <TotalCharsPerSecond>Σύνολο χαρακτήρων/δευτερόλεπτο: {0:0.0} δευτερόλεπτα</TotalCharsPerSecond>
+    <TotalWords>Σύνολο λέξεων: {0:#,##0}</TotalWords>
+    <NumberOfItalicTags>Αριθμός ετικετών πλάγιας γραφής: {0}</NumberOfItalicTags>
+    <NumberOfBoldTags>Αριθμός ετικετών έντονης γραφής: {0}</NumberOfBoldTags>
+    <NumberOfUnderlineTags>Αριθμός ετικετών υπογραμμισμένης γραφής: {0}</NumberOfUnderlineTags>
+    <NumberOfFontTags>Αριθμός ετικετών γραμματοσειράς: {0}</NumberOfFontTags>
+    <NumberOfAlignmentTags>Αριθμός ετικετών στοίχισης: {0}</NumberOfAlignmentTags>
+    <LineLengthMinimum>Μήκος υποτίτλου - ελάχιστο: {0}</LineLengthMinimum>
+    <LineLengthMaximum>Μήκος υποτίτλου - μέγιστο: {0}</LineLengthMaximum>
+    <LineLengthAverage>Μήκος υποτίτλου - μέσο: {0}</LineLengthAverage>
+    <LinesPerSubtitleAverage>Αριθμός γραμμών υποτίτλων - μέσος: {0:0.0}</LinesPerSubtitleAverage>
+    <SingleLineLengthMinimum>Μήκος μονής γραμμής - ελάχιστο: {0}</SingleLineLengthMinimum>
+    <SingleLineLengthMaximum>Μήκος μονής γραμμής - μέγιστο: {0}</SingleLineLengthMaximum>
+    <SingleLineLengthAverage>Μήκος μονής γραμμής - μέσο: {0}</SingleLineLengthAverage>
+    <SingleLineWidthMinimum>Εύρος μονής γραμμής - ελάχιστο: {0} εικονοστοιχεία</SingleLineWidthMinimum>
+    <SingleLineWidthMaximum>Εύρος μονής γραμμής - μέγιστο: {0} εικονοστοιχεία</SingleLineWidthMaximum>
+    <SingleLineWidthAverage>Εύρος μονής γραμμής - μέσο: {0} εικονοστοιχεία</SingleLineWidthAverage>
+    <DurationMinimum>Διάρκεια - ελάχιστη: {0:0.000} δευτερόλεπτα</DurationMinimum>
+    <DurationMaximum>Διάρκεια - μέγιστη: {0:0.000} δευτερόλεπτα</DurationMaximum>
+    <DurationAverage>Διάρκεια - μέση: {0:0.000} δευτερόλεπτα</DurationAverage>
+    <CharactersPerSecondMinimum>Χαρακτήρες/ δευτ - ελάχιστοι: {0:0.000}</CharactersPerSecondMinimum>
+    <CharactersPerSecondMaximum>Χαρακτήρες/ δευτ - μέγιστοι: {0:0.000}</CharactersPerSecondMaximum>
+    <CharactersPerSecondAverage>Χαρακτήρες/ δευτ - μέσοι: {0:0.000}</CharactersPerSecondAverage>
+    <Export>Εξαγωγή…</Export>
+  </Statistics>
+  <SubStationAlphaProperties>
+    <Title>Προχωρημένες ιδιότητες Sub Station Alpha</Title>
+    <TitleSubstationAlpha>Ιδιότητες Sub Station Alpha</TitleSubstationAlpha>
+    <Script>Σενάριο</Script>
+    <ScriptTitle>Τίτλος</ScriptTitle>
+    <OriginalScript>Αρχικό σενάριο</OriginalScript>
+    <Translation>Μετάφραση</Translation>
+    <Editing>Επεξεργασία</Editing>
+    <Timing>Χρονισμός</Timing>
+    <SyncPoint>Σημείο συγχρονισμού</SyncPoint>
+    <UpdatedBy>Ενημερωμένο από</UpdatedBy>
+    <UpdateDetails>Λεπτομέρειες ενημέρωσης</UpdateDetails>
+    <Resolution>Ανάλυση</Resolution>
+    <VideoResolution>Ανάλυση βίντεοVideo resolution</VideoResolution>
+    <FromCurrentVideo>Από το τρέχων βίντεο</FromCurrentVideo>
+    <Options>Επιλογές</Options>
+    <WrapStyle>Στυλ αναδίπλωσης</WrapStyle>
+    <Collision>Σύγκρουση</Collision>
+    <ScaleBorderAndShadow>Κλίμακα ορίων και σκιάς</ScaleBorderAndShadow>
+  </SubStationAlphaProperties>
+  <SubStationAlphaStyles>
+    <Title>Προχωρημένα στυλ Sub Station Alpha</Title>
+    <TitleSubstationAlpha>Στυλ Sub Station Alpha</TitleSubstationAlpha>
+    <Styles>Στυλ</Styles>
+    <Properties>Ιδιότητες</Properties>
+    <Name>Όνομα</Name>
+    <Font>Γραμματοσειρά</Font>
+    <FontName>Όνομα</FontName>
+    <FontSize>Μέγεθος</FontSize>
+    <UseCount>Χρησιμοποιημένα</UseCount>
+    <Primary>Πρωτογενής</Primary>
+    <Secondary>Δευτερογενής</Secondary>
+    <Tertiary>Τριτογενής</Tertiary>
+    <Outline>Περίγραμμα</Outline>
+    <Shadow>Σκιά</Shadow>
+    <Back>Πίσω</Back>
+    <Alignment>Στοίχιση</Alignment>
+    <TopLeft>Επάνω/αριστερά</TopLeft>
+    <TopCenter>Επάνω/κέντρο</TopCenter>
+    <TopRight>Επάνω/δεξιά</TopRight>
+    <MiddleLeft>Μέση/αριστερά</MiddleLeft>
+    <MiddleCenter>Μέση/κέντρο</MiddleCenter>
+    <MiddleRight>Μέση/δεξιά</MiddleRight>
+    <BottomLeft>Κάτω/αριστερά</BottomLeft>
+    <BottomCenter>Κάτω/κέντρο</BottomCenter>
+    <BottomRight>Κάτω/δεξιά</BottomRight>
+    <Colors>Χρώματα</Colors>
+    <Margins>Περιθώρια</Margins>
+    <MarginLeft>Αριστερά</MarginLeft>
+    <MarginRight>Δεξιά</MarginRight>
+    <MarginVertical>Κάθετα</MarginVertical>
+    <Vertical>Κάθετο</Vertical>
+    <Border>Όριο</Border>
+    <PlusShadow>+ Σκιά</PlusShadow>
+    <OpaqueBox>Συμπαγές πλαίσιο</OpaqueBox>
+    <Import>Εισαγωγή…</Import>
+    <Export>Εξαγωγή…</Export>
+    <Copy>Αντιγραφή</Copy>
+    <CopyOfY>Αντιγραφή από {0}</CopyOfY>
+    <CopyXOfY>Αντιγραφή {0} από {1}</CopyXOfY>
+    <New>Νέο</New>
+    <Remove>Αφαίρεση</Remove>
+    <RemoveAll>Αφ. όλων</RemoveAll>
+    <ImportStyleFromFile>Εισαγωγή στυλ από αρχείο…</ImportStyleFromFile>
+    <ExportStyleToFile>Εξαγωγή στυλ σε αρχείο… (προσθήκη σε περίπτωση υπάρχοντος στυλ)</ExportStyleToFile>
+    <ChooseStyle>Επιλογή στυλ για εισαγωγή</ChooseStyle>
+    <StyleAlreadyExits>Υπάρχον στυλ: {0}</StyleAlreadyExits>
+    <StyleXExportedToFileY>Το στυλ '{0}' έχει εξαχθεί στο αρχείο '{1}'</StyleXExportedToFileY>
+    <StyleXImportedFromFileY>Το στυλ '{0}' έχει εισαχθεί από το αρχείο '{1}'</StyleXImportedFromFileY>
+    <SetPreviewText>Ορισμός προεπισκόπησης κειμένου…</SetPreviewText>
+    <AddToFile>Προσθήκη σε αρχείο</AddToFile>
+    <AddToStorage>Προσθήκη σε μνήμη</AddToStorage>
+    <StyleStorage>Στυλ μνήμης</StyleStorage>
+    <StyleCurrentFile>Στυλ σε τρέχον αρχείο</StyleCurrentFile>
+    <OverwriteX>Αντικατάσταση {0};</OverwriteX>
+    <CategoryNote>Σημείωση: Τα προεπιλεγμένα στυλ εφαρμόζονται σε νέα αρχεία ASSA.</CategoryNote>
+    <CategoriesManage>Διαχείριση</CategoriesManage>
+    <MoveToCategory>Αλλαγή κατηγορίας επιλεγμένων στυλ…</MoveToCategory>
+    <ScaleX>ΚλίμακαΧ</ScaleX>
+    <ScaleY>ΚλίμακαY</ScaleY>
+    <Spacing>Διάταξη</Spacing>
+    <Angle>Κλίση</Angle>
+    <BoxPerLine>Πλαίσιο ανά γραμμή (χρήση χρώματος περιγράμματος)</BoxPerLine>
+    <BoxMultiLine>Ένα πλαίσιο (χρήση χρώματος σκιάς)</BoxMultiLine>
+  </SubStationAlphaStyles>
+  <SubStationAlphaStylesCategoriesManager>
+    <Category>Κατηγορία</Category>
+    <Categories>Κατηγορίες</Categories>
+    <CategoryName>Όνομα κατηγορίας</CategoryName>
+    <CategoryDelete>Διαγραφή των επιλεγμένων κατηγοριών;</CategoryDelete>
+    <NewCategory>Νέα κατηγορία</NewCategory>
+    <CategoryRename>Μετονομασία κατηγορίας</CategoryRename>
+    <CategorySetDefault>Ορισμός προεπιλεγμένης</CategorySetDefault>
+    <NumberOfStyles>Αριθμός στυλ</NumberOfStyles>
+    <CategoryDefault>Προεπιλεγμένη</CategoryDefault>
+    <ChooseCategories>Επιλογή κατηγοριών σε {0}</ChooseCategories>
+    <ImportCategoriesTitle>Εισαγωγή κατηγοριών…</ImportCategoriesTitle>
+    <ExportCategoriesTitle>Εξαγωγή κατηγοριών…</ExportCategoriesTitle>
+  </SubStationAlphaStylesCategoriesManager>
+  <PointSync>
+    <Title>Συγχρονισμός σημείων</Title>
+    <TitleViaOtherSubtitle>Συγχρονισμός σημείων μέσω άλλου υποτίτλου</TitleViaOtherSubtitle>
+    <SyncHelp>Ορισμός δύο σημείων συγχρονισμού για πρόχειρο συγχρονισμό</SyncHelp>
+    <SetSyncPoint>Ορισμός σημείου συγχρονισμού</SetSyncPoint>
+    <RemoveSyncPoint>Αφαίρεση σημείου συγχρονισμού</RemoveSyncPoint>
+    <SyncPointsX>Σημείο συγχρονισμού: {0}</SyncPointsX>
+    <Info>Ένα σημείο συγχρονισμού θα προσαρμόσει τη θέση, δύο ή περισσότερα θα προσαρμόσουν τη θέση και την ταχύτητα</Info>
+    <ApplySync>Εφαρμογή</ApplySync>
+  </PointSync>
+  <TransportStreamSubtitleChooser>
+    <Title>Επιλογέας ροής μεταφοράς υποτίτλου - {0}</Title>
+    <PidLineImage>Εικόνες - Αναγνωριστικό πακέτου μεταφοράς = {0}, γλώσσα = {1}, αριθμός υποτίτλων = {2}</PidLineImage>
+    <PidLineTeletext>Τηλεκείμενο - Αναγνωριστικό πακέτου μεταφοράς = {1}, σελίδα = {0}, γλώσσα = {2}, αριθμός υποτίτλων = {3}</PidLineTeletext>
+    <SubLine>{0}: {1} -&gt; {2}, {3} εικόνα(ες)</SubLine>
+  </TransportStreamSubtitleChooser>
+  <UnknownSubtitle>
+    <Title>Άγνωστος τύπος υποτίτλου</Title>
+    <Message>Αν θέλετε να διορθωθεί, παρακαλώ, στείλτε e-mail στο mailto:niksedk@gmail.com
+και συμπεριλάβετε αντίγραφο του υποτίτλου.</Message>
+    <ImportAsPlainText>Εισαγωγή ως απλό κείμενο…</ImportAsPlainText>
+  </UnknownSubtitle>
+  <VisualSync>
+    <Title>Οπτικός συγχρονισμός</Title>
+    <StartScene>Αρχική σκηνή</StartScene>
+    <EndScene>Τελική σκηνή</EndScene>
+    <Synchronize>Συγχρονισμός</Synchronize>
+    <HalfASecondBack>&lt; ½ δευτ.</HalfASecondBack>
+    <ThreeSecondsBack>&lt; 3 δευτ.</ThreeSecondsBack>
+    <PlayXSecondsAndBack>Αναπαραγωγή {0} δευτ. και πίσω</PlayXSecondsAndBack>
+    <FindText>Εύρεση κειμένου</FindText>
+    <GoToSubPosition>Μετάβαση στη θέση του υπότιτλου</GoToSubPosition>
+    <KeepChangesTitle>Διατήρηση αλλαγών;</KeepChangesTitle>
+    <KeepChangesMessage>Έχουν γίνει αλλαγές στον υπότιτλο μέσω 'Οπτικού συγχρονισμού'.
+Διατήρηση αλλαγών;</KeepChangesMessage>
+    <SynchronizationDone>Ο συγχρονισμός ολοκληρώθηκε.</SynchronizationDone>
+    <StartSceneMustComeBeforeEndScene>Η αρχική σκηνή πρέπει να είναι πριν από την τελική.</StartSceneMustComeBeforeEndScene>
+    <Tip>Συμβουλή: Χρησιμοποιήστε &lt;ctrl+βέλη αριστερά/δεξιά&gt; για να μετακινηθείτε 100 χιλ. δευτ. πίσω/εμπρός</Tip>
+  </VisualSync>
+  <VobSubEditCharacters>
+    <Title>Επεξεργασία βάσης δεδομένων σύγκρισης εικόνων</Title>
+    <ChooseCharacter>Επιλογή χαρακτήρα(ων)</ChooseCharacter>
+    <ImageCompareFiles>Αρχεία σύγκρισης εικόνων</ImageCompareFiles>
+    <CurrentCompareImage>Τρέχουσα εικόνα σύγκρισης</CurrentCompareImage>
+    <TextAssociatedWithImage>Κείμενο που σχετίζεται με την εικόνα</TextAssociatedWithImage>
+    <IsItalic>Είναι &amp;πλαγιαστό</IsItalic>
+    <Update>&amp;Ενημέρωση</Update>
+    <Delete>&amp;Διαγραφή</Delete>
+    <ImageDoubleSize>Διπλό μέγεθος εικόνας</ImageDoubleSize>
+    <ImageFileNotFound>Το αρχείο εικόνας δεν βρέθηκε</ImageFileNotFound>
+    <Image>Εικόνα</Image>
+  </VobSubEditCharacters>
+  <VobSubOcr>
+    <Title>Εισαγωγή/OCR υποτίτλου VobSub (sub/idx)</Title>
+    <TitleBluRay>Εισαγωγή/OCR υποτίτλου Blu-ray (.sup)</TitleBluRay>
+    <OcrMethod>Μέθοδος OCR</OcrMethod>
+    <OcrViaTesseractVersionX>Tesseract {0}</OcrViaTesseractVersionX>
+    <OcrViaImageCompare>OCR μέσω σύγκρισης εικόνων</OcrViaImageCompare>
+    <OcrViaModi>OCR μέσω Microsoft Office Document Imaging (MODI). Προϋποθέτει Microsoft Office</OcrViaModi>
+    <OcrViaNOCR>OCR μέσω nOCR</OcrViaNOCR>
+    <TesseractEngineMode>Λειτουργία μηχανής</TesseractEngineMode>
+    <TesseractEngineModeLegacy>Αρχικό Tesseract (ανίχνευση πλαγιαστών)</TesseractEngineModeLegacy>
+    <TesseractEngineModeNeural>Δίκτυα LSTM</TesseractEngineModeNeural>
+    <TesseractEngineModeBoth>Tesseract + LSTM</TesseractEngineModeBoth>
+    <TesseractEngineModeDefault>Προεπιλεγμένο, βάσει διαθέσιμων</TesseractEngineModeDefault>
+    <Language>Γλώσσα</Language>
+    <ImageDatabase>Βάση δεδομένων εικόνων</ImageDatabase>
+    <NoOfPixelsIsSpace>Σύνολο εικονοστοιχείων διαστημάτων</NoOfPixelsIsSpace>
+    <MaxErrorPercent>Μέγιστο σφάλμα%</MaxErrorPercent>
+    <New>Νέο</New>
+    <Edit>Επεξεργασία</Edit>
+    <StartOcr>Έναρξη OCR</StartOcr>
+    <Stop>Διακοπή</Stop>
+    <StartOcrFrom>Έναρξη OCR από τον αριθμό υποτίτλου:</StartOcrFrom>
+    <LoadingVobSubImages>Φόρτωση εικόνων VobSub…</LoadingVobSubImages>
+    <LoadingImageCompareDatabase>Φόρτωση βάσης δεδομένων εικόνων σύγκρισης…</LoadingImageCompareDatabase>
+    <ConvertingImageCompareDatabase>Μετατροπή βάσης δεδομένων εικόνων σύγκρισης σε νέο τύπο (images.db/images.xml)…</ConvertingImageCompareDatabase>
+    <SubtitleImage>Εικόνα υποτίτλου</SubtitleImage>
+    <SubtitleText>Κείμενο υποτίτλου</SubtitleText>
+    <UnableToCreateCharacterDatabaseFolder>Αδυναμία δημιουργίας φακέλου 'Character Database Folder': {0}</UnableToCreateCharacterDatabaseFolder>
+    <SubtitleImageXofY>Εικόνα υποτίτλου {0} από {1}</SubtitleImageXofY>
+    <ImagePalette>Παλέτα εικόνας</ImagePalette>
+    <UseCustomColors>Χρήση προσαρμοσμένων χρωμάτων</UseCustomColors>
+    <Transparent>Χωρίς φόντο</Transparent>
+    <TransparentMinAlpha>Ελάχιστη τιμή άλφα (0 = διαφανές, 255 = πλήρως ορατό)</TransparentMinAlpha>
+    <TransportStream>Ροή μεταφοράς</TransportStream>
+    <TransportStreamGrayscale>Κλίμακα του γκρι</TransportStreamGrayscale>
+    <TransportStreamGetColor>Χρήση χρώματος (πιθανή διάσπαση γραμμών)</TransportStreamGetColor>
+    <PromptForUnknownWords>Ερώτηση για άγνωστες λέξεις</PromptForUnknownWords>
+    <TryToGuessUnkownWords>Προσπάθεια μαντέματος άγνωστων λέξεων</TryToGuessUnkownWords>
+    <AutoBreakSubtitleIfMoreThanTwoLines>Αυτόματος διαχωρισμός παραγράφου, εάν έχει περισσότερες από δύο γραμμές</AutoBreakSubtitleIfMoreThanTwoLines>
+    <AllFixes>Όλες οι διορθώσεις</AllFixes>
+    <GuessesUsed>Μαντεψιές</GuessesUsed>
+    <UnknownWords>Άγνωστες λέξεις</UnknownWords>
+    <UnknownWordToGuessInLine>{0} {1} μέσω λίστας διόρθωσης/αντικατάστασης OCR στη γραμμή: {2}</UnknownWordToGuessInLine>
+    <OcrAutoCorrectionSpellChecking>Αυτόματη διόρθωση/ορθογραφικός έλεγχος OCR</OcrAutoCorrectionSpellChecking>
+    <FixOcrErrors>Διόρθωση σφαλμάτων OCR</FixOcrErrors>
+    <ImportTextWithMatchingTimeCodes>Εισαγωγή κειμένου με αντιστοιχία κωδικών χρόνου…</ImportTextWithMatchingTimeCodes>
+    <ImportNewTimeCodes>Εισαγωγή νέων κωδικών χρόνου</ImportNewTimeCodes>
+    <SaveSubtitleImageAs>Αποθήκευση εικόνας υποτίτλου ως…</SaveSubtitleImageAs>
+    <SaveAllSubtitleImagesAsBdnXml>Αποθήκευση όλων των εικόνων (png/bdn xml)…</SaveAllSubtitleImagesAsBdnXml>
+    <SaveAllSubtitleImagesWithHtml>Αποθήκευση των εικόνων με δείκτη HTML…</SaveAllSubtitleImagesWithHtml>
+    <XImagesSavedInY>{0} εικόνες αποθηκεύτηκαν στο {1}</XImagesSavedInY>
+    <DictionaryX>Λεξικό: {0}</DictionaryX>
+    <RightToLeft>Δεξιά προς αριστερά</RightToLeft>
+    <ShowOnlyForcedSubtitles>Εμφάνιση μόνο αναγκαστικών υποτίτλων</ShowOnlyForcedSubtitles>
+    <UseTimeCodesFromIdx>Χρήση κωδικών χρόνου από αρχείο .idx</UseTimeCodesFromIdx>
+    <NoMatch>&lt;Καμία αντιστοιχία&gt;</NoMatch>
+    <AutoTransparentBackground>Αυτόματη διαφάνεια φόντου</AutoTransparentBackground>
+    <CaptureTopAlign>Λήψη άνω στοίχισης</CaptureTopAlign>
+    <InspectCompareMatchesForCurrentImage>Έλεγχος αντιστοιχιών σύγκρισης για την τρέχουσα εικόνα…</InspectCompareMatchesForCurrentImage>
+    <EditLastAdditions>Επεξεργασία προσθηκών της τελευταίας σύγκρισης εικόνας…</EditLastAdditions>
+    <SetItalicAngle>Ορισμός κλίσης πλαγιαστών…</SetItalicAngle>
+    <ItalicAngle>Κλίση πλαγιαστών</ItalicAngle>
+    <DiscardTitle>Απόρριψη αλλαγών του OCR;</DiscardTitle>
+    <DiscardText>Απόρριψη αλλαγών του OCR στην τρέχουσα συνεδρία;</DiscardText>
+    <MinLineSplitHeight>Ελάχιστο ύψος γραμμής (διαχωρισμός)</MinLineSplitHeight>
+    <FallbackToX>Επαναφορά σε {0}</FallbackToX>
+    <ImagePreProcessing>Προεπεξεργασία εικόνας…</ImagePreProcessing>
+    <EditImageDb>Επεξεργασία βάσης δεδομένων εικόνας</EditImageDb>
+    <OcrTraining>Εκμάθηση OCR…</OcrTraining>
+    <SubtitleTrainingFile>Εκμάθηση με αρχείο υποτίτλου</SubtitleTrainingFile>
+    <LetterCombinations>Συνδυασμοί γράμματος που είναι χωρισμένο ως μία εικόνα</LetterCombinations>
+    <TrainingOptions>Επιλογές εκμάθησης</TrainingOptions>
+    <NumberOfSegments>Αριθμός τμημάτων ανά γράμμα</NumberOfSegments>
+    <AlsoTrainItalic>Εκμάθηση πλαγιαστών</AlsoTrainItalic>
+    <AlsoTrainBold>Εκμάθηση έντονων</AlsoTrainBold>
+    <StartTraining>Έναρξη εκμάθησης</StartTraining>
+    <NowTraining>Εκμάθηση γραμματοσειράς '{1}. Σύνολο χαρακτήρων που μαθεύτηκαν: {0:#,###,##0}, {2:#,###,##0} γνωστά</NowTraining>
+  </VobSubOcr>
+  <VobSubOcrCharacter>
+    <Title>OCR - Εικόνα σε κείμενο χειροκίνητα</Title>
+    <ShrinkSelection>Σμίκρυνση επιλογής</ShrinkSelection>
+    <ExpandSelection>Επέκταση επιλογής</ExpandSelection>
+    <SubtitleImage>Εικόνα υποτίτλου</SubtitleImage>
+    <Characters>Χαρακτήρας(ες)</Characters>
+    <CharactersAsText>Χαρακτήρας(ες) ως κείμενο</CharactersAsText>
+    <Italic>&amp;Πλαγιστά</Italic>
+    <Abort>&amp;Ματαίωση</Abort>
+    <Skip>Π&amp;αράβλεψη</Skip>
+    <Nordic>Σκανδιναβικά</Nordic>
+    <Spanish>Ισπανικά</Spanish>
+    <German>Γερμανικά</German>
+    <AutoSubmitOnFirstChar>Αυτόματη αποστολή στον &amp;πρώτο χαρακτήρα</AutoSubmitOnFirstChar>
+    <EditLastX>Επεξεργασία τελευταίου: {0}</EditLastX>
+  </VobSubOcrCharacter>
+  <VobSubOcrCharacterInspect>
+    <Title>Έλεγχος αντιστοιχιών σύγκρισης για την τρέχουσα εικόνα</Title>
+    <InspectItems>Έλεγχος στοιχείων</InspectItems>
+    <AddBetterMatch>Προσθήκη καλύτερης αντιστοιχίας</AddBetterMatch>
+    <Add>Προσθήκη</Add>
+  </VobSubOcrCharacterInspect>
+  <VobSubOcrNewFolder>
+    <Title>Νέος φάκελος</Title>
+    <Message>Όνομα νέου φακέλου βάσης δεδομένων χαρακτήρων</Message>
+  </VobSubOcrNewFolder>
+  <VobSubOcrSetItalicAngle>
+    <Title>Ορισμός κλίσης πλαγιαστών</Title>
+    <Description>Προσαρμογή τιμής μέχρι το στυλ κειμένου να είναι κανονικό. Το αρχικό κείμενο έχει πλαγιαστό στυλ.</Description>
+  </VobSubOcrSetItalicAngle>
+  <OcrPreprocessing>
+    <Title>Προ-επεξεργασία εικόνας με OCR</Title>
+    <Colors>Χρώματα</Colors>
+    <AdjustAlpha>Προσαρμογή τιμής μέχρι το κείμενο να είναι ορατό (εύρος τιμών μεταξύ 200 έως 300)</AdjustAlpha>
+    <OriginalImage>Αρχική εικόνα</OriginalImage>
+    <PostImage>Εικόνα μετά την προ-επεξεργασία</PostImage>
+    <BinaryThreshold>Όριο σύγκρισης δυαδικής εικόνας</BinaryThreshold>
+    <InvertColors>Αντιστροφή χρωμάτων</InvertColors>
+    <YellowToWhite>Κίτρινο σε άσπρο</YellowToWhite>
+    <ColorToWhite>Χρώμα σε άσπρο</ColorToWhite>
+    <ColorToRemove>Αφαίρεση χρώματος</ColorToRemove>
+    <Cropping>Κόψιμο</Cropping>
+    <CropTransparentColors>Κόψιμο διαφανών χρωμάτων</CropTransparentColors>
+  </OcrPreprocessing>
+  <Watermark>
+    <Title>Υδατόσημο</Title>
+    <WatermarkX>Υδατόσημο: {0}</WatermarkX>
+    <GenerateWatermarkTitle>Δημιουργία υδατόσημου</GenerateWatermarkTitle>
+    <SpreadOverEntireSubtitle>Γέμισμα όλου του υποτίτλου</SpreadOverEntireSubtitle>
+    <CurrentLineOnlyX>Μόνο σε τρέχουσα γραμμή: {0}</CurrentLineOnlyX>
+    <Generate>Δημιουργία</Generate>
+    <Remove>Αφαίρεση</Remove>
+    <BeforeWatermark>Πριν του υδατόσημου</BeforeWatermark>
+    <ErrorUnicodeEncodingOnly>Το υδατόσημο λειτουργεί μόνο με κωδικοποίηση αρχείου Unicode.</ErrorUnicodeEncodingOnly>
+  </Watermark>
+  <Waveform>
+    <AddWaveformAndSpectrogram>Προσθήκη κυματομορφής/φασματογράμματος</AddWaveformAndSpectrogram>
+    <ClickToAddWaveform>Προσθήκη κυματομορφής</ClickToAddWaveform>
+    <ClickToAddWaveformAndSpectrogram>Προσθήκη κυματομορφής/φασματογράμματος</ClickToAddWaveformAndSpectrogram>
+    <Seconds>δευτ.</Seconds>
+    <ZoomIn>Μεγέθυνση</ZoomIn>
+    <ZoomOut>Σμίκρυνση</ZoomOut>
+    <AddParagraphHere>Προσθήκη κειμένου</AddParagraphHere>
+    <AddParagraphHereAndPasteText>Προσθήκη κειμένου από το πρόχειρο</AddParagraphHereAndPasteText>
+    <SetParagraphAsSelection>Καθορισμός ως νέας επιλογής</SetParagraphAsSelection>
+    <FocusTextBox>Εστίαση πλαισίου κειμένου</FocusTextBox>
+    <GoToPrevious>Μετάβαση στον προηγούμενο υπότιτλο</GoToPrevious>
+    <GoToNext>Μετάβαση στον επόμενο υπότιτλο</GoToNext>
+    <DeleteParagraph>Διαγραφή κειμένου</DeleteParagraph>
+    <Split>Διαχωρισμός</Split>
+    <SplitAtCursor>Διαχωρισμός στη θέση του δείκτη</SplitAtCursor>
+    <MergeWithPrevious>Συγχώνευση με προηγούμενο</MergeWithPrevious>
+    <MergeWithNext>Συγχώνευση με επόμενο</MergeWithNext>
+    <ExtendToPrevious>Επέκταση μέχρι το προηγούμενο</ExtendToPrevious>
+    <ExtendToNext>Επέκταση μέχρι το επόμενο</ExtendToNext>
+    <PlaySelection>Αναπαραγωγή επιλογής</PlaySelection>
+    <ShowWaveformAndSpectrogram>Εμφάνιση κυματομορφής και φασματογράμματος</ShowWaveformAndSpectrogram>
+    <ShowWaveformOnly>Εμφάνιση μόνο κυματομορφής</ShowWaveformOnly>
+    <ShowSpectrogramOnly>Εμφάνιση μόνο φασματογράμματος</ShowSpectrogramOnly>
+    <AddSceneChange>Προσθήκη αλλαγής σκηνής</AddSceneChange>
+    <RemoveSceneChange>Αφαίρεση αλλαγής σκηνής</RemoveSceneChange>
+    <RemoveSceneChangesFromSelection>Αφαίρεση αλλαγής σκηνών από επιλογή</RemoveSceneChangesFromSelection>
+    <GuessTimeCodes>Εικασία κωδικών χρόνου…</GuessTimeCodes>
+    <SeekSilence>Αναζήτηση σιωπής…</SeekSilence>
+    <InsertSubtitleHere>Εισαγωγή υποτίτλου εδώ…</InsertSubtitleHere>
+    <CharsSecX>Χαρ/δευτ: {0:0.00}</CharsSecX>
+    <WordsMinX>Λέξεις/λεπτό: {0:0.00}</WordsMinX>
+  </Waveform>
+  <WaveformGenerateTimeCodes>
+    <Title>Εικασία κωδικών χρόνου</Title>
+    <StartFrom>Έναρξη από</StartFrom>
+    <CurrentVideoPosition>Τρέχουσα θέση βίντεο</CurrentVideoPosition>
+    <Beginning>Έναρξη</Beginning>
+    <DeleteLines>Διαγραφή γραμμών</DeleteLines>
+    <FromCurrentVideoPosition>Από την τρέχουσα θέση βίντεο</FromCurrentVideoPosition>
+    <DetectOptions>Εντοπισμός επιλογών</DetectOptions>
+    <ScanBlocksOfMs>Σάρωση των μπλοκ χιλιοστών δευτερολέπτου</ScanBlocksOfMs>
+    <BlockAverageVolMin1>Η μέση τιμή των μπλοκ έντασης πρέπει να είναι πάνω από</BlockAverageVolMin1>
+    <BlockAverageVolMin2>% από τη μέση συνολική ένταση</BlockAverageVolMin2>
+    <BlockAverageVolMax1>Η μέση τιμή των μπλοκ έντασης πρέπει να είναι κάτω από</BlockAverageVolMax1>
+    <BlockAverageVolMax2>% από την μέγιστη συνολική ένταση</BlockAverageVolMax2>
+    <SplitLongLinesAt1>Διαχωρισμός μεγάλων υποτίτλων σε</SplitLongLinesAt1>
+    <SplitLongLinesAt2>χιλιοστά δευτερολέπτου</SplitLongLinesAt2>
+    <Other>Άλλο</Other>
+  </WaveformGenerateTimeCodes>
+  <WebVttNewVoice>
+    <Title>WebVTT - ορισμός νέας φωνής</Title>
+    <VoiceName>Όνομα φωνής</VoiceName>
+  </WebVttNewVoice>
 </Language>