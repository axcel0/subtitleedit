--- conflicted
+++ resolved
@@ -12,11 +12,7 @@
                 return true;
             }
 
-<<<<<<< HEAD
-            foreach (string noTagLine in noTagText.SplitToLines())
-=======
             foreach (var line in s.SplitToLines())
->>>>>>> 82fc00ec
             {
                 if (noTagLine.Length > singleLineMaxCharacters)
                 {
