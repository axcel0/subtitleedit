--- conflicted
+++ resolved
@@ -50,11 +50,7 @@
                                 p = new Paragraph(string.Empty, timeMs, timeMs);
                             }
                         }
-<<<<<<< HEAD
-                        else
-=======
                         else 
->>>>>>> d723e5d9
                         {
                             p.EndTime.TotalMilliseconds = timeMs;
                         }
